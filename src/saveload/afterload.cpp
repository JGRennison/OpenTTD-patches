/*
 * This file is part of OpenTTD.
 * OpenTTD is free software; you can redistribute it and/or modify it under the terms of the GNU General Public License as published by the Free Software Foundation, version 2.
 * OpenTTD is distributed in the hope that it will be useful, but WITHOUT ANY WARRANTY; without even the implied warranty of MERCHANTABILITY or FITNESS FOR A PARTICULAR PURPOSE.
 * See the GNU General Public License for more details. You should have received a copy of the GNU General Public License along with OpenTTD. If not, see <http://www.gnu.org/licenses/>.
 */

/** @file afterload.cpp Code updating data after game load */

#include "../stdafx.h"
#include "../void_map.h"
#include "../signs_base.h"
#include "../depot_base.h"
#include "../tunnel_base.h"
#include "../fios.h"
#include "../gamelog_internal.h"
#include "../network/network.h"
#include "../network/network_func.h"
#include "../gfxinit.h"
#include "../viewport_func.h"
#include "../viewport_kdtree.h"
#include "../industry.h"
#include "../clear_map.h"
#include "../vehicle_func.h"
#include "../string_func.h"
#include "../date_func.h"
#include "../roadveh.h"
#include "../train.h"
#include "../station_base.h"
#include "../waypoint_base.h"
#include "../roadstop_base.h"
#include "../tunnelbridge.h"
#include "../tunnelbridge_map.h"
#include "../pathfinder/yapf/yapf_cache.h"
#include "../elrail_func.h"
#include "../signs_func.h"
#include "../aircraft.h"
#include "../object_map.h"
#include "../object_base.h"
#include "../tree_map.h"
#include "../company_func.h"
#include "../road_cmd.h"
#include "../ai/ai.hpp"
#include "../script/script_gui.h"
#include "../game/game.hpp"
#include "../town.h"
#include "../economy_base.h"
#include "../animated_tile_func.h"
#include "../subsidy_base.h"
#include "../subsidy_func.h"
#include "../newgrf.h"
#include "../newgrf_station.h"
#include "../engine_func.h"
#include "../rail_gui.h"
#include "../road_gui.h"
#include "../core/backup_type.hpp"
#include "../core/mem_func.hpp"
#include "../smallmap_gui.h"
#include "../news_func.h"
#include "../order_backup.h"
#include "../error.h"
#include "../disaster_vehicle.h"
#include "../ship.h"
#include "../tracerestrict.h"
#include "../tunnel_map.h"
#include "../bridge_signal_map.h"
#include "../water.h"
#include "../settings_func.h"
#include "../animated_tile.h"
#include "../company_func.h"
#include "../infrastructure_func.h"
#include "../event_logs.h"
#include "../newgrf_object.h"
#include "../newgrf_industrytiles.h"
#include "../timer/timer.h"
#include "../timer/timer_game_tick.h"
#include "../pathfinder/water_regions.h"


#include "../sl/saveload_internal.h"

#include <signal.h>
#include <algorithm>

#include "../safeguards.h"
#include "window_func.h"

extern bool IndividualRoadVehicleController(RoadVehicle *v, const RoadVehicle *prev);

/**
 * Makes a tile canal or water depending on the surroundings.
 *
 * Must only be used for converting old savegames. Use WaterClass now.
 *
 * This as for example docks and shipdepots do not store
 * whether the tile used to be canal or 'normal' water.
 * @param t the tile to change.
 * @param include_invalid_water_class Also consider WATER_CLASS_INVALID, i.e. industry tiles on land
 */
void SetWaterClassDependingOnSurroundings(TileIndex t, bool include_invalid_water_class)
{
	/* If the slope is not flat, we always assume 'land' (if allowed). Also for one-corner-raised-shores.
	 * Note: Wrt. autosloping under industry tiles this is the most fool-proof behaviour. */
	if (!IsTileFlat(t)) {
		if (include_invalid_water_class) {
			SetWaterClass(t, WATER_CLASS_INVALID);
			return;
		} else {
			SlErrorCorrupt("Invalid water class for dry tile");
		}
	}

	/* Mark tile dirty in all cases */
	MarkTileDirtyByTile(t);

	if (TileX(t) == 0 || TileY(t) == 0 || TileX(t) == Map::MaxX() - 1 || TileY(t) == Map::MaxY() - 1) {
		/* tiles at map borders are always WATER_CLASS_SEA */
		SetWaterClass(t, WATER_CLASS_SEA);
		return;
	}

	bool has_water = false;
	bool has_canal = false;
	bool has_river = false;

	for (DiagDirection dir = DIAGDIR_BEGIN; dir < DIAGDIR_END; dir++) {
		TileIndex neighbour = TileAddByDiagDir(t, dir);
		switch (GetTileType(neighbour)) {
			case MP_WATER:
				/* clear water and shipdepots have already a WaterClass associated */
				if (IsCoast(neighbour)) {
					has_water = true;
				} else if (!IsLock(neighbour)) {
					switch (GetWaterClass(neighbour)) {
						case WATER_CLASS_SEA:   has_water = true; break;
						case WATER_CLASS_CANAL: has_canal = true; break;
						case WATER_CLASS_RIVER: has_river = true; break;
						default: SlErrorCorrupt("Invalid water class for tile");
					}
				}
				break;

			case MP_RAILWAY:
				/* Shore or flooded halftile */
				has_water |= (GetRailGroundType(neighbour) == RAIL_GROUND_WATER);
				break;

			case MP_TREES:
				/* trees on shore */
				has_water |= (GB(_m[neighbour].m2, 4, 2) == TREE_GROUND_SHORE);
				break;

			default: break;
		}
	}

	if (!has_water && !has_canal && !has_river && include_invalid_water_class) {
		SetWaterClass(t, WATER_CLASS_INVALID);
		return;
	}

	if (has_river && !has_canal) {
		SetWaterClass(t, WATER_CLASS_RIVER);
	} else if (has_canal || !has_water) {
		SetWaterClass(t, WATER_CLASS_CANAL);
	} else {
		SetWaterClass(t, WATER_CLASS_SEA);
	}
}

static void ConvertTownOwner()
{
	for (TileIndex tile(0); tile != Map::Size(); ++tile) {
		switch (GetTileType(tile)) {
			case MP_ROAD:
				if (GB(_m[tile].m5, 4, 2) == ROAD_TILE_CROSSING && HasBit(_m[tile].m3, 7)) {
					_m[tile].m3 = OWNER_TOWN;
				}
				[[fallthrough]];

			case MP_TUNNELBRIDGE:
				if (_m[tile].m1 & 0x80) SetTileOwner(tile, OWNER_TOWN);
				break;

			default: break;
		}
	}
}

/* since savegame version 4.1, exclusive transport rights are stored at towns */
static void UpdateExclusiveRights()
{
	for (Town *t : Town::Iterate()) {
		t->exclusivity = INVALID_COMPANY;
	}

	/* FIXME old exclusive rights status is not being imported (stored in s->blocked_months_obsolete)
	 *   could be implemented this way:
	 * 1.) Go through all stations
	 *     Build an array town_blocked[ town_id ][ company_id ]
	 *     that stores if at least one station in that town is blocked for a company
	 * 2.) Go through that array, if you find a town that is not blocked for
	 *     one company, but for all others, then give it exclusivity.
	 */
}

static const uint8_t convert_currency[] = {
	 0,  1, 12,  8,  3,
	10, 14, 19,  4,  5,
	 9, 11, 13,  6, 17,
	16, 22, 21,  7, 15,
	18,  2, 20,
};

/* since savegame version 4.2 the currencies are arranged differently */
static void UpdateCurrencies()
{
	_settings_game.locale.currency = convert_currency[_settings_game.locale.currency];
}

/* Up to revision 1413 the invisible tiles at the southern border have not been
 * MP_VOID, even though they should have. This is fixed by this function
 */
static void UpdateVoidTiles()
{
	for (uint x = 0; x < Map::SizeX(); x++) MakeVoid(TileXY(x, Map::MaxY()));
	for (uint y = 0; y < Map::SizeY(); y++) MakeVoid(TileXY(Map::MaxX(), y));
}

static inline RailType UpdateRailType(RailType rt, RailType min)
{
	return rt >= min ? (RailType)(rt + 1): rt;
}

/**
 * Update the viewport coordinates of all signs.
 */
void UpdateAllVirtCoords()
{
	if (IsHeadless()) return;
	UpdateAllStationVirtCoords();
	UpdateAllSignVirtCoords();
	UpdateAllTownVirtCoords();
	UpdateAllTextEffectVirtCoords();
	RebuildViewportKdtree();
}

void ClearAllCachedNames()
{
	ClearAllStationCachedNames();
	ClearAllTownCachedNames();
	ClearAllIndustryCachedNames();
}

/**
 * Initialization of the windows and several kinds of caches.
 * This is not done directly in AfterLoadGame because these
 * functions require that all saveload conversions have been
 * done. As people tend to add savegame conversion stuff after
 * the initialization of the windows and caches quite some bugs
 * had been made.
 * Moving this out of there is both cleaner and less bug-prone.
 */
static void InitializeWindowsAndCaches()
{
	SetupTimeSettings();

	/* Initialize windows */
	ResetWindowSystem();
	SetupColoursAndInitialWindow();

	/* Update coordinates of the signs. */
	ClearAllCachedNames();
	UpdateAllVirtCoords();
	ResetViewportAfterLoadGame();

	for (Company *c : Company::Iterate()) {
		/* For each company, verify (while loading a scenario) that the inauguration date is the current year and set it
		 * accordingly if it is not the case.  No need to set it on companies that are not been used already,
		 * thus the MIN_YEAR (which is really nothing more than Zero, initialized value) test */
		if (_file_to_saveload.abstract_ftype == FT_SCENARIO && c->inaugurated_year != CalTime::MIN_YEAR) {
			c->inaugurated_year = CalTime::CurYear();
			c->display_inaugurated_period = EconTime::Detail::WallClockYearToDisplay(EconTime::CurYear());
			c->age_years = EconTime::YearDelta{0};
		}
	}

	/* Count number of objects per type */
	for (Object *o : Object::Iterate()) {
		Object::IncTypeCount(o->type);
	}

	/* Identify owners of persistent storage arrays */
	for (Industry *i : Industry::Iterate()) {
		if (i->psa != nullptr) {
			i->psa->feature = GSF_INDUSTRIES;
			i->psa->tile = i->location.tile;
		}
	}
	for (Station *s : Station::Iterate()) {
		if (s->airport.psa != nullptr) {
			s->airport.psa->feature = GSF_AIRPORTS;
			s->airport.psa->tile = s->airport.tile;
		}
	}
	for (Town *t : Town::Iterate()) {
		for (auto &it : t->psa_list) {
			it->feature = GSF_FAKE_TOWNS;
			it->tile = t->xy;
		}
	}
	for (RoadVehicle *rv : RoadVehicle::IterateFrontOnly()) {
		rv->CargoChanged();
	}

	RecomputePrices();

	GroupStatistics::UpdateAfterLoad();

	RebuildSubsidisedSourceAndDestinationCache();

	/* Towns have a noise controlled number of airports system
	 * So each airport's noise value must be added to the town->noise_reached value
	 * Reset each town's noise_reached value to '0' before. */
	UpdateAirportsNoise();

	CheckTrainsLengths();
	ShowNewGRFError();

	/* Rebuild the smallmap list of owners. */
	BuildOwnerLegend();
}

#ifdef WITH_SIGACTION
static struct sigaction _prev_segfault;
static struct sigaction _prev_abort;
static struct sigaction _prev_fpe;

static void CDECL HandleSavegameLoadCrash(int signum, siginfo_t *si, void *context);
#else
typedef void (CDECL *SignalHandlerPointer)(int);
static SignalHandlerPointer _prev_segfault = nullptr;
static SignalHandlerPointer _prev_abort    = nullptr;
static SignalHandlerPointer _prev_fpe      = nullptr;

static void CDECL HandleSavegameLoadCrash(int signum);
#endif

/**
 * Replaces signal handlers of SIGSEGV and SIGABRT
 * and stores pointers to original handlers in memory.
 */
static void SetSignalHandlers()
{
#ifdef WITH_SIGACTION
	struct sigaction sa;
	memset(&sa, 0, sizeof(sa));
	sa.sa_flags = SA_SIGINFO | SA_RESTART;
	sigemptyset(&sa.sa_mask);
	sa.sa_sigaction = HandleSavegameLoadCrash;
	sigaction(SIGSEGV, &sa, &_prev_segfault);
	sigaction(SIGABRT, &sa, &_prev_abort);
	sigaction(SIGFPE,  &sa, &_prev_fpe);
#else
	_prev_segfault = signal(SIGSEGV, HandleSavegameLoadCrash);
	_prev_abort    = signal(SIGABRT, HandleSavegameLoadCrash);
	_prev_fpe      = signal(SIGFPE,  HandleSavegameLoadCrash);
#endif
}

/**
 * Resets signal handlers back to original handlers.
 */
static void ResetSignalHandlers()
{
#ifdef WITH_SIGACTION
	sigaction(SIGSEGV, &_prev_segfault, nullptr);
	sigaction(SIGABRT, &_prev_abort, nullptr);
	sigaction(SIGFPE,  &_prev_fpe, nullptr);
#else
	signal(SIGSEGV, _prev_segfault);
	signal(SIGABRT, _prev_abort);
	signal(SIGFPE,  _prev_fpe);
#endif
}

/**
 * Try to find the overridden GRF identifier of the given GRF.
 * @param c the GRF to get the 'previous' version of.
 * @return the GRF identifier or \a c if none could be found.
 */
static const GRFIdentifier &GetOverriddenIdentifier(const GRFConfig *c)
{
	const LoggedAction &la = _gamelog_actions.back();
	if (la.at != GLAT_LOAD) return c->ident;

	for (const LoggedChange &lc : la.changes) {
		if (lc.ct == GLCT_GRFCOMPAT && lc.grfcompat.grfid == c->ident.grfid) return lc.grfcompat;
	}

	return c->ident;
}

/** Was the saveload crash because of missing NewGRFs? */
static bool _saveload_crash_with_missing_newgrfs = false;

/**
 * Did loading the savegame cause a crash? If so,
 * were NewGRFs missing?
 * @return when the saveload crashed due to missing NewGRFs.
 */
bool SaveloadCrashWithMissingNewGRFs()
{
	return _saveload_crash_with_missing_newgrfs;
}

/**
 * Signal handler used to give a user a more useful report for crashes during
 * the savegame loading process; especially when there's problems with the
 * NewGRFs that are required by the savegame.
 * @param signum received signal
 */
#ifdef WITH_SIGACTION
static void CDECL HandleSavegameLoadCrash(int signum, siginfo_t *si, void *context)
#else
static void CDECL HandleSavegameLoadCrash(int signum)
#endif
{
	ResetSignalHandlers();

	format_buffer buffer;
	buffer.append("Loading your savegame caused OpenTTD to crash.\n");

	for (const GRFConfig *c = _grfconfig; !_saveload_crash_with_missing_newgrfs && c != nullptr; c = c->next) {
		_saveload_crash_with_missing_newgrfs = HasBit(c->flags, GCF_COMPATIBLE) || c->status == GCS_NOT_FOUND;
	}

	if (_saveload_crash_with_missing_newgrfs) {
		buffer.append(
			"This is most likely caused by a missing NewGRF or a NewGRF that\n"
			"has been loaded as replacement for a missing NewGRF. OpenTTD\n"
			"cannot easily determine whether a replacement NewGRF is of a newer\n"
			"or older version.\n"
			"It will load a NewGRF with the same GRF ID as the missing NewGRF.\n"
			"This means that if the author makes incompatible NewGRFs with the\n"
			"same GRF ID, OpenTTD cannot magically do the right thing. In most\n"
			"cases, OpenTTD will load the savegame and not crash, but this is an\n"
			"exception.\n"
			"Please load the savegame with the appropriate NewGRFs installed.\n"
			"The missing/compatible NewGRFs are:\n");

		for (const GRFConfig *c = _grfconfig; c != nullptr; c = c->next) {
			if (HasBit(c->flags, GCF_COMPATIBLE)) {
				const GRFIdentifier &replaced = GetOverriddenIdentifier(c);
				buffer.format("NewGRF {:08X} (checksum {}) not found.\n  Loaded NewGRF \"{}\" (checksum {}) with same GRF ID instead.\n",
						BSWAP32(c->ident.grfid), c->original_md5sum, c->filename, replaced.md5sum);
			}
			if (c->status == GCS_NOT_FOUND) {
				buffer.format("NewGRF {:08X} ({}) not found; checksum {}.\n", BSWAP32(c->ident.grfid), c->filename, c->ident.md5sum);
			}
		}
	} else {
		buffer.append(
			"This is probably caused by a corruption in the savegame.\n"
			"Please file a bug report and attach this savegame.\n");
	}

	ShowInfoI(buffer);

#ifdef WITH_SIGACTION
	struct sigaction call;
#else
	SignalHandlerPointer call = nullptr;
#endif
	switch (signum) {
		case SIGSEGV: call = _prev_segfault; break;
		case SIGABRT: call = _prev_abort; break;
		case SIGFPE:  call = _prev_fpe; break;
		default: NOT_REACHED();
	}
#ifdef WITH_SIGACTION
	if (call.sa_flags & SA_SIGINFO) {
		if (call.sa_sigaction != nullptr) call.sa_sigaction(signum, si, context);
	} else {
		if (call.sa_handler != nullptr) call.sa_handler(signum);
	}
#else
	if (call != nullptr) call(signum);
#endif

}

/**
 * Tries to change owner of this rail tile to a valid owner. In very old versions it could happen that
 * a rail track had an invalid owner. When conversion isn't possible, track is removed.
 * @param t tile to update
 */
static void FixOwnerOfRailTrack(TileIndex t)
{
	assert(!Company::IsValidID(GetTileOwner(t)) && (IsLevelCrossingTile(t) || IsPlainRailTile(t)));

	/* remove leftover rail piece from crossing (from very old savegames) */
	Train *v = nullptr;
	for (Train *w : Train::Iterate()) {
		if (w->tile == t) {
			v = w;
			break;
		}
	}

	if (v != nullptr) {
		/* when there is a train on crossing (it could happen in TTD), set owner of crossing to train owner */
		SetTileOwner(t, v->owner);
		return;
	}

	/* try to find any connected rail */
	for (DiagDirection dd = DIAGDIR_BEGIN; dd < DIAGDIR_END; dd++) {
		TileIndex tt = t + TileOffsByDiagDir(dd);
		if (GetTileTrackStatus(t, TRANSPORT_RAIL, 0, dd) != 0 &&
				GetTileTrackStatus(tt, TRANSPORT_RAIL, 0, ReverseDiagDir(dd)) != 0 &&
				Company::IsValidID(GetTileOwner(tt))) {
			SetTileOwner(t, GetTileOwner(tt));
			return;
		}
	}

	if (IsLevelCrossingTile(t)) {
		/* else change the crossing to normal road (road vehicles won't care) */
		Owner road = GetRoadOwner(t, RTT_ROAD);
		Owner tram = GetRoadOwner(t, RTT_TRAM);
		RoadBits bits = GetCrossingRoadBits(t);
		bool hasroad = HasBit(_me[t].m7, 6);
		bool hastram = HasBit(_me[t].m7, 7);

		/* MakeRoadNormal */
		SetTileType(t, MP_ROAD);
		SetTileOwner(t, road);
		_m[t].m3 = (hasroad ? bits : 0);
		_m[t].m5 = (hastram ? bits : 0) | ROAD_TILE_NORMAL << 6;
		SB(_me[t].m6, 2, 4, 0);
		SetRoadOwner(t, RTT_TRAM, tram);
		return;
	}

	/* if it's not a crossing, make it clean land */
	MakeClear(t, CLEAR_GRASS, 0);
}

/**
 * Fixes inclination of a vehicle. Older OpenTTD versions didn't update the bits correctly.
 * @param v vehicle
 * @param dir vehicle's direction, or # INVALID_DIR if it can be ignored
 * @return inclination bits to set
 */
static uint FixVehicleInclination(Vehicle *v, Direction dir)
{
	/* Compute place where this vehicle entered the tile */
	int entry_x = v->x_pos;
	int entry_y = v->y_pos;
	switch (dir) {
		case DIR_NE: entry_x |= TILE_UNIT_MASK; break;
		case DIR_NW: entry_y |= TILE_UNIT_MASK; break;
		case DIR_SW: entry_x &= ~TILE_UNIT_MASK; break;
		case DIR_SE: entry_y &= ~TILE_UNIT_MASK; break;
		case INVALID_DIR: break;
		default: NOT_REACHED();
	}
	uint8_t entry_z = GetSlopePixelZ(entry_x, entry_y, true);

	/* Compute middle of the tile. */
	int middle_x = (v->x_pos & ~TILE_UNIT_MASK) + TILE_SIZE / 2;
	int middle_y = (v->y_pos & ~TILE_UNIT_MASK) + TILE_SIZE / 2;
	uint8_t middle_z = GetSlopePixelZ(middle_x, middle_y, true);

	/* middle_z == entry_z, no height change. */
	if (middle_z == entry_z) return 0;

	/* middle_z < entry_z, we are going downwards. */
	if (middle_z < entry_z) return 1U << GVF_GOINGDOWN_BIT;

	/* middle_z > entry_z, we are going upwards. */
	return 1U << GVF_GOINGUP_BIT;
}

/**
 * Check whether the ground vehicles are at the correct Z-coordinate. When they
 * are not, this will cause all kinds of problems later on as the vehicle might
 * not get onto bridges and so on.
 */
static void CheckGroundVehiclesAtCorrectZ()
{
	for (Vehicle *v : Vehicle::Iterate()) {
		if (v->IsGroundVehicle()) {
			/*
			 * Either the vehicle is not actually on the given tile, i.e. it is
			 * in the wormhole of a bridge or a tunnel, or the Z-coordinate must
			 * be the same as when it would be recalculated right now.
			 */
			assert(v->tile != TileVirtXY(v->x_pos, v->y_pos) || v->z_pos == GetSlopePixelZ(v->x_pos, v->y_pos, true));
		}
	}
}

/**
 * Checks for the possibility that a bridge may be on this tile
 * These are in fact all the tile types on which a bridge can be found
 * @param t The tile to analyze
 * @return True if a bridge might have been present prior to savegame 194.
 */
static inline bool MayHaveBridgeAbove(TileIndex t)
{
	return IsTileType(t, MP_CLEAR) || IsTileType(t, MP_RAILWAY) || IsTileType(t, MP_ROAD) ||
			IsTileType(t, MP_WATER) || IsTileType(t, MP_TUNNELBRIDGE) || IsTileType(t, MP_OBJECT);
}

TileIndex GetOtherTunnelBridgeEndOld(TileIndex tile)
{
	DiagDirection dir = GetTunnelBridgeDirection(tile);
	TileIndexDiff delta = TileOffsByDiagDir(dir);
	int z = GetTileZ(tile);

	dir = ReverseDiagDir(dir);
	do {
		tile += delta;
	} while (
		!IsTunnelTile(tile) ||
		GetTunnelBridgeDirection(tile) != dir ||
		GetTileZ(tile) != z
	);

	return tile;
}


/**
 * Start the scripts.
 */
static void StartScripts()
{
	/* Script debug window requires AIs to be started before trying to start GameScript. */

	/* Start the AIs. */
	for (const Company *c : Company::Iterate()) {
		if (Company::IsValidAiID(c->index)) AI::StartNew(c->index);
	}

	/* Start the GameScript. */
	Game::StartNew();

	ShowScriptDebugWindowIfScriptError();
}

template <typename F>
void IterateVehicleAndOrderListOrders(F func)
{
	IterateAllNonVehicleOrders([&](Order *order) {
		func(order);
	});
	for (Vehicle *v : Vehicle::IterateFrontOnly()) {
		func(&(v->current_order));
	}
}

/**
 * Perform a (large) amount of savegame conversion *magic* in order to
 * load older savegames and to fill the caches for various purposes.
 * @return True iff conversion went without a problem.
 */
bool AfterLoadGame()
{
	SetSignalHandlers();

	const uint32_t map_size = Map::Size();

	/* Only new games can use wallclock units. */
	if (SlXvIsFeatureMissing(XSLFI_VARIABLE_DAY_LENGTH, 5) && IsSavegameVersionBefore(SLV_ECONOMY_MODE_TIMEKEEPING_UNITS)) {
		_settings_game.economy.timekeeping_units = TKU_CALENDAR;
	}
	/* Wallclock unit games which previously ran at an effective day length of 1 should remain that way */
	if (SlXvIsFeatureMissing(XSLFI_VARIABLE_DAY_LENGTH, 7) && _settings_game.economy.timekeeping_units == TKU_WALLCLOCK) {
		_settings_game.economy.day_length_factor = 1;
	}
	UpdateEffectiveDayLengthFactor();

	SetupTickRate();

	extern TileIndex _cur_tileloop_tile; // From landscape.cpp.
	/* The LFSR used in RunTileLoop iteration cannot have a zeroed state, make it non-zeroed. */
	if (_cur_tileloop_tile == 0) _cur_tileloop_tile = TileIndex{1};

	extern TileIndex _aux_tileloop_tile;
	if (_aux_tileloop_tile == 0) _aux_tileloop_tile = TileIndex{1};

	if (IsSavegameVersionBefore(SLV_98)) GamelogOldver();

	GamelogTestRevision();
	GamelogTestMode();

	RebuildTownKdtree();
	RebuildStationKdtree();
	UpdateCachedSnowLine();
	UpdateCachedSnowLineBounds();

	_viewport_sign_kdtree_valid = false;

	if (IsSavegameVersionBefore(SLV_98)) GamelogGRFAddList(_grfconfig);

	if (IsSavegameVersionBefore(SLV_119)) {
		_pause_mode = (_pause_mode == 2) ? PM_PAUSED_NORMAL : PM_UNPAUSED;
	} else if (_network_dedicated && (_pause_mode & PM_PAUSED_ERROR) != 0) {
		Debug(net, 0, "The loading savegame was paused due to an error state");
		Debug(net, 0, "  This savegame cannot be used for multiplayer");
		/* Restore the signals */
		ResetSignalHandlers();
		return false;
	} else if (!_networking || _network_server) {
		/* If we are in singleplayer mode, i.e. not networking, and loading the
		 * savegame or we are loading the savegame as network server we do
		 * not want to be bothered by being paused because of the automatic
		 * reason of a network server, e.g. joining clients or too few
		 * active clients. Note that resetting these values for a network
		 * client are very bad because then the client is going to execute
		 * the game loop when the server is not, i.e. it desyncs. */
		_pause_mode &= ~PMB_PAUSED_NETWORK;
	}

	/* In very old versions, size of train stations was stored differently.
	 * They had swapped width and height if station was built along the Y axis.
	 * TTO and TTD used 3 bits for width/height, while OpenTTD used 4.
	 * Because the data stored by TTDPatch are unusable for rail stations > 7x7,
	 * recompute the width and height. Doing this unconditionally for all old
	 * savegames simplifies the code. */
	if (IsSavegameVersionBefore(SLV_2)) {
		for (Station *st : Station::Iterate()) {
			st->train_station.w = st->train_station.h = 0;
		}
		for (TileIndex t(0); t < map_size; t++) {
			if (!IsTileType(t, MP_STATION)) continue;
			if (_m[t].m5 > 7) continue; // is it a rail station tile?
			Station *st = Station::Get(_m[t].m2);
			assert(st->train_station.tile != 0);
			int dx = TileX(t) - TileX(st->train_station.tile);
			int dy = TileY(t) - TileY(st->train_station.tile);
			assert(dx >= 0 && dy >= 0);
			st->train_station.w = std::max<uint>(st->train_station.w, dx + 1);
			st->train_station.h = std::max<uint>(st->train_station.h, dy + 1);
		}
	}

	if (IsSavegameVersionBefore(SLV_194) && SlXvIsFeatureMissing(XSLFI_HEIGHT_8_BIT)) {
		_settings_game.construction.map_height_limit = 15;

		/* In old savegame versions, the heightlevel was coded in bits 0..3 of the type field */
		for (TileIndex t(0); t < map_size; t++) {
			_m[t].height = GB(_m[t].type, 0, 4);
			SB(_m[t].type, 0, 2, GB(_me[t].m6, 0, 2));
			SB(_me[t].m6, 0, 2, 0);
			if (MayHaveBridgeAbove(t)) {
				SB(_m[t].type, 2, 2, GB(_me[t].m6, 6, 2));
				SB(_me[t].m6, 6, 2, 0);
			} else {
				SB(_m[t].type, 2, 2, 0);
			}
		}
	} else if (IsSavegameVersionBefore(SLV_194) && SlXvIsFeaturePresent(XSLFI_HEIGHT_8_BIT)) {
		for (TileIndex t(0); t < map_size; t++) {
			SB(_m[t].type, 0, 2, GB(_me[t].m6, 0, 2));
			SB(_me[t].m6, 0, 2, 0);
			if (MayHaveBridgeAbove(t)) {
				SB(_m[t].type, 2, 2, GB(_me[t].m6, 6, 2));
				SB(_me[t].m6, 6, 2, 0);
			} else {
				SB(_m[t].type, 2, 2, 0);
			}
		}
	}

	/* in version 2.1 of the savegame, town owner was unified. */
	if (IsSavegameVersionBefore(SLV_2, 1)) ConvertTownOwner();

	/* from version 4.1 of the savegame, exclusive rights are stored at towns */
	if (IsSavegameVersionBefore(SLV_4, 1)) UpdateExclusiveRights();

	/* from version 4.2 of the savegame, currencies are in a different order */
	if (IsSavegameVersionBefore(SLV_4, 2)) UpdateCurrencies();

	/* In old version there seems to be a problem that water is owned by
	 * OWNER_NONE, not OWNER_WATER.. I can't replicate it for the current
	 * (4.3) version, so I just check when versions are older, and then
	 * walk through the whole map.. */
	if (IsSavegameVersionBefore(SLV_4, 3)) {
		for (TileIndex t(0); t < map_size; t++) {
			if (IsTileType(t, MP_WATER) && GetTileOwner(t) >= MAX_COMPANIES) {
				SetTileOwner(t, OWNER_WATER);
			}
		}
	}

	if (IsSavegameVersionBefore(SLV_84)) {
		for (Company *c : Company::Iterate()) {
			c->name = CopyFromOldName(c->name_1);
			if (!c->name.empty()) c->name_1 = STR_SV_UNNAMED;
			c->president_name = CopyFromOldName(c->president_name_1);
			if (!c->president_name.empty()) c->president_name_1 = SPECSTR_PRESIDENT_NAME;
		}

		for (Station *st : Station::Iterate()) {
			st->name = CopyFromOldName(st->string_id);
			/* generating new name would be too much work for little effect, use the station name fallback */
			if (!st->name.empty()) st->string_id = STR_SV_STNAME_FALLBACK;
		}

		for (Town *t : Town::Iterate()) {
			t->name = CopyFromOldName(t->townnametype);
			if (!t->name.empty()) t->townnametype = SPECSTR_TOWNNAME_START + _settings_game.game_creation.town_name;
		}
	}

	/* From this point the old names array is cleared. */
	ResetOldNames();

	if (IsSavegameVersionBefore(SLV_106)) {
		/* no station is determined by 'tile == INVALID_TILE' now (instead of '0') */
		for (Station *st : Station::Iterate()) {
			if (st->airport.tile       == 0) st->airport.tile       = INVALID_TILE;
			if (st->train_station.tile == 0) st->train_station.tile = INVALID_TILE;
		}

		/* the same applies to Company::location_of_HQ */
		for (Company *c : Company::Iterate()) {
			if (c->location_of_HQ == 0 || (IsSavegameVersionBefore(SLV_4) && c->location_of_HQ == 0xFFFF)) {
				c->location_of_HQ = INVALID_TILE;
			}
		}
	}

	/* convert road side to my format. */
	if (_settings_game.vehicle.road_side) _settings_game.vehicle.road_side = 1;

	/* Check if all NewGRFs are present, we are very strict in MP mode */
	GRFListCompatibility gcf_res = IsGoodGRFConfigList(_grfconfig);
	for (GRFConfig *c = _grfconfig; c != nullptr; c = c->next) {
		if (c->status == GCS_NOT_FOUND) {
			GamelogGRFRemove(c->ident.grfid);
		} else if (HasBit(c->flags, GCF_COMPATIBLE)) {
			GamelogGRFCompatible(c->ident);
		}
	}

	if (_networking && gcf_res != GLC_ALL_GOOD) {
		SetSaveLoadError(STR_NETWORK_ERROR_CLIENT_NEWGRF_MISMATCH);
		/* Restore the signals */
		ResetSignalHandlers();
		return false;
	}

	/* The value of _date_fract got divided, so make sure that old games are converted correctly. */
	if (IsSavegameVersionBefore(SLV_11, 1) || (IsSavegameVersionBefore(SLV_147) && CalTime::CurDateFract() > DAY_TICKS)) CalTime::Detail::now.cal_date_fract /= 885;

	if (SlXvIsFeaturePresent(XSLFI_SPRINGPP) || SlXvIsFeaturePresent(XSLFI_JOKERPP) || SlXvIsFeaturePresent(XSLFI_CHILLPP)) {
		assert(DayLengthFactor() >= 1);
		DateDetail::_tick_skip_counter = CalTime::CurDateFract() % DayLengthFactor();
		CalTime::Detail::now.cal_date_fract /= DayLengthFactor();
		assert(CalTime::CurDateFract() < DAY_TICKS);
		assert(TickSkipCounter() < DayLengthFactor());
	}

	/* Set day length factor to 1 if loading a pre day length savegame */
	if (SlXvIsFeatureMissing(XSLFI_VARIABLE_DAY_LENGTH) && SlXvIsFeatureMissing(XSLFI_SPRINGPP) && SlXvIsFeatureMissing(XSLFI_JOKERPP) && SlXvIsFeatureMissing(XSLFI_CHILLPP)) {
		_settings_game.economy.day_length_factor = 1;
		UpdateEffectiveDayLengthFactor();
		if (_file_to_saveload.abstract_ftype != FT_SCENARIO) {
			/* If this is obviously a vanilla/non-patchpack savegame (and not a scenario),
			 * set the savegame time units to be in days, as they would have been previously. */
			_settings_game.game_time.time_in_minutes = false;
		}
	}
	if (SlXvIsFeatureMissing(XSLFI_VARIABLE_DAY_LENGTH, 3)) {
		_scaled_tick_counter = (uint64_t)((_tick_counter * DayLengthFactor()) + TickSkipCounter());
	}
	if (SlXvIsFeaturePresent(XSLFI_VARIABLE_DAY_LENGTH, 1, 3)) {
		/* CalTime is used here because EconTime hasn't been set yet, but this needs to be done before setting EconTime::Detail::SetDate,
		 * because that calls RecalculateStateTicksOffset which overwrites DateDetail::_state_ticks_offset which is an input here */
		_state_ticks = GetStateTicksFromDateWithoutOffset(ToEconTimeCast(CalTime::CurDate()), CalTime::CurDateFract());
		if (SlXvIsFeaturePresent(XSLFI_VARIABLE_DAY_LENGTH, 3, 3)) _state_ticks += DateDetail::_state_ticks_offset;
	}

	/* Update current year
	 * must be done before loading sprites as some newgrfs check it */
	CalTime::Detail::SetDate(CalTime::CurDate(), CalTime::CurDateFract());

	if (SlXvIsFeaturePresent(XSLFI_VARIABLE_DAY_LENGTH, 5) || !IsSavegameVersionBefore(SLV_ECONOMY_DATE)) {
		EconTime::Detail::SetDate(EconTime::CurDate(), EconTime::CurDateFract());
	} else {
		/* Set economy date from calendar date */
		EconTime::Detail::SetDate(ToEconTimeCast(CalTime::CurDate()), CalTime::CurDateFract());
	}

	SetupTileLoopCounts();

	/*
	 * Force the old behaviour for compatibility reasons with old savegames. As new
	 * settings can only be loaded from new savegames loading old savegames with new
	 * versions of OpenTTD will normally initialize settings newer than the savegame
	 * version with "new game" defaults which the player can define to their liking.
	 * For some settings we override that to keep the behaviour the same as when the
	 * game was saved.
	 *
	 * Note that there is no non-stop in here. This is because the setting could have
	 * either value in TTDPatch. To convert it properly the user has to make sure the
	 * right value has been chosen in the settings. Otherwise we will be converting
	 * it incorrectly in half of the times without a means to correct that.
	 */
	if (IsSavegameVersionBefore(SLV_4, 2)) _settings_game.station.modified_catchment = false;
	if (IsSavegameVersionBefore(SLV_6, 1)) _settings_game.pf.forbid_90_deg = false;
	if (IsSavegameVersionBefore(SLV_21))   _settings_game.vehicle.train_acceleration_model = 0;
	if (IsSavegameVersionBefore(SLV_90))   _settings_game.vehicle.plane_speed = 4;
	if (IsSavegameVersionBefore(SLV_95))   _settings_game.vehicle.dynamic_engines = false;
	if (IsSavegameVersionBefore(SLV_96))   _settings_game.economy.station_noise_level = false;
	if (IsSavegameVersionBefore(SLV_133)) {
		_settings_game.vehicle.train_slope_steepness = 3;
	}
	if (IsSavegameVersionBefore(SLV_134))  _settings_game.economy.feeder_payment_share = 75;
	if (IsSavegameVersionBefore(SLV_138))  _settings_game.vehicle.plane_crashes = 2;
	if (IsSavegameVersionBefore(SLV_139)) {
		_settings_game.vehicle.roadveh_acceleration_model = 0;
		_settings_game.vehicle.roadveh_slope_steepness = 7;
	}
	if (IsSavegameVersionBefore(SLV_143))  _settings_game.economy.allow_town_level_crossings = true;
	if (IsSavegameVersionBefore(SLV_159)) {
		_settings_game.vehicle.max_train_length = 50;
		_settings_game.construction.max_bridge_length = 64;
		_settings_game.construction.max_tunnel_length = 64;
	}
	if (IsSavegameVersionBefore(SLV_166))  _settings_game.economy.infrastructure_maintenance = false;
	if (IsSavegameVersionBefore(SLV_183) && SlXvIsFeatureMissing(XSLFI_CHILLPP)) {
		_settings_game.linkgraph.distribution_pax = DT_MANUAL;
		_settings_game.linkgraph.distribution_mail = DT_MANUAL;
		_settings_game.linkgraph.distribution_armoured = DT_MANUAL;
		_settings_game.linkgraph.distribution_default = DT_MANUAL;
	}

	if (IsSavegameVersionBefore(SLV_ENDING_YEAR)) {
		_settings_game.game_creation.ending_year = CalTime::DEF_END_YEAR;
	}

	/* Convert linkgraph update settings from days to seconds. */
	if (IsSavegameVersionBefore(SLV_LINKGRAPH_SECONDS) && SlXvIsFeatureMissing(XSLFI_LINKGRAPH_DAY_SCALE, 3)) {
		_settings_game.linkgraph.recalc_interval *= SECONDS_PER_DAY;
		_settings_game.linkgraph.recalc_time     *= SECONDS_PER_DAY;
	}

	/* Convert link graph last compression from date to scaled tick counter, or state ticks to scaled ticks. */
	if (SlXvIsFeatureMissing(XSLFI_LINKGRAPH_DAY_SCALE, 6)) {
		extern void LinkGraphFixupAfterLoad(bool compression_was_date);
		LinkGraphFixupAfterLoad(SlXvIsFeatureMissing(XSLFI_LINKGRAPH_DAY_SCALE, 4));
	}

	/* Set link graph job day length factor setting. */
	if (SlXvIsFeatureMissing(XSLFI_LINKGRAPH_DAY_SCALE, 7)) {
		extern void LinkGraphJobSetDayLengthFactor();
		LinkGraphJobSetDayLengthFactor();
	}

	/* Load the sprites */
	GfxLoadSprites();
	LoadStringWidthTable();
	ReInitAllWindows(false);

	/* Copy temporary data to Engine pool */
	CopyTempEngineData();

	/* Connect front and rear engines of multiheaded trains and converts
	 * subtype to the new format */
	if (IsSavegameVersionBefore(SLV_17, 1)) ConvertOldMultiheadToNew();

	/* Connect front and rear engines of multiheaded trains */
	ConnectMultiheadedTrains();

	/* Fix the CargoPackets *and* fix the caches of CargoLists.
	 * If this isn't done before Stations and especially Vehicles are
	 * running their AfterLoad we might get in trouble. In the case of
	 * vehicles we could give the wrong (cached) count of items in a
	 * vehicle which causes different results when getting their caches
	 * filled; and that could eventually lead to desyncs. */
	CargoPacket::AfterLoad();

	if (SlXvIsFeaturePresent(XSLFI_SPRINGPP)) {
		/*
		 * Reject huge airports
		 * Annoyingly SpringPP v2.0.102 has a bug where it uses the same ID for AT_INTERCONTINENTAL2 and AT_OILRIG.
		 * Do this here as AfterLoadVehicles might also check it indirectly via the newgrf code.
		 */
		for (Station *st : Station::Iterate()) {
			if (st->airport.tile == INVALID_TILE) continue;
			StringID err = INVALID_STRING_ID;
			if (st->airport.type == 9) {
				if (st->ship_station.tile != INVALID_TILE && IsOilRig(st->ship_station.tile)) {
					/* this airport is probably an oil rig, not a huge airport */
				} else {
					err = STR_GAME_SAVELOAD_ERROR_HUGE_AIRPORTS_PRESENT;
				}
				st->airport.type = AT_OILRIG;
			} else if (st->airport.type == 10) {
				err = STR_GAME_SAVELOAD_ERROR_HUGE_AIRPORTS_PRESENT;
			}
			if (err != INVALID_STRING_ID) {
				SetSaveLoadError(err);
				/* Restore the signals */
				ResetSignalHandlers();
				return false;
			}
		}
	}

	if (SlXvIsFeaturePresent(XSLFI_SPRINGPP, 1, 1)) {
		/*
		 * Reject helicopters approaching oil rigs using the wrong aircraft movement data
		 * Annoyingly SpringPP v2.0.102 has a bug where it uses the same ID for AT_INTERCONTINENTAL2 and AT_OILRIG
		 * Do this here as AfterLoadVehicles can also check it indirectly via the newgrf code.
		 */
		for (Aircraft *v : Aircraft::Iterate()) {
			Station *st = GetTargetAirportIfValid(v);
			if (st != nullptr && ((st->ship_station.tile != INVALID_TILE && IsOilRig(st->ship_station.tile)) || st->airport.type == AT_OILRIG)) {
				/* aircraft is on approach to an oil rig, bail out now */
				SetSaveLoadError(STR_GAME_SAVELOAD_ERROR_HELI_OILRIG_BUG);
				/* Restore the signals */
				ResetSignalHandlers();
				return false;
			}
		}
	}

	if (IsSavegameVersionBefore(SLV_MULTITILE_DOCKS)) {
		for (Station *st : Station::Iterate()) {
			st->ship_station.tile = INVALID_TILE;
		}
	}

	if (SlXvIsFeatureMissing(XSLFI_REALISTIC_TRAIN_BRAKING)) {
		_settings_game.vehicle.train_braking_model = TBM_ORIGINAL;
	}

	if (SlXvIsFeatureMissing(XSLFI_TRAIN_SPEED_ADAPTATION)) {
		_settings_game.vehicle.train_speed_adaptation = false;
	}

	AfterLoadEngines();
	AnalyseIndustryTileSpriteGroups();
	extern void AnalyseHouseSpriteGroups();
	AnalyseHouseSpriteGroups();

	/* Update all vehicles: Phase 1 */
	AfterLoadVehiclesPhase1(true);

	CargoPacket::PostVehiclesAfterLoad();

	/* Update template vehicles */
	AfterLoadTemplateVehicles();

	/* make sure there is a town in the game */
	if (_game_mode == GM_NORMAL && Town::GetNumItems() == 0) {
		SetSaveLoadError(STR_ERROR_NO_TOWN_IN_SCENARIO);
		/* Restore the signals */
		ResetSignalHandlers();
		return false;
	}

	/* The void tiles on the southern border used to belong to a wrong class (pre 4.3).
	 * This problem appears in savegame version 21 too, see r3455. But after loading the
	 * savegame and saving again, the buggy map array could be converted to new savegame
	 * version. It didn't show up before r12070. */
	if (IsSavegameVersionBefore(SLV_87)) UpdateVoidTiles();

	/* Fix the cache for cargo payments. */
	for (CargoPayment *cp : CargoPayment::Iterate()) {
		cp->front->cargo_payment = cp;
		cp->current_station = cp->front->last_station_visited;
	}

	if (IsSavegameVersionBefore(SLV_WATER_TILE_TYPE) && SlXvIsFeatureMissing(XSLFI_WATER_TILE_TYPE)) {
		/* Prior to SLV_WATER_TILE_TYPE, the water tile type was stored differently from the enumeration. This has to be
		 * converted before SLV_72 and SLV_82 conversions which use GetWaterTileType. */
		static constexpr uint8_t WBL_COAST_FLAG = 0; ///< Flag for coast.

		for (TileIndex t(0); t < Map::Size(); t++) {
			if (!IsTileType(t, MP_WATER)) continue;

			switch (GB(_m[t].m5, 4, 4)) {
				case 0x0: /* Previously WBL_TYPE_NORMAL, Clear water or coast. */
					SetWaterTileType(t, HasBit(_m[t].m5, WBL_COAST_FLAG) ? WATER_TILE_COAST : WATER_TILE_CLEAR);
					break;

				case 0x1: SetWaterTileType(t, WATER_TILE_LOCK); break; /* Previously WBL_TYPE_LOCK */
				case 0x8: SetWaterTileType(t, WATER_TILE_DEPOT); break; /* Previously WBL_TYPE_DEPOT */
				default: SetWaterTileType(t, WATER_TILE_CLEAR); break; /* Shouldn't happen... */
			}
		}
	}

	if (IsSavegameVersionBefore(SLV_72)) {
		/* Locks in very old savegames had OWNER_WATER as owner */
		for (TileIndex t(0); t < Map::Size(); t++) {
			switch (GetTileType(t)) {
				default: break;

				case MP_WATER:
					if (GetWaterTileType(t) == WATER_TILE_LOCK && GetTileOwner(t) == OWNER_WATER) SetTileOwner(t, OWNER_NONE);
					break;

				case MP_STATION: {
					if (HasBit(_me[t].m6, 3)) SetBit(_me[t].m6, 2);
					StationGfx gfx = GetStationGfx(t);
					StationType st;
					if (       IsInsideMM(gfx,   0,   8)) { // Rail station
						st = StationType::Rail;
						SetStationGfx(t, gfx - 0);
					} else if (IsInsideMM(gfx,   8,  67)) { // Airport
						st = StationType::Airport;
						SetStationGfx(t, gfx - 8);
					} else if (IsInsideMM(gfx,  67,  71)) { // Truck
						st = StationType::Truck;
						SetStationGfx(t, gfx - 67);
					} else if (IsInsideMM(gfx,  71,  75)) { // Bus
						st = StationType::Bus;
						SetStationGfx(t, gfx - 71);
					} else if (gfx == 75) {                 // Oil rig
						st = StationType::Oilrig;
						SetStationGfx(t, gfx - 75);
					} else if (IsInsideMM(gfx,  76,  82)) { // Dock
						st = StationType::Dock;
						SetStationGfx(t, gfx - 76);
					} else if (gfx == 82) {                 // Buoy
						st = StationType::Buoy;
						SetStationGfx(t, gfx - 82);
					} else if (IsInsideMM(gfx,  83, 168)) { // Extended airport
						st = StationType::Airport;
						SetStationGfx(t, gfx - 83 + 67 - 8);
					} else if (IsInsideMM(gfx, 168, 170)) { // Drive through truck
						st = StationType::Truck;
						SetStationGfx(t, gfx - 168 + GFX_TRUCK_BUS_DRIVETHROUGH_OFFSET);
					} else if (IsInsideMM(gfx, 170, 172)) { // Drive through bus
						st = StationType::Bus;
						SetStationGfx(t, gfx - 170 + GFX_TRUCK_BUS_DRIVETHROUGH_OFFSET);
					} else {
						/* Restore the signals */
						ResetSignalHandlers();
						return false;
					}
					SB(_me[t].m6, 3, 3, to_underlying(st));
					break;
				}
			}
		}
	}

	if (SlXvIsFeatureMissing(XSLFI_MORE_STATION_TYPES) && IsSavegameVersionBefore(SLV_INCREASE_STATION_TYPE_FIELD_SIZE)) {
		/* Expansion of station type field in m6 */
		for (TileIndex t(0); t < Map::Size(); t++) {
			if (IsTileType(t, MP_STATION)) {
				ClrBit(_me[t].m6, 6);
			}
		}
	}

	for (TileIndex t(0); t < map_size; t++) {
		switch (GetTileType(t)) {
			case MP_STATION: {
				BaseStation *bst = BaseStation::GetByTile(t);

				/* Sanity check */
				if (!IsBuoy(t) && bst->owner != GetTileOwner(t)) SlErrorCorrupt("Wrong owner for station tile");

				/* Set up station spread */
				bst->rect.BeforeAddTile(t, StationRect::ADD_FORCE);

				/* Waypoints don't have road stops/oil rigs in the old format */
				if (!Station::IsExpected(bst)) break;
				Station *st = Station::From(bst);

				switch (GetStationType(t)) {
					case StationType::Truck:
					case StationType::Bus:
						if (IsSavegameVersionBefore(SLV_6)) {
							/* Before version 5 you could not have more than 250 stations.
							 * Version 6 adds large maps, so you could only place 253*253
							 * road stops on a map (no freeform edges) = 64009. So, yes
							 * someone could in theory create such a full map to trigger
							 * this assertion, it's safe to assume that's only something
							 * theoretical and does not happen in normal games. */
							assert(RoadStop::CanAllocateItem());

							/* From this version on there can be multiple road stops of the
							 * same type per station. Convert the existing stops to the new
							 * internal data structure. */
							RoadStop *rs = new RoadStop(t);

							RoadStop **head =
								IsTruckStop(t) ? &st->truck_stops : &st->bus_stops;
							*head = rs;
						}
						break;

					case StationType::Oilrig: {
						/* The internal encoding of oil rigs was changed twice.
						 * It was 3 (till 2.2) and later 5 (till 5.1).
						 * DeleteOilRig asserts on the correct type, and
						 * setting it unconditionally does not hurt.
						 */
						Station::GetByTile(t)->airport.type = AT_OILRIG;

						/* Very old savegames sometimes have phantom oil rigs, i.e.
						 * an oil rig which got shut down, but not completely removed from
						 * the map
						 */
						TileIndex t1 = TileAddXY(t, 0, 1);
						if (!IsTileType(t1, MP_INDUSTRY) || GetIndustryGfx(t1) != GFX_OILRIG_1) {
							DeleteOilRig(t);
						}
						break;
					}

					default: break;
				}
				break;
			}

			default: break;
		}
	}

	/* In version 6.1 we put the town index in the map-array. To do this, we need
	 *  to use m2 (16bit big), so we need to clean m2, and that is where this is
	 *  all about ;) */
	if (IsSavegameVersionBefore(SLV_6, 1)) {
		for (TileIndex t(0); t < map_size; t++) {
			switch (GetTileType(t)) {
				case MP_HOUSE:
					_m[t].m4 = _m[t].m2;
					SetTownIndex(t, CalcClosestTownFromTile(t)->index);
					break;

				case MP_ROAD:
					_m[t].m4 |= (_m[t].m2 << 4);
					if ((GB(_m[t].m5, 4, 2) == ROAD_TILE_CROSSING ? (Owner)_m[t].m3 : GetTileOwner(t)) == OWNER_TOWN) {
						SetTownIndex(t, CalcClosestTownFromTile(t)->index);
					} else {
						SetTownIndex(t, 0);
					}
					break;

				default: break;
			}
		}
	}

	/* Force the freeform edges to false for old savegames. */
	if (IsSavegameVersionBefore(SLV_111)) {
		_settings_game.construction.freeform_edges = false;
		for (Vehicle *v : Vehicle::Iterate()) {
			if (v->tile == 0) v->UpdatePosition();
		}
	}

	/* From version 9.0, we update the max passengers of a town (was sometimes negative
	 *  before that. */
	if (IsSavegameVersionBefore(SLV_9)) {
		for (Town *t : Town::Iterate()) UpdateTownMaxPass(t);
	}

	/* From version 16.0, we included autorenew on engines, which are now saved, but
	 *  of course, we do need to initialize them for older savegames. */
	if (IsSavegameVersionBefore(SLV_16)) {
		for (Company *c : Company::Iterate()) {
			c->engine_renew_list            = nullptr;
			c->settings.engine_renew        = false;
			c->settings.engine_renew_months = 6;
			c->settings.engine_renew_money  = 100000;
		}

		/* When loading a game, _local_company is not yet set to the correct value.
		 * However, in a dedicated server we are a spectator, so nothing needs to
		 * happen. In case we are not a dedicated server, the local company always
		 * becomes company 0, unless we are in the scenario editor where all the
		 * companies are 'invalid'.
		 */
		Company *c = Company::GetIfValid(COMPANY_FIRST);
		if (!_network_dedicated && c != nullptr) {
			c->settings = _settings_client.company;
		}
	}

	if (IsSavegameVersionBefore(SLV_48)) {
		for (TileIndex t(0); t < map_size; t++) {
			switch (GetTileType(t)) {
				case MP_RAILWAY:
					if (IsPlainRail(t)) {
						/* Swap ground type and signal type for plain rail tiles, so the
						 * ground type uses the same bits as for depots and waypoints. */
						uint tmp = GB(_m[t].m4, 0, 4);
						SB(_m[t].m4, 0, 4, GB(_m[t].m2, 0, 4));
						SB(_m[t].m2, 0, 4, tmp);
					} else if (HasBit(_m[t].m5, 2)) {
						/* Split waypoint and depot rail type and remove the subtype. */
						ClrBit(_m[t].m5, 2);
						ClrBit(_m[t].m5, 6);
					}
					break;

				case MP_ROAD:
					/* Swap m3 and m4, so the track type for rail crossings is the
					 * same as for normal rail. */
					Swap(_m[t].m3, _m[t].m4);
					break;

				default: break;
			}
		}
	}

	if (IsSavegameVersionBefore(SLV_61)) {
		/* Added the RoadType */
		bool old_bridge = IsSavegameVersionBefore(SLV_42);
		for (TileIndex t(0); t < map_size; t++) {
			switch (GetTileType(t)) {
				case MP_ROAD:
					SB(_m[t].m5, 6, 2, GB(_m[t].m5, 4, 2));
					switch (GetRoadTileType(t)) {
						default: SlErrorCorrupt("Invalid road tile type");
						case ROAD_TILE_NORMAL:
							SB(_m[t].m4, 0, 4, GB(_m[t].m5, 0, 4));
							SB(_m[t].m4, 4, 4, 0);
							SB(_me[t].m6, 2, 4, 0);
							break;
						case ROAD_TILE_CROSSING:
							SB(_m[t].m4, 5, 2, GB(_m[t].m5, 2, 2));
							break;
						case ROAD_TILE_DEPOT:    break;
					}
					SB(_me[t].m7, 6, 2, 1); // Set pre-NRT road type bits for conversion later.
					break;

				case MP_STATION:
					if (IsStationRoadStop(t)) SB(_me[t].m7, 6, 2, 1);
					break;

				case MP_TUNNELBRIDGE:
					/* Middle part of "old" bridges */
					if (old_bridge && IsBridge(t) && HasBit(_m[t].m5, 6)) break;
					if (((old_bridge && IsBridge(t)) ? (TransportType)GB(_m[t].m5, 1, 2) : GetTunnelBridgeTransportType(t)) == TRANSPORT_ROAD) {
						SB(_me[t].m7, 6, 2, 1); // Set pre-NRT road type bits for conversion later.
					}
					break;

				default: break;
			}
		}
	}

	if (IsSavegameVersionBefore(SLV_114)) {
		bool fix_roadtypes = !IsSavegameVersionBefore(SLV_61);
		bool old_bridge = IsSavegameVersionBefore(SLV_42);

		for (TileIndex t(0); t < map_size; t++) {
			switch (GetTileType(t)) {
				case MP_ROAD:
					if (fix_roadtypes) SB(_me[t].m7, 6, 2, (RoadTypes)GB(_me[t].m7, 5, 3));
					SB(_me[t].m7, 5, 1, GB(_m[t].m3, 7, 1)); // snow/desert
					switch (GetRoadTileType(t)) {
						default: SlErrorCorrupt("Invalid road tile type");
						case ROAD_TILE_NORMAL:
							SB(_me[t].m7, 0, 4, GB(_m[t].m3, 0, 4));  // road works
							SB(_me[t].m6, 3, 3, GB(_m[t].m3, 4, 3));  // ground
							SB(_m[t].m3, 0, 4, GB(_m[t].m4, 4, 4));   // tram bits
							SB(_m[t].m3, 4, 4, GB(_m[t].m5, 0, 4));   // tram owner
							SB(_m[t].m5, 0, 4, GB(_m[t].m4, 0, 4));   // road bits
							break;

						case ROAD_TILE_CROSSING:
							SB(_me[t].m7, 0, 5, GB(_m[t].m4, 0, 5));  // road owner
							SB(_me[t].m6, 3, 3, GB(_m[t].m3, 4, 3));  // ground
							SB(_m[t].m3, 4, 4, GB(_m[t].m5, 0, 4));   // tram owner
							SB(_m[t].m5, 0, 1, GB(_m[t].m4, 6, 1));   // road axis
							SB(_m[t].m5, 5, 1, GB(_m[t].m4, 5, 1));   // crossing state
							break;

						case ROAD_TILE_DEPOT:
							break;
					}
					if (!IsRoadDepot(t) && !HasTownOwnedRoad(t)) {
						const Town *town = CalcClosestTownFromTile(t);
						if (town != nullptr) SetTownIndex(t, town->index);
					}
					_m[t].m4 = 0;
					break;

				case MP_STATION:
					if (!IsStationRoadStop(t)) break;

					if (fix_roadtypes) SB(_me[t].m7, 6, 2, (RoadTypes)GB(_m[t].m3, 0, 3));
					SB(_me[t].m7, 0, 5, HasBit(_me[t].m6, 2) ? OWNER_TOWN : GetTileOwner(t));
					SB(_m[t].m3, 4, 4, _m[t].m1);
					_m[t].m4 = 0;
					break;

				case MP_TUNNELBRIDGE:
					if (old_bridge && IsBridge(t) && HasBit(_m[t].m5, 6)) break;
					if (((old_bridge && IsBridge(t)) ? (TransportType)GB(_m[t].m5, 1, 2) : GetTunnelBridgeTransportType(t)) == TRANSPORT_ROAD) {
						if (fix_roadtypes) SB(_me[t].m7, 6, 2, (RoadTypes)GB(_m[t].m3, 0, 3));

						Owner o = GetTileOwner(t);
						SB(_me[t].m7, 0, 5, o); // road owner
						SB(_m[t].m3, 4, 4, o == OWNER_NONE ? OWNER_TOWN : o); // tram owner
					}
					SB(_me[t].m6, 2, 4, GB(_m[t].m2, 4, 4)); // bridge type
					SB(_me[t].m7, 5, 1, GB(_m[t].m4, 7, 1)); // snow/desert

					_m[t].m2 = 0;
					_m[t].m4 = 0;
					break;

				default: break;
			}
		}
	}

	/* Railtype moved from m3 to m8 in version SLV_EXTEND_RAILTYPES. */
	if (IsSavegameVersionBefore(SLV_EXTEND_RAILTYPES)) {
		const bool has_extra_bit = SlXvIsFeaturePresent(XSLFI_MORE_RAIL_TYPES, 1, 1);
		auto update_railtype = [&](TileIndex t) {
			uint rt = GB(_m[t].m3, 0, 4);
			if (has_extra_bit) rt |= (GB(_m[t].m1, 7, 1) << 4);
			SetRailType(t, (RailType)rt);
		};
		for (TileIndex t(0); t < map_size; t++) {
			switch (GetTileType(t)) {
				case MP_RAILWAY:
					update_railtype(t);
					break;

				case MP_ROAD:
					if (IsLevelCrossing(t)) {
						update_railtype(t);
					}
					break;

				case MP_STATION:
					if (HasStationRail(t)) {
						update_railtype(t);
					}
					break;

				case MP_TUNNELBRIDGE:
					if (GetTunnelBridgeTransportType(t) == TRANSPORT_RAIL) {
						update_railtype(t);
					}
					break;

				default:
					break;
			}
		}
	}

	if (IsSavegameVersionBefore(SLV_42)) {
		for (TileIndex t(0); t < map_size; t++) {
			if (MayHaveBridgeAbove(t)) ClearBridgeMiddle(t);
			if (IsBridgeTile(t)) {
				if (HasBit(_m[t].m5, 6)) { // middle part
					Axis axis = (Axis)GB(_m[t].m5, 0, 1);

					if (HasBit(_m[t].m5, 5)) { // transport route under bridge?
						if (GB(_m[t].m5, 3, 2) == TRANSPORT_RAIL) {
							MakeRailNormal(
								t,
								GetTileOwner(t),
								axis == AXIS_X ? TRACK_BIT_Y : TRACK_BIT_X,
								GetRailType(t)
							);
						} else {
							TownID town = IsTileOwner(t, OWNER_TOWN) ? ClosestTownFromTile(t, UINT_MAX)->index : 0;

							/* MakeRoadNormal */
							SetTileType(t, MP_ROAD);
							_m[t].m2 = town;
							_m[t].m3 = 0;
							_m[t].m5 = (axis == AXIS_X ? ROAD_Y : ROAD_X) | ROAD_TILE_NORMAL << 6;
							SB(_me[t].m6, 2, 4, 0);
							_me[t].m7 = 1 << 6;
							SetRoadOwner(t, RTT_TRAM, OWNER_NONE);
						}
					} else {
						if (GB(_m[t].m5, 3, 2) == 0) {
							MakeClear(t, CLEAR_GRASS, 3);
						} else {
							if (!IsTileFlat(t)) {
								MakeShore(t);
							} else {
								if (GetTileOwner(t) == OWNER_WATER) {
									MakeSea(t);
								} else {
									MakeCanal(t, GetTileOwner(t), Random());
								}
							}
						}
					}
					SetBridgeMiddle(t, axis);
				} else { // ramp
					Axis axis = (Axis)GB(_m[t].m5, 0, 1);
					uint north_south = GB(_m[t].m5, 5, 1);
					DiagDirection dir = ReverseDiagDir(XYNSToDiagDir(axis, north_south));
					TransportType type = (TransportType)GB(_m[t].m5, 1, 2);

					_m[t].m5 = 1 << 7 | type << 2 | dir;
				}
			}
		}

		for (Vehicle *v : Vehicle::Iterate()) {
			if (!v->IsGroundVehicle()) continue;
			if (IsBridgeTile(v->tile)) {
				DiagDirection dir = GetTunnelBridgeDirection(v->tile);

				if (dir != DirToDiagDir(v->direction)) continue;
				switch (dir) {
					default: SlErrorCorrupt("Invalid vehicle direction");
					case DIAGDIR_NE: if ((v->x_pos & 0xF) !=  0)            continue; break;
					case DIAGDIR_SE: if ((v->y_pos & 0xF) != TILE_SIZE - 1) continue; break;
					case DIAGDIR_SW: if ((v->x_pos & 0xF) != TILE_SIZE - 1) continue; break;
					case DIAGDIR_NW: if ((v->y_pos & 0xF) !=  0)            continue; break;
				}
			} else if (v->z_pos > GetTileMaxPixelZ(TileVirtXY(v->x_pos, v->y_pos))) {
				v->tile = GetNorthernBridgeEnd(v->tile);
				v->UpdatePosition();
			} else {
				continue;
			}
			if (v->type == VEH_TRAIN) {
				Train::From(v)->track = TRACK_BIT_WORMHOLE;
			} else {
				RoadVehicle::From(v)->state = RVSB_WORMHOLE;
			}
		}
	}

	if (IsSavegameVersionBefore(SLV_ROAD_TYPES) && !SlXvIsFeaturePresent(XSLFI_JOKERPP, SL_JOKER_1_27)) {
		/* Add road subtypes */
		for (TileIndex t(0); t < map_size; t++) {
			bool has_road = false;
			switch (GetTileType(t)) {
				case MP_ROAD:
					has_road = true;
					break;
				case MP_STATION:
					has_road = IsAnyRoadStop(t);
					break;
				case MP_TUNNELBRIDGE:
					has_road = GetTunnelBridgeTransportType(t) == TRANSPORT_ROAD;
					break;
				default:
					break;
			}

			if (has_road) {
				RoadType road_rt = HasBit(_me[t].m7, 6) ? ROADTYPE_ROAD : INVALID_ROADTYPE;
				RoadType tram_rt = HasBit(_me[t].m7, 7) ? ROADTYPE_TRAM : INVALID_ROADTYPE;

				assert(road_rt != INVALID_ROADTYPE || tram_rt != INVALID_ROADTYPE);
				SetRoadTypes(t, road_rt, tram_rt);
				SB(_me[t].m7, 6, 2, 0); // Clear pre-NRT road type bits.
			}
		}
	} else if (SlXvIsFeaturePresent(XSLFI_JOKERPP, SL_JOKER_1_27)) {
		uint next_road_type = 2;
		uint next_tram_type = 2;
		RoadType road_types[32];
		RoadType tram_types[32];
		MemSetT(road_types, ROADTYPE_ROAD, 31);
		MemSetT(tram_types, ROADTYPE_TRAM, 31);
		road_types[31] = INVALID_ROADTYPE;
		tram_types[31] = INVALID_ROADTYPE;
		for (RoadType rt = ROADTYPE_BEGIN; rt < ROADTYPE_END; rt++) {
			const RoadTypeInfo *rti = GetRoadTypeInfo(rt);
			if (RoadTypeIsRoad(rt)) {
				if (rti->label == 'ROAD') {
					road_types[0] = rt;
				} else if (rti->label == 'ELRD') {
					road_types[1] = rt;
				} else if (next_road_type < 31) {
					road_types[next_road_type++] = rt;
				}
			} else {
				if (rti->label == 'RAIL') {
					tram_types[0] = rt;
				} else if (rti->label == 'ELRL') {
					tram_types[1] = rt;
				} else if (next_tram_type < 31) {
					tram_types[next_tram_type++] = rt;
				}
			}
		}
		for (TileIndex t(0); t < map_size; t++) {
			bool has_road = false;
			switch (GetTileType(t)) {
				case MP_ROAD:
					has_road = true;
					break;
				case MP_STATION:
					has_road = IsAnyRoadStop(t);
					break;
				case MP_TUNNELBRIDGE:
					has_road = GetTunnelBridgeTransportType(t) == TRANSPORT_ROAD;
					break;
				default:
					break;
			}
			if (has_road) {
				RoadType road_rt = road_types[(GB(_me[t].m7, 6, 1) << 4) | GB(_m[t].m4, 0, 4)];
				RoadType tram_rt = tram_types[(GB(_me[t].m7, 7, 1) << 4) | GB(_m[t].m4, 4, 4)];
				SetRoadTypes(t, road_rt, tram_rt);
				SB(_me[t].m7, 6, 2, 0);
			}
		}
	}

	if (SlXvIsFeatureMissing(XSLFI_DUAL_RAIL_TYPES)) {
		/* Introduced dual rail types. */
		for (TileIndex t(0); t < map_size; t++) {
			if (IsPlainRailTile(t) || (IsRailTunnelBridgeTile(t) && IsBridge(t))) {
				SetSecondaryRailType(t, GetRailType(t));
			}
		}
	}

	if (SlXvIsFeaturePresent(XSLFI_SIG_TUNNEL_BRIDGE, 1, 6)) {
		/* m2 signal state bit allocation has shrunk */
		for (TileIndex t(0); t < map_size; t++) {
			if (IsTileType(t, MP_TUNNELBRIDGE) && GetTunnelBridgeTransportType(t) == TRANSPORT_RAIL && IsBridge(t) && IsTunnelBridgeSignalSimulationEntrance(t)) {
				extern void ShiftBridgeEntranceSimulatedSignalsExtended(TileIndex t, int shift, uint64_t in);
				const uint shift = 15 - BRIDGE_M2_SIGNAL_STATE_COUNT;
				ShiftBridgeEntranceSimulatedSignalsExtended(t, shift, GB(_m[t].m2, BRIDGE_M2_SIGNAL_STATE_COUNT, shift));
				SB(_m[t].m2, 0, 15, GB(_m[t].m2, 0, 15) << shift);
			}
		}
	}

	if (SlXvIsFeaturePresent(XSLFI_CHILLPP)) {
		/* fix signal tunnel/bridge PBS */
		for (TileIndex t(0); t < map_size; t++) {
			if (IsTileType(t, MP_TUNNELBRIDGE) && GetTunnelBridgeTransportType(t) == TRANSPORT_RAIL && IsTunnelBridgeSignalSimulationEntrance(t)) {
				UnreserveAcrossRailTunnelBridge(t);
			}
		}
	}

	if (!SlXvIsFeaturePresent(XSLFI_CUSTOM_BRIDGE_HEADS, 2)) {
		/* change map bits for rail bridge heads */
		for (TileIndex t(0); t < map_size; t++) {
			if (IsBridgeTile(t) && GetTunnelBridgeTransportType(t) == TRANSPORT_RAIL) {
				SetCustomBridgeHeadTrackBits(t, DiagDirToDiagTrackBits(GetTunnelBridgeDirection(t)));
				SetBridgeReservationTrackBits(t, HasBit(_m[t].m5, 4) ? DiagDirToDiagTrackBits(GetTunnelBridgeDirection(t)) : TRACK_BIT_NONE);
				ClrBit(_m[t].m5, 4);
			}
		}
	}

	if (!SlXvIsFeaturePresent(XSLFI_CUSTOM_BRIDGE_HEADS, 3)) {
		/* fence/ground type support for custom rail bridges */
		for (TileIndex t(0); t < map_size; t++) {
			if (IsTileType(t, MP_TUNNELBRIDGE)) SB(_me[t].m7, 6, 2, 0);
		}
	}

	if (SlXvIsFeaturePresent(XSLFI_CUSTOM_BRIDGE_HEADS, 1, 3)) {
		/* fix any mismatched road/tram bits */
		for (TileIndex t(0); t < map_size; t++) {
			if (IsBridgeTile(t) && GetTunnelBridgeTransportType(t) == TRANSPORT_ROAD) {
				for (RoadTramType rtt : { RTT_TRAM, RTT_ROAD }) {
					RoadType rt = GetRoadType(t, rtt);
					if (rt == INVALID_ROADTYPE) continue;
					RoadBits rb = GetCustomBridgeHeadRoadBits(t, rtt);
					DiagDirection dir = GetTunnelBridgeDirection(t);
					if (!(rb & DiagDirToRoadBits(dir))) continue;

					if (HasAtMostOneBit(rb)) {
						Debug(misc, 0, "Fixing road bridge head state (case A) at tile 0x{:X}", t);
						rb |= DiagDirToRoadBits(ReverseDiagDir(dir));
						SetCustomBridgeHeadRoadBits(t, rtt, rb);
					}

					TileIndex end = GetOtherBridgeEnd(t);
					if (GetRoadType(end, rtt) == INVALID_ROADTYPE) {
						Debug(misc, 0, "Fixing road bridge head state (case B) at tile 0x{:X} -> 0x{:X}", t, end);
						SetRoadType(end, rtt, rt);
						SetCustomBridgeHeadRoadBits(end, rtt, AxisToRoadBits(DiagDirToAxis(dir)));
						continue;
					}

					if (GetRoadType(end, rtt) != rt) {
						Debug(misc, 0, "Fixing road bridge head state (case C) at tile 0x{:X} -> 0x{:X}", t, end);
						SetRoadType(end, rtt, rt);
					}

					RoadBits end_rb = GetCustomBridgeHeadRoadBits(end, rtt);
					if (!(end_rb & DiagDirToRoadBits(ReverseDiagDir(dir)))) {
						Debug(misc, 0, "Fixing road bridge head state (case D) at tile 0x{:X} -> 0x{:X}", t, end);
						end_rb |= DiagDirToRoadBits(ReverseDiagDir(dir));
						if (HasAtMostOneBit(end_rb)) end_rb |= DiagDirToRoadBits(dir);
						SetCustomBridgeHeadRoadBits(end, rtt, end_rb);
					}
				}
			}
		}
	}

	/* Elrails got added in rev 24 */
	if (IsSavegameVersionBefore(SLV_24)) {
		RailType min_rail = RAILTYPE_ELECTRIC;

		for (Train *v : Train::Iterate()) {
			RailType rt = RailVehInfo(v->engine_type)->railtype;

			v->railtype = rt;
			if (rt == RAILTYPE_ELECTRIC) min_rail = RAILTYPE_RAIL;
		}

		/* .. so we convert the entire map from normal to elrail (so maintain "fairness") */
		for (TileIndex t(0); t < map_size; t++) {
			switch (GetTileType(t)) {
				case MP_RAILWAY:
					SetRailType(t, UpdateRailType(GetRailType(t), min_rail));
					break;

				case MP_ROAD:
					if (IsLevelCrossing(t)) {
						SetRailType(t, UpdateRailType(GetRailType(t), min_rail));
					}
					break;

				case MP_STATION:
					if (HasStationRail(t)) {
						SetRailType(t, UpdateRailType(GetRailType(t), min_rail));
					}
					break;

				case MP_TUNNELBRIDGE:
					if (GetTunnelBridgeTransportType(t) == TRANSPORT_RAIL) {
						SetRailType(t, UpdateRailType(GetRailType(t), min_rail));
					}
					break;

				default:
					break;
			}
			if (IsPlainRailTile(t) || (IsRailTunnelBridgeTile(t) && IsBridge(t))) {
				SetSecondaryRailType(t, GetRailType(t));
			}
		}
	}

	/* In version 16.1 of the savegame a company can decide if trains, which get
	 * replaced, shall keep their old length. In all prior versions, just default
	 * to false */
	if (IsSavegameVersionBefore(SLV_16, 1)) {
		for (Company *c : Company::Iterate()) c->settings.renew_keep_length = false;
	}

	if (IsSavegameVersionBefore(SLV_123)) {
		/* Waypoints became subclasses of stations ... */
		MoveWaypointsToBaseStations();
		/* ... and buoys were moved to waypoints. */
		MoveBuoysToWaypoints();
	}

	/* From version 15, we moved a semaphore bit from bit 2 to bit 3 in m4, making
	 *  room for PBS. Now in version 21 move it back :P. */
	if (IsSavegameVersionBefore(SLV_21) && !IsSavegameVersionBefore(SLV_15)) {
		for (TileIndex t(0); t < map_size; t++) {
			switch (GetTileType(t)) {
				case MP_RAILWAY:
					if (HasSignals(t)) {
						/* Original signal type/variant was stored in m4 but since saveload
						 * version 48 they are in m2. The bits has been already moved to m2
						 * (see the code somewhere above) so don't use m4, use m2 instead. */

						/* convert PBS signals to combo-signals */
						if (HasBit(_m[t].m2, 2)) SB(_m[t].m2, 0, 2, SIGTYPE_COMBO);

						/* move the signal variant back */
						SB(_m[t].m2, 2, 1, HasBit(_m[t].m2, 3) ? SIG_SEMAPHORE : SIG_ELECTRIC);
						ClrBit(_m[t].m2, 3);
					}

					/* Clear PBS reservation on track */
					if (!IsRailDepotTile(t)) {
						SB(_m[t].m4, 4, 4, 0);
					} else {
						ClrBit(_m[t].m3, 6);
					}
					break;

				case MP_STATION: // Clear PBS reservation on station
					ClrBit(_m[t].m3, 6);
					break;

				default: break;
			}
		}
	}

	if (IsSavegameVersionBefore(SLV_25)) {
		for (RoadVehicle *rv : RoadVehicle::Iterate()) {
			rv->vehstatus &= ~0x40;
		}
	}

	if (IsSavegameVersionBefore(SLV_26)) {
		for (Station *st : Station::Iterate()) {
			for (CargoID c = 0; c < NUM_CARGO; c++) {
				st->goods[c].last_vehicle_type = VEH_INVALID;
			}
		}
	}

	YapfNotifyTrackLayoutChange(INVALID_TILE, INVALID_TRACK);

	if (IsSavegameVersionBefore(SLV_34)) {
		for (Company *c : Company::Iterate()) ResetCompanyLivery(c);
	}

	for (Company *c : Company::Iterate()) {
		c->avail_railtypes = GetCompanyRailTypes(c->index);
		c->avail_roadtypes = GetCompanyRoadTypes(c->index);
	}

	AfterLoadStations();

	/* Station blocked, wires and pylon flags need to be stored in the map. */
	UpdateStationTileCacheFlags(SlXvIsFeatureMissing(XSLFI_STATION_TILE_CACHE_FLAGS));

	/* Time starts at 0 instead of 1920.
	 * Account for this in older games by adding an offset */
	if (IsSavegameVersionBefore(SLV_31)) {
		CalTime::Detail::now.cal_date += CalTime::DAYS_TILL_ORIGINAL_BASE_YEAR.AsDelta();
		EconTime::Detail::now.econ_date += EconTime::DAYS_TILL_ORIGINAL_BASE_YEAR.AsDelta();
		CalTime::Detail::now.cal_ymd = CalTime::ConvertDateToYMD(CalTime::CurDate());
		EconTime::Detail::now.econ_ymd = EconTime::ConvertDateToYMD(EconTime::CurDate());
		RecalculateStateTicksOffset();
		UpdateCachedSnowLine();

		for (Station *st : Station::Iterate())   st->build_date      += CalTime::DAYS_TILL_ORIGINAL_BASE_YEAR.AsDelta();
		for (Waypoint *wp : Waypoint::Iterate()) wp->build_date      += CalTime::DAYS_TILL_ORIGINAL_BASE_YEAR.AsDelta();
		for (Engine *e : Engine::Iterate())      e->intro_date       += CalTime::DAYS_TILL_ORIGINAL_BASE_YEAR.AsDelta();
		for (Company *c : Company::Iterate())    c->inaugurated_year += CalTime::ORIGINAL_BASE_YEAR.AsDelta();
		for (Industry *i : Industry::Iterate())  i->last_prod_year   += EconTime::ORIGINAL_BASE_YEAR.AsDelta();

		for (Vehicle *v : Vehicle::Iterate()) {
			v->date_of_last_service += EconTime::DAYS_TILL_ORIGINAL_BASE_YEAR.AsDelta();
			v->build_year += CalTime::ORIGINAL_BASE_YEAR.AsDelta();
		}
	}

	if (SlXvIsFeatureMissing(XSLFI_VARIABLE_DAY_LENGTH, 6)) {
		EconTime::Detail::years_elapsed = EconTime::CurYear() - EconTime::Year{1};
		EconTime::Detail::period_display_offset = EconTime::YearDelta{0};
		for (Company *c : Company::Iterate()) {
			if (!IsSavegameVersionBefore(SLV_COMPANY_INAUGURATED_PERIOD_V2)) {
				/* inaugurated_year is calendar time, loaded from upstream inaugurated_year_calendar.
				 * display_inaugurated_period is loaded from upstream inaugurated_year. */
				c->age_years = std::max<EconTime::YearDelta>(EconTime::YearDelta{0}, ToEconTimeCast(CalTime::CurYear() - c->inaugurated_year));
				c->display_inaugurated_period = EconTime::Detail::WallClockYearToDisplay(EconTime::Year{c->display_inaugurated_period});
			} else if (SlXvIsFeaturePresent(XSLFI_VARIABLE_DAY_LENGTH, 5, 5)) {
				/* inaugurated_year is calendar time in XSLFI_VARIABLE_DAY_LENGTH version 5 */
				c->age_years = std::max<EconTime::YearDelta>(EconTime::YearDelta{0}, ToEconTimeCast(CalTime::CurYear() - c->inaugurated_year));
				c->display_inaugurated_period = EconTime::Detail::WallClockYearToDisplay(EconTime::Year{c->inaugurated_year.base() + EconTime::CurYear().base() - CalTime::CurYear().base()});
			} else {
				c->age_years = std::max<EconTime::YearDelta>(EconTime::YearDelta{0}, EconTime::YearDelta{EconTime::CurYear().base() - c->inaugurated_year.base()});
				c->display_inaugurated_period = EconTime::Detail::WallClockYearToDisplay(EconTime::Year{c->inaugurated_year.base()});
				c->inaugurated_year += CalTime::YearDelta{CalTime::CurYear().base() - EconTime::CurYear().base()};
			}
		}
	}

	/* From 32 on we save the industry who made the farmland.
	 *  To give this prettiness to old savegames, we remove all farmfields and
	 *  plant new ones. */
	if (IsSavegameVersionBefore(SLV_32)) {
		for (TileIndex t(0); t < map_size; t++) {
			if (IsTileType(t, MP_CLEAR) && IsClearGround(t, CLEAR_FIELDS)) {
				/* remove fields */
				MakeClear(t, CLEAR_GRASS, 3);
			}
		}

		for (Industry *i : Industry::Iterate()) {
			uint j;

			if (GetIndustrySpec(i->type)->behaviour & INDUSTRYBEH_PLANT_ON_BUILT) {
				for (j = 0; j != 50; j++) PlantRandomFarmField(i);
			}
		}
	}

	/* Setting no refit flags to all orders in savegames from before refit in orders were added */
	if (IsSavegameVersionBefore(SLV_36)) {
		IterateVehicleAndOrderListOrders([](Order *order) {
			order->SetRefit(CARGO_NO_REFIT);
		});
	}

	/* from version 38 we have optional elrails, since we cannot know the
	 * preference of a user, let elrails enabled; it can be disabled manually */
	if (IsSavegameVersionBefore(SLV_38)) _settings_game.vehicle.disable_elrails = false;
	/* do the same as when elrails were enabled/disabled manually just now */
	UpdateDisableElrailSettingState(_settings_game.vehicle.disable_elrails, false);
	InitializeRailGUI();

	/* From version 53, the map array was changed for house tiles to allow
	 * space for newhouses grf features. A new byte, m7, was also added. */
	if (IsSavegameVersionBefore(SLV_53)) {
		for (TileIndex t(0); t < map_size; t++) {
			if (IsTileType(t, MP_HOUSE)) {
				if (GB(_m[t].m3, 6, 2) != TOWN_HOUSE_COMPLETED) {
					/* Move the construction stage from m3[7..6] to m5[5..4].
					 * The construction counter does not have to move. */
					SB(_m[t].m5, 3, 2, GB(_m[t].m3, 6, 2));
					SB(_m[t].m3, 6, 2, 0);

					/* The "house is completed" bit is now in m6[2]. */
					SetHouseCompleted(t, false);
				} else {
					/* The "lift has destination" bit has been moved from
					 * m5[7] to m7[0]. */
					AssignBit(_me[t].m7, 0, HasBit(_m[t].m5, 7));
					ClrBit(_m[t].m5, 7);

					/* The "lift is moving" bit has been removed, as it does
					 * the same job as the "lift has destination" bit. */
					ClrBit(_m[t].m1, 7);

					/* The position of the lift goes from m1[7..0] to m6[7..2],
					 * making m1 totally free, now. The lift position does not
					 * have to be a full byte since the maximum value is 36. */
					SetLiftPosition(t, GB(_m[t].m1, 0, 6));

					_m[t].m1 = 0;
					_m[t].m3 = 0;
					SetHouseCompleted(t, true);
				}
			}
		}
	}

	if (IsSavegameVersionBefore(SLV_INCREASE_HOUSE_LIMIT) && SlXvIsFeatureMissing(XSLFI_MORE_HOUSES, 3)) {
		for (TileIndex t(0); t < map_size; t++) {
			if (IsTileType(t, MP_HOUSE)) {
				if (SlXvIsFeaturePresent(XSLFI_MORE_HOUSES, 1, 2)) {
					/* House type is moved from m4 + m3[6..5] to m8. */
					SetHouseType(t, _m[t].m4 | (GB(_m[t].m3, 5, 2) << 8));
					SB(_m[t].m3, 5, 2, 0);
				} else {
					/* House type is moved from m4 + m3[6] to m8. */
					SetHouseType(t, _m[t].m4 | (GB(_m[t].m3, 6, 1) << 8));
					ClrBit(_m[t].m3, 6);
				}
			}
		}
	}

	/* Check and update house and town values */
	UpdateHousesAndTowns(gcf_res != GLC_ALL_GOOD);

	if (IsSavegameVersionBefore(SLV_43)) {
		for (TileIndex t(0); t < map_size; t++) {
			if (IsTileType(t, MP_INDUSTRY)) {
				switch (GetIndustryGfx(t)) {
					case GFX_POWERPLANT_SPARKS:
						_m[t].m3 = GB(_m[t].m1, 2, 5);
						break;

					case GFX_OILWELL_ANIMATED_1:
					case GFX_OILWELL_ANIMATED_2:
					case GFX_OILWELL_ANIMATED_3:
						_m[t].m3 = GB(_m[t].m1, 0, 2);
						break;

					case GFX_COAL_MINE_TOWER_ANIMATED:
					case GFX_COPPER_MINE_TOWER_ANIMATED:
					case GFX_GOLD_MINE_TOWER_ANIMATED:
						 _m[t].m3 = _m[t].m1;
						 break;

					default: // No animation states to change
						break;
				}
			}
		}
	}

	if (IsSavegameVersionBefore(SLV_45)) {
		/* Originally just the fact that some cargo had been paid for was
		 * stored to stop people cheating and cashing in several times. This
		 * wasn't enough though as it was cleared when the vehicle started
		 * loading again, even if it didn't actually load anything, so now the
		 * amount that has been paid is stored. */
		for (Vehicle *v : Vehicle::Iterate()) {
			ClrBit(v->vehicle_flags, 2);
		}
	}

	/* Buoys do now store the owner of the previous water tile, which can never
	 * be OWNER_NONE. So replace OWNER_NONE with OWNER_WATER. */
	if (IsSavegameVersionBefore(SLV_46)) {
		for (Waypoint *wp : Waypoint::Iterate()) {
			if ((wp->facilities & FACIL_DOCK) != 0 && IsTileOwner(wp->xy, OWNER_NONE) && TileHeight(wp->xy) == 0) SetTileOwner(wp->xy, OWNER_WATER);
		}
	}

	if (IsSavegameVersionBefore(SLV_50)) {
		/* Aircraft units changed from 8 mph to 1 km-ish/h */
		for (Aircraft *v : Aircraft::Iterate()) {
			if (v->subtype <= AIR_AIRCRAFT) {
				const AircraftVehicleInfo *avi = AircraftVehInfo(v->engine_type);
				v->cur_speed *= 128;
				v->cur_speed /= 10;
				v->acceleration = avi->acceleration;
			}
		}
	}

	if (IsSavegameVersionBefore(SLV_49)) for (Company *c : Company::Iterate()) c->face = ConvertFromOldCompanyManagerFace(c->face);

	if (IsSavegameVersionBefore(SLV_52)) {
		for (TileIndex t(0); t < map_size; t++) {
			if (IsTileType(t, MP_OBJECT) && _m[t].m5 == OBJECT_STATUE) {
				_m[t].m2 = CalcClosestTownFromTile(t)->index;
			}
		}
	}

	/* A setting containing the proportion of towns that grow twice as
	 * fast was added in version 54. From version 56 this is now saved in the
	 * town as cities can be built specifically in the scenario editor. */
	if (IsSavegameVersionBefore(SLV_56)) {
		for (Town *t : Town::Iterate()) {
			if (_settings_game.economy.larger_towns != 0 && (t->index % _settings_game.economy.larger_towns) == 0) {
				t->larger_town = true;
			}
		}
	}

	if (IsSavegameVersionBefore(SLV_57)) {
		/* Added a FIFO queue of vehicles loading at stations */
		for (Vehicle *v : Vehicle::Iterate()) {
			if ((v->type != VEH_TRAIN || Train::From(v)->IsFrontEngine()) &&  // for all locs
					!(v->vehstatus & (VS_STOPPED | VS_CRASHED)) && // not stopped or crashed
					v->current_order.IsType(OT_LOADING)) {         // loading
				Station::Get(v->last_station_visited)->loading_vehicles.push_back(v);

				/* The loading finished flag is *only* set when actually completely
				 * finished. Because the vehicle is loading, it is not finished. */
				ClrBit(v->vehicle_flags, VF_LOADING_FINISHED);
			}
		}
	} else if (IsSavegameVersionBefore(SLV_59)) {
		/* For some reason non-loading vehicles could be in the station's loading vehicle list */

		for (Station *st : Station::Iterate()) {
			st->loading_vehicles.erase(std::remove_if(st->loading_vehicles.begin(), st->loading_vehicles.end(),
				[](Vehicle *v) {
					return !v->current_order.IsType(OT_LOADING);
				}), st->loading_vehicles.end());
		}
	}

	if (IsSavegameVersionBefore(SLV_58)) {
		/* Setting difficulty industry_density other than zero get bumped to +1
		 * since a new option (very low at position 1) has been added */
		if (_settings_game.difficulty.industry_density > 0) {
			_settings_game.difficulty.industry_density++;
		}

		/* Same goes for number of towns, although no test is needed, just an increment */
		_settings_game.difficulty.number_towns++;
	}

	if (IsSavegameVersionBefore(SLV_64)) {
		/* Since now we allow different signal types and variants on a single tile.
		 * Move signal states to m4 to make room and clone the signal type/variant. */
		for (TileIndex t(0); t < map_size; t++) {
			if (IsTileType(t, MP_RAILWAY) && HasSignals(t)) {
				/* move signal states */
				SetSignalStates(t, GB(_m[t].m2, 4, 4));
				SB(_m[t].m2, 4, 4, 0);
				/* clone signal type and variant */
				SB(_m[t].m2, 4, 3, GB(_m[t].m2, 0, 3));
			}
		}
	}

	if (IsSavegameVersionBefore(SLV_69)) {
		/* In some old savegames a bit was cleared when it should not be cleared */
		for (RoadVehicle *rv : RoadVehicle::Iterate()) {
			if (rv->state == 250 || rv->state == 251) {
				SetBit(rv->state, 2);
			}
		}
	}

	if (IsSavegameVersionBefore(SLV_70)) {
		/* Added variables to support newindustries */
		for (Industry *i : Industry::Iterate()) i->founder = OWNER_NONE;
	}

	/* From version 82, old style canals (above sealevel (0), WATER owner) are no longer supported.
	    Replace the owner for those by OWNER_NONE. */
	if (IsSavegameVersionBefore(SLV_82)) {
		for (TileIndex t(0); t < map_size; t++) {
			if (IsTileType(t, MP_WATER) &&
					GetWaterTileType(t) == WATER_TILE_CLEAR &&
					GetTileOwner(t) == OWNER_WATER &&
					TileHeight(t) != 0) {
				SetTileOwner(t, OWNER_NONE);
			}
		}
	}

	/*
	 * Add the 'previous' owner to the ship depots so we can reset it with
	 * the correct values when it gets destroyed. This prevents that
	 * someone can remove canals owned by somebody else and it prevents
	 * making floods using the removal of ship depots.
	 */
	if (IsSavegameVersionBefore(SLV_83)) {
		for (TileIndex t(0); t < map_size; t++) {
			if (IsShipDepotTile(t)) {
				_m[t].m4 = (TileHeight(t) == 0) ? OWNER_WATER : OWNER_NONE;
			}
		}
	}

	if (IsSavegameVersionBefore(SLV_74)) {
		for (Station *st : Station::Iterate()) {
			for (GoodsEntry &ge : st->goods) {
				ge.last_speed = 0;
				if (ge.CargoAvailableCount() != 0) SetBit(ge.status, GoodsEntry::GES_RATING);
			}
		}
	}

	/* At version 78, industry cargo types can be changed, and are stored with the industry. For older save versions
	 * copy the IndustrySpec's cargo types over to the Industry. */
	if (IsSavegameVersionBefore(SLV_78)) {
		for (Industry *i : Industry::Iterate()) {
			const IndustrySpec *indsp = GetIndustrySpec(i->type);
			for (uint8_t j = 0; j < i->produced_cargo_count; j++) {
				i->produced[j].cargo = indsp->produced_cargo[j];
			}
			for (uint8_t j = 0; j < i->accepted_cargo_count; j++) {
				i->accepted[j].cargo = indsp->accepts_cargo[j];
			}
		}
	}

	/* Industry cargo slots were fixed size before (and including) SLV_VEHICLE_ECONOMY_AGE (either 2/3 or 16/16),
	 * after this they are dynamic. Trim excess slots. */
	if (SlXvIsFeatureMissing(XSLFI_INDUSTRY_CARGO_REORGANISE) && IsSavegameVersionBeforeOrAt(SLV_VEHICLE_ECONOMY_AGE)) {
		for (Industry *i : Industry::Iterate()) {
			TrimIndustryAcceptedProduced(i);
		}
	}

	/* Before version 81, the density of grass was always stored as zero, and
	 * grassy trees were always drawn fully grassy. Furthermore, trees on rough
	 * land used to have zero density, now they have full density. Therefore,
	 * make all grassy/rough land trees have a density of 3. */
	if (IsSavegameVersionBefore(SLV_81)) {
		for (TileIndex t(0); t < map_size; t++) {
			if (GetTileType(t) == MP_TREES) {
				TreeGround groundType = (TreeGround)GB(_m[t].m2, 4, 2);
				if (groundType != TREE_GROUND_SNOW_DESERT) SB(_m[t].m2, 6, 2, 3);
			}
		}
	}


	if (IsSavegameVersionBefore(SLV_93)) {
		/* Rework of orders. */
		IterateAllNonVehicleOrders([&](Order *order) {
			order->ConvertFromOldSavegame();
		});

		for (Vehicle *v : Vehicle::Iterate()) {
			if (v->orders != nullptr && v->orders->GetFirstOrder() != nullptr && v->orders->GetFirstOrder()->IsType(OT_NOTHING)) {
				v->orders->FreeChain();
				v->orders = nullptr;
			}

			v->current_order.ConvertFromOldSavegame();
			if (v->type == VEH_ROAD && v->IsPrimaryVehicle() && v->FirstShared() == v) {
				for (Order *order : v->Orders()) order->SetNonStopType(ONSF_NO_STOP_AT_INTERMEDIATE_STATIONS);
			}
		}
		IntialiseOrderDestinationRefcountMap();
	} else if (IsSavegameVersionBefore(SLV_94)) {
		/* Unload and transfer are now mutual exclusive. */
		IterateVehicleAndOrderListOrders([](Order *order) {
			if ((order->GetUnloadType() & (OUFB_UNLOAD | OUFB_TRANSFER)) == (OUFB_UNLOAD | OUFB_TRANSFER)) {
				order->SetUnloadType(OUFB_TRANSFER);
				order->SetLoadType(OLFB_NO_LOAD);
			}
		});
	}

	if (IsSavegameVersionBefore(SLV_DEPOT_UNBUNCHING) && SlXvIsFeatureMissing(XSLFI_DEPOT_UNBUNCHING)) {
		/* OrderDepotActionFlags were moved, instead of starting at bit 4 they now start at bit 3,
		 * this clobbers the wait is timetabled flag of XSLFI_TT_WAIT_IN_DEPOT (version 1). */
		IterateVehicleAndOrderListOrders([](Order *order) {
			if (!order->IsType(OT_GOTO_DEPOT)) return;
			if (SlXvIsFeaturePresent(XSLFI_TT_WAIT_IN_DEPOT, 1, 1)) {
				/* Bit 3 was previously the wait is timetabled flag, move that to xflags (version 2 of XSLFI_TT_WAIT_IN_DEPOT) */
				order->SetWaitTimetabled(HasBit(order->GetRawFlags(), 3));
			}
			OrderDepotActionFlags flags = (OrderDepotActionFlags)(order->GetDepotActionType() >> 1);
			order->SetDepotActionType(flags);
		});
	} else if (SlXvIsFeaturePresent(XSLFI_TT_WAIT_IN_DEPOT, 1, 1)) {
		IterateVehicleAndOrderListOrders([](Order *order) {
			/* Bit 3 was previously the wait is timetabled flag, move that to xflags (version 2 of XSLFI_TT_WAIT_IN_DEPOT) */
			if (order->IsType(OT_GOTO_DEPOT)) order->SetWaitTimetabled(HasBit(order->GetRawFlags(), 3));
		});
	}
	if (!IsSavegameVersionBefore(SLV_DEPOT_UNBUNCHING)) {
		/* Move unbunch depot action from bit 2 to bit 3 */
		IterateVehicleAndOrderListOrders([](Order *order) {
			if (!order->IsType(OT_GOTO_DEPOT)) return;
			OrderDepotActionFlags flags = order->GetDepotActionType();
			if ((flags & ODATFB_SELL) != 0) {
				flags ^= (ODATFB_SELL | ODATFB_UNBUNCH); // Move unbunch from bit 2 to bit 3 (sell to unbunch)
				order->SetDepotActionType(flags);
			}
		});
	}

	if (SlXvIsFeaturePresent(XSLFI_JOKERPP, 1, SL_JOKER_1_23)) {
		IterateAllNonVehicleOrders([&](Order *order) {
			if (order->IsType(OT_CONDITIONAL) && order->GetConditionVariable() == OCV_SLOT_OCCUPANCY) {
				order->GetXDataRef() = order->GetConditionValue();
			}
		});
	}

	if (IsSavegameVersionBefore(SLV_84)) {
		/* Set all share owners to INVALID_COMPANY for
		 * 1) all inactive companies
		 *     (when inactive companies were stored in the savegame - TTD, TTDP and some
		 *      *really* old revisions of OTTD; else it is already set in InitializeCompanies())
		 * 2) shares that are owned by inactive companies or self
		 *     (caused by cheating clients in earlier revisions) */
		for (Company *c : Company::Iterate()) {
			for (auto &share_owner : c->share_owners) {
				if (share_owner == INVALID_COMPANY) continue;
				if (!Company::IsValidID(share_owner) || share_owner == c->index) share_owner = INVALID_COMPANY;
			}
		}
	}

	/* The water class was moved/unified. */
	if (IsSavegameVersionBefore(SLV_146)) {
		for (TileIndex t(0); t < map_size; t++) {
			switch (GetTileType(t)) {
				case MP_STATION:
					switch (GetStationType(t)) {
						case StationType::Oilrig:
						case StationType::Dock:
						case StationType::Buoy:
							SetWaterClass(t, (WaterClass)GB(_m[t].m3, 0, 2));
							SB(_m[t].m3, 0, 2, 0);
							break;

						default:
							SetWaterClass(t, WATER_CLASS_INVALID);
							break;
					}
					break;

				case MP_WATER:
					SetWaterClass(t, (WaterClass)GB(_m[t].m3, 0, 2));
					SB(_m[t].m3, 0, 2, 0);
					break;

				case MP_OBJECT:
					SetWaterClass(t, WATER_CLASS_INVALID);
					break;

				default:
					/* No water class. */
					break;
			}
		}
	}

	if (IsSavegameVersionBefore(SLV_86)) {
		for (TileIndex t(0); t < map_size; t++) {
			/* Move river flag and update canals to use water class */
			if (IsTileType(t, MP_WATER)) {
				if (GetWaterClass(t) != WATER_CLASS_RIVER) {
					if (IsWater(t)) {
						Owner o = GetTileOwner(t);
						if (o == OWNER_WATER) {
							MakeSea(t);
						} else {
							MakeCanal(t, o, Random());
						}
					} else if (IsShipDepot(t)) {
						Owner o = (Owner)_m[t].m4; // Original water owner
						SetWaterClass(t, o == OWNER_WATER ? WATER_CLASS_SEA : WATER_CLASS_CANAL);
					}
				}
			}
		}

		/* Update locks, depots, docks and buoys to have a water class based
		 * on its neighbouring tiles. Done after river and canal updates to
		 * ensure neighbours are correct. */
		for (TileIndex t(0); t < map_size; t++) {
			if (!IsTileFlat(t)) continue;

			if (IsTileType(t, MP_WATER) && IsLock(t)) SetWaterClassDependingOnSurroundings(t, false);
			if (IsTileType(t, MP_STATION) && (IsDock(t) || IsBuoy(t))) SetWaterClassDependingOnSurroundings(t, false);
		}
	}

	if (IsSavegameVersionBefore(SLV_87)) {
		for (TileIndex t(0); t < map_size; t++) {
			/* skip oil rigs at borders! */
			if ((IsTileType(t, MP_WATER) || IsBuoyTile(t)) &&
					(TileX(t) == 0 || TileY(t) == 0 || TileX(t) == Map::MaxX() - 1 || TileY(t) == Map::MaxY() - 1)) {
				/* Some version 86 savegames have wrong water class at map borders (under buoy, or after removing buoy).
				 * This conversion has to be done before buoys with invalid owner are removed. */
				SetWaterClass(t, WATER_CLASS_SEA);
			}

			if (IsBuoyTile(t) || IsDriveThroughStopTile(t) || IsTileType(t, MP_WATER)) {
				Owner o = GetTileOwner(t);
				if (o < MAX_COMPANIES && !Company::IsValidID(o)) {
					Backup<CompanyID> cur_company(_current_company, o, FILE_LINE);
					ChangeTileOwner(t, o, INVALID_OWNER);
					cur_company.Restore();
				}
				if (IsBuoyTile(t)) {
					/* reset buoy owner to OWNER_NONE in the station struct
					 * (even if it is owned by active company) */
					Waypoint::GetByTile(t)->owner = OWNER_NONE;
				}
			} else if (IsTileType(t, MP_ROAD)) {
				/* works for all RoadTileType */
				for (RoadTramType rtt : _roadtramtypes) {
					/* update even non-existing road types to update tile owner too */
					Owner o = GetRoadOwner(t, rtt);
					if (o < MAX_COMPANIES && !Company::IsValidID(o)) SetRoadOwner(t, rtt, OWNER_NONE);
				}
				if (IsLevelCrossing(t)) {
					if (!Company::IsValidID(GetTileOwner(t))) FixOwnerOfRailTrack(t);
				}
			} else if (IsPlainRailTile(t)) {
				if (!Company::IsValidID(GetTileOwner(t))) FixOwnerOfRailTrack(t);
			}
		}
	}

	if (IsSavegameVersionBefore(SLV_88)) {
		/* Profits are now with 8 bit fract */
		for (Vehicle *v : Vehicle::Iterate()) {
			v->profit_this_year <<= 8;
			v->profit_last_year <<= 8;
			v->running_ticks = 0;
		}
	}

	if (IsSavegameVersionBefore(SLV_91)) {
		/* Increase HouseAnimationFrame from 5 to 7 bits */
		for (TileIndex t(0); t < map_size; t++) {
			if (IsTileType(t, MP_HOUSE) && GetHouseType(t) >= NEW_HOUSE_OFFSET) {
				SB(_me[t].m6, 2, 6, GB(_me[t].m6, 3, 5));
				SB(_m[t].m3, 5, 1, 0);
			}
		}
	}

	if (IsSavegameVersionBefore(SLV_62)) {
		GroupStatistics::UpdateAfterLoad(); // Ensure statistics pool is initialised before trying to delete vehicles
		/* Remove all trams from savegames without tram support.
		 * There would be trams without tram track under causing crashes sooner or later. */
		for (RoadVehicle *v : RoadVehicle::IterateFrontOnly()) {
			if (HasBit(EngInfo(v->engine_type)->misc_flags, EF_ROAD_TRAM)) {
				ShowErrorMessage(STR_WARNING_LOADGAME_REMOVED_TRAMS, INVALID_STRING_ID, WL_CRITICAL);
				delete v;
			}
		}
	}

	if (IsSavegameVersionBefore(SLV_99)) {
		for (TileIndex t(0); t < map_size; t++) {
			/* Set newly introduced WaterClass of industry tiles */
			if (IsTileType(t, MP_STATION) && IsOilRig(t)) {
				SetWaterClassDependingOnSurroundings(t, true);
			}
			if (IsTileType(t, MP_INDUSTRY)) {
				if ((GetIndustrySpec(GetIndustryType(t))->behaviour & INDUSTRYBEH_BUILT_ONWATER) != 0) {
					SetWaterClassDependingOnSurroundings(t, true);
				} else {
					SetWaterClass(t, WATER_CLASS_INVALID);
				}
			}

			/* Replace "house construction year" with "house age" */
			if (IsTileType(t, MP_HOUSE) && IsHouseCompleted(t)) {
				_m[t].m5 = ClampTo<uint8_t>(CalTime::CurYear() - (_m[t].m5 + CalTime::ORIGINAL_BASE_YEAR.base()));
			}
		}
	}

	/* Tunnel pool has to be initiated before reservations. */
	if (SlXvIsFeatureMissing(XSLFI_CHUNNEL)) {
		for (TileIndex t(0); t < map_size; t++) {
			if (IsTunnelTile(t)) {
				DiagDirection dir = GetTunnelBridgeDirection(t);
				if (dir == DIAGDIR_SE || dir == DIAGDIR_SW) {
					TileIndex start_tile = t;
					TileIndex end_tile = GetOtherTunnelBridgeEndOld(start_tile);

					if (!Tunnel::CanAllocateItem()) {
						SetSaveLoadError(STR_ERROR_TUNNEL_TOO_MANY);
						/* Restore the signals */
						ResetSignalHandlers();
						return false;
					}

					const Tunnel *t = new Tunnel(start_tile, end_tile, TileHeight(start_tile), false);

					SetTunnelIndex(start_tile, t->index);
					SetTunnelIndex(end_tile, t->index);
				}
			}
		}
	}

	/* Move the signal variant back up one bit for PBS. We don't convert the old PBS
	 * format here, as an old layout wouldn't work properly anyway. To be safe, we
	 * clear any possible PBS reservations as well. */
	if (IsSavegameVersionBefore(SLV_100)) {
		for (TileIndex t(0); t < map_size; t++) {
			switch (GetTileType(t)) {
				case MP_RAILWAY:
					if (HasSignals(t)) {
						/* move the signal variant */
						SetSignalVariant(t, TRACK_UPPER, HasBit(_m[t].m2, 2) ? SIG_SEMAPHORE : SIG_ELECTRIC);
						SetSignalVariant(t, TRACK_LOWER, HasBit(_m[t].m2, 6) ? SIG_SEMAPHORE : SIG_ELECTRIC);
						ClrBit(_m[t].m2, 2);
						ClrBit(_m[t].m2, 6);
					}

					/* Clear PBS reservation on track */
					if (IsRailDepot(t)) {
						SetDepotReservation(t, false);
					} else {
						SetTrackReservation(t, TRACK_BIT_NONE);
					}
					break;

				case MP_ROAD: // Clear PBS reservation on crossing
					if (IsLevelCrossing(t)) SetCrossingReservation(t, false);
					break;

				case MP_STATION: // Clear PBS reservation on station
					if (HasStationRail(t)) SetRailStationReservation(t, false);
					break;

				case MP_TUNNELBRIDGE: // Clear PBS reservation on tunnels/bridges
					if (GetTunnelBridgeTransportType(t) == TRANSPORT_RAIL) UnreserveAcrossRailTunnelBridge(t);
					break;

				default: break;
			}
		}
	}

	/* Reserve all tracks trains are currently on. */
	if (IsSavegameVersionBefore(SLV_101)) {
		for (const Train *t : Train::IterateFrontOnly()) {
			t->ReserveTrackUnderConsist();
		}
	}

	if (IsSavegameVersionBefore(SLV_102)) {
		for (TileIndex t(0); t < map_size; t++) {
			/* Now all crossings should be in correct state */
			if (IsLevelCrossingTile(t)) UpdateLevelCrossing(t, false);
		}
	}

	if (IsSavegameVersionBefore(SLV_103)) {
		/* Non-town-owned roads now store the closest town */
		UpdateNearestTownForRoadTiles(false);

		/* signs with invalid owner left from older savegames */
		for (Sign *si : Sign::Iterate()) {
			if (si->owner != OWNER_NONE && !Company::IsValidID(si->owner)) si->owner = OWNER_NONE;
		}

		/* Station can get named based on an industry type, but the current ones
		 * are not, so mark them as if they are not named by an industry. */
		for (Station *st : Station::Iterate()) {
			st->indtype = IT_INVALID;
		}
	}

	if (IsSavegameVersionBefore(SLV_104)) {
		for (Aircraft *a : Aircraft::Iterate()) {
			/* Set engine_type of shadow and rotor */
			if (!a->IsNormalAircraft()) {
				a->engine_type = a->First()->engine_type;
			}
		}

		/* More companies ... */
		for (Company *c : Company::Iterate()) {
			if (c->bankrupt_asked == 0xFF) c->bankrupt_asked = MAX_UVALUE(CompanyMask);
		}

		for (Engine *e : Engine::Iterate()) {
			if (e->company_avail == 0xFF) e->company_avail = MAX_UVALUE(CompanyMask);
		}

		for (Town *t : Town::Iterate()) {
			if (t->have_ratings == 0xFF) t->have_ratings = MAX_UVALUE(CompanyMask);
			for (uint i = 8; i != MAX_COMPANIES; i++) t->ratings[i] = RATING_INITIAL;
		}
	}

	if (IsSavegameVersionBefore(SLV_112)) {
		for (TileIndex t(0); t < map_size; t++) {
			/* Check for HQ bit being set, instead of using map accessor,
			 * since we've already changed it code-wise */
			if (IsTileType(t, MP_OBJECT) && HasBit(_m[t].m5, 7)) {
				/* Move size and part identification of HQ out of the m5 attribute,
				 * on new locations */
				_m[t].m3 = GB(_m[t].m5, 0, 5);
				_m[t].m5 = OBJECT_HQ;
			}
		}
	}
	if (IsSavegameVersionBefore(SLV_144)) {
		for (TileIndex t(0); t < map_size; t++) {
			if (!IsTileType(t, MP_OBJECT)) continue;

			/* Reordering/generalisation of the object bits. */
			ObjectType type = _m[t].m5;
			SB(_me[t].m6, 2, 4, type == OBJECT_HQ ? GB(_m[t].m3, 2, 3) : 0);
			_m[t].m3 = type == OBJECT_HQ ? GB(_m[t].m3, 1, 1) | GB(_m[t].m3, 0, 1) << 4 : 0;

			/* Make sure those bits are clear as well! */
			_m[t].m4 = 0;
			_me[t].m7 = 0;
		}
	}

	if (IsSavegameVersionBefore(SLV_147) && Object::GetNumItems() == 0) {
		/* Make real objects for object tiles. */
		for (TileIndex t(0); t < map_size; t++) {
			if (!IsTileType(t, MP_OBJECT)) continue;

			if (Town::GetNumItems() == 0) {
				/* No towns, so remove all objects! */
				DoClearSquare(t);
			} else {
				uint offset = _m[t].m3;

				/* Also move the animation state. */
				_m[t].m3 = GB(_me[t].m6, 2, 4);
				SB(_me[t].m6, 2, 4, 0);

				if (offset == 0) {
					/* No offset, so make the object. */
					ObjectType type = _m[t].m5;
					int size = type == OBJECT_HQ ? 2 : 1;

					if (!Object::CanAllocateItem()) {
						/* Nice... you managed to place 64k lighthouses and
						 * antennae on the map... boohoo. */
						SlError(STR_ERROR_TOO_MANY_OBJECTS);
					}

					Object *o = new Object();
					o->location.tile = t;
					o->location.w    = size;
					o->location.h    = size;
					o->build_date    = CalTime::CurDate();
					o->town          = type == OBJECT_STATUE ? Town::Get(_m[t].m2) : CalcClosestTownFromTile(t, UINT_MAX);
					_m[t].m2 = o->index;
					Object::IncTypeCount(type);
				} else {
					/* We're at an offset, so get the ID from our "root". */
					TileIndex northern_tile = t - TileDiffXY(GB(offset, 0, 4), GB(offset, 4, 4));
					assert_tile(IsTileType(northern_tile, MP_OBJECT), northern_tile);
					_m[t].m2 = _m[northern_tile].m2;
				}
			}
		}
	}

	if (IsSavegameVersionBefore(SLV_113)) {
		/* allow_town_roads is added, set it if town_layout wasn't TL_NO_ROADS */
		if (_settings_game.economy.town_layout == 0) { // was TL_NO_ROADS
			_settings_game.economy.allow_town_roads = false;
			_settings_game.economy.town_layout = TL_BETTER_ROADS;
		} else {
			_settings_game.economy.allow_town_roads = true;
			_settings_game.economy.town_layout = static_cast<TownLayout>(_settings_game.economy.town_layout - 1);
		}

		/* Initialize layout of all towns. Older versions were using different
		 * generator for random town layout, use it if needed. */
		for (Town *t : Town::Iterate()) {
			if (_settings_game.economy.town_layout != TL_RANDOM) {
				t->layout = _settings_game.economy.town_layout;
				continue;
			}

			/* Use old layout randomizer code */
			uint8_t layout = TileHash(TileX(t->xy), TileY(t->xy)) % 6;
			switch (layout) {
				default: break;
				case 5: layout = 1; break;
				case 0: layout = 2; break;
			}
			t->layout = static_cast<TownLayout>(layout - 1);
		}
	}

	if (IsSavegameVersionBefore(SLV_114)) {
		/* There could be (deleted) stations with invalid owner, set owner to OWNER NONE.
		 * The conversion affects oil rigs and buoys too, but it doesn't matter as
		 * they have st->owner == OWNER_NONE already. */
		for (Station *st : Station::Iterate()) {
			if (!Company::IsValidID(st->owner)) st->owner = OWNER_NONE;
		}
	}

	/* Trains could now stop in a specific location. */
	if (IsSavegameVersionBefore(SLV_117)) {
		IterateVehicleAndOrderListOrders([](Order *o) {
			if (o->IsType(OT_GOTO_STATION)) o->SetStopLocation(OSL_PLATFORM_FAR_END);
		});
	}

	if (IsSavegameVersionBefore(SLV_120)) {
		extern VehicleDefaultSettings _old_vds;
		for (Company *c : Company::Iterate()) {
			c->settings.vehicle = _old_vds;
		}
	}

	if (IsSavegameVersionBefore(SLV_121)) {
		/* Delete small ufos heading for non-existing vehicles */
		for (DisasterVehicle *v : DisasterVehicle::Iterate()) {
			if (v->subtype == 2 /* ST_SMALL_UFO */ && v->state != 0) {
				const Vehicle *u = Vehicle::GetIfValid(v->dest_tile.base());
				if (u == nullptr || u->type != VEH_ROAD || !RoadVehicle::From(u)->IsFrontEngine()) {
					delete v;
				}
			}
		}

		/* We didn't store cargo payment yet, so make them for vehicles that are
		 * currently at a station and loading/unloading. If they don't get any
		 * payment anymore they just removed in the next load/unload cycle.
		 * However, some 0.7 versions might have cargo payment. For those we just
		 * add cargopayment for the vehicles that don't have it.
		 */
		for (Station *st : Station::Iterate()) {
			for (Vehicle *v : st->loading_vehicles) {
				/* There are always as many CargoPayments as Vehicles. We need to make the
				 * assert() in Pool::GetNew() happy by calling CanAllocateItem(). */
				static_assert(CargoPaymentPool::MAX_SIZE == VehiclePool::MAX_SIZE);
				assert(CargoPayment::CanAllocateItem());
				if (v->cargo_payment == nullptr) v->cargo_payment = new CargoPayment(v);
			}
		}
	}

	if (IsSavegameVersionBefore(SLV_122)) {
		/* Animated tiles would sometimes not be actually animated or
		 * in case of old savegames duplicate. */

		for (auto tile = _animated_tiles.begin(); tile != _animated_tiles.end(); /* Nothing */) {
			/* Remove if tile is not animated */
			bool remove = !MayAnimateTile(tile->first);

			if (remove) {
				tile = _animated_tiles.erase(tile);
			} else {
				tile++;
			}
		}
	}

	if (IsSavegameVersionBefore(SLV_124) && !IsSavegameVersionBefore(SLV_1)) {
		/* The train station tile area was added, but for really old (TTDPatch) it's already valid. */
		for (Waypoint *wp : Waypoint::Iterate()) {
			if (wp->facilities & FACIL_TRAIN) {
				wp->train_station.tile = wp->xy;
				wp->train_station.w = 1;
				wp->train_station.h = 1;
			} else {
				wp->train_station.tile = INVALID_TILE;
				wp->train_station.w = 0;
				wp->train_station.h = 0;
			}
		}
	}

	if (IsSavegameVersionBefore(SLV_125)) {
		/* Convert old subsidies */
		for (Subsidy *s : Subsidy::Iterate()) {
			if (s->remaining < 12) {
				/* Converting nonawarded subsidy */
				s->remaining = 12 - s->remaining; // convert "age" to "remaining"
				s->awarded = INVALID_COMPANY; // not awarded to anyone
				const CargoSpec *cs = CargoSpec::Get(s->cargo_type);
				switch (cs->town_acceptance_effect) {
					case TAE_PASSENGERS:
					case TAE_MAIL:
						/* Town -> Town */
						s->src_type = s->dst_type = SourceType::Town;
						if (Town::IsValidID(s->src) && Town::IsValidID(s->dst)) continue;
						break;
					case TAE_GOODS:
					case TAE_FOOD:
						/* Industry -> Town */
						s->src_type = SourceType::Industry;
						s->dst_type = SourceType::Town;
						if (Industry::IsValidID(s->src) && Town::IsValidID(s->dst)) continue;
						break;
					default:
						/* Industry -> Industry */
						s->src_type = s->dst_type = SourceType::Industry;
						if (Industry::IsValidID(s->src) && Industry::IsValidID(s->dst)) continue;
						break;
				}
			} else {
				/* Do our best for awarded subsidies. The original source or destination industry
				 * can't be determined anymore for awarded subsidies, so invalidate them.
				 * Town -> Town subsidies are converted using simple heuristic */
				s->remaining = 24 - s->remaining; // convert "age of awarded subsidy" to "remaining"
				const CargoSpec *cs = CargoSpec::Get(s->cargo_type);
				switch (cs->town_acceptance_effect) {
					case TAE_PASSENGERS:
					case TAE_MAIL: {
						/* Town -> Town */
						const Station *ss = Station::GetIfValid(s->src);
						const Station *sd = Station::GetIfValid(s->dst);
						if (ss != nullptr && sd != nullptr && ss->owner == sd->owner &&
								Company::IsValidID(ss->owner)) {
							s->src_type = s->dst_type = SourceType::Town;
							s->src = ss->town->index;
							s->dst = sd->town->index;
							s->awarded = ss->owner;
							continue;
						}
						break;
					}
					default:
						break;
				}
			}
			/* Awarded non-town subsidy or invalid source/destination, invalidate */
			delete s;
		}
	}

	if (IsSavegameVersionBefore(SLV_126)) {
		/* Recompute inflation based on old unround loan limit
		 * Note: Max loan is 500000. With an inflation of 4% across 170 years
		 *       that results in a max loan of about 0.7 * 2^31.
		 *       So taking the 16 bit fractional part into account there are plenty of bits left
		 *       for unmodified savegames ...
		 */
		uint64_t aimed_inflation = (_economy.old_max_loan_unround << 16 | _economy.old_max_loan_unround_fract) / _settings_game.difficulty.max_loan;

		/* ... well, just clamp it then. */
		if (aimed_inflation > MAX_INFLATION) aimed_inflation = MAX_INFLATION;

		/* Simulate the inflation, so we also get the payment inflation */
		while (_economy.inflation_prices < aimed_inflation) {
			if (AddInflation(false)) break;
		}
	}

	if (IsSavegameVersionBefore(SLV_128)) {
		for (const Depot *d : Depot::Iterate()) {
			/* At some point, invalid depots were saved into the game (possibly those removed in the past?)
			 * Remove them here, so they don't cause issues further down the line */
			if (!IsDepotTile(d->xy)) {
				Debug(sl, 0, "Removing invalid depot {} at {}, {}", d->index, TileX(d->xy), TileY(d->xy));
				delete d;
				d = nullptr;
				continue;
			}
			_m[d->xy].m2 = d->index;
			if (IsTileType(d->xy, MP_WATER)) _m[GetOtherShipDepotTile(d->xy)].m2 = d->index;
		}
	}

	/* The behaviour of force_proceed has been changed. Now
	 * it counts signals instead of some random time out. */
	if (IsSavegameVersionBefore(SLV_131)) {
		for (Train *t : Train::Iterate()) {
			if (t->force_proceed != TFP_NONE) {
				t->force_proceed = TFP_STUCK;
			}
		}
	}

	/* The bits for the tree ground and tree density have
	 * been swapped (m2 bits 7..6 and 5..4. */
	if (IsSavegameVersionBefore(SLV_135)) {
		for (TileIndex t(0); t < map_size; t++) {
			if (IsTileType(t, MP_CLEAR)) {
				if (GetRawClearGround(t) == CLEAR_SNOW) {
					SetClearGroundDensity(t, CLEAR_GRASS, GetClearDensity(t));
					SetBit(_m[t].m3, 4);
				} else {
					ClrBit(_m[t].m3, 4);
				}
			}
			if (IsTileType(t, MP_TREES)) {
				uint density = GB(_m[t].m2, 6, 2);
				uint ground = GB(_m[t].m2, 4, 2);
				_m[t].m2 = ground << 6 | density << 4;
			}
		}
	}

	/* Wait counter and load/unload ticks got split. */
	if (IsSavegameVersionBefore(SLV_136)) {
		for (Aircraft *a : Aircraft::Iterate()) {
			a->turn_counter = a->current_order.IsType(OT_LOADING) ? 0 : a->load_unload_ticks;
		}

		for (Train *t : Train::Iterate()) {
			t->wait_counter = t->current_order.IsType(OT_LOADING) ? 0 : t->load_unload_ticks;
		}
	}

	/* Airport tile animation uses animation frame instead of other graphics id */
	if (IsSavegameVersionBefore(SLV_137)) {
		struct AirportTileConversion {
			uint8_t old_start;
			uint8_t num_frames;
		};
		static const AirportTileConversion atcs[] = {
			{31,  12}, // APT_RADAR_GRASS_FENCE_SW
			{50,   4}, // APT_GRASS_FENCE_NE_FLAG
			{62,   2}, // 1 unused tile
			{66,  12}, // APT_RADAR_FENCE_SW
			{78,  12}, // APT_RADAR_FENCE_NE
			{101, 10}, // 9 unused tiles
			{111,  8}, // 7 unused tiles
			{119, 15}, // 14 unused tiles (radar)
			{140,  4}, // APT_GRASS_FENCE_NE_FLAG_2
		};
		for (TileIndex t(0); t < map_size; t++) {
			if (IsAirportTile(t)) {
				StationGfx old_gfx = GetStationGfx(t);
				uint8_t offset = 0;
				for (const auto &atc : atcs) {
					if (old_gfx < atc.old_start) {
						SetStationGfx(t, old_gfx - offset);
						break;
					}
					if (old_gfx < atc.old_start + atc.num_frames) {
						SetAnimationFrame(t, old_gfx - atc.old_start);
						SetStationGfx(t, atc.old_start - offset);
						break;
					}
					offset += atc.num_frames - 1;
				}
			}
		}
	}

	/* Oilrig was moved from id 15 to 9. */
	if (IsSavegameVersionBefore(SLV_139)) {
		for (Station *st : Station::Iterate()) {
			if (st->airport.tile != INVALID_TILE && st->airport.type == 15) {
				st->airport.type = AT_OILRIG;
			}
		}
	}

	if (IsSavegameVersionBefore(SLV_140)) {
		for (Station *st : Station::Iterate()) {
			if (st->airport.tile != INVALID_TILE) {
				st->airport.w = st->airport.GetSpec()->size_x;
				st->airport.h = st->airport.GetSpec()->size_y;
			}
		}
	}

	if (IsSavegameVersionBefore(SLV_141)) {
		for (TileIndex t(0); t < map_size; t++) {
			/* Reset tropic zone for VOID tiles, they shall not have any. */
			if (IsTileType(t, MP_VOID)) SetTropicZone(t, TROPICZONE_NORMAL);
		}

		/* We need to properly number/name the depots.
		 * The first step is making sure none of the depots uses the
		 * 'default' names, after that we can assign the names. */
		for (Depot *d : Depot::Iterate()) d->town_cn = UINT16_MAX;

		for (Depot *d : Depot::Iterate()) MakeDefaultName(d);
	}

	if (IsSavegameVersionBefore(SLV_142)) {
		for (Depot *d : Depot::Iterate()) d->build_date = CalTime::CurDate();
	}

	if (SlXvIsFeatureMissing(XSLFI_INFRA_SHARING)) {
		for (Company *c : Company::Iterate()) {
			/* yearly_expenses has 3*15 entries now, saveload code gave us 3*13.
			 * Move the old data to the right place in the new array and clear the new data.
			 * The move has to be done in reverse order (first 2, then 1). */
			// MemMoveT(&c->yearly_expenses[2][0], &c->yearly_expenses[1][11], 13);
			// MemMoveT(&c->yearly_expenses[1][0], &c->yearly_expenses[0][13], 13);
			// The below are equivalent to the MemMoveT calls above
			std::copy_backward(&c->yearly_expenses[1][11], &c->yearly_expenses[1][11] + 13, &c->yearly_expenses[2][0] + 13);
			std::copy_backward(&c->yearly_expenses[0][13], &c->yearly_expenses[0][13] + 13, &c->yearly_expenses[1][0] + 13);
			/* Clear the old location of just-moved data, so sharing income/expenses is set to 0 */
			std::fill_n(&c->yearly_expenses[0][13], 2, 0);
			std::fill_n(&c->yearly_expenses[1][13], 2, 0);
		}
	}

	/* In old versions it was possible to remove an airport while a plane was
	 * taking off or landing. This gives all kind of problems when building
	 * another airport in the same station so we don't allow that anymore.
	 * For old savegames with such aircraft we just throw them in the air and
	 * treat the aircraft like they were flying already. */
	if (IsSavegameVersionBefore(SLV_146)) {
		for (Aircraft *v : Aircraft::Iterate()) {
			if (!v->IsNormalAircraft()) continue;
			Station *st = GetTargetAirportIfValid(v);
			if (st == nullptr && v->state != FLYING) {
				v->state = FLYING;
				UpdateAircraftCache(v);
				AircraftNextAirportPos_and_Order(v);
				/* get aircraft back on running altitude */
				if ((v->vehstatus & VS_CRASHED) == 0) {
					GetAircraftFlightLevelBounds(v, &v->z_pos, nullptr);
					SetAircraftPosition(v, v->x_pos, v->y_pos, GetAircraftFlightLevel(v));
				}
			}
		}
	}

	/* Move the animation frame to the same location (m7) for all objects. */
	if (IsSavegameVersionBefore(SLV_147)) {
		for (TileIndex t(0); t < map_size; t++) {
			switch (GetTileType(t)) {
				case MP_HOUSE:
					if (GetHouseType(t) >= NEW_HOUSE_OFFSET) {
						uint per_proc = _me[t].m7;
						_me[t].m7 = GB(_me[t].m6, 2, 6) | (GB(_m[t].m3, 5, 1) << 6);
						SB(_m[t].m3, 5, 1, 0);
						SB(_me[t].m6, 2, 6, std::min(per_proc, 63U));
					}
					break;

				case MP_INDUSTRY: {
					uint rand = _me[t].m7;
					_me[t].m7 = _m[t].m3;
					_m[t].m3 = rand;
					break;
				}

				case MP_OBJECT:
					_me[t].m7 = _m[t].m3;
					_m[t].m3 = 0;
					break;

				default:
					/* For stations/airports it's already at m7 */
					break;
			}
		}
	}

	/* Add (random) colour to all objects. */
	if (IsSavegameVersionBefore(SLV_148)) {
		for (Object *o : Object::Iterate()) {
			Owner owner = GetTileOwner(o->location.tile);
			o->colour = (owner == OWNER_NONE) ? static_cast<Colours>(GB(Random(), 0, 4)) : Company::Get(owner)->livery->colour1;
		}
	}

	if (IsSavegameVersionBefore(SLV_149)) {
		for (TileIndex t(0); t < map_size; t++) {
			if (!IsTileType(t, MP_STATION)) continue;
			if (!IsBuoy(t) && !IsOilRig(t) && !(IsDock(t) && IsTileFlat(t))) {
				SetWaterClass(t, WATER_CLASS_INVALID);
			}
		}

		/* Waypoints with custom name may have a non-unique town_cn,
		 * renumber those. First set all affected waypoints to the
		 * highest possible number to get them numbered in the
		 * order they have in the pool. */
		for (Waypoint *wp : Waypoint::Iterate()) {
			if (!wp->name.empty()) wp->town_cn = UINT16_MAX;
		}

		for (Waypoint *wp : Waypoint::Iterate()) {
			if (!wp->name.empty()) MakeDefaultName(wp);
		}
	}

	if (IsSavegameVersionBefore(SLV_152)) {
		_industry_builder.Reset(); // Initialize industry build data.

		/* The moment vehicles go from hidden to visible changed. This means
		 * that vehicles don't always get visible anymore causing things to
		 * get messed up just after loading the savegame. This fixes that. */
		for (Vehicle *v : Vehicle::Iterate()) {
			/* Not all vehicle types can be inside a tunnel. Furthermore,
			 * testing IsTunnelTile() for invalid tiles causes a crash. */
			if (!v->IsGroundVehicle()) continue;

			/* Is the vehicle in a tunnel? */
			if (!IsTunnelTile(v->tile)) continue;

			/* Is the vehicle actually at a tunnel entrance/exit? */
			TileIndex vtile = TileVirtXY(v->x_pos, v->y_pos);
			if (!IsTunnelTile(vtile)) continue;

			/* Are we actually in this tunnel? Or maybe a lower tunnel? */
			if (GetSlopePixelZ(v->x_pos, v->y_pos, true) != v->z_pos) continue;

			/* What way are we going? */
			const DiagDirection dir = GetTunnelBridgeDirection(vtile);
			const DiagDirection vdir = DirToDiagDir(v->direction);

			/* Have we passed the visibility "switch" state already? */
			uint8_t pos = (DiagDirToAxis(vdir) == AXIS_X ? v->x_pos : v->y_pos) & TILE_UNIT_MASK;
			uint8_t frame = (vdir == DIAGDIR_NE || vdir == DIAGDIR_NW) ? TILE_SIZE - 1 - pos : pos;
			extern const uint8_t _tunnel_visibility_frame[DIAGDIR_END];

			/* Should the vehicle be hidden or not? */
			bool hidden;
			if (dir == vdir) { // Entering tunnel
				hidden = frame >= _tunnel_visibility_frame[dir];
				v->tile = vtile;
				v->UpdatePosition();
			} else if (dir == ReverseDiagDir(vdir)) { // Leaving tunnel
				hidden = frame < TILE_SIZE - _tunnel_visibility_frame[dir];
				/* v->tile changes at the moment when the vehicle leaves the tunnel. */
				v->tile = hidden ? GetOtherTunnelBridgeEndOld(vtile) : vtile;
				v->UpdatePosition();
			} else {
				/* We could get here in two cases:
				 * - for road vehicles, it is reversing at the end of the tunnel
				 * - it is crashed in the tunnel entry (both train or RV destroyed by UFO)
				 * Whatever case it is, do not change anything and use the old values.
				 * Especially changing RV's state would break its reversing in the middle. */
				continue;
			}

			if (hidden) {
				v->vehstatus |= VS_HIDDEN;

				switch (v->type) {
					case VEH_TRAIN: Train::From(v)->track       = TRACK_BIT_WORMHOLE; break;
					case VEH_ROAD:  RoadVehicle::From(v)->state = RVSB_WORMHOLE;      break;
					default: NOT_REACHED();
				}
			} else {
				v->vehstatus &= ~VS_HIDDEN;

				switch (v->type) {
					case VEH_TRAIN: Train::From(v)->track       = DiagDirToDiagTrackBits(vdir); break;
					case VEH_ROAD:  RoadVehicle::From(v)->state = DiagDirToDiagTrackdir(vdir); RoadVehicle::From(v)->frame = frame; break;
					default: NOT_REACHED();
				}
			}
		}
	}

	if (IsSavegameVersionBefore(SLV_153)) {
		for (RoadVehicle *rv : RoadVehicle::Iterate()) {
			if (rv->state == RVSB_IN_DEPOT || rv->state == RVSB_WORMHOLE) continue;

			bool loading = rv->current_order.IsType(OT_LOADING) || rv->current_order.IsType(OT_LEAVESTATION);
			if (HasBit(rv->state, RVS_IN_ROAD_STOP)) {
				extern const uint8_t _road_stop_stop_frame[];
				SB(rv->state, RVS_ENTERED_STOP, 1, loading || rv->frame > _road_stop_stop_frame[rv->state - RVSB_IN_ROAD_STOP + (_settings_game.vehicle.road_side << RVS_DRIVE_SIDE)]);
			} else if (HasBit(rv->state, RVS_IN_DT_ROAD_STOP)) {
				SB(rv->state, RVS_ENTERED_STOP, 1, loading || rv->frame > RVC_DRIVE_THROUGH_STOP_FRAME);
			}
		}
	}

	if (IsSavegameVersionBefore(SLV_156)) {
		/* The train's pathfinder lost flag got moved. */
		for (Train *t : Train::Iterate()) {
			if (!HasBit(t->flags, 5)) continue;

			ClrBit(t->flags, 5);
			SetBit(t->vehicle_flags, VF_PATHFINDER_LOST);
		}

		/* Introduced terraform/clear limits. */
		for (Company *c : Company::Iterate()) {
			c->terraform_limit = _settings_game.construction.terraform_frame_burst << 16;
			c->clear_limit     = _settings_game.construction.clear_frame_burst << 16;
		}
	}

	if (IsSavegameVersionBefore(SLV_CONSISTENT_PARTIAL_Z) && SlXvIsFeatureMissing(XSLFI_CONSISTENT_PARTIAL_Z)) {
		/*
		 * The logic of GetPartialPixelZ has been changed, so the resulting Zs on
		 * the map are consistent. This requires that the Z position of some
		 * vehicles is updated to reflect this new situation.
		 *
		 * This needs to be before SLV_158, because that performs asserts using
		 * GetSlopePixelZ which internally uses GetPartialPixelZ.
		 */
		for (Vehicle *v : Vehicle::Iterate()) {
			if (v->IsGroundVehicle() && TileVirtXY(v->x_pos, v->y_pos) == v->tile) {
				/* Vehicle is on the ground, and not in a wormhole. */
				v->z_pos = GetSlopePixelZ(v->x_pos, v->y_pos, true);
			}
		}
	}

	if (IsSavegameVersionBefore(SLV_158)) {
		for (Vehicle *v : Vehicle::Iterate()) {
			switch (v->type) {
				case VEH_TRAIN: {
					Train *t = Train::From(v);

					/* Clear old GOINGUP / GOINGDOWN flags.
					 * It was changed in savegame version 139, but savegame
					 * version 158 doesn't use these bits, so it doesn't hurt
					 * to clear them unconditionally. */
					ClrBit(t->flags, 1);
					ClrBit(t->flags, 2);

					/* Clear both bits first. */
					ClrBit(t->gv_flags, GVF_GOINGUP_BIT);
					ClrBit(t->gv_flags, GVF_GOINGDOWN_BIT);

					/* Crashed vehicles can't be going up/down. */
					if (t->vehstatus & VS_CRASHED) break;

					/* Only X/Y tracks can be sloped. */
					if (t->track != TRACK_BIT_X && t->track != TRACK_BIT_Y) break;

					t->gv_flags |= FixVehicleInclination(t, t->direction);
					break;
				}
				case VEH_ROAD: {
					RoadVehicle *rv = RoadVehicle::From(v);
					ClrBit(rv->gv_flags, GVF_GOINGUP_BIT);
					ClrBit(rv->gv_flags, GVF_GOINGDOWN_BIT);

					/* Crashed vehicles can't be going up/down. */
					if (rv->vehstatus & VS_CRASHED) break;

					if (rv->state == RVSB_IN_DEPOT || rv->state == RVSB_WORMHOLE) break;

					TrackBits trackbits = TrackdirBitsToTrackBits(GetTileTrackdirBits(rv->tile, TRANSPORT_ROAD, GetRoadTramType(rv->roadtype)));

					/* Only X/Y tracks can be sloped. */
					if (trackbits != TRACK_BIT_X && trackbits != TRACK_BIT_Y) break;

					Direction dir = rv->direction;

					/* Test if we are reversing. */
					Axis a = trackbits == TRACK_BIT_X ? AXIS_X : AXIS_Y;
					if (AxisToDirection(a) != dir &&
							AxisToDirection(a) != ReverseDir(dir)) {
						/* When reversing, the road vehicle is on the edge of the tile,
						 * so it can be safely compared to the middle of the tile. */
						dir = INVALID_DIR;
					}

					rv->gv_flags |= FixVehicleInclination(rv, dir);
					break;
				}
				case VEH_SHIP:
					break;

				default:
					continue;
			}

			if (IsBridgeTile(v->tile) && TileVirtXY(v->x_pos, v->y_pos) == v->tile) {
				/* In old versions, z_pos was 1 unit lower on bridge heads.
				 * However, this invalid state could be converted to new savegames
				 * by loading and saving the game in a new version. */
				v->z_pos = GetSlopePixelZ(v->x_pos, v->y_pos, true);
				DiagDirection dir = GetTunnelBridgeDirection(v->tile);
				if (v->type == VEH_TRAIN && !(v->vehstatus & VS_CRASHED) &&
						v->direction != DiagDirToDir(dir)) {
					/* If the train has left the bridge, it shouldn't have
					 * track == TRACK_BIT_WORMHOLE - this could happen
					 * when the train was reversed while on the last "tick"
					 * on the ramp before leaving the ramp to the bridge. */
					Train::From(v)->track = DiagDirToDiagTrackBits(dir);
				}
			}

			/* If the vehicle is really above v->tile (not in a wormhole),
			 * it should have set v->z_pos correctly. */
			assert(v->tile != TileVirtXY(v->x_pos, v->y_pos) || v->z_pos == GetSlopePixelZ(v->x_pos, v->y_pos, true));
		}

		/* Fill Vehicle::cur_real_order_index */
		for (Vehicle *v : Vehicle::IterateFrontOnly()) {
			if (!v->IsPrimaryVehicle()) continue;

			/* Older versions are less strict with indices being in range and fix them on the fly */
			if (v->cur_implicit_order_index >= v->GetNumOrders()) v->cur_implicit_order_index = 0;

			v->cur_real_order_index = v->cur_implicit_order_index;
			v->UpdateRealOrderIndex();
		}
	}

	if (IsSavegameVersionBefore(SLV_159)) {
		/* If the savegame is old (before version 100), then the value of 255
		 * for these settings did not mean "disabled". As such everything
		 * before then did reverse.
		 * To simplify stuff we disable all turning around or we do not
		 * disable anything at all. So, if some reversing was disabled we
		 * will keep reversing disabled, otherwise it'll be turned on. */
		_settings_game.pf.reverse_at_signals = IsSavegameVersionBefore(SLV_100) || (_settings_game.pf.wait_oneway_signal != 255 && _settings_game.pf.wait_twoway_signal != 255 && _settings_game.pf.wait_for_pbs_path != 255);

		for (Train *t : Train::Iterate()) {
			_settings_game.vehicle.max_train_length = std::max<uint8_t>(_settings_game.vehicle.max_train_length, CeilDiv(t->gcache.cached_total_length, TILE_SIZE));
		}
	}

	if (IsSavegameVersionBefore(SLV_160)) {
		/* Setting difficulty industry_density other than zero get bumped to +1
		 * since a new option (minimal at position 1) has been added */
		if (_settings_game.difficulty.industry_density > 0) {
			_settings_game.difficulty.industry_density++;
		}
	}

	if (IsSavegameVersionBefore(SLV_161)) {
		/* Before savegame version 161, persistent storages were not stored in a pool. */

		if (!IsSavegameVersionBefore(SLV_76)) {
			for (Industry *ind : Industry::Iterate()) {
				assert(ind->psa != nullptr);

				/* Check if the old storage was empty. */
				bool is_empty = true;
				for (uint i = 0; i < sizeof(ind->psa->storage); i++) {
					if (ind->psa->GetValue(i) != 0) {
						is_empty = false;
						break;
					}
				}

				if (!is_empty) {
					ind->psa->grfid = _industry_mngr.GetGRFID(ind->type);
				} else {
					delete ind->psa;
					ind->psa = nullptr;
				}
			}
		}

		if (!IsSavegameVersionBefore(SLV_145)) {
			for (Station *st : Station::Iterate()) {
				if (!(st->facilities & FACIL_AIRPORT)) continue;
				assert(st->airport.psa != nullptr);

				/* Check if the old storage was empty. */
				bool is_empty = true;
				for (uint i = 0; i < sizeof(st->airport.psa->storage); i++) {
					if (st->airport.psa->GetValue(i) != 0) {
						is_empty = false;
						break;
					}
				}

				if (!is_empty) {
					st->airport.psa->grfid = _airport_mngr.GetGRFID(st->airport.type);
				} else {
					delete st->airport.psa;
					st->airport.psa = nullptr;

				}
			}
		}
	}

	/* This triggers only when old snow_lines were copied into the snow_line_height. */
	if (IsSavegameVersionBefore(SLV_164) && _settings_game.game_creation.snow_line_height >= MIN_SNOWLINE_HEIGHT * TILE_HEIGHT && SlXvIsFeatureMissing(XSLFI_CHILLPP)) {
		_settings_game.game_creation.snow_line_height /= TILE_HEIGHT;
		UpdateCachedSnowLine();
		UpdateCachedSnowLineBounds();
	}

	if (IsSavegameVersionBefore(SLV_164) && !IsSavegameVersionBefore(SLV_32)) {
		/* We store 4 fences in the field tiles instead of only SE and SW. */
		for (TileIndex t(0); t < map_size; t++) {
			if (!IsTileType(t, MP_CLEAR) && !IsTileType(t, MP_TREES)) continue;
			if (IsTileType(t, MP_CLEAR) && IsClearGround(t, CLEAR_FIELDS)) continue;
			uint fence = GB(_m[t].m4, 5, 3);
			if (fence != 0 && IsTileType(TileAddXY(t, 1, 0), MP_CLEAR) && IsClearGround(TileAddXY(t, 1, 0), CLEAR_FIELDS)) {
				SetFence(TileAddXY(t, 1, 0), DIAGDIR_NE, fence);
			}
			fence = GB(_m[t].m4, 2, 3);
			if (fence != 0 && IsTileType(TileAddXY(t, 0, 1), MP_CLEAR) && IsClearGround(TileAddXY(t, 0, 1), CLEAR_FIELDS)) {
				SetFence(TileAddXY(t, 0, 1), DIAGDIR_NW, fence);
			}
			SB(_m[t].m4, 2, 3, 0);
			SB(_m[t].m4, 5, 3, 0);
		}
	}

	if (IsSavegameVersionBefore(SLV_165)) {
		for (Town *t : Town::Iterate()) {
			/* Set the default cargo requirement for town growth */
			switch (_settings_game.game_creation.landscape) {
				case LT_ARCTIC:
					if (FindFirstCargoWithTownAcceptanceEffect(TAE_FOOD) != nullptr) t->goal[TAE_FOOD] = TOWN_GROWTH_WINTER;
					break;

				case LT_TROPIC:
					if (FindFirstCargoWithTownAcceptanceEffect(TAE_FOOD) != nullptr) t->goal[TAE_FOOD] = TOWN_GROWTH_DESERT;
					if (FindFirstCargoWithTownAcceptanceEffect(TAE_WATER) != nullptr) t->goal[TAE_WATER] = TOWN_GROWTH_DESERT;
					break;
			}
		}
	}

	if (IsSavegameVersionBefore(SLV_165)) {
		/* Adjust zoom level to account for new levels */
		_saved_scrollpos_zoom = static_cast<ZoomLevel>(_saved_scrollpos_zoom + ZOOM_BASE_SHIFT);
		_saved_scrollpos_x *= ZOOM_BASE;
		_saved_scrollpos_y *= ZOOM_BASE;
	}

	/* When any NewGRF has been changed the availability of some vehicles might
	 * have been changed too. e->company_avail must be set to 0 in that case
	 * which is done by StartupEngines(). */
	if (gcf_res != GLC_ALL_GOOD) StartupEngines();

	/* Set some breakdown-related variables to the correct values. */
	if (SlXvIsFeatureMissing(XSLFI_IMPROVED_BREAKDOWNS)) {
		_settings_game.vehicle.improved_breakdowns = false;
		for (Train *v : Train::Iterate()) {
			if (v->IsFrontEngine()) {
				if (v->breakdown_ctr == 1) SetBit(v->flags, VRF_BREAKDOWN_STOPPED);
			} else if (v->IsEngine() || v->IsMultiheaded()) {
				/** Non-front engines could have a reliability of 0.
				 * Set it to the reliability of the front engine or the maximum, whichever is lower. */
				const Engine *e = Engine::Get(v->engine_type);
				v->reliability_spd_dec = e->reliability_spd_dec;
				v->reliability = std::min(v->First()->reliability, e->reliability);
			}
		}
	}
	if (!SlXvIsFeaturePresent(XSLFI_IMPROVED_BREAKDOWNS, 3)) {
		for (Vehicle *v : Vehicle::Iterate()) {
			switch(v->type) {
				case VEH_TRAIN:
				case VEH_ROAD:
					v->breakdown_chance_factor = 128;
					break;

				case VEH_SHIP:
					v->breakdown_chance_factor = 64;
					break;

				case VEH_AIRCRAFT:
					v->breakdown_chance_factor = Clamp(64 + (AircraftVehInfo(v->engine_type)->max_speed >> 3), 0, 255);
					v->breakdown_severity = 40;
					break;

				default:
					break;
			}
		}
	}
	if (!SlXvIsFeaturePresent(XSLFI_IMPROVED_BREAKDOWNS, 4)) {
		for (Vehicle *v : Vehicle::Iterate()) {
			switch(v->type) {
				case VEH_AIRCRAFT:
					if (v->breakdown_type == BREAKDOWN_AIRCRAFT_SPEED && v->breakdown_severity == 0) {
						v->breakdown_severity = std::max(1, std::min(v->vcache.cached_max_speed >> 4, 255));
					}
					break;

				default:
					break;
			}
		}
	}
	if (SlXvIsFeatureMissing(XSLFI_CONSIST_BREAKDOWN_FLAG)) {
		for (Train *v : Train::Iterate()) {
			if (v->breakdown_ctr != 0 && (v->IsEngine() || v->IsMultiheaded())) {
				SetBit(v->First()->flags, VRF_CONSIST_BREAKDOWN);
			}
		}
	}

	/* The road owner of standard road stops was not properly accounted for. */
	if (IsSavegameVersionBefore(SLV_172)) {
		for (TileIndex t(0); t < map_size; t++) {
			if (!IsBayRoadStopTile(t)) continue;
			Owner o = GetTileOwner(t);
			SetRoadOwner(t, RTT_ROAD, o);
			SetRoadOwner(t, RTT_TRAM, o);
		}
	}

	if (IsSavegameVersionBefore(SLV_175)) {
		/* Introduced tree planting limit. */
		for (Company *c : Company::Iterate()) c->tree_limit = _settings_game.construction.tree_frame_burst << 16;
	}

	if (IsSavegameVersionBefore(SLV_177)) {
		/* Fix too high inflation rates */
		if (_economy.inflation_prices > MAX_INFLATION) _economy.inflation_prices = MAX_INFLATION;
		if (_economy.inflation_payment > MAX_INFLATION) _economy.inflation_payment = MAX_INFLATION;

		/* We have to convert the quarters of bankruptcy into months of bankruptcy */
		for (Company *c : Company::Iterate()) {
			c->months_of_bankruptcy = 3 * c->months_of_bankruptcy;
		}
	}

	if (IsSavegameVersionBefore(SLV_182)) {
		/* Aircraft acceleration variable was bonkers */
		for (Aircraft *v : Aircraft::Iterate()) {
			if (v->subtype <= AIR_AIRCRAFT) {
				const AircraftVehicleInfo *avi = AircraftVehInfo(v->engine_type);
				v->acceleration = avi->acceleration;
			}
		}

		/* Blocked tiles could be reserved due to a bug, which causes
		 * other places to assert upon e.g. station reconstruction. */
		for (TileIndex t(0); t < map_size; t++) {
			if (HasStationTileRail(t) && IsStationTileBlocked(t)) {
				SetRailStationReservation(t, false);
			}
		}
	}

	if (IsSavegameVersionBefore(SLV_184)) {
		/* The global units configuration is split up in multiple configurations. */
		extern uint8_t _old_units;
		_settings_game.locale.units_velocity = Clamp(_old_units, 0, 2);
		_settings_game.locale.units_power    = Clamp(_old_units, 0, 2);
		_settings_game.locale.units_weight   = Clamp(_old_units, 1, 2);
		_settings_game.locale.units_volume   = Clamp(_old_units, 1, 2);
		_settings_game.locale.units_force    = 2;
		_settings_game.locale.units_height   = Clamp(_old_units, 0, 2);
	}

	if (IsSavegameVersionBefore(SLV_VELOCITY_NAUTICAL)) {
		/* Match nautical velocity with land velocity units. */
		_settings_game.locale.units_velocity_nautical = _settings_game.locale.units_velocity;
	}

	if (IsSavegameVersionBefore(SLV_186)) {
		/* Move ObjectType from map to pool */
		for (TileIndex t(0); t < map_size; t++) {
			if (IsTileType(t, MP_OBJECT)) {
				Object *o = Object::Get(_m[t].m2);
				o->type = _m[t].m5;
				_m[t].m5 = 0; // zero upper bits of (now bigger) ObjectID
			}
		}
	}

	/* Beyond this point, tile types which can be accessed by vehicles must be in a valid state. */

	/* Update all vehicles: Phase 2 */
	AfterLoadVehiclesPhase2(true);

	/* The center of train vehicles was changed, fix up spacing. */
	if (IsSavegameVersionBefore(SLV_164)) FixupTrainLengths();

	/* In version 2.2 of the savegame, we have new airports, so status of all aircraft is reset.
	 * This has to be called after all map array updates */
	if (IsSavegameVersionBefore(SLV_2, 2)) UpdateOldAircraft();

	if (SlXvIsFeaturePresent(XSLFI_SPRINGPP)) {
		// re-arrange vehicle_flags
		for (Vehicle *v : Vehicle::Iterate()) {
			AssignBit(v->vehicle_flags, VF_AUTOMATE_TIMETABLE, HasBit(v->vehicle_flags, 6));
			SB(v->vehicle_flags, VF_STOP_LOADING, 4, GB(v->vehicle_flags, 7, 4));
		}
	}

	if (SlXvIsFeaturePresent(XSLFI_CHILLPP, SL_CHILLPP_232)) {
		// re-arrange vehicle_flags
		for (Vehicle *v : Vehicle::Iterate()) {
			AssignBit(v->vehicle_flags, VF_AUTOMATE_TIMETABLE, HasBit(v->vehicle_flags, 7));
			AssignBit(v->vehicle_flags, VF_PATHFINDER_LOST, HasBit(v->vehicle_flags, 8));
			SB(v->vehicle_flags, VF_SERVINT_IS_CUSTOM, 7, 0);
		}
	} else if (SlXvIsFeaturePresent(XSLFI_CHILLPP)) {
		// re-arrange vehicle_flags
		for (Vehicle *v : Vehicle::Iterate()) {
			AssignBit(v->vehicle_flags, VF_AUTOMATE_TIMETABLE, HasBit(v->vehicle_flags, 6));
			SB(v->vehicle_flags, VF_STOP_LOADING, 9, 0);
		}
	}

	if (IsSavegameVersionBefore(SLV_188)) {
		/* Fix articulated road vehicles.
		 * Some curves were shorter than other curves.
		 * Now they have the same length, but that means that trailing articulated parts will
		 * take longer to go through the curve than the parts in front which already left the courve.
		 * So, make articulated parts catch up. */
		bool roadside = _settings_game.vehicle.road_side == 1;
		std::vector<uint> skip_frames;
		for (RoadVehicle *v : RoadVehicle::IterateFrontOnly()) {
			if (!v->IsFrontEngine()) continue;
			skip_frames.clear();
			TileIndex prev_tile = v->tile;
			uint prev_tile_skip = 0;
			uint cur_skip = 0;
			for (RoadVehicle *u = v; u != nullptr; u = u->Next()) {
				if (u->tile != prev_tile) {
					prev_tile_skip = cur_skip;
					prev_tile = u->tile;
				} else {
					cur_skip = prev_tile_skip;
				}

				uint &this_skip = skip_frames.emplace_back(prev_tile_skip);

				/* The following 3 curves now take longer than before */
				switch (u->state) {
					case 2:
						cur_skip++;
						if (u->frame <= (roadside ? 9 : 5)) this_skip = cur_skip;
						break;

					case 4:
						cur_skip++;
						if (u->frame <= (roadside ? 5 : 9)) this_skip = cur_skip;
						break;

					case 5:
						cur_skip++;
						if (u->frame <= (roadside ? 4 : 2)) this_skip = cur_skip;
						break;

					default:
						break;
				}
			}
			while (cur_skip > skip_frames[0]) {
				RoadVehicle *u = v;
				RoadVehicle *prev = nullptr;
				for (uint sf : skip_frames) {
					if (sf >= cur_skip) IndividualRoadVehicleController(u, prev);

					prev = u;
					u = u->Next();
				}
				cur_skip--;
			}
		}
	}

	if (IsSavegameVersionBefore(SLV_190)) {
		IterateAllNonVehicleOrders([&](Order *order) {
			order->SetTravelTimetabled(order->GetTravelTime() > 0);
			order->SetWaitTimetabled(order->GetWaitTime() > 0);
		});
	} else if (SlXvIsFeatureMissing(XSLFI_TIMETABLE_EXTRA)) {
		IterateAllNonVehicleOrders([&](Order *order) {
			if (order->IsType(OT_CONDITIONAL)) {
				order->SetWaitTimetabled(order->GetWaitTime() > 0);
			}
		});
	}

	if (SlXvIsFeaturePresent(XSLFI_TT_WAIT_IN_DEPOT, 1, 1) || IsSavegameVersionBefore(SLV_190) || SlXvIsFeatureMissing(XSLFI_TIMETABLE_EXTRA)) {
		for (OrderList *orderlist : OrderList::Iterate()) {
			orderlist->RecalculateTimetableDuration();
		}
	}

	if (SlXvIsFeatureMissing(XSLFI_REVERSE_AT_WAYPOINT)) {
		for (Train *t : Train::Iterate()) {
			t->reverse_distance = 0;
		}
	}

	if (SlXvIsFeatureMissing(XSLFI_SPEED_RESTRICTION)) {
		for (Train *t : Train::Iterate()) {
			t->speed_restriction = 0;
		}
	}

	if (SlXvIsFeaturePresent(XSLFI_JOKERPP)) {
		for (TileIndex t(0); t < map_size; t++) {
			if (IsTileType(t, MP_RAILWAY) && HasSignals(t)) {
				if (GetSignalType(t, TRACK_LOWER) == SIGTYPE_PROG) SetSignalType(t, TRACK_LOWER, SIGTYPE_BLOCK);
				if (GetSignalType(t, TRACK_UPPER) == SIGTYPE_PROG) SetSignalType(t, TRACK_UPPER, SIGTYPE_BLOCK);
			}
		}
		for (Vehicle *v : Vehicle::Iterate()) {
			SB(v->vehicle_flags, 10, 2, 0);
		}
		extern std::vector<OrderList *> _jokerpp_auto_separation;
		extern std::vector<OrderList *> _jokerpp_non_auto_separation;
		for (OrderList *list : _jokerpp_auto_separation) {
			for (Vehicle *w = list->GetFirstSharedVehicle(); w != nullptr; w = w->NextShared()) {
				SetBit(w->vehicle_flags, VF_TIMETABLE_SEPARATION);
				w->ClearSeparation();
			}
		}
		for (OrderList *list : _jokerpp_non_auto_separation) {
			for (Vehicle *w = list->GetFirstSharedVehicle(); w != nullptr; w = w->NextShared()) {
				ClrBit(w->vehicle_flags, VF_TIMETABLE_SEPARATION);
				w->ClearSeparation();
			}
		}
		_jokerpp_auto_separation.clear();
		_jokerpp_non_auto_separation.clear();
	}
	if (SlXvIsFeaturePresent(XSLFI_CHILLPP, SL_CHILLPP_232)) {
		for (TileIndex t(0); t < map_size; t++) {
			if (IsTileType(t, MP_RAILWAY) && HasSignals(t)) {
				if (GetSignalType(t, TRACK_LOWER) == 7) SetSignalType(t, TRACK_LOWER, SIGTYPE_BLOCK);
				if (GetSignalType(t, TRACK_UPPER) == 7) SetSignalType(t, TRACK_UPPER, SIGTYPE_BLOCK);
			}
		}
	}

	/*
	 * Only keep order-backups for network clients (and when replaying).
	 * If we are a network server or not networking, then we just loaded a previously
	 * saved-by-server savegame. There are no clients with a backup, so clear it.
	 * Furthermore before savegame version SLV_192 the actual content was always corrupt.
	 */
	if (!_networking || _network_server || IsSavegameVersionBefore(SLV_192)) {
#ifndef DEBUG_DUMP_COMMANDS
		/* Note: We cannot use CleanPool since that skips part of the destructor
		 * and then leaks un-reachable Orders in the order pool. */
		for (OrderBackup *ob : OrderBackup::Iterate()) {
			delete ob;
		}
#endif
	}

	if (IsSavegameVersionBefore(SLV_198) && !SlXvIsFeaturePresent(XSLFI_JOKERPP, SL_JOKER_1_27)) {
		/* Convert towns growth_rate and grow_counter to ticks */
		for (Town *t : Town::Iterate()) {
			/* 0x8000 = TOWN_GROWTH_RATE_CUSTOM previously */
			if (t->growth_rate & 0x8000) SetBit(t->flags, TOWN_CUSTOM_GROWTH);
			if (t->growth_rate != TOWN_GROWTH_RATE_NONE) {
				t->growth_rate = TownTicksToGameTicks(t->growth_rate & ~0x8000);
			}
			/* Add t->index % TOWN_GROWTH_TICKS to spread growth across ticks. */
			t->grow_counter = TownTicksToGameTicks(t->grow_counter) + t->index % TOWN_GROWTH_TICKS;
		}
	}

	if (IsSavegameVersionBefore(SLV_EXTEND_INDUSTRY_CARGO_SLOTS)) {
		/* Make sure added industry cargo slots are cleared */
		for (Industry *i : Industry::Iterate()) {
			/* Make sure last_cargo_accepted_at is copied to elements for every valid input cargo.
			 * The loading routine should put the original singular value into the first array element. */
<<<<<<< HEAD
			for (auto &a : i->Accepted()) {
				if (a.cargo != INVALID_CARGO) {
=======
			for (auto &a : i->accepted) {
				if (IsValidCargoType(a.cargo)) {
>>>>>>> d1e001f1
					a.last_accepted = i->GetAccepted(0).last_accepted;
				} else {
					a.last_accepted = EconTime::MIN_DATE;
				}
			}
		}
	}

	if (!IsSavegameVersionBefore(SLV_TIMETABLE_START_TICKS)) {
		/* Convert timetable start from a date to an absolute tick in TimerGameTick::counter. */
		for (Vehicle *v : Vehicle::Iterate()) {
			/* If the start date is 0, the vehicle is not waiting to start and can be ignored. */
			if (v->timetable_start == 0) continue;

			v->timetable_start += StateTicksDelta{_state_ticks.base() - (int64_t)_tick_counter};
		}
	} else if (!SlXvIsFeaturePresent(XSLFI_TIMETABLES_START_TICKS, 3)) {
		extern btree::btree_map<VehicleID, uint16_t> _old_timetable_start_subticks_map;

		for (Vehicle *v : Vehicle::Iterate()) {
			if (v->timetable_start == 0) continue;

			if (SlXvIsFeatureMissing(XSLFI_TIMETABLES_START_TICKS)) {
				v->timetable_start.edit_base() *= DAY_TICKS;
			}

			v->timetable_start = DateTicksToStateTicks(EconTime::DateTicks{v->timetable_start.base()});

			if (SlXvIsFeaturePresent(XSLFI_TIMETABLES_START_TICKS, 2, 2)) {
				v->timetable_start += StateTicksDelta{_old_timetable_start_subticks_map[v->index]};
			}
		}

		_old_timetable_start_subticks_map.clear();
	}

	if (!IsSavegameVersionBefore(SLV_DEPOT_UNBUNCHING)) {
		for (Vehicle *v : Vehicle::IterateFrontOnly()) {
			if (v->unbunch_state != nullptr) {
				if (v->unbunch_state->depot_unbunching_last_departure > 0) {
					v->unbunch_state->depot_unbunching_last_departure += StateTicksDelta{_state_ticks.base() - (int64_t)_tick_counter};
				} else {
					v->unbunch_state->depot_unbunching_last_departure = INVALID_STATE_TICKS;
				}
				if (v->unbunch_state->depot_unbunching_next_departure > 0) {
					v->unbunch_state->depot_unbunching_next_departure += StateTicksDelta{_state_ticks.base() - (int64_t)_tick_counter};
				} else {
					v->unbunch_state->depot_unbunching_next_departure = INVALID_STATE_TICKS;
				}
			}
		}
	}

	if (SlXvIsFeaturePresent(XSLFI_SPRINGPP, 1, 1)) {
		/*
		 * Cost scaling changes:
		 * SpringPP v2.0.102 divides all prices by the difficulty factor, effectively making things about 8 times cheaper.
		 * Adjust the inflation factor to compensate for this, as otherwise the game is unplayable on load if inflation has been running for a while.
		 * To avoid making things too cheap, clamp the price inflation factor to no lower than the payment inflation factor.
		 */

		Debug(sl, 3, "Inflation prices: {}", _economy.inflation_prices / 65536.0);
		Debug(sl, 3, "Inflation payments: {}", _economy.inflation_payment / 65536.0);

		_economy.inflation_prices >>= 3;
		if (_economy.inflation_prices < _economy.inflation_payment) {
			_economy.inflation_prices = _economy.inflation_payment;
		}

		Debug(sl, 3, "New inflation prices: {}", _economy.inflation_prices / 65536.0);
	}

	if (SlXvIsFeaturePresent(XSLFI_MIGHT_USE_PAX_SIGNALS) || SlXvIsFeatureMissing(XSLFI_TRACE_RESTRICT)) {
		for (TileIndex t(0); t < map_size; t++) {
			if (HasStationTileRail(t)) {
				/* clear station PAX bit */
				ClrBit(_me[t].m6, 6);
			}
			if (IsTileType(t, MP_RAILWAY) && HasSignals(t)) {
				/*
				 * tracerestrict uses same bit as 1st PAX signals bit
				 * only conditionally clear the bit, don't bother checking for whether to set it
				 */
				if (IsRestrictedSignal(t)) {
					TraceRestrictSetIsSignalRestrictedBit(t);
				}

				/* clear 2nd signal PAX bit */
				ClrBit(_m[t].m2, 13);
			}
		}
	}

	if (SlXvIsFeaturePresent(XSLFI_TRAFFIC_LIGHTS)) {
		/* remove traffic lights */
		for (TileIndex t(0); t < map_size; t++) {
			if (IsTileType(t, MP_ROAD) && (GetRoadTileType(t) == ROAD_TILE_NORMAL)) {
				DeleteAnimatedTile(t);
				ClrBit(_me[t].m7, 4);
			}
		}
	}

	if (SlXvIsFeaturePresent(XSLFI_RAIL_AGEING)) {
		/* remove rail aging data */
		for (TileIndex t(0); t < map_size; t++) {
			if (IsPlainRailTile(t)) {
				SB(_me[t].m7, 0, 8, 0);
			}
		}
	}

	if (SlXvIsFeaturePresent(XSLFI_SPRINGPP)) {
		/* convert wait for cargo orders to ordinary load if possible */
		IterateVehicleAndOrderListOrders([](Order *order) {
			if ((order->IsType(OT_GOTO_STATION) || order->IsType(OT_LOADING) || order->IsType(OT_IMPLICIT)) && order->GetLoadType() == static_cast<OrderLoadFlags>(1)) {
				order->SetLoadType(OLF_LOAD_IF_POSSIBLE);
			}
		});
	}

	if (SlXvIsFeaturePresent(XSLFI_SIG_TUNNEL_BRIDGE, 1, 1)) {
		/* set the semaphore bit to match what it would have been in v1 */
		/* clear the PBS bit, update the end signal state */
		for (TileIndex t(0); t < map_size; t++) {
			if (IsTileType(t, MP_TUNNELBRIDGE) && GetTunnelBridgeTransportType(t) == TRANSPORT_RAIL && IsTunnelBridgeWithSignalSimulation(t)) {
				SetTunnelBridgeSemaphore(t, CalTime::CurYear() < _settings_client.gui.semaphore_build_before);
				SetTunnelBridgePBS(t, false);
				UpdateSignalsOnSegment(t, INVALID_DIAGDIR, GetTileOwner(t));
			}
		}
	}
	if (SlXvIsFeaturePresent(XSLFI_SIG_TUNNEL_BRIDGE, 1, 2)) {
		/* red/green signal state bit for tunnel entrances moved
		 * to no longer re-use signalled tunnel exit bit
		 */
		for (TileIndex t(0); t < map_size; t++) {
			if (IsTileType(t, MP_TUNNELBRIDGE) && GetTunnelBridgeTransportType(t) == TRANSPORT_RAIL && IsTunnelBridgeWithSignalSimulation(t)) {
				if (HasBit(_m[t].m5, 5)) {
					/* signalled tunnel entrance */
					SignalState state = HasBit(_m[t].m5, 6) ? SIGNAL_STATE_RED : SIGNAL_STATE_GREEN;
					ClrBit(_m[t].m5, 6);
					SetTunnelBridgeEntranceSignalState(t, state);
				}
			}
		}
	}
	if (SlXvIsFeaturePresent(XSLFI_SIG_TUNNEL_BRIDGE, 1, 4)) {
		/* load_unload_ticks --> tunnel_bridge_signal_num */
		for (Train *t : Train::Iterate()) {
			TileIndex tile = t->tile;
			if (IsTileType(tile, MP_TUNNELBRIDGE) && GetTunnelBridgeTransportType(tile) == TRANSPORT_RAIL && IsTunnelBridgeWithSignalSimulation(tile)) {
				t->tunnel_bridge_signal_num = t->load_unload_ticks;
				t->load_unload_ticks = 0;
			}
		}
	}
	if (SlXvIsFeaturePresent(XSLFI_SIG_TUNNEL_BRIDGE, 1, 5)) {
		/* entrance and exit signal red/green states now have separate bits */
		for (TileIndex t(0); t < map_size; t++) {
			if (IsTileType(t, MP_TUNNELBRIDGE) && GetTunnelBridgeTransportType(t) == TRANSPORT_RAIL && IsTunnelBridgeSignalSimulationExit(t)) {
				SetTunnelBridgeExitSignalState(t, HasBit(_me[t].m6, 0) ? SIGNAL_STATE_GREEN : SIGNAL_STATE_RED);
			}
		}
	}
	if (SlXvIsFeaturePresent(XSLFI_SIG_TUNNEL_BRIDGE, 1, 7)) {
		/* spacing setting moved to company settings */
		for (Company *c : Company::Iterate()) {
			c->settings.old_simulated_wormhole_signals = _settings_game.construction.old_simulated_wormhole_signals;
		}
	}
	if (SlXvIsFeaturePresent(XSLFI_SIG_TUNNEL_BRIDGE, 1, 8)) {
		/* spacing made per tunnel/bridge */
		for (TileIndex t(0); t < map_size; t++) {
			if (IsTileType(t, MP_TUNNELBRIDGE) && GetTunnelBridgeTransportType(t) == TRANSPORT_RAIL && IsTunnelBridgeWithSignalSimulation(t)) {
				DiagDirection dir = GetTunnelBridgeDirection(t);
				if (dir == DIAGDIR_NE || dir == DIAGDIR_SE) {
					TileIndex other = GetOtherTunnelBridgeEnd(t);
					Owner owner = GetTileOwner(t);
					int target;
					if (Company::IsValidID(owner)) {
						target = Company::Get(owner)->settings.old_simulated_wormhole_signals;
					} else {
						target = 4;
					}
					uint spacing = GetBestTunnelBridgeSignalSimulationSpacing(t, other, target);
					SetTunnelBridgeSignalSimulationSpacing(t, spacing);
					SetTunnelBridgeSignalSimulationSpacing(other, spacing);
				}
			}
		}
		/* force aspect re-calculation */
		_extra_aspects = 0;
		_aspect_cfg_hash = 0;
	}

	if (SlXvIsFeatureMissing(XSLFI_CUSTOM_BRIDGE_HEADS)) {
		/* ensure that previously unused custom bridge-head bits are cleared */
		for (TileIndex t(0); t < map_size; t++) {
			if (IsBridgeTile(t) && GetTunnelBridgeTransportType(t) == TRANSPORT_ROAD) {
				SB(_m[t].m2, 0, 8, 0);
			}
		}
	}

	if (IsSavegameVersionBefore(SLV_SHIPS_STOP_IN_LOCKS)) {
		/* Move ships from lock slope to upper or lower position. */
		for (Ship *s : Ship::Iterate()) {
			/* Suitable tile? */
			if (!IsTileType(s->tile, MP_WATER) || !IsLock(s->tile) || GetLockPart(s->tile) != LOCK_PART_MIDDLE) continue;

			/* We don't need to adjust position when at the tile centre */
			int x = s->x_pos & 0xF;
			int y = s->y_pos & 0xF;
			if (x == 8 && y == 8) continue;

			/* Test if ship is on the second half of the tile */
			bool second_half;
			DiagDirection shipdiagdir = DirToDiagDir(s->direction);
			switch (shipdiagdir) {
				default: NOT_REACHED();
				case DIAGDIR_NE: second_half = x < 8; break;
				case DIAGDIR_NW: second_half = y < 8; break;
				case DIAGDIR_SW: second_half = x > 8; break;
				case DIAGDIR_SE: second_half = y > 8; break;
			}

			DiagDirection slopediagdir = GetInclinedSlopeDirection(GetTileSlope(s->tile));

			/* Heading up slope == passed half way */
			if ((shipdiagdir == slopediagdir) == second_half) {
				/* On top half of lock */
				s->z_pos = GetTileMaxZ(s->tile) * (int)TILE_HEIGHT;
			} else {
				/* On lower half of lock */
				s->z_pos = GetTileZ(s->tile) * (int)TILE_HEIGHT;
			}
		}
	}

	if (IsSavegameVersionBefore(SLV_TOWN_CARGOGEN)) {
		/* Ensure the original cargo generation mode is used */
		_settings_game.economy.town_cargogen_mode = TCGM_ORIGINAL;
	}

	if (IsSavegameVersionBefore(SLV_SERVE_NEUTRAL_INDUSTRIES)) {
		/* Ensure the original neutral industry/station behaviour is used */
		_settings_game.station.serve_neutral_industries = true;

		/* Link oil rigs to their industry and back. */
		for (Station *st : Station::Iterate()) {
			if (IsTileType(st->xy, MP_STATION) && IsOilRig(st->xy)) {
				/* Industry tile is always adjacent during construction by TileDiffXY(0, 1) */
				st->industry = Industry::GetByTile(st->xy + TileDiffXY(0, 1));
				st->industry->neutral_station = st;
			}
		}
	} else {
		/* Link neutral station back to industry, as this is not saved. */
		for (Industry *ind : Industry::Iterate()) if (ind->neutral_station != nullptr) ind->neutral_station->industry = ind;
	}

	if (IsSavegameVersionBefore(SLV_TREES_WATER_CLASS) && !SlXvIsFeaturePresent(XSLFI_CHUNNEL, 2)) {
		/* Update water class for trees. */
		for (TileIndex t(0); t < map_size; t++) {
			if (IsTileType(t, MP_TREES)) SetWaterClass(t, GetTreeGround(t) == TREE_GROUND_SHORE ? WATER_CLASS_SEA : WATER_CLASS_INVALID);
		}
	}

	/* Update structures for multitile docks */
	if (IsSavegameVersionBefore(SLV_MULTITILE_DOCKS)) {
		for (TileIndex t(0); t < map_size; t++) {
			/* Clear docking tile flag from relevant tiles as it
			 * was not previously cleared. */
			if (IsTileType(t, MP_WATER) || IsTileType(t, MP_RAILWAY) || IsTileType(t, MP_STATION) || IsTileType(t, MP_TUNNELBRIDGE)) {
				SetDockingTile(t, false);
			}
			/* Add docks and oilrigs to Station::ship_station. */
			if (IsTileType(t, MP_STATION)) {
				if (IsDock(t) || IsOilRig(t)) Station::GetByTile(t)->ship_station.Add(t);
			}
		}
	}

	if (IsSavegameVersionBeforeOrAt(SLV_ENDING_YEAR) || !SlXvIsFeaturePresent(XSLFI_MULTIPLE_DOCKS, 2) || !SlXvIsFeaturePresent(XSLFI_DOCKING_CACHE_VER, 3)) {
		/* Update station docking tiles. Was only needed for pre-SLV_MULTITLE_DOCKS
		 * savegames, but a bug in docking tiles touched all savegames between
		 * SLV_MULTITILE_DOCKS and SLV_ENDING_YEAR. */
		/* Placing objects on docking tiles was not updating adjacent station's docking tiles. */
		for (Station *st : Station::Iterate()) {
			if (st->ship_station.tile != INVALID_TILE) UpdateStationDockingTiles(st);
		}
	}

	/* Make sure all industries exclusive supplier/consumer set correctly. */
	if (IsSavegameVersionBefore(SLV_GS_INDUSTRY_CONTROL)) {
		for (Industry *i : Industry::Iterate()) {
			i->exclusive_supplier = INVALID_OWNER;
			i->exclusive_consumer = INVALID_OWNER;
		}
	}

	/* Make sure all industries exclusive supplier/consumer set correctly. */
	if (IsSavegameVersionBefore(SLV_GS_INDUSTRY_CONTROL)) {
		for (Industry *i : Industry::Iterate()) {
			i->exclusive_supplier = INVALID_OWNER;
			i->exclusive_consumer = INVALID_OWNER;
		}
	}

	if (IsSavegameVersionBefore(SLV_GROUP_REPLACE_WAGON_REMOVAL)) {
		/* Propagate wagon removal flag for compatibility */
		/* Temporary bitmask of company wagon removal setting */
		uint16_t wagon_removal = 0;
		for (const Company *c : Company::Iterate()) {
			if (c->settings.renew_keep_length) SetBit(wagon_removal, c->index);
		}
		for (Group *g : Group::Iterate()) {
			if (to_underlying(g->flags) != 0) {
				/* Convert old replace_protection value to flag. */
				g->flags = GroupFlags::ReplaceProtection;
			}
			if (HasBit(wagon_removal, g->owner)) g->flags |= GroupFlags::ReplaceWagonRemoval;
		}
	}

	/* Use current order time to approximate last loading time */
	if (IsSavegameVersionBefore(SLV_LAST_LOADING_TICK) && SlXvIsFeatureMissing(XSLFI_LAST_LOADING_TICK)) {
		for (Vehicle *v : Vehicle::Iterate()) {
			v->last_loading_tick = _state_ticks - v->current_order_time;
		}
	} else if (SlXvIsFeatureMissing(XSLFI_LAST_LOADING_TICK, 3)) {
		const StateTicksDelta delta = StateTicksDelta{_state_ticks.base() - (int64_t)_scaled_tick_counter};
		for (Vehicle *v : Vehicle::Iterate()) {
			if (v->last_loading_tick != 0) {
				if (SlXvIsFeaturePresent(XSLFI_LAST_LOADING_TICK, 1, 1)) v->last_loading_tick = StateTicks{v->last_loading_tick.base() * DayLengthFactor()};
				v->last_loading_tick += delta;
			}
		}
	}

	if (!IsSavegameVersionBefore(SLV_MULTITRACK_LEVEL_CROSSINGS)) {
		_settings_game.vehicle.adjacent_crossings = true;
	} else if (SlXvIsFeatureMissing(XSLFI_ADJACENT_CROSSINGS)) {
		_settings_game.vehicle.adjacent_crossings = false;
	}

	/* Compute station catchment areas. This is needed here in case UpdateStationAcceptance is called below. */
	Station::RecomputeCatchmentForAll();

	/* Station acceptance is some kind of cache */
	if (IsSavegameVersionBefore(SLV_127)) {
		for (Station *st : Station::Iterate()) UpdateStationAcceptance(st, false);
	}

	// setting moved from game settings to company settings
	if (SlXvIsFeaturePresent(XSLFI_ORDER_OCCUPANCY, 1, 1)) {
		for (Company *c : Company::Iterate()) {
			c->settings.order_occupancy_smoothness = _settings_game.order.old_occupancy_smoothness;
		}
	}

	/* Set lifetime vehicle profit to 0 if lifetime profit feature is missing */
	if (SlXvIsFeatureMissing(XSLFI_VEH_LIFETIME_PROFIT)) {
		for (Vehicle *v : Vehicle::Iterate()) {
			v->profit_lifetime = 0;
		}
	}

	if (SlXvIsFeaturePresent(XSLFI_AUTO_TIMETABLE, 1, 3)) {
		for (Vehicle *v : Vehicle::Iterate()) {
			AssignBit(v->vehicle_flags, VF_TIMETABLE_SEPARATION, _settings_game.order.old_timetable_separation);
		}
	}

	if (_file_to_saveload.abstract_ftype == FT_SCENARIO) {
		/* Apply the new-game cargo scale values for scenarios */
		_settings_game.economy.town_cargo_scale = _settings_newgame.economy.town_cargo_scale;
		_settings_game.economy.industry_cargo_scale = _settings_newgame.economy.industry_cargo_scale;
		_settings_game.economy.town_cargo_scale_mode = _settings_newgame.economy.town_cargo_scale_mode;
		_settings_game.economy.industry_cargo_scale_mode = _settings_newgame.economy.industry_cargo_scale_mode;
	} else {
		if (SlXvIsFeatureMissing(XSLFI_TOWN_CARGO_ADJ)) {
			_settings_game.economy.town_cargo_scale = 100;
		} else if (SlXvIsFeaturePresent(XSLFI_TOWN_CARGO_ADJ, 1, 1)) {
			_settings_game.economy.town_cargo_scale = ScaleQuantity(100, _settings_game.old_economy.town_cargo_factor * 10);
		} else if (SlXvIsFeaturePresent(XSLFI_TOWN_CARGO_ADJ, 2, 2)) {
			_settings_game.economy.town_cargo_scale = ScaleQuantity(100, _settings_game.old_economy.town_cargo_scale_factor);
		}
		if (!SlXvIsFeaturePresent(XSLFI_TOWN_CARGO_ADJ, 3)) {
			_settings_game.economy.town_cargo_scale_mode = CSM_NORMAL;
		}

		if (SlXvIsFeatureMissing(XSLFI_INDUSTRY_CARGO_ADJ)) {
			_settings_game.economy.industry_cargo_scale = 100;
		} else if (SlXvIsFeaturePresent(XSLFI_INDUSTRY_CARGO_ADJ, 1, 1)) {
			_settings_game.economy.industry_cargo_scale = ScaleQuantity(100, _settings_game.old_economy.industry_cargo_scale_factor);
		}
		if (!SlXvIsFeaturePresent(XSLFI_INDUSTRY_CARGO_ADJ, 2)) {
			_settings_game.economy.industry_cargo_scale_mode = CSM_NORMAL;
		}
	}

	if (SlXvIsFeatureMissing(XSLFI_SAFER_CROSSINGS)) {
		for (TileIndex t(0); t < map_size; t++) {
			if (IsLevelCrossingTile(t)) {
				SetCrossingOccupiedByRoadVehicle(t, IsTrainCollidableRoadVehicleOnGround(t));
			}
		}
	}

	if (SlXvIsFeatureMissing(XSLFI_TIMETABLE_EXTRA)) {
		for (Vehicle *v : Vehicle::Iterate()) {
			v->cur_timetable_order_index = v->GetNumManualOrders() > 0 ? v->cur_real_order_index : INVALID_VEH_ORDER_ID;
		}
		for (OrderBackup *bckup : OrderBackup::Iterate()) {
			bckup->cur_timetable_order_index = INVALID_VEH_ORDER_ID;
		}
		IterateAllNonVehicleOrders([&](Order *order) {
			if (order->IsType(OT_CONDITIONAL)) {
				if (order->GetTravelTime() != 0) {
					Debug(sl, 1, "Fixing: order->GetTravelTime() != 0, {}", order->GetTravelTime());
					order->SetTravelTime(0);
				}
			}
		});
#ifdef WITH_ASSERT
		for (OrderList *order_list : OrderList::Iterate()) {
			order_list->DebugCheckSanity();
		}
#endif
	}

	if (SlXvIsFeaturePresent(XSLFI_TRAIN_THROUGH_LOAD, 0, 1)) {
		for (Vehicle *v : Vehicle::Iterate()) {
			if (v->cargo_payment == nullptr) {
				for (Vehicle *u = v; u != nullptr; u = u->Next()) {
					if (HasBit(v->vehicle_flags, VF_CARGO_UNLOADING)) ClrBit(v->vehicle_flags, VF_CARGO_UNLOADING);
				}
			}
		}
	}

	if (SlXvIsFeatureMissing(XSLFI_BUY_LAND_RATE_LIMIT)) {
		/* Introduced land purchasing limit. */
		for (Company *c : Company::Iterate()) {
			c->purchase_land_limit = _settings_game.construction.purchase_land_frame_burst << 16;
		}
	}

	if (SlXvIsFeatureMissing(XSLFI_BUILD_OBJECT_RATE_LIMIT)) {
		/* Introduced build object limit. */
		for (Company *c : Company::Iterate()) {
			c->build_object_limit = _settings_game.construction.build_object_frame_burst << 16;
		}
	}

	if (SlXvIsFeaturePresent(XSLFI_MORE_COND_ORDERS, 1, 1)) {
		IterateAllNonVehicleOrders([&](Order *order) {
			/* Insertion of OCV_MAX_RELIABILITY between OCV_REMAINING_LIFETIME and OCV_CARGO_WAITING */
			if (order->IsType(OT_CONDITIONAL) && order->GetConditionVariable() > OCV_REMAINING_LIFETIME) {
				order->SetConditionVariable(static_cast<OrderConditionVariable>((uint)order->GetConditionVariable() + 1));
			}
		});
	}
	if (SlXvIsFeaturePresent(XSLFI_MORE_COND_ORDERS, 1, 14)) {
		for (OrderList *order_list : OrderList::Iterate()) {
			auto get_real_station = [&order_list](const Order *order) -> StationID {
				const uint max = std::min<uint>(64, order_list->GetNumOrders());
				for (uint i = 0; i < max; i++) {
					if (order->IsType(OT_GOTO_STATION) && Station::IsValidID(order->GetDestination())) return order->GetDestination();

					order = order_list->GetNext(order);
				}
				return INVALID_STATION;
			};

			for (Order *order : order_list->Orders()) {
				/* Fixup station ID for OCV_CARGO_WAITING, OCV_CARGO_ACCEPTANCE, OCV_FREE_PLATFORMS, OCV_CARGO_WAITING_AMOUNT, OCV_CARGO_WAITING_AMOUNT_PERCENTAGE */
				if (order->IsType(OT_CONDITIONAL) && ConditionVariableHasStationID(order->GetConditionVariable())) {
					StationID next_id = get_real_station(order);
					order->SetConditionStationID(next_id);
					if (next_id != INVALID_STATION && order->GetConditionViaStationID() == next_id) {
						/* Duplicate next and via, remove via */
						order->ClearConditionViaStation();
					}
					if (order->HasConditionViaStation() && !Station::IsValidID(order->GetConditionViaStationID())) {
						/* Via station is invalid */
						order->SetConditionViaStationID(INVALID_STATION);
					}
				}
			}
		}
	}

	if (SlXvIsFeatureMissing(XSLFI_CONSIST_SPEED_RD_FLAG)) {
		for (Train *t : Train::Iterate()) {
			if ((t->track & TRACK_BIT_WORMHOLE && !(t->vehstatus & VS_HIDDEN)) || t->track == TRACK_BIT_DEPOT) {
				SetBit(t->First()->flags, VRF_CONSIST_SPEED_REDUCTION);
			}
		}
	}

	if (SlXvIsFeatureMissing(XSLFI_SAVEGAME_UNIQUE_ID)) {
		/* Generate a random id for savegames that didn't have one */
		/* We keep id 0 for old savegames that don't have an id */
		_settings_game.game_creation.generation_unique_id = _interactive_random.Next(UINT32_MAX-1) + 1; /* Generates between [1;UINT32_MAX] */
	}

	if (SlXvIsFeatureMissing(XSLFI_TOWN_MULTI_BUILDING)) {
		for (Town *t : Town::Iterate()) {
			t->church_count = HasBit(t->flags, 1) ? 1 : 0;
			t->stadium_count = HasBit(t->flags, 2) ? 1 : 0;
		}
	}

	if (SlXvIsFeatureMissing(XSLFI_ONE_WAY_DT_ROAD_STOP)) {
		for (TileIndex t(0); t < map_size; t++) {
			if (IsDriveThroughStopTile(t)) {
				SetDriveThroughStopDisallowedRoadDirections(t, DRD_NONE);
			}
		}
	}

	if (SlXvIsFeatureMissing(XSLFI_ONE_WAY_ROAD_STATE)) {
		extern void RecalculateRoadCachedOneWayStates();
		RecalculateRoadCachedOneWayStates();
	}

	if (SlXvIsFeatureMissing(XSLFI_ANIMATED_TILE_EXTRA)) {
		UpdateAllAnimatedTileSpeeds();
	}

	if (!SlXvIsFeaturePresent(XSLFI_REALISTIC_TRAIN_BRAKING, 2)) {
		for (Train *t : Train::Iterate()) {
			if (!(t->vehstatus & VS_CRASHED)) {
				t->crash_anim_pos = 0;
			}
			if (t->lookahead != nullptr) SetBit(t->lookahead->flags, TRLF_APPLY_ADVISORY);
		}
	}

	if (!SlXvIsFeaturePresent(XSLFI_REALISTIC_TRAIN_BRAKING, 3) && _settings_game.vehicle.train_braking_model == TBM_REALISTIC) {
		UpdateAllBlockSignals();
	}

	if (!SlXvIsFeaturePresent(XSLFI_REALISTIC_TRAIN_BRAKING, 5) && _settings_game.vehicle.train_braking_model == TBM_REALISTIC) {
		for (Train *t : Train::IterateFrontOnly()) {
			if (t->lookahead != nullptr) {
				t->lookahead->SetNextExtendPosition();
			}
		}
	}

	if (!SlXvIsFeaturePresent(XSLFI_REALISTIC_TRAIN_BRAKING, 6) && _settings_game.vehicle.train_braking_model == TBM_REALISTIC) {
		for (Train *t : Train::IterateFrontOnly()) {
			if (t->lookahead != nullptr) {
				t->lookahead->cached_zpos = t->CalculateOverallZPos();
				t->lookahead->zpos_refresh_remaining = t->GetZPosCacheUpdateInterval();
			}
		}
	}

	if (SlXvIsFeatureMissing(XSLFI_INFLATION_FIXED_DATES)) {
		_settings_game.economy.inflation_fixed_dates = !IsSavegameVersionBefore(SLV_GS_INDUSTRY_CONTROL);
	}

	if (SlXvIsFeatureMissing(XSLFI_CUSTOM_TOWN_ZONE)) {
		_settings_game.economy.city_zone_0_mult = _settings_game.economy.town_zone_0_mult;
		_settings_game.economy.city_zone_1_mult = _settings_game.economy.town_zone_1_mult;
		_settings_game.economy.city_zone_2_mult = _settings_game.economy.town_zone_2_mult;
		_settings_game.economy.city_zone_3_mult = _settings_game.economy.town_zone_3_mult;
		_settings_game.economy.city_zone_4_mult = _settings_game.economy.town_zone_4_mult;
	}

	if (!SlXvIsFeaturePresent(XSLFI_WATER_FLOODING, 2)) {
		for (TileIndex t(0); t < map_size; t++) {
			if (IsTileType(t, MP_WATER)) {
				SetNonFloodingWaterTile(t, false);
			}
		}
	}

	if (SlXvIsFeatureMissing(XSLFI_TRACE_RESTRICT_TUNBRIDGE)) {
		for (TileIndex t(0); t < map_size; t++) {
			if (IsTileType(t, MP_TUNNELBRIDGE) && GetTunnelBridgeTransportType(t) == TRANSPORT_RAIL && IsTunnelBridgeWithSignalSimulation(t)) {
				SetTunnelBridgeRestrictedSignal(t, false);
			}
		}
	}

	if (SlXvIsFeatureMissing(XSLFI_OBJECT_GROUND_TYPES, 3)) {
		for (TileIndex t(0); t < map_size; t++) {
			if (IsTileType(t, MP_OBJECT)) {
				if (SlXvIsFeatureMissing(XSLFI_OBJECT_GROUND_TYPES)) _m[t].m4 = 0;
				if (SlXvIsFeatureMissing(XSLFI_OBJECT_GROUND_TYPES, 2)) {
					ObjectType type = GetObjectType(t);
					extern void SetObjectFoundationType(TileIndex tile, Slope tileh, ObjectType type, const ObjectSpec *spec);
					SetObjectFoundationType(t, SLOPE_ELEVATED, type, ObjectSpec::Get(type));
				}
				if (SlXvIsFeatureMissing(XSLFI_OBJECT_GROUND_TYPES, 3)) {
					if (ObjectSpec::GetByTile(t)->ctrl_flags & OBJECT_CTRL_FLAG_VPORT_MAP_TYPE) {
						SetObjectHasViewportMapViewOverride(t, true);
					}
				}
			}
		}
	}

	if (SlXvIsFeatureMissing(XSLFI_ST_INDUSTRY_CARGO_MODE)) {
		_settings_game.station.station_delivery_mode = SD_NEAREST_FIRST;
	}

	if (SlXvIsFeatureMissing(XSLFI_TL_SPEED_LIMIT)) {
		_settings_game.vehicle.through_load_speed_limit = 15;
	}

	if (SlXvIsFeatureMissing(XSLFI_RAIL_DEPOT_SPEED_LIMIT)) {
		_settings_game.vehicle.rail_depot_speed_limit = 61;
	}

	if (SlXvIsFeaturePresent(XSLFI_SCHEDULED_DISPATCH, 1, 2)) {
		for (OrderList *order_list : OrderList::Iterate()) {
			if (order_list->GetScheduledDispatchScheduleCount() == 1) {
				const DispatchSchedule &ds = order_list->GetDispatchScheduleByIndex(0);
				if (!(ds.GetScheduledDispatchStartTick() >= 0 && ds.IsScheduledDispatchValid()) && ds.GetScheduledDispatch().empty()) {
					order_list->GetScheduledDispatchScheduleSet().clear();
				} else {
					VehicleOrderID idx = order_list->GetFirstSharedVehicle()->GetFirstWaitingLocation(false);
					if (idx != INVALID_VEH_ORDER_ID) {
						order_list->GetOrderAt(idx)->SetDispatchScheduleIndex(0);
					}
				}
			}
		}
	}
	if (SlXvIsFeaturePresent(XSLFI_SCHEDULED_DISPATCH, 1, 4)) {
		extern btree::btree_map<DispatchSchedule *, uint16_t> _old_scheduled_dispatch_start_full_date_fract_map;

		for (OrderList *order_list : OrderList::Iterate()) {
			for (DispatchSchedule &ds : order_list->GetScheduledDispatchScheduleSet()) {
				StateTicks start_tick = DateToStateTicks(EconTime::DeserialiseDateClamped(ds.GetScheduledDispatchStartTick().base())) + _old_scheduled_dispatch_start_full_date_fract_map[&ds];
				ds.SetScheduledDispatchStartTick(start_tick);
			}
		}

		_old_scheduled_dispatch_start_full_date_fract_map.clear();
	}

	if (SlXvIsFeaturePresent(XSLFI_TRACE_RESTRICT, 7, 12)) {
		/* Move vehicle in slot flag */
		for (Vehicle *v : Vehicle::Iterate()) {
			if (v->type == VEH_TRAIN && HasBit(Train::From(v)->flags, 2)) { /* was VRF_HAVE_SLOT */
				SetBit(v->vehicle_flags, VF_HAVE_SLOT);
				ClrBit(Train::From(v)->flags, 2);
			} else {
				ClrBit(v->vehicle_flags, VF_HAVE_SLOT);
			}
		}
	} else if (SlXvIsFeatureMissing(XSLFI_TRACE_RESTRICT)) {
		for (Vehicle *v : Vehicle::Iterate()) {
			ClrBit(v->vehicle_flags, VF_HAVE_SLOT);
		}
	}

	if (SlXvIsFeatureMissing(XSLFI_INDUSTRY_ANIM_MASK)) {
		ApplyIndustryTileAnimMasking();
	}

	if (SlXvIsFeatureMissing(XSLFI_NEW_SIGNAL_STYLES)) {
		for (TileIndex t(0); t < map_size; t++) {
			if (IsTileType(t, MP_RAILWAY) && HasSignals(t)) {
				/* clear signal style field */
				_me[t].m6 = 0;
			}
			if (IsRailTunnelBridgeTile(t)) {
				/* Clear signal style is non-zero flag */
				ClrBit(_m[t].m3, 7);
			}
		}
	}

	if (SlXvIsFeaturePresent(XSLFI_NEW_SIGNAL_STYLES) && SlXvIsFeatureMissing(XSLFI_NEW_SIGNAL_STYLES, 5)) {
		/* Previously both tunnel ends shared the same style, set second style field to be a copy of the first */
		for (Tunnel *tunnel : Tunnel::Iterate()) {
			tunnel->style_s = tunnel->style_n;
		}
	}

	if (SlXvIsFeatureMissing(XSLFI_NEW_SIGNAL_STYLES, 5)) {
		for (TileIndex t(0); t < map_size; t++) {
			if (IsRailTunnelBridgeTile(t) && IsTunnelBridgeSignalSimulationEntranceOnly(t)) {
				SetTunnelBridgePBS(t, false);
			}
		}
	}

	if (SlXvIsFeatureMissing(XSLFI_REALISTIC_TRAIN_BRAKING, 8)) {
		_aspect_cfg_hash = 0;
	}

	if (!SlXvIsFeaturePresent(XSLFI_REALISTIC_TRAIN_BRAKING, 9) && _settings_game.vehicle.train_braking_model == TBM_REALISTIC) {
		for (Train *t : Train::IterateFrontOnly()) {
			if (t->lookahead != nullptr) {
				t->lookahead->lookahead_end_position = t->lookahead->reservation_end_position + 1;
			}
		}
	}

	if (SlXvIsFeatureMissing(XSLFI_NO_TREE_COUNTER)) {
		for (TileIndex t(0); t < map_size; t++) {
			if (IsTileType(t, MP_TREES)) {
				ClearOldTreeCounter(t);
			}
		}
	}

	if (SlXvIsFeatureMissing(XSLFI_REMAIN_NEXT_ORDER_STATION)) {
		for (Company *c : Company::Iterate()) {
			/* Approximately the same time as when this was feature was added and unconditionally enabled */
			c->settings.remain_if_next_order_same_station = SlXvIsFeaturePresent(XSLFI_TRACE_RESTRICT_TUNBRIDGE);
		}
	}

	if (SlXvIsFeatureMissing(XSLFI_MORE_CARGO_AGE)) {
		_settings_game.economy.payment_algorithm = IsSavegameVersionBefore(SLV_MORE_CARGO_AGE) ? CPA_TRADITIONAL : CPA_MODERN;
	}

	if (SlXvIsFeatureMissing(XSLFI_VARIABLE_TICK_RATE)) {
		_settings_game.economy.tick_rate = IsSavegameVersionBeforeOrAt(SLV_MORE_CARGO_AGE) ? TRM_TRADITIONAL : TRM_MODERN;
	}

	if (SlXvIsFeatureMissing(XSLFI_ROAD_VEH_FLAGS)) {
		for (RoadVehicle *rv : RoadVehicle::Iterate()) {
			if (IsLevelCrossingTile(rv->tile)) {
				SetBit(rv->First()->rvflags, RVF_ON_LEVEL_CROSSING);
			}
		}
	}

	if (SlXvIsFeatureMissing(XSLFI_AI_START_DATE) && IsSavegameVersionBefore(SLV_AI_START_DATE)) {
		/* For older savegames, we don't now the actual interval; so set it to the newgame value. */
		_settings_game.difficulty.competitors_interval = _settings_newgame.difficulty.competitors_interval;

		/* We did load the "period" of the timer, but not the fired/elapsed. We can deduce that here. */
		extern TimeoutTimer<TimerGameTick> _new_competitor_timeout;
		_new_competitor_timeout.storage.elapsed = 0;
		_new_competitor_timeout.fired = _new_competitor_timeout.period.value == 0;
	}

	if (SlXvIsFeatureMissing(XSLFI_SAVEGAME_ID) && IsSavegameVersionBefore(SLV_SAVEGAME_ID)) {
		GenerateSavegameId();
	}

	if (IsSavegameVersionBefore(SLV_NEWGRF_LAST_SERVICE) && SlXvIsFeatureMissing(XSLFI_NEWGRF_LAST_SERVICE)) {
		/* Set service date provided to NewGRF. */
		for (Vehicle *v : Vehicle::Iterate()) {
			v->date_of_last_service_newgrf = ToCalTimeCast(v->date_of_last_service);
		}
	}

	if (IsSavegameVersionBefore(SLV_SHIP_ACCELERATION) && SlXvIsFeatureMissing(XSLFI_SHIP_ACCELERATION)) {
		/* NewGRF acceleration information was added to ships. */
		for (Ship *s : Ship::Iterate()) {
			if (s->acceleration == 0) s->acceleration = ShipVehInfo(s->engine_type)->acceleration;
		}
	}

	if (IsSavegameVersionBefore(SLV_MAX_LOAN_FOR_COMPANY)) {
		for (Company *c : Company::Iterate()) {
			c->max_loan = COMPANY_MAX_LOAN_DEFAULT;
		}
	}

	if (IsSavegameVersionBefore(SLV_SCRIPT_RANDOMIZER)) {
		ScriptObject::InitializeRandomizers();
	}

	if (IsSavegameVersionBeforeOrAt(SLV_MULTITRACK_LEVEL_CROSSINGS) && SlXvIsFeatureMissing(XSLFI_AUX_TILE_LOOP)) {
		_settings_game.construction.flood_from_edges = false;
	}

	for (Company *c : Company::Iterate()) {
		UpdateCompanyLiveries(c);
	}

	/* Update free group numbers data for each company, required regardless of savegame version. */
	for (Group *g : Group::Iterate()) {
		Company *c = Company::Get(g->owner);
		if (IsSavegameVersionBefore(SLV_GROUP_NUMBERS) && SlXvIsFeatureMissing(XSLFI_GROUP_NUMBERS)) {
			/* Use the index as group number when converting old savegames. */
			g->number = c->freegroups.UseID(g->index);
		} else {
			c->freegroups.UseID(g->number);
		}
	}

	/*
	 * The center of train vehicles was changed, fix up spacing.
	 * Delay this until all train and track updates have been performed.
	 */
	if (IsSavegameVersionBefore(SLV_164)) FixupTrainLengths();

	InitializeRoadGUI();

	/* This needs to be done after conversion. */
	RebuildViewportKdtree();
	ViewportMapBuildTunnelCache();
	AddIndustriesToLocationCaches();

	/* Road stops is 'only' updating some caches */
	AfterLoadRoadStops();
	AfterLoadLabelMaps();
	AfterLoadCompanyStats();
	AfterLoadStoryBook();

	AfterLoadVehiclesRemoveAnyFoundInvalid();

	GamelogPrintDebug(1);

	SetupTickRate();

	InitializeWindowsAndCaches();
	/* Restore the signals */
	ResetSignalHandlers();

	AfterLoadLinkGraphs();

	AfterLoadTraceRestrict();
	AfterLoadTemplateVehiclesUpdate();
	if (SlXvIsFeaturePresent(XSLFI_TEMPLATE_REPLACEMENT, 1, 7)) {
		AfterLoadTemplateVehiclesUpdateProperties();
	}

	InvalidateVehicleTickCaches();
	ClearVehicleTickCaches();

	UpdateAllVehiclesIsDrawn();

	extern void YapfCheckRailSignalPenalties();
	YapfCheckRailSignalPenalties();

	bool update_always_reserve_through = SlXvIsFeaturePresent(XSLFI_REALISTIC_TRAIN_BRAKING, 8, 10);
	UpdateExtraAspectsVariable(update_always_reserve_through);

	if (SlXvIsFeatureMissing(XSLFI_SIGNAL_SPECIAL_PROPAGATION_FLAG, 2)) {
		UpdateAllSignalsSpecialPropagationFlag();
	}

	UpdateCargoScalers();

	if (_networking && !_network_server) {
		SlProcessVENC();
		SlProcessERNC();

		if (!_settings_client.client_locale.sync_locale_network_server) {
			_settings_game.locale = _settings_newgame.locale;
		}
	}

	/* Show this message last to avoid covering up an error message if we bail out part way */
	switch (gcf_res) {
		case GLC_COMPATIBLE: ShowErrorMessage(STR_NEWGRF_COMPATIBLE_LOAD_WARNING, INVALID_STRING_ID, WL_CRITICAL); break;
		case GLC_NOT_FOUND:  ShowErrorMessage(STR_NEWGRF_DISABLED_WARNING, INVALID_STRING_ID, WL_CRITICAL); _pause_mode = PM_PAUSED_ERROR; break;
		default: break;
	}

	if (!_networking || _network_server) {
		extern void AfterLoad_LinkGraphPauseControl();
		AfterLoad_LinkGraphPauseControl();
	}

	if (SlXvIsFeatureMissing(XSLFI_CONSISTENT_PARTIAL_Z)) {
		CheckGroundVehiclesAtCorrectZ();
	} else {
#ifdef _DEBUG
		CheckGroundVehiclesAtCorrectZ();
#endif
	}

	_game_load_cur_date_ymd = EconTime::CurYMD();
	_game_load_date_fract = EconTime::CurDateFract();
	_game_load_tick_skip_counter = TickSkipCounter();
	_game_load_state_ticks = _state_ticks;
	_game_load_time = time(nullptr);

	/* Start the scripts. This MUST happen after everything else except
	 * starting a new company. */
	StartScripts();

	/* If Load Scenario / New (Scenario) Game is used,
	 *  a company does not exist yet. So create one here.
	 * 1 exception: network-games. Those can have 0 companies
	 *   But this exception is not true for non-dedicated network servers! */
	if (!Company::IsValidID(GetDefaultLocalCompany()) && (!_networking || (_networking && _network_server && !_network_dedicated))) {
		Company *c = DoStartupNewCompany(DSNC_DURING_LOAD);
		c->settings = _settings_client.company;
	}

	return true;
}

/**
 * Reload all NewGRF files during a running game. This is a cut-down
 * version of AfterLoadGame().
 * XXX - We need to reset the vehicle position hash because with a non-empty
 * hash AfterLoadVehicles() will loop infinitely. We need AfterLoadVehicles()
 * to recalculate vehicle data as some NewGRF vehicle sets could have been
 * removed or added and changed statistics
 */
void ReloadNewGRFData()
{
	RegisterGameEvents(GEF_RELOAD_NEWGRF);
	AppendSpecialEventsLogEntry("NewGRF reload");

	RailTypeLabel rail_type_label_map[RAILTYPE_END];
	for (RailType rt = RAILTYPE_BEGIN; rt != RAILTYPE_END; rt++) {
		rail_type_label_map[rt] = GetRailTypeInfo(rt)->label;
	}

	/* reload grf data */
	GfxLoadSprites();
	RecomputePrices();
	LoadStringWidthTable();
	/* reload vehicles */
	ResetVehicleHash();
	AfterLoadLabelMaps();
	AfterLoadEngines();
	AnalyseIndustryTileSpriteGroups();
	extern void AnalyseHouseSpriteGroups();
	AnalyseHouseSpriteGroups();
	AfterLoadVehiclesPhase1(false);
	AfterLoadVehiclesPhase2(false);
	StartupEngines();
	GroupStatistics::UpdateAfterLoad();
	/* update station graphics */
	AfterLoadStations();
	UpdateStationTileCacheFlags(false);

	RailType rail_type_translate_map[RAILTYPE_END];
	for (RailType old_type = RAILTYPE_BEGIN; old_type != RAILTYPE_END; old_type++) {
		RailType new_type = GetRailTypeByLabel(rail_type_label_map[old_type]);
		rail_type_translate_map[old_type] = (new_type == INVALID_RAILTYPE) ? RAILTYPE_RAIL : new_type;
	}

	/* Restore correct railtype for all rail tiles.*/
	for (TileIndex t(0); t < Map::Size(); t++) {
		if (GetTileType(t) == MP_RAILWAY ||
				IsLevelCrossingTile(t) ||
				IsRailStationTile(t) ||
				IsRailWaypointTile(t) ||
				IsRailTunnelBridgeTile(t)) {
			SetRailType(t, rail_type_translate_map[GetRailType(t)]);
			RailType secondary = GetTileSecondaryRailTypeIfValid(t);
			if (secondary != INVALID_RAILTYPE) SetSecondaryRailType(t, rail_type_translate_map[secondary]);
		}
	}

	UpdateExtraAspectsVariable();

	InitRoadTypesCaches();

	ReInitAllWindows(false);

	/* Update company statistics. */
	AfterLoadCompanyStats();
	/* Check and update house and town values */
	UpdateHousesAndTowns(true);
	/* Delete news referring to no longer existing entities */
	DeleteInvalidEngineNews();
	/* Update livery selection windows */
	for (CompanyID i = COMPANY_FIRST; i < MAX_COMPANIES; i++) InvalidateWindowData(WC_COMPANY_COLOUR, i);
	/* Update company infrastructure counts. */
	InvalidateWindowClassesData(WC_COMPANY_INFRASTRUCTURE);
	InvalidateWindowClassesData(WC_BUILD_TOOLBAR);
	/* redraw the whole screen */
	MarkWholeScreenDirty();
	CheckTrainsLengths();
	AfterLoadTemplateVehiclesUpdateImages();
	AfterLoadTemplateVehiclesUpdateProperties();
	UpdateAllAnimatedTileSpeeds();

	InvalidateWindowData(WC_BUILD_SIGNAL, 0);
}<|MERGE_RESOLUTION|>--- conflicted
+++ resolved
@@ -1817,7 +1817,7 @@
 
 	if (IsSavegameVersionBefore(SLV_26)) {
 		for (Station *st : Station::Iterate()) {
-			for (CargoID c = 0; c < NUM_CARGO; c++) {
+			for (CargoType c = 0; c < NUM_CARGO; c++) {
 				st->goods[c].last_vehicle_type = VEH_INVALID;
 			}
 		}
@@ -3689,13 +3689,8 @@
 		for (Industry *i : Industry::Iterate()) {
 			/* Make sure last_cargo_accepted_at is copied to elements for every valid input cargo.
 			 * The loading routine should put the original singular value into the first array element. */
-<<<<<<< HEAD
 			for (auto &a : i->Accepted()) {
 				if (a.cargo != INVALID_CARGO) {
-=======
-			for (auto &a : i->accepted) {
-				if (IsValidCargoType(a.cargo)) {
->>>>>>> d1e001f1
 					a.last_accepted = i->GetAccepted(0).last_accepted;
 				} else {
 					a.last_accepted = EconTime::MIN_DATE;
