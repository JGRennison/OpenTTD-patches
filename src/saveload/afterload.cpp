/*
 * This file is part of OpenTTD.
 * OpenTTD is free software; you can redistribute it and/or modify it under the terms of the GNU General Public License as published by the Free Software Foundation, version 2.
 * OpenTTD is distributed in the hope that it will be useful, but WITHOUT ANY WARRANTY; without even the implied warranty of MERCHANTABILITY or FITNESS FOR A PARTICULAR PURPOSE.
 * See the GNU General Public License for more details. You should have received a copy of the GNU General Public License along with OpenTTD. If not, see <http://www.gnu.org/licenses/>.
 */

/** @file afterload.cpp Code updating data after game load */

#include "../stdafx.h"
#include "../void_map.h"
#include "../signs_base.h"
#include "../depot_base.h"
#include "../tunnel_base.h"
#include "../fios.h"
#include "../gamelog_internal.h"
#include "../network/network.h"
#include "../network/network_func.h"
#include "../gfxinit.h"
#include "../viewport_func.h"
#include "../viewport_kdtree.h"
#include "../industry.h"
#include "../clear_map.h"
#include "../vehicle_func.h"
#include "../string_func.h"
#include "../strings_func.h"
#include "../window_func.h"
#include "../date_func.h"
#include "../roadveh.h"
#include "../train.h"
#include "../station_base.h"
#include "../waypoint_base.h"
#include "../roadstop_base.h"
#include "../tunnelbridge.h"
#include "../tunnelbridge_map.h"
#include "../pathfinder/yapf/yapf_cache.h"
#include "../elrail_func.h"
#include "../signs_func.h"
#include "../aircraft.h"
#include "../object_map.h"
#include "../object_base.h"
#include "../tree_map.h"
#include "../company_func.h"
#include "../road_cmd.h"
#include "../ai/ai.hpp"
#include "../script/script_gui.h"
#include "../game/game.hpp"
#include "../town.h"
#include "../economy_base.h"
#include "../animated_tile_func.h"
#include "../subsidy_base.h"
#include "../subsidy_func.h"
#include "../newgrf.h"
#include "../newgrf_station.h"
#include "../engine_func.h"
#include "../rail_gui.h"
#include "../road_gui.h"
#include "../core/backup_type.hpp"
#include "../core/mem_func.hpp"
#include "../smallmap_gui.h"
#include "../news_func.h"
#include "../order_backup.h"
#include "../error.h"
#include "../disaster_vehicle.h"
#include "../ship.h"
#include "../tracerestrict.h"
#include "../tunnel_map.h"
#include "../bridge_signal_map.h"
#include "../water.h"
#include "../settings_func.h"
#include "../animated_tile.h"
#include "../company_func.h"
#include "../infrastructure_func.h"
#include "../event_logs.h"
#include "../newgrf_object.h"
#include "../newgrf_industrytiles.h"
#include "../timer/timer.h"
#include "../timer/timer_game_tick.h"
#include "../picker_func.h"
#include "../pathfinder/water_regions.h"


#include "../sl/saveload_internal.h"

#include <signal.h>
#include <algorithm>

#include "../safeguards.h"

<<<<<<< HEAD
extern bool IndividualRoadVehicleController(RoadVehicle *v, const RoadVehicle *prev);
=======
extern Company *DoStartupNewCompany(bool is_ai, CompanyID company = CompanyID::Invalid());
>>>>>>> 53dd1258

/**
 * Makes a tile canal or water depending on the surroundings.
 *
 * Must only be used for converting old savegames. Use WaterClass now.
 *
 * This as for example docks and shipdepots do not store
 * whether the tile used to be canal or 'normal' water.
 * @param t the tile to change.
 * @param include_invalid_water_class Also consider WATER_CLASS_INVALID, i.e. industry tiles on land
 */
void SetWaterClassDependingOnSurroundings(TileIndex t, bool include_invalid_water_class)
{
	/* If the slope is not flat, we always assume 'land' (if allowed). Also for one-corner-raised-shores.
	 * Note: Wrt. autosloping under industry tiles this is the most fool-proof behaviour. */
	if (!IsTileFlat(t)) {
		if (include_invalid_water_class) {
			SetWaterClass(t, WATER_CLASS_INVALID);
			return;
		} else {
			SlErrorCorrupt("Invalid water class for dry tile");
		}
	}

	/* Mark tile dirty in all cases */
	MarkTileDirtyByTile(t);

	if (TileX(t) == 0 || TileY(t) == 0 || TileX(t) == Map::MaxX() - 1 || TileY(t) == Map::MaxY() - 1) {
		/* tiles at map borders are always WATER_CLASS_SEA */
		SetWaterClass(t, WATER_CLASS_SEA);
		return;
	}

	bool has_water = false;
	bool has_canal = false;
	bool has_river = false;

	for (DiagDirection dir = DIAGDIR_BEGIN; dir < DIAGDIR_END; dir++) {
		TileIndex neighbour = TileAddByDiagDir(t, dir);
		switch (GetTileType(neighbour)) {
			case MP_WATER:
				/* clear water and shipdepots have already a WaterClass associated */
				if (IsCoast(neighbour)) {
					has_water = true;
				} else if (!IsLock(neighbour)) {
					switch (GetWaterClass(neighbour)) {
						case WATER_CLASS_SEA:   has_water = true; break;
						case WATER_CLASS_CANAL: has_canal = true; break;
						case WATER_CLASS_RIVER: has_river = true; break;
						default: SlErrorCorrupt("Invalid water class for tile");
					}
				}
				break;

			case MP_RAILWAY:
				/* Shore or flooded halftile */
				has_water |= (GetRailGroundType(neighbour) == RAIL_GROUND_WATER);
				break;

			case MP_TREES:
				/* trees on shore */
				has_water |= (GB(_m[neighbour].m2, 4, 2) == TREE_GROUND_SHORE);
				break;

			default: break;
		}
	}

	if (!has_water && !has_canal && !has_river && include_invalid_water_class) {
		SetWaterClass(t, WATER_CLASS_INVALID);
		return;
	}

	if (has_river && !has_canal) {
		SetWaterClass(t, WATER_CLASS_RIVER);
	} else if (has_canal || !has_water) {
		SetWaterClass(t, WATER_CLASS_CANAL);
	} else {
		SetWaterClass(t, WATER_CLASS_SEA);
	}
}

static void ConvertTownOwner()
{
	for (TileIndex tile(0); tile != Map::Size(); ++tile) {
		switch (GetTileType(tile)) {
			case MP_ROAD:
				if (GB(_m[tile].m5, 4, 2) == ROAD_TILE_CROSSING && HasBit(_m[tile].m3, 7)) {
					_m[tile].m3 = OWNER_TOWN.base();
				}
				[[fallthrough]];

			case MP_TUNNELBRIDGE:
				if (_m[tile].m1 & 0x80) SetTileOwner(tile, OWNER_TOWN);
				break;

			default: break;
		}
	}
}

/* since savegame version 4.1, exclusive transport rights are stored at towns */
static void UpdateExclusiveRights()
{
	for (Town *t : Town::Iterate()) {
		t->exclusivity = CompanyID::Invalid();
	}

	/* FIXME old exclusive rights status is not being imported (stored in s->blocked_months_obsolete)
	 *   could be implemented this way:
	 * 1.) Go through all stations
	 *     Build an array town_blocked[ town_id ][ company_id ]
	 *     that stores if at least one station in that town is blocked for a company
	 * 2.) Go through that array, if you find a town that is not blocked for
	 *     one company, but for all others, then give it exclusivity.
	 */
}

static const uint8_t convert_currency[] = {
	 0,  1, 12,  8,  3,
	10, 14, 19,  4,  5,
	 9, 11, 13,  6, 17,
	16, 22, 21,  7, 15,
	18,  2, 20,
};

/* since savegame version 4.2 the currencies are arranged differently */
static void UpdateCurrencies()
{
	_settings_game.locale.currency = convert_currency[_settings_game.locale.currency];
}

/* Up to revision 1413 the invisible tiles at the southern border have not been
 * MP_VOID, even though they should have. This is fixed by this function
 */
static void UpdateVoidTiles()
{
	for (uint x = 0; x < Map::SizeX(); x++) MakeVoid(TileXY(x, Map::MaxY()));
	for (uint y = 0; y < Map::SizeY(); y++) MakeVoid(TileXY(Map::MaxX(), y));
}

static inline RailType UpdateRailType(RailType rt, RailType min)
{
	return rt >= min ? (RailType)(rt + 1): rt;
}

/**
 * Update the viewport coordinates of all signs.
 */
void UpdateAllVirtCoords()
{
	if (IsHeadless()) return;
	UpdateAllStationVirtCoords();
	UpdateAllSignVirtCoords();
	UpdateAllTownVirtCoords();
	UpdateAllTextEffectVirtCoords();
	RebuildViewportKdtree();
}

void ClearAllCachedNames()
{
	ClearAllStationCachedNames();
	ClearAllTownCachedNames();
	ClearAllIndustryCachedNames();
}

/**
 * Initialization of the windows and several kinds of caches.
 * This is not done directly in AfterLoadGame because these
 * functions require that all saveload conversions have been
 * done. As people tend to add savegame conversion stuff after
 * the initialization of the windows and caches quite some bugs
 * had been made.
 * Moving this out of there is both cleaner and less bug-prone.
 */
static void InitializeWindowsAndCaches()
{
	SetupTimeSettings();

	/* Initialize windows */
	ResetWindowSystem();
	SetupColoursAndInitialWindow();

	/* Update coordinates of the signs. */
	ClearAllCachedNames();
	UpdateAllVirtCoords();
	ResetViewportAfterLoadGame();

	for (Company *c : Company::Iterate()) {
		/* For each company, verify (while loading a scenario) that the inauguration date is the current year and set it
		 * accordingly if it is not the case.  No need to set it on companies that are not been used already,
		 * thus the MIN_YEAR (which is really nothing more than Zero, initialized value) test */
		if (_file_to_saveload.abstract_ftype == FT_SCENARIO && c->inaugurated_year != CalTime::MIN_YEAR) {
			c->inaugurated_year = CalTime::CurYear();
			c->display_inaugurated_period = EconTime::Detail::WallClockYearToDisplay(EconTime::CurYear());
			c->age_years = EconTime::YearDelta{0};
		}
	}

	/* Count number of objects per type */
	for (Object *o : Object::Iterate()) {
		Object::IncTypeCount(o->type);
	}

	/* Identify owners of persistent storage arrays */
	for (Industry *i : Industry::Iterate()) {
		if (i->psa != nullptr) {
			i->psa->feature = GSF_INDUSTRIES;
			i->psa->tile = i->location.tile;
		}
	}
	for (Station *s : Station::Iterate()) {
		if (s->airport.psa != nullptr) {
			s->airport.psa->feature = GSF_AIRPORTS;
			s->airport.psa->tile = s->airport.tile;
		}
	}
	for (Town *t : Town::Iterate()) {
		for (auto &it : t->psa_list) {
			it->feature = GSF_FAKE_TOWNS;
			it->tile = t->xy;
		}
	}
	for (RoadVehicle *rv : RoadVehicle::IterateFrontOnly()) {
		rv->CargoChanged();
	}

	RecomputePrices();

	GroupStatistics::UpdateAfterLoad();

	RebuildSubsidisedSourceAndDestinationCache();

	/* Towns have a noise controlled number of airports system
	 * So each airport's noise value must be added to the town->noise_reached value
	 * Reset each town's noise_reached value to '0' before. */
	UpdateAirportsNoise();

	CheckTrainsLengths();
	ShowNewGRFError();

	/* Rebuild the smallmap list of owners. */
	BuildOwnerLegend();
}

#ifdef WITH_SIGACTION
static struct sigaction _prev_segfault;
static struct sigaction _prev_abort;
static struct sigaction _prev_fpe;

static void CDECL HandleSavegameLoadCrash(int signum, siginfo_t *si, void *context);
#else
typedef void (CDECL *SignalHandlerPointer)(int);
static SignalHandlerPointer _prev_segfault = nullptr;
static SignalHandlerPointer _prev_abort    = nullptr;
static SignalHandlerPointer _prev_fpe      = nullptr;

static void CDECL HandleSavegameLoadCrash(int signum);
#endif

/**
 * Replaces signal handlers of SIGSEGV and SIGABRT
 * and stores pointers to original handlers in memory.
 */
static void SetSignalHandlers()
{
#ifdef WITH_SIGACTION
	struct sigaction sa;
	memset(&sa, 0, sizeof(sa));
	sa.sa_flags = SA_SIGINFO | SA_RESTART;
	sigemptyset(&sa.sa_mask);
	sa.sa_sigaction = HandleSavegameLoadCrash;
	sigaction(SIGSEGV, &sa, &_prev_segfault);
	sigaction(SIGABRT, &sa, &_prev_abort);
	sigaction(SIGFPE,  &sa, &_prev_fpe);
#else
	_prev_segfault = signal(SIGSEGV, HandleSavegameLoadCrash);
	_prev_abort    = signal(SIGABRT, HandleSavegameLoadCrash);
	_prev_fpe      = signal(SIGFPE,  HandleSavegameLoadCrash);
#endif
}

/**
 * Resets signal handlers back to original handlers.
 */
static void ResetSignalHandlers()
{
#ifdef WITH_SIGACTION
	sigaction(SIGSEGV, &_prev_segfault, nullptr);
	sigaction(SIGABRT, &_prev_abort, nullptr);
	sigaction(SIGFPE,  &_prev_fpe, nullptr);
#else
	signal(SIGSEGV, _prev_segfault);
	signal(SIGABRT, _prev_abort);
	signal(SIGFPE,  _prev_fpe);
#endif
}

/**
 * Try to find the overridden GRF identifier of the given GRF.
 * @param c the GRF to get the 'previous' version of.
 * @return the GRF identifier or \a c if none could be found.
 */
static const GRFIdentifier &GetOverriddenIdentifier(const GRFConfig &c)
{
	const LoggedAction &la = _gamelog_actions.back();
	if (la.at != GLAT_LOAD) return c.ident;

	for (const LoggedChange &lc : la.changes) {
		if (lc.ct == GLCT_GRFCOMPAT && lc.grfcompat.grfid == c.ident.grfid) return lc.grfcompat;
	}

	return c.ident;
}

/** Was the saveload crash because of missing NewGRFs? */
static bool _saveload_crash_with_missing_newgrfs = false;

/**
 * Did loading the savegame cause a crash? If so,
 * were NewGRFs missing?
 * @return when the saveload crashed due to missing NewGRFs.
 */
bool SaveloadCrashWithMissingNewGRFs()
{
	return _saveload_crash_with_missing_newgrfs;
}

/**
 * Signal handler used to give a user a more useful report for crashes during
 * the savegame loading process; especially when there's problems with the
 * NewGRFs that are required by the savegame.
 * @param signum received signal
 */
#ifdef WITH_SIGACTION
static void CDECL HandleSavegameLoadCrash(int signum, siginfo_t *si, void *context)
#else
static void CDECL HandleSavegameLoadCrash(int signum)
#endif
{
	ResetSignalHandlers();

	format_buffer buffer;
	buffer.append("Loading your savegame caused OpenTTD to crash.\n");

	_saveload_crash_with_missing_newgrfs = std::ranges::any_of(_grfconfig, [](const auto &c) { return c->flags.Test(GRFConfigFlag::Compatible) || c->status == GCS_NOT_FOUND; });

	if (_saveload_crash_with_missing_newgrfs) {
		buffer.append(
			"This is most likely caused by a missing NewGRF or a NewGRF that\n"
			"has been loaded as replacement for a missing NewGRF. OpenTTD\n"
			"cannot easily determine whether a replacement NewGRF is of a newer\n"
			"or older version.\n"
			"It will load a NewGRF with the same GRF ID as the missing NewGRF.\n"
			"This means that if the author makes incompatible NewGRFs with the\n"
			"same GRF ID, OpenTTD cannot magically do the right thing. In most\n"
			"cases, OpenTTD will load the savegame and not crash, but this is an\n"
			"exception.\n"
			"Please load the savegame with the appropriate NewGRFs installed.\n"
			"The missing/compatible NewGRFs are:\n");

		for (const auto &c : _grfconfig) {
			if (c->flags.Test(GRFConfigFlag::Compatible)) {
				const GRFIdentifier &replaced = GetOverriddenIdentifier(*c);
				buffer.format("NewGRF {:08X} (checksum {}) not found.\n  Loaded NewGRF \"{}\" (checksum {}) with same GRF ID instead.\n",
						std::byteswap(c->ident.grfid), c->original_md5sum, c->filename, replaced.md5sum);
			}
			if (c->status == GCS_NOT_FOUND) {
				buffer.format("NewGRF {:08X} ({}) not found; checksum {}.\n", std::byteswap(c->ident.grfid), c->filename, c->ident.md5sum);
			}
		}
	} else {
		buffer.append(
			"This is probably caused by a corruption in the savegame.\n"
			"Please file a bug report and attach this savegame.\n");
	}

	ShowInfoI(buffer);

#ifdef WITH_SIGACTION
	struct sigaction call;
#else
	SignalHandlerPointer call = nullptr;
#endif
	switch (signum) {
		case SIGSEGV: call = _prev_segfault; break;
		case SIGABRT: call = _prev_abort; break;
		case SIGFPE:  call = _prev_fpe; break;
		default: NOT_REACHED();
	}
#ifdef WITH_SIGACTION
	if (call.sa_flags & SA_SIGINFO) {
		if (call.sa_sigaction != nullptr) call.sa_sigaction(signum, si, context);
	} else {
		if (call.sa_handler != nullptr) call.sa_handler(signum);
	}
#else
	if (call != nullptr) call(signum);
#endif

}

/**
 * Tries to change owner of this rail tile to a valid owner. In very old versions it could happen that
 * a rail track had an invalid owner. When conversion isn't possible, track is removed.
 * @param t tile to update
 */
static void FixOwnerOfRailTrack(TileIndex t)
{
	assert(!Company::IsValidID(GetTileOwner(t)) && (IsLevelCrossingTile(t) || IsPlainRailTile(t)));

	/* remove leftover rail piece from crossing (from very old savegames) */
	Train *v = nullptr;
	for (Train *w : Train::Iterate()) {
		if (w->tile == t) {
			v = w;
			break;
		}
	}

	if (v != nullptr) {
		/* when there is a train on crossing (it could happen in TTD), set owner of crossing to train owner */
		SetTileOwner(t, v->owner);
		return;
	}

	/* try to find any connected rail */
	for (DiagDirection dd = DIAGDIR_BEGIN; dd < DIAGDIR_END; dd++) {
		TileIndex tt = t + TileOffsByDiagDir(dd);
		if (GetTileTrackStatus(t, TRANSPORT_RAIL, 0, dd) != 0 &&
				GetTileTrackStatus(tt, TRANSPORT_RAIL, 0, ReverseDiagDir(dd)) != 0 &&
				Company::IsValidID(GetTileOwner(tt))) {
			SetTileOwner(t, GetTileOwner(tt));
			return;
		}
	}

	if (IsLevelCrossingTile(t)) {
		/* else change the crossing to normal road (road vehicles won't care) */
		Owner road = GetRoadOwner(t, RTT_ROAD);
		Owner tram = GetRoadOwner(t, RTT_TRAM);
		RoadBits bits = GetCrossingRoadBits(t);
		bool hasroad = HasBit(_me[t].m7, 6);
		bool hastram = HasBit(_me[t].m7, 7);

		/* MakeRoadNormal */
		SetTileType(t, MP_ROAD);
		SetTileOwner(t, road);
		_m[t].m3 = (hasroad ? bits : 0);
		_m[t].m5 = (hastram ? bits : 0) | ROAD_TILE_NORMAL << 6;
		SB(_me[t].m6, 2, 4, 0);
		SetRoadOwner(t, RTT_TRAM, tram);
		return;
	}

	/* if it's not a crossing, make it clean land */
	MakeClear(t, CLEAR_GRASS, 0);
}

/**
 * Fixes inclination of a vehicle. Older OpenTTD versions didn't update the bits correctly.
 * @param v vehicle
 * @param dir vehicle's direction, or # INVALID_DIR if it can be ignored
 * @return inclination bits to set
 */
static uint FixVehicleInclination(Vehicle *v, Direction dir)
{
	/* Compute place where this vehicle entered the tile */
	int entry_x = v->x_pos;
	int entry_y = v->y_pos;
	switch (dir) {
		case DIR_NE: entry_x |= TILE_UNIT_MASK; break;
		case DIR_NW: entry_y |= TILE_UNIT_MASK; break;
		case DIR_SW: entry_x &= ~TILE_UNIT_MASK; break;
		case DIR_SE: entry_y &= ~TILE_UNIT_MASK; break;
		case INVALID_DIR: break;
		default: NOT_REACHED();
	}
	uint8_t entry_z = GetSlopePixelZ(entry_x, entry_y, true);

	/* Compute middle of the tile. */
	int middle_x = (v->x_pos & ~TILE_UNIT_MASK) + TILE_SIZE / 2;
	int middle_y = (v->y_pos & ~TILE_UNIT_MASK) + TILE_SIZE / 2;
	uint8_t middle_z = GetSlopePixelZ(middle_x, middle_y, true);

	/* middle_z == entry_z, no height change. */
	if (middle_z == entry_z) return 0;

	/* middle_z < entry_z, we are going downwards. */
	if (middle_z < entry_z) return 1U << GVF_GOINGDOWN_BIT;

	/* middle_z > entry_z, we are going upwards. */
	return 1U << GVF_GOINGUP_BIT;
}

/**
 * Check whether the ground vehicles are at the correct Z-coordinate. When they
 * are not, this will cause all kinds of problems later on as the vehicle might
 * not get onto bridges and so on.
 */
static void CheckGroundVehiclesAtCorrectZ()
{
	for (Vehicle *v : Vehicle::Iterate()) {
		if (v->IsGroundVehicle()) {
			/*
			 * Either the vehicle is not actually on the given tile, i.e. it is
			 * in the wormhole of a bridge or a tunnel, or the Z-coordinate must
			 * be the same as when it would be recalculated right now.
			 */
			assert(v->tile != TileVirtXY(v->x_pos, v->y_pos) || v->z_pos == GetSlopePixelZ(v->x_pos, v->y_pos, true));
		}
	}
}

/**
 * Checks for the possibility that a bridge may be on this tile
 * These are in fact all the tile types on which a bridge can be found
 * @param t The tile to analyze
 * @return True if a bridge might have been present prior to savegame 194.
 */
static inline bool MayHaveBridgeAbove(TileIndex t)
{
	return IsTileType(t, MP_CLEAR) || IsTileType(t, MP_RAILWAY) || IsTileType(t, MP_ROAD) ||
			IsTileType(t, MP_WATER) || IsTileType(t, MP_TUNNELBRIDGE) || IsTileType(t, MP_OBJECT);
}

TileIndex GetOtherTunnelBridgeEndOld(TileIndex tile)
{
	DiagDirection dir = GetTunnelBridgeDirection(tile);
	TileIndexDiff delta = TileOffsByDiagDir(dir);
	int z = GetTileZ(tile);

	dir = ReverseDiagDir(dir);
	do {
		tile += delta;
	} while (
		!IsTunnelTile(tile) ||
		GetTunnelBridgeDirection(tile) != dir ||
		GetTileZ(tile) != z
	);

	return tile;
}


/**
 * Start the scripts.
 */
static void StartScripts()
{
	/* Script debug window requires AIs to be started before trying to start GameScript. */

	/* Start the AIs. */
	for (const Company *c : Company::Iterate()) {
		if (Company::IsValidAiID(c->index)) AI::StartNew(c->index);
	}

	/* Start the GameScript. */
	Game::StartNew();

	ShowScriptDebugWindowIfScriptError();
}

template <typename F>
void IterateVehicleAndOrderListOrders(F func)
{
	IterateAllNonVehicleOrders([&](Order *order) {
		func(order);
	});
	for (Vehicle *v : Vehicle::IterateFrontOnly()) {
		func(&(v->current_order));
	}
}

/**
 * Perform a (large) amount of savegame conversion *magic* in order to
 * load older savegames and to fill the caches for various purposes.
 * @return True iff conversion went without a problem.
 */
bool AfterLoadGame()
{
	SetSignalHandlers();

	const uint32_t map_size = Map::Size();

	/* Only new games can use wallclock units. */
	if (SlXvIsFeatureMissing(XSLFI_VARIABLE_DAY_LENGTH, 5) && IsSavegameVersionBefore(SLV_ECONOMY_MODE_TIMEKEEPING_UNITS)) {
		_settings_game.economy.timekeeping_units = TKU_CALENDAR;
	}
	/* Wallclock unit games which previously ran at an effective day length of 1 should remain that way */
	if (SlXvIsFeatureMissing(XSLFI_VARIABLE_DAY_LENGTH, 7) && _settings_game.economy.timekeeping_units == TKU_WALLCLOCK) {
		_settings_game.economy.day_length_factor = 1;
	}
	UpdateEffectiveDayLengthFactor();

	SetupTickRate();

	extern TileIndex _cur_tileloop_tile; // From landscape.cpp.
	/* The LFSR used in RunTileLoop iteration cannot have a zeroed state, make it non-zeroed. */
	if (_cur_tileloop_tile == 0) _cur_tileloop_tile = TileIndex{1};

	extern TileIndex _aux_tileloop_tile;
	if (_aux_tileloop_tile == 0) _aux_tileloop_tile = TileIndex{1};

	if (IsSavegameVersionBefore(SLV_98)) GamelogOldver();

	GamelogTestRevision();
	GamelogTestMode();

	RebuildTownKdtree();
	RebuildStationKdtree();
	UpdateCachedSnowLine();
	UpdateCachedSnowLineBounds();

	_viewport_sign_kdtree_valid = false;

	if (IsSavegameVersionBefore(SLV_98)) GamelogGRFAddList(_grfconfig);

	if (IsSavegameVersionBefore(SLV_119)) {
		_pause_mode = (_pause_mode.base() == 2) ? PauseMode::Normal : PauseModes{};
	} else if (_network_dedicated && _pause_mode.Test(PauseMode::Error)) {
		Debug(net, 0, "The loading savegame was paused due to an error state");
		Debug(net, 0, "  This savegame cannot be used for multiplayer");
		/* Restore the signals */
		ResetSignalHandlers();
		return false;
	} else if (!_networking || _network_server) {
		/* If we are in singleplayer mode, i.e. not networking, and loading the
		 * savegame or we are loading the savegame as network server we do
		 * not want to be bothered by being paused because of the automatic
		 * reason of a network server, e.g. joining clients or too few
		 * active clients. Note that resetting these values for a network
		 * client are very bad because then the client is going to execute
		 * the game loop when the server is not, i.e. it desyncs. */
		_pause_mode.Reset({PauseMode::ActiveClients, PauseMode::Join});
	}

	/* In very old versions, size of train stations was stored differently.
	 * They had swapped width and height if station was built along the Y axis.
	 * TTO and TTD used 3 bits for width/height, while OpenTTD used 4.
	 * Because the data stored by TTDPatch are unusable for rail stations > 7x7,
	 * recompute the width and height. Doing this unconditionally for all old
	 * savegames simplifies the code. */
	if (IsSavegameVersionBefore(SLV_2)) {
		for (Station *st : Station::Iterate()) {
			st->train_station.w = st->train_station.h = 0;
		}
		for (TileIndex t(0); t < map_size; t++) {
			if (!IsTileType(t, MP_STATION)) continue;
			if (_m[t].m5 > 7) continue; // is it a rail station tile?
			Station *st = Station::Get(_m[t].m2);
			assert(st->train_station.tile != 0);
			int dx = TileX(t) - TileX(st->train_station.tile);
			int dy = TileY(t) - TileY(st->train_station.tile);
			assert(dx >= 0 && dy >= 0);
			st->train_station.w = std::max<uint>(st->train_station.w, dx + 1);
			st->train_station.h = std::max<uint>(st->train_station.h, dy + 1);
		}
	}

	if (IsSavegameVersionBefore(SLV_194) && SlXvIsFeatureMissing(XSLFI_HEIGHT_8_BIT)) {
		_settings_game.construction.map_height_limit = 15;

		/* In old savegame versions, the heightlevel was coded in bits 0..3 of the type field */
		for (TileIndex t(0); t < map_size; t++) {
			_m[t].height = GB(_m[t].type, 0, 4);
			SB(_m[t].type, 0, 2, GB(_me[t].m6, 0, 2));
			SB(_me[t].m6, 0, 2, 0);
			if (MayHaveBridgeAbove(t)) {
				SB(_m[t].type, 2, 2, GB(_me[t].m6, 6, 2));
				SB(_me[t].m6, 6, 2, 0);
			} else {
				SB(_m[t].type, 2, 2, 0);
			}
		}
	} else if (IsSavegameVersionBefore(SLV_194) && SlXvIsFeaturePresent(XSLFI_HEIGHT_8_BIT)) {
		for (TileIndex t(0); t < map_size; t++) {
			SB(_m[t].type, 0, 2, GB(_me[t].m6, 0, 2));
			SB(_me[t].m6, 0, 2, 0);
			if (MayHaveBridgeAbove(t)) {
				SB(_m[t].type, 2, 2, GB(_me[t].m6, 6, 2));
				SB(_me[t].m6, 6, 2, 0);
			} else {
				SB(_m[t].type, 2, 2, 0);
			}
		}
	}

	/* in version 2.1 of the savegame, town owner was unified. */
	if (IsSavegameVersionBefore(SLV_2, 1)) ConvertTownOwner();

	/* from version 4.1 of the savegame, exclusive rights are stored at towns */
	if (IsSavegameVersionBefore(SLV_4, 1)) UpdateExclusiveRights();

	/* from version 4.2 of the savegame, currencies are in a different order */
	if (IsSavegameVersionBefore(SLV_4, 2)) UpdateCurrencies();

	/* In old version there seems to be a problem that water is owned by
	 * OWNER_NONE, not OWNER_WATER.. I can't replicate it for the current
	 * (4.3) version, so I just check when versions are older, and then
	 * walk through the whole map.. */
	if (IsSavegameVersionBefore(SLV_4, 3)) {
		for (TileIndex t(0); t < map_size; t++) {
			if (IsTileType(t, MP_WATER) && GetTileOwner(t) >= MAX_COMPANIES) {
				SetTileOwner(t, OWNER_WATER);
			}
		}
	}

	if (IsSavegameVersionBefore(SLV_84)) {
		for (Company *c : Company::Iterate()) {
			c->name = CopyFromOldName(c->name_1);
			if (!c->name.empty()) c->name_1 = STR_SV_UNNAMED;
			c->president_name = CopyFromOldName(c->president_name_1);
			if (!c->president_name.empty()) c->president_name_1 = SPECSTR_PRESIDENT_NAME;
		}

		for (Station *st : Station::Iterate()) {
			st->name = CopyFromOldName(st->string_id);
			/* generating new name would be too much work for little effect, use the station name fallback */
			if (!st->name.empty()) st->string_id = STR_SV_STNAME_FALLBACK;
		}

		for (Town *t : Town::Iterate()) {
			t->name = CopyFromOldName(t->townnametype);
			if (!t->name.empty()) t->townnametype = SPECSTR_TOWNNAME_START + _settings_game.game_creation.town_name;
		}
	}

	/* From this point the old names array is cleared. */
	ResetOldNames();

	if (IsSavegameVersionBefore(SLV_106)) {
		/* no station is determined by 'tile == INVALID_TILE' now (instead of '0') */
		for (Station *st : Station::Iterate()) {
			if (st->airport.tile       == 0) st->airport.tile       = INVALID_TILE;
			if (st->train_station.tile == 0) st->train_station.tile = INVALID_TILE;
		}

		/* the same applies to Company::location_of_HQ */
		for (Company *c : Company::Iterate()) {
			if (c->location_of_HQ == 0 || (IsSavegameVersionBefore(SLV_4) && c->location_of_HQ == 0xFFFF)) {
				c->location_of_HQ = INVALID_TILE;
			}
		}
	}

	/* convert road side to my format. */
	if (_settings_game.vehicle.road_side) _settings_game.vehicle.road_side = 1;

	/* Check if all NewGRFs are present, we are very strict in MP mode */
	GRFListCompatibility gcf_res = IsGoodGRFConfigList(_grfconfig);
	for (const auto &c : _grfconfig) {
		if (c->status == GCS_NOT_FOUND) {
			GamelogGRFRemove(c->ident.grfid);
		} else if (c->flags.Test(GRFConfigFlag::Compatible)) {
			GamelogGRFCompatible(c->ident);
		}
	}

	if (_networking && gcf_res != GLC_ALL_GOOD) {
		SetSaveLoadError(STR_NETWORK_ERROR_CLIENT_NEWGRF_MISMATCH);
		/* Restore the signals */
		ResetSignalHandlers();
		return false;
	}

	/* The value of _date_fract got divided, so make sure that old games are converted correctly. */
	if (IsSavegameVersionBefore(SLV_11, 1) || (IsSavegameVersionBefore(SLV_147) && CalTime::CurDateFract() > DAY_TICKS)) CalTime::Detail::now.cal_date_fract /= 885;

	if (SlXvIsFeaturePresent(XSLFI_SPRINGPP) || SlXvIsFeaturePresent(XSLFI_JOKERPP) || SlXvIsFeaturePresent(XSLFI_CHILLPP)) {
		assert(DayLengthFactor() >= 1);
		DateDetail::_tick_skip_counter = CalTime::CurDateFract() % DayLengthFactor();
		CalTime::Detail::now.cal_date_fract /= DayLengthFactor();
		assert(CalTime::CurDateFract() < DAY_TICKS);
		assert(TickSkipCounter() < DayLengthFactor());
	}

	/* Set day length factor to 1 if loading a pre day length savegame */
	if (SlXvIsFeatureMissing(XSLFI_VARIABLE_DAY_LENGTH) && SlXvIsFeatureMissing(XSLFI_SPRINGPP) && SlXvIsFeatureMissing(XSLFI_JOKERPP) && SlXvIsFeatureMissing(XSLFI_CHILLPP)) {
		_settings_game.economy.day_length_factor = 1;
		UpdateEffectiveDayLengthFactor();
		if (_file_to_saveload.abstract_ftype != FT_SCENARIO) {
			/* If this is obviously a vanilla/non-patchpack savegame (and not a scenario),
			 * set the savegame time units to be in days, as they would have been previously. */
			_settings_game.game_time.time_in_minutes = false;
		}
	}
	if (SlXvIsFeatureMissing(XSLFI_VARIABLE_DAY_LENGTH, 3)) {
		_scaled_tick_counter = (uint64_t)((_tick_counter * DayLengthFactor()) + TickSkipCounter());
	}
	if (SlXvIsFeaturePresent(XSLFI_VARIABLE_DAY_LENGTH, 1, 3)) {
		/* CalTime is used here because EconTime hasn't been set yet, but this needs to be done before setting EconTime::Detail::SetDate,
		 * because that calls RecalculateStateTicksOffset which overwrites DateDetail::_state_ticks_offset which is an input here */
		_state_ticks = GetStateTicksFromDateWithoutOffset(ToEconTimeCast(CalTime::CurDate()), CalTime::CurDateFract());
		if (SlXvIsFeaturePresent(XSLFI_VARIABLE_DAY_LENGTH, 3, 3)) _state_ticks += DateDetail::_state_ticks_offset;
	}

	/* Update current year
	 * must be done before loading sprites as some newgrfs check it */
	CalTime::Detail::SetDate(CalTime::CurDate(), CalTime::CurDateFract());

	if (SlXvIsFeaturePresent(XSLFI_VARIABLE_DAY_LENGTH, 5) || !IsSavegameVersionBefore(SLV_ECONOMY_DATE)) {
		EconTime::Detail::SetDate(EconTime::CurDate(), EconTime::CurDateFract());
	} else {
		/* Set economy date from calendar date */
		EconTime::Detail::SetDate(ToEconTimeCast(CalTime::CurDate()), CalTime::CurDateFract());
	}

	SetupTileLoopCounts();

	/*
	 * Force the old behaviour for compatibility reasons with old savegames. As new
	 * settings can only be loaded from new savegames loading old savegames with new
	 * versions of OpenTTD will normally initialize settings newer than the savegame
	 * version with "new game" defaults which the player can define to their liking.
	 * For some settings we override that to keep the behaviour the same as when the
	 * game was saved.
	 *
	 * Note that there is no non-stop in here. This is because the setting could have
	 * either value in TTDPatch. To convert it properly the user has to make sure the
	 * right value has been chosen in the settings. Otherwise we will be converting
	 * it incorrectly in half of the times without a means to correct that.
	 */
	if (IsSavegameVersionBefore(SLV_4, 2)) _settings_game.station.modified_catchment = false;
	if (IsSavegameVersionBefore(SLV_6, 1)) _settings_game.pf.forbid_90_deg = false;
	if (IsSavegameVersionBefore(SLV_21))   _settings_game.vehicle.train_acceleration_model = 0;
	if (IsSavegameVersionBefore(SLV_90))   _settings_game.vehicle.plane_speed = 4;
	if (IsSavegameVersionBefore(SLV_95))   _settings_game.vehicle.dynamic_engines = false;
	if (IsSavegameVersionBefore(SLV_96))   _settings_game.economy.station_noise_level = false;
	if (IsSavegameVersionBefore(SLV_133)) {
		_settings_game.vehicle.train_slope_steepness = 3;
	}
	if (IsSavegameVersionBefore(SLV_134))  _settings_game.economy.feeder_payment_share = 75;
	if (IsSavegameVersionBefore(SLV_138))  _settings_game.vehicle.plane_crashes = 2;
	if (IsSavegameVersionBefore(SLV_139)) {
		_settings_game.vehicle.roadveh_acceleration_model = 0;
		_settings_game.vehicle.roadveh_slope_steepness = 7;
	}
	if (IsSavegameVersionBefore(SLV_143))  _settings_game.economy.allow_town_level_crossings = true;
	if (IsSavegameVersionBefore(SLV_159)) {
		_settings_game.vehicle.max_train_length = 50;
		_settings_game.construction.max_bridge_length = 64;
		_settings_game.construction.max_tunnel_length = 64;
	}
	if (IsSavegameVersionBefore(SLV_166))  _settings_game.economy.infrastructure_maintenance = false;
	if (IsSavegameVersionBefore(SLV_183) && SlXvIsFeatureMissing(XSLFI_CHILLPP)) {
		_settings_game.linkgraph.distribution_pax = DT_MANUAL;
		_settings_game.linkgraph.distribution_mail = DT_MANUAL;
		_settings_game.linkgraph.distribution_armoured = DT_MANUAL;
		_settings_game.linkgraph.distribution_default = DT_MANUAL;
	}

	if (IsSavegameVersionBefore(SLV_ENDING_YEAR)) {
		_settings_game.game_creation.ending_year = CalTime::DEF_END_YEAR;
	}

	/* Convert linkgraph update settings from days to seconds. */
	if (IsSavegameVersionBefore(SLV_LINKGRAPH_SECONDS) && SlXvIsFeatureMissing(XSLFI_LINKGRAPH_DAY_SCALE, 3)) {
		_settings_game.linkgraph.recalc_interval *= SECONDS_PER_DAY;
		_settings_game.linkgraph.recalc_time     *= SECONDS_PER_DAY;
	}

	/* Convert link graph last compression from date to scaled tick counter, or state ticks to scaled ticks. */
	if (SlXvIsFeatureMissing(XSLFI_LINKGRAPH_DAY_SCALE, 6)) {
		extern void LinkGraphFixupAfterLoad(bool compression_was_date);
		LinkGraphFixupAfterLoad(SlXvIsFeatureMissing(XSLFI_LINKGRAPH_DAY_SCALE, 4));
	}

	/* Set link graph job day length factor setting. */
	if (SlXvIsFeatureMissing(XSLFI_LINKGRAPH_DAY_SCALE, 7)) {
		extern void LinkGraphJobSetDayLengthFactor();
		LinkGraphJobSetDayLengthFactor();
	}

	/* Load the sprites */
	GfxLoadSprites();
	LoadStringWidthTable();
	ReInitAllWindows(false);

	/* Copy temporary data to Engine pool */
	CopyTempEngineData();

	/* Connect front and rear engines of multiheaded trains and converts
	 * subtype to the new format */
	if (IsSavegameVersionBefore(SLV_17, 1)) ConvertOldMultiheadToNew();

	/* Connect front and rear engines of multiheaded trains */
	ConnectMultiheadedTrains();

	/* Fix the CargoPackets *and* fix the caches of CargoLists.
	 * If this isn't done before Stations and especially Vehicles are
	 * running their AfterLoad we might get in trouble. In the case of
	 * vehicles we could give the wrong (cached) count of items in a
	 * vehicle which causes different results when getting their caches
	 * filled; and that could eventually lead to desyncs. */
	CargoPacket::AfterLoad();

	if (SlXvIsFeaturePresent(XSLFI_SPRINGPP)) {
		/*
		 * Reject huge airports
		 * Annoyingly SpringPP v2.0.102 has a bug where it uses the same ID for AT_INTERCONTINENTAL2 and AT_OILRIG.
		 * Do this here as AfterLoadVehicles might also check it indirectly via the newgrf code.
		 */
		for (Station *st : Station::Iterate()) {
			if (st->airport.tile == INVALID_TILE) continue;
			StringID err = INVALID_STRING_ID;
			if (st->airport.type == 9) {
				if (st->ship_station.tile != INVALID_TILE && IsOilRig(st->ship_station.tile)) {
					/* this airport is probably an oil rig, not a huge airport */
				} else {
					err = STR_GAME_SAVELOAD_ERROR_HUGE_AIRPORTS_PRESENT;
				}
				st->airport.type = AT_OILRIG;
			} else if (st->airport.type == 10) {
				err = STR_GAME_SAVELOAD_ERROR_HUGE_AIRPORTS_PRESENT;
			}
			if (err != INVALID_STRING_ID) {
				SetSaveLoadError(err);
				/* Restore the signals */
				ResetSignalHandlers();
				return false;
			}
		}
	}

	if (SlXvIsFeaturePresent(XSLFI_SPRINGPP, 1, 1)) {
		/*
		 * Reject helicopters approaching oil rigs using the wrong aircraft movement data
		 * Annoyingly SpringPP v2.0.102 has a bug where it uses the same ID for AT_INTERCONTINENTAL2 and AT_OILRIG
		 * Do this here as AfterLoadVehicles can also check it indirectly via the newgrf code.
		 */
		for (Aircraft *v : Aircraft::Iterate()) {
			Station *st = GetTargetAirportIfValid(v);
			if (st != nullptr && ((st->ship_station.tile != INVALID_TILE && IsOilRig(st->ship_station.tile)) || st->airport.type == AT_OILRIG)) {
				/* aircraft is on approach to an oil rig, bail out now */
				SetSaveLoadError(STR_GAME_SAVELOAD_ERROR_HELI_OILRIG_BUG);
				/* Restore the signals */
				ResetSignalHandlers();
				return false;
			}
		}
	}

	if (IsSavegameVersionBefore(SLV_MULTITILE_DOCKS)) {
		for (Station *st : Station::Iterate()) {
			st->ship_station.tile = INVALID_TILE;
		}
	}

	if (SlXvIsFeatureMissing(XSLFI_REALISTIC_TRAIN_BRAKING)) {
		_settings_game.vehicle.train_braking_model = TBM_ORIGINAL;
	}

	if (SlXvIsFeatureMissing(XSLFI_TRAIN_SPEED_ADAPTATION)) {
		_settings_game.vehicle.train_speed_adaptation = false;
	}

	AfterLoadEngines();
	AnalyseIndustryTileSpriteGroups();
	extern void AnalyseHouseSpriteGroups();
	AnalyseHouseSpriteGroups();

	/* Update all vehicles: Phase 1 */
	AfterLoadVehiclesPhase1(true);

	CargoPacket::PostVehiclesAfterLoad();

	/* Update template vehicles */
	AfterLoadTemplateVehicles();

	/* make sure there is a town in the game */
	if (_game_mode == GM_NORMAL && Town::GetNumItems() == 0) {
		SetSaveLoadError(STR_ERROR_NO_TOWN_IN_SCENARIO);
		/* Restore the signals */
		ResetSignalHandlers();
		return false;
	}

	/* The void tiles on the southern border used to belong to a wrong class (pre 4.3).
	 * This problem appears in savegame version 21 too, see r3455. But after loading the
	 * savegame and saving again, the buggy map array could be converted to new savegame
	 * version. It didn't show up before r12070. */
	if (IsSavegameVersionBefore(SLV_87)) UpdateVoidTiles();

	/* Fix the cache for cargo payments. */
	for (CargoPayment *cp : CargoPayment::Iterate()) {
		cp->front->cargo_payment = cp;
		cp->current_station = cp->front->last_station_visited;
	}

	if (IsSavegameVersionBefore(SLV_WATER_TILE_TYPE) && SlXvIsFeatureMissing(XSLFI_WATER_TILE_TYPE)) {
		/* Prior to SLV_WATER_TILE_TYPE, the water tile type was stored differently from the enumeration. This has to be
		 * converted before SLV_72 and SLV_82 conversions which use GetWaterTileType. */
		static constexpr uint8_t WBL_COAST_FLAG = 0; ///< Flag for coast.

		for (TileIndex t(0); t < Map::Size(); t++) {
			if (!IsTileType(t, MP_WATER)) continue;

			switch (GB(_m[t].m5, 4, 4)) {
				case 0x0: /* Previously WBL_TYPE_NORMAL, Clear water or coast. */
					SetWaterTileType(t, HasBit(_m[t].m5, WBL_COAST_FLAG) ? WATER_TILE_COAST : WATER_TILE_CLEAR);
					break;

				case 0x1: SetWaterTileType(t, WATER_TILE_LOCK); break; /* Previously WBL_TYPE_LOCK */
				case 0x8: SetWaterTileType(t, WATER_TILE_DEPOT); break; /* Previously WBL_TYPE_DEPOT */
				default: SetWaterTileType(t, WATER_TILE_CLEAR); break; /* Shouldn't happen... */
			}
		}
	}

	if (IsSavegameVersionBefore(SLV_72)) {
		/* Locks in very old savegames had OWNER_WATER as owner */
		for (TileIndex t(0); t < Map::Size(); t++) {
			switch (GetTileType(t)) {
				default: break;

				case MP_WATER:
					if (GetWaterTileType(t) == WATER_TILE_LOCK && GetTileOwner(t) == OWNER_WATER) SetTileOwner(t, OWNER_NONE);
					break;

				case MP_STATION: {
					if (HasBit(_me[t].m6, 3)) SetBit(_me[t].m6, 2);
					StationGfx gfx = GetStationGfx(t);
					StationType st;
					if (       IsInsideMM(gfx,   0,   8)) { // Rail station
						st = StationType::Rail;
						SetStationGfx(t, gfx - 0);
					} else if (IsInsideMM(gfx,   8,  67)) { // Airport
						st = StationType::Airport;
						SetStationGfx(t, gfx - 8);
					} else if (IsInsideMM(gfx,  67,  71)) { // Truck
						st = StationType::Truck;
						SetStationGfx(t, gfx - 67);
					} else if (IsInsideMM(gfx,  71,  75)) { // Bus
						st = StationType::Bus;
						SetStationGfx(t, gfx - 71);
					} else if (gfx == 75) {                 // Oil rig
						st = StationType::Oilrig;
						SetStationGfx(t, gfx - 75);
					} else if (IsInsideMM(gfx,  76,  82)) { // Dock
						st = StationType::Dock;
						SetStationGfx(t, gfx - 76);
					} else if (gfx == 82) {                 // Buoy
						st = StationType::Buoy;
						SetStationGfx(t, gfx - 82);
					} else if (IsInsideMM(gfx,  83, 168)) { // Extended airport
						st = StationType::Airport;
						SetStationGfx(t, gfx - 83 + 67 - 8);
					} else if (IsInsideMM(gfx, 168, 170)) { // Drive through truck
						st = StationType::Truck;
						SetStationGfx(t, gfx - 168 + GFX_TRUCK_BUS_DRIVETHROUGH_OFFSET);
					} else if (IsInsideMM(gfx, 170, 172)) { // Drive through bus
						st = StationType::Bus;
						SetStationGfx(t, gfx - 170 + GFX_TRUCK_BUS_DRIVETHROUGH_OFFSET);
					} else {
						/* Restore the signals */
						ResetSignalHandlers();
						return false;
					}
					SB(_me[t].m6, 3, 3, to_underlying(st));
					break;
				}
			}
		}
	}

	if (SlXvIsFeatureMissing(XSLFI_MORE_STATION_TYPES) && IsSavegameVersionBefore(SLV_INCREASE_STATION_TYPE_FIELD_SIZE)) {
		/* Expansion of station type field in m6 */
		for (TileIndex t(0); t < Map::Size(); t++) {
			if (IsTileType(t, MP_STATION)) {
				ClrBit(_me[t].m6, 6);
			}
		}
	}

	for (TileIndex t(0); t < map_size; t++) {
		switch (GetTileType(t)) {
			case MP_STATION: {
				BaseStation *bst = BaseStation::GetByTile(t);

				/* Sanity check */
				if (!IsBuoy(t) && bst->owner != GetTileOwner(t)) SlErrorCorrupt("Wrong owner for station tile");

				/* Set up station spread */
				bst->rect.BeforeAddTile(t, StationRect::ADD_FORCE);

				/* Waypoints don't have road stops/oil rigs in the old format */
				if (!Station::IsExpected(bst)) break;
				Station *st = Station::From(bst);

				switch (GetStationType(t)) {
					case StationType::Truck:
					case StationType::Bus:
						if (IsSavegameVersionBefore(SLV_6)) {
							/* Before version 5 you could not have more than 250 stations.
							 * Version 6 adds large maps, so you could only place 253*253
							 * road stops on a map (no freeform edges) = 64009. So, yes
							 * someone could in theory create such a full map to trigger
							 * this assertion, it's safe to assume that's only something
							 * theoretical and does not happen in normal games. */
							assert(RoadStop::CanAllocateItem());

							/* From this version on there can be multiple road stops of the
							 * same type per station. Convert the existing stops to the new
							 * internal data structure. */
							RoadStop *rs = new RoadStop(t);

							RoadStop **head =
								IsTruckStop(t) ? &st->truck_stops : &st->bus_stops;
							*head = rs;
						}
						break;

					case StationType::Oilrig: {
						/* The internal encoding of oil rigs was changed twice.
						 * It was 3 (till 2.2) and later 5 (till 5.1).
						 * DeleteOilRig asserts on the correct type, and
						 * setting it unconditionally does not hurt.
						 */
						Station::GetByTile(t)->airport.type = AT_OILRIG;

						/* Very old savegames sometimes have phantom oil rigs, i.e.
						 * an oil rig which got shut down, but not completely removed from
						 * the map
						 */
						TileIndex t1 = TileAddXY(t, 0, 1);
						if (!IsTileType(t1, MP_INDUSTRY) || GetIndustryGfx(t1) != GFX_OILRIG_1) {
							DeleteOilRig(t);
						}
						break;
					}

					default: break;
				}
				break;
			}

			default: break;
		}
	}

	/* In version 6.1 we put the town index in the map-array. To do this, we need
	 *  to use m2 (16bit big), so we need to clean m2, and that is where this is
	 *  all about ;) */
	if (IsSavegameVersionBefore(SLV_6, 1)) {
		for (TileIndex t(0); t < map_size; t++) {
			switch (GetTileType(t)) {
				case MP_HOUSE:
					_m[t].m4 = _m[t].m2;
					SetTownIndex(t, CalcClosestTownFromTile(t)->index);
					break;

				case MP_ROAD:
					_m[t].m4 |= (_m[t].m2 << 4);
					if ((GB(_m[t].m5, 4, 2) == ROAD_TILE_CROSSING ? (Owner)_m[t].m3 : GetTileOwner(t)) == OWNER_TOWN) {
						SetTownIndex(t, CalcClosestTownFromTile(t)->index);
					} else {
						SetTownIndex(t, TownID::Begin());
					}
					break;

				default: break;
			}
		}
	}

	/* Force the freeform edges to false for old savegames. */
	if (IsSavegameVersionBefore(SLV_111)) {
		_settings_game.construction.freeform_edges = false;
		for (Vehicle *v : Vehicle::Iterate()) {
			if (v->tile == 0) v->UpdatePosition();
		}
	}

	/* From version 9.0, we update the max passengers of a town (was sometimes negative
	 *  before that. */
	if (IsSavegameVersionBefore(SLV_9)) {
		for (Town *t : Town::Iterate()) UpdateTownMaxPass(t);
	}

	/* From version 16.0, we included autorenew on engines, which are now saved, but
	 *  of course, we do need to initialize them for older savegames. */
	if (IsSavegameVersionBefore(SLV_16)) {
		for (Company *c : Company::Iterate()) {
			c->engine_renew_list            = nullptr;
			c->settings.engine_renew        = false;
			c->settings.engine_renew_months = 6;
			c->settings.engine_renew_money  = 100000;
		}

		/* When loading a game, _local_company is not yet set to the correct value.
		 * However, in a dedicated server we are a spectator, so nothing needs to
		 * happen. In case we are not a dedicated server, the local company always
		 * becomes company 0, unless we are in the scenario editor where all the
		 * companies are 'invalid'.
		 */
		Company *c = Company::GetIfValid(COMPANY_FIRST);
		if (!_network_dedicated && c != nullptr) {
			c->settings = _settings_client.company;
		}
	}

	if (IsSavegameVersionBefore(SLV_48)) {
		for (TileIndex t(0); t < map_size; t++) {
			switch (GetTileType(t)) {
				case MP_RAILWAY:
					if (IsPlainRail(t)) {
						/* Swap ground type and signal type for plain rail tiles, so the
						 * ground type uses the same bits as for depots and waypoints. */
						uint tmp = GB(_m[t].m4, 0, 4);
						SB(_m[t].m4, 0, 4, GB(_m[t].m2, 0, 4));
						SB(_m[t].m2, 0, 4, tmp);
					} else if (HasBit(_m[t].m5, 2)) {
						/* Split waypoint and depot rail type and remove the subtype. */
						ClrBit(_m[t].m5, 2);
						ClrBit(_m[t].m5, 6);
					}
					break;

				case MP_ROAD:
					/* Swap m3 and m4, so the track type for rail crossings is the
					 * same as for normal rail. */
					Swap(_m[t].m3, _m[t].m4);
					break;

				default: break;
			}
		}
	}

	if (IsSavegameVersionBefore(SLV_61)) {
		/* Added the RoadType */
		bool old_bridge = IsSavegameVersionBefore(SLV_42);
		for (TileIndex t(0); t < map_size; t++) {
			switch (GetTileType(t)) {
				case MP_ROAD:
					SB(_m[t].m5, 6, 2, GB(_m[t].m5, 4, 2));
					switch (GetRoadTileType(t)) {
						default: SlErrorCorrupt("Invalid road tile type");
						case ROAD_TILE_NORMAL:
							SB(_m[t].m4, 0, 4, GB(_m[t].m5, 0, 4));
							SB(_m[t].m4, 4, 4, 0);
							SB(_me[t].m6, 2, 4, 0);
							break;
						case ROAD_TILE_CROSSING:
							SB(_m[t].m4, 5, 2, GB(_m[t].m5, 2, 2));
							break;
						case ROAD_TILE_DEPOT:    break;
					}
					SB(_me[t].m7, 6, 2, 1); // Set pre-NRT road type bits for conversion later.
					break;

				case MP_STATION:
					if (IsStationRoadStop(t)) SB(_me[t].m7, 6, 2, 1);
					break;

				case MP_TUNNELBRIDGE:
					/* Middle part of "old" bridges */
					if (old_bridge && IsBridge(t) && HasBit(_m[t].m5, 6)) break;
					if (((old_bridge && IsBridge(t)) ? (TransportType)GB(_m[t].m5, 1, 2) : GetTunnelBridgeTransportType(t)) == TRANSPORT_ROAD) {
						SB(_me[t].m7, 6, 2, 1); // Set pre-NRT road type bits for conversion later.
					}
					break;

				default: break;
			}
		}
	}

	if (IsSavegameVersionBefore(SLV_114)) {
		bool fix_roadtypes = !IsSavegameVersionBefore(SLV_61);
		bool old_bridge = IsSavegameVersionBefore(SLV_42);

		for (TileIndex t(0); t < map_size; t++) {
			switch (GetTileType(t)) {
				case MP_ROAD:
					if (fix_roadtypes) SB(_me[t].m7, 6, 2, (RoadTypes)GB(_me[t].m7, 5, 3));
					SB(_me[t].m7, 5, 1, GB(_m[t].m3, 7, 1)); // snow/desert
					switch (GetRoadTileType(t)) {
						default: SlErrorCorrupt("Invalid road tile type");
						case ROAD_TILE_NORMAL:
							SB(_me[t].m7, 0, 4, GB(_m[t].m3, 0, 4));  // road works
							SB(_me[t].m6, 3, 3, GB(_m[t].m3, 4, 3));  // ground
							SB(_m[t].m3, 0, 4, GB(_m[t].m4, 4, 4));   // tram bits
							SB(_m[t].m3, 4, 4, GB(_m[t].m5, 0, 4));   // tram owner
							SB(_m[t].m5, 0, 4, GB(_m[t].m4, 0, 4));   // road bits
							break;

						case ROAD_TILE_CROSSING:
							SB(_me[t].m7, 0, 5, GB(_m[t].m4, 0, 5));  // road owner
							SB(_me[t].m6, 3, 3, GB(_m[t].m3, 4, 3));  // ground
							SB(_m[t].m3, 4, 4, GB(_m[t].m5, 0, 4));   // tram owner
							SB(_m[t].m5, 0, 1, GB(_m[t].m4, 6, 1));   // road axis
							SB(_m[t].m5, 5, 1, GB(_m[t].m4, 5, 1));   // crossing state
							break;

						case ROAD_TILE_DEPOT:
							break;
					}
					if (!IsRoadDepot(t) && !HasTownOwnedRoad(t)) {
						const Town *town = CalcClosestTownFromTile(t);
						if (town != nullptr) SetTownIndex(t, town->index);
					}
					_m[t].m4 = 0;
					break;

				case MP_STATION:
					if (!IsStationRoadStop(t)) break;

					if (fix_roadtypes) SB(_me[t].m7, 6, 2, (RoadTypes)GB(_m[t].m3, 0, 3));
					SB(_me[t].m7, 0, 5, (HasBit(_me[t].m6, 2) ? OWNER_TOWN : GetTileOwner(t)).base());
					SB(_m[t].m3, 4, 4, _m[t].m1);
					_m[t].m4 = 0;
					break;

				case MP_TUNNELBRIDGE:
					if (old_bridge && IsBridge(t) && HasBit(_m[t].m5, 6)) break;
					if (((old_bridge && IsBridge(t)) ? (TransportType)GB(_m[t].m5, 1, 2) : GetTunnelBridgeTransportType(t)) == TRANSPORT_ROAD) {
						if (fix_roadtypes) SB(_me[t].m7, 6, 2, (RoadTypes)GB(_m[t].m3, 0, 3));

						Owner o = GetTileOwner(t);
						SB(_me[t].m7, 0, 5, o.base()); // road owner
						SB(_m[t].m3, 4, 4, (o == OWNER_NONE ? OWNER_TOWN : o).base()); // tram owner
					}
					SB(_me[t].m6, 2, 4, GB(_m[t].m2, 4, 4)); // bridge type
					SB(_me[t].m7, 5, 1, GB(_m[t].m4, 7, 1)); // snow/desert

					_m[t].m2 = 0;
					_m[t].m4 = 0;
					break;

				default: break;
			}
		}
	}

	/* Railtype moved from m3 to m8 in version SLV_EXTEND_RAILTYPES. */
	if (IsSavegameVersionBefore(SLV_EXTEND_RAILTYPES)) {
		const bool has_extra_bit = SlXvIsFeaturePresent(XSLFI_MORE_RAIL_TYPES, 1, 1);
		auto update_railtype = [&](TileIndex t) {
			uint rt = GB(_m[t].m3, 0, 4);
			if (has_extra_bit) rt |= (GB(_m[t].m1, 7, 1) << 4);
			SetRailType(t, (RailType)rt);
		};
		for (TileIndex t(0); t < map_size; t++) {
			switch (GetTileType(t)) {
				case MP_RAILWAY:
					update_railtype(t);
					break;

				case MP_ROAD:
					if (IsLevelCrossing(t)) {
						update_railtype(t);
					}
					break;

				case MP_STATION:
					if (HasStationRail(t)) {
						update_railtype(t);
					}
					break;

				case MP_TUNNELBRIDGE:
					if (GetTunnelBridgeTransportType(t) == TRANSPORT_RAIL) {
						update_railtype(t);
					}
					break;

				default:
					break;
			}
		}
	}

	if (IsSavegameVersionBefore(SLV_42)) {
		for (TileIndex t(0); t < map_size; t++) {
			if (MayHaveBridgeAbove(t)) ClearBridgeMiddle(t);
			if (IsBridgeTile(t)) {
				if (HasBit(_m[t].m5, 6)) { // middle part
					Axis axis = (Axis)GB(_m[t].m5, 0, 1);

					if (HasBit(_m[t].m5, 5)) { // transport route under bridge?
						if (GB(_m[t].m5, 3, 2) == TRANSPORT_RAIL) {
							MakeRailNormal(
								t,
								GetTileOwner(t),
								axis == AXIS_X ? TRACK_BIT_Y : TRACK_BIT_X,
								GetRailType(t)
							);
						} else {
							TownID town = IsTileOwner(t, OWNER_TOWN) ? ClosestTownFromTile(t, UINT_MAX)->index : TownID::Begin();

							/* MakeRoadNormal */
							SetTileType(t, MP_ROAD);
							_m[t].m2 = town.base();
							_m[t].m3 = 0;
							_m[t].m5 = (axis == AXIS_X ? ROAD_Y : ROAD_X) | ROAD_TILE_NORMAL << 6;
							SB(_me[t].m6, 2, 4, 0);
							_me[t].m7 = 1 << 6;
							SetRoadOwner(t, RTT_TRAM, OWNER_NONE);
						}
					} else {
						if (GB(_m[t].m5, 3, 2) == 0) {
							MakeClear(t, CLEAR_GRASS, 3);
						} else {
							if (!IsTileFlat(t)) {
								MakeShore(t);
							} else {
								if (GetTileOwner(t) == OWNER_WATER) {
									MakeSea(t);
								} else {
									MakeCanal(t, GetTileOwner(t), Random());
								}
							}
						}
					}
					SetBridgeMiddle(t, axis);
				} else { // ramp
					Axis axis = (Axis)GB(_m[t].m5, 0, 1);
					uint north_south = GB(_m[t].m5, 5, 1);
					DiagDirection dir = ReverseDiagDir(XYNSToDiagDir(axis, north_south));
					TransportType type = (TransportType)GB(_m[t].m5, 1, 2);

					_m[t].m5 = 1 << 7 | type << 2 | dir;
				}
			}
		}

		for (Vehicle *v : Vehicle::Iterate()) {
			if (!v->IsGroundVehicle()) continue;
			if (IsBridgeTile(v->tile)) {
				DiagDirection dir = GetTunnelBridgeDirection(v->tile);

				if (dir != DirToDiagDir(v->direction)) continue;
				switch (dir) {
					default: SlErrorCorrupt("Invalid vehicle direction");
					case DIAGDIR_NE: if ((v->x_pos & 0xF) !=  0)            continue; break;
					case DIAGDIR_SE: if ((v->y_pos & 0xF) != TILE_SIZE - 1) continue; break;
					case DIAGDIR_SW: if ((v->x_pos & 0xF) != TILE_SIZE - 1) continue; break;
					case DIAGDIR_NW: if ((v->y_pos & 0xF) !=  0)            continue; break;
				}
			} else if (v->z_pos > GetTileMaxPixelZ(TileVirtXY(v->x_pos, v->y_pos))) {
				v->tile = GetNorthernBridgeEnd(v->tile);
				v->UpdatePosition();
			} else {
				continue;
			}
			if (v->type == VEH_TRAIN) {
				Train::From(v)->track = TRACK_BIT_WORMHOLE;
			} else {
				RoadVehicle::From(v)->state = RVSB_WORMHOLE;
			}
		}
	}

	if (IsSavegameVersionBefore(SLV_ROAD_TYPES) && !SlXvIsFeaturePresent(XSLFI_JOKERPP, SL_JOKER_1_27)) {
		/* Add road subtypes */
		for (TileIndex t(0); t < map_size; t++) {
			bool has_road = false;
			switch (GetTileType(t)) {
				case MP_ROAD:
					has_road = true;
					break;
				case MP_STATION:
					has_road = IsAnyRoadStop(t);
					break;
				case MP_TUNNELBRIDGE:
					has_road = GetTunnelBridgeTransportType(t) == TRANSPORT_ROAD;
					break;
				default:
					break;
			}

			if (has_road) {
				RoadType road_rt = HasBit(_me[t].m7, 6) ? ROADTYPE_ROAD : INVALID_ROADTYPE;
				RoadType tram_rt = HasBit(_me[t].m7, 7) ? ROADTYPE_TRAM : INVALID_ROADTYPE;

				assert(road_rt != INVALID_ROADTYPE || tram_rt != INVALID_ROADTYPE);
				SetRoadTypes(t, road_rt, tram_rt);
				SB(_me[t].m7, 6, 2, 0); // Clear pre-NRT road type bits.
			}
		}
	} else if (SlXvIsFeaturePresent(XSLFI_JOKERPP, SL_JOKER_1_27)) {
		uint next_road_type = 2;
		uint next_tram_type = 2;
		RoadType road_types[32];
		RoadType tram_types[32];
		MemSetT(road_types, ROADTYPE_ROAD, 31);
		MemSetT(tram_types, ROADTYPE_TRAM, 31);
		road_types[31] = INVALID_ROADTYPE;
		tram_types[31] = INVALID_ROADTYPE;
		for (RoadType rt = ROADTYPE_BEGIN; rt < ROADTYPE_END; rt++) {
			const RoadTypeInfo *rti = GetRoadTypeInfo(rt);
			if (RoadTypeIsRoad(rt)) {
				if (rti->label == 'ROAD') {
					road_types[0] = rt;
				} else if (rti->label == 'ELRD') {
					road_types[1] = rt;
				} else if (next_road_type < 31) {
					road_types[next_road_type++] = rt;
				}
			} else {
				if (rti->label == 'RAIL') {
					tram_types[0] = rt;
				} else if (rti->label == 'ELRL') {
					tram_types[1] = rt;
				} else if (next_tram_type < 31) {
					tram_types[next_tram_type++] = rt;
				}
			}
		}
		for (TileIndex t(0); t < map_size; t++) {
			bool has_road = false;
			switch (GetTileType(t)) {
				case MP_ROAD:
					has_road = true;
					break;
				case MP_STATION:
					has_road = IsAnyRoadStop(t);
					break;
				case MP_TUNNELBRIDGE:
					has_road = GetTunnelBridgeTransportType(t) == TRANSPORT_ROAD;
					break;
				default:
					break;
			}
			if (has_road) {
				RoadType road_rt = road_types[(GB(_me[t].m7, 6, 1) << 4) | GB(_m[t].m4, 0, 4)];
				RoadType tram_rt = tram_types[(GB(_me[t].m7, 7, 1) << 4) | GB(_m[t].m4, 4, 4)];
				SetRoadTypes(t, road_rt, tram_rt);
				SB(_me[t].m7, 6, 2, 0);
			}
		}
	}

	if (SlXvIsFeatureMissing(XSLFI_DUAL_RAIL_TYPES)) {
		/* Introduced dual rail types. */
		for (TileIndex t(0); t < map_size; t++) {
			if (IsPlainRailTile(t) || (IsRailTunnelBridgeTile(t) && IsBridge(t))) {
				SetSecondaryRailType(t, GetRailType(t));
			}
		}
	}

	if (SlXvIsFeaturePresent(XSLFI_SIG_TUNNEL_BRIDGE, 1, 6)) {
		/* m2 signal state bit allocation has shrunk */
		for (TileIndex t(0); t < map_size; t++) {
			if (IsTileType(t, MP_TUNNELBRIDGE) && GetTunnelBridgeTransportType(t) == TRANSPORT_RAIL && IsBridge(t) && IsTunnelBridgeSignalSimulationEntrance(t)) {
				extern void ShiftBridgeEntranceSimulatedSignalsExtended(TileIndex t, int shift, uint64_t in);
				const uint shift = 15 - BRIDGE_M2_SIGNAL_STATE_COUNT;
				ShiftBridgeEntranceSimulatedSignalsExtended(t, shift, GB(_m[t].m2, BRIDGE_M2_SIGNAL_STATE_COUNT, shift));
				SB(_m[t].m2, 0, 15, GB(_m[t].m2, 0, 15) << shift);
			}
		}
	}

	if (SlXvIsFeaturePresent(XSLFI_CHILLPP)) {
		/* fix signal tunnel/bridge PBS */
		for (TileIndex t(0); t < map_size; t++) {
			if (IsTileType(t, MP_TUNNELBRIDGE) && GetTunnelBridgeTransportType(t) == TRANSPORT_RAIL && IsTunnelBridgeSignalSimulationEntrance(t)) {
				UnreserveAcrossRailTunnelBridge(t);
			}
		}
	}

	if (!SlXvIsFeaturePresent(XSLFI_CUSTOM_BRIDGE_HEADS, 2)) {
		/* change map bits for rail bridge heads */
		for (TileIndex t(0); t < map_size; t++) {
			if (IsBridgeTile(t) && GetTunnelBridgeTransportType(t) == TRANSPORT_RAIL) {
				SetCustomBridgeHeadTrackBits(t, DiagDirToDiagTrackBits(GetTunnelBridgeDirection(t)));
				SetBridgeReservationTrackBits(t, HasBit(_m[t].m5, 4) ? DiagDirToDiagTrackBits(GetTunnelBridgeDirection(t)) : TRACK_BIT_NONE);
				ClrBit(_m[t].m5, 4);
			}
		}
	}

	if (!SlXvIsFeaturePresent(XSLFI_CUSTOM_BRIDGE_HEADS, 3)) {
		/* fence/ground type support for custom rail bridges */
		for (TileIndex t(0); t < map_size; t++) {
			if (IsTileType(t, MP_TUNNELBRIDGE)) SB(_me[t].m7, 6, 2, 0);
		}
	}

	if (SlXvIsFeaturePresent(XSLFI_CUSTOM_BRIDGE_HEADS, 1, 3)) {
		/* fix any mismatched road/tram bits */
		for (TileIndex t(0); t < map_size; t++) {
			if (IsBridgeTile(t) && GetTunnelBridgeTransportType(t) == TRANSPORT_ROAD) {
				for (RoadTramType rtt : { RTT_TRAM, RTT_ROAD }) {
					RoadType rt = GetRoadType(t, rtt);
					if (rt == INVALID_ROADTYPE) continue;
					RoadBits rb = GetCustomBridgeHeadRoadBits(t, rtt);
					DiagDirection dir = GetTunnelBridgeDirection(t);
					if (!(rb & DiagDirToRoadBits(dir))) continue;

					if (HasAtMostOneBit(rb)) {
						Debug(misc, 0, "Fixing road bridge head state (case A) at tile 0x{:X}", t);
						rb |= DiagDirToRoadBits(ReverseDiagDir(dir));
						SetCustomBridgeHeadRoadBits(t, rtt, rb);
					}

					TileIndex end = GetOtherBridgeEnd(t);
					if (GetRoadType(end, rtt) == INVALID_ROADTYPE) {
						Debug(misc, 0, "Fixing road bridge head state (case B) at tile 0x{:X} -> 0x{:X}", t, end);
						SetRoadType(end, rtt, rt);
						SetCustomBridgeHeadRoadBits(end, rtt, AxisToRoadBits(DiagDirToAxis(dir)));
						continue;
					}

					if (GetRoadType(end, rtt) != rt) {
						Debug(misc, 0, "Fixing road bridge head state (case C) at tile 0x{:X} -> 0x{:X}", t, end);
						SetRoadType(end, rtt, rt);
					}

					RoadBits end_rb = GetCustomBridgeHeadRoadBits(end, rtt);
					if (!(end_rb & DiagDirToRoadBits(ReverseDiagDir(dir)))) {
						Debug(misc, 0, "Fixing road bridge head state (case D) at tile 0x{:X} -> 0x{:X}", t, end);
						end_rb |= DiagDirToRoadBits(ReverseDiagDir(dir));
						if (HasAtMostOneBit(end_rb)) end_rb |= DiagDirToRoadBits(dir);
						SetCustomBridgeHeadRoadBits(end, rtt, end_rb);
					}
				}
			}
		}
	}

	/* Elrails got added in rev 24 */
	if (IsSavegameVersionBefore(SLV_24)) {
		RailType min_rail = RAILTYPE_ELECTRIC;

		for (Train *v : Train::Iterate()) {
			RailType rt = RailVehInfo(v->engine_type)->railtype;

			v->railtype = rt;
			if (rt == RAILTYPE_ELECTRIC) min_rail = RAILTYPE_RAIL;
		}

		/* .. so we convert the entire map from normal to elrail (so maintain "fairness") */
		for (TileIndex t(0); t < map_size; t++) {
			switch (GetTileType(t)) {
				case MP_RAILWAY:
					SetRailType(t, UpdateRailType(GetRailType(t), min_rail));
					break;

				case MP_ROAD:
					if (IsLevelCrossing(t)) {
						SetRailType(t, UpdateRailType(GetRailType(t), min_rail));
					}
					break;

				case MP_STATION:
					if (HasStationRail(t)) {
						SetRailType(t, UpdateRailType(GetRailType(t), min_rail));
					}
					break;

				case MP_TUNNELBRIDGE:
					if (GetTunnelBridgeTransportType(t) == TRANSPORT_RAIL) {
						SetRailType(t, UpdateRailType(GetRailType(t), min_rail));
					}
					break;

				default:
					break;
			}
			if (IsPlainRailTile(t) || (IsRailTunnelBridgeTile(t) && IsBridge(t))) {
				SetSecondaryRailType(t, GetRailType(t));
			}
		}
	}

	/* In version 16.1 of the savegame a company can decide if trains, which get
	 * replaced, shall keep their old length. In all prior versions, just default
	 * to false */
	if (IsSavegameVersionBefore(SLV_16, 1)) {
		for (Company *c : Company::Iterate()) c->settings.renew_keep_length = false;
	}

	if (IsSavegameVersionBefore(SLV_123)) {
		/* Waypoints became subclasses of stations ... */
		MoveWaypointsToBaseStations();
		/* ... and buoys were moved to waypoints. */
		MoveBuoysToWaypoints();
	}

	/* From version 15, we moved a semaphore bit from bit 2 to bit 3 in m4, making
	 *  room for PBS. Now in version 21 move it back :P. */
	if (IsSavegameVersionBefore(SLV_21) && !IsSavegameVersionBefore(SLV_15)) {
		for (TileIndex t(0); t < map_size; t++) {
			switch (GetTileType(t)) {
				case MP_RAILWAY:
					if (HasSignals(t)) {
						/* Original signal type/variant was stored in m4 but since saveload
						 * version 48 they are in m2. The bits has been already moved to m2
						 * (see the code somewhere above) so don't use m4, use m2 instead. */

						/* convert PBS signals to combo-signals */
						if (HasBit(_m[t].m2, 2)) SB(_m[t].m2, 0, 2, SIGTYPE_COMBO);

						/* move the signal variant back */
						SB(_m[t].m2, 2, 1, HasBit(_m[t].m2, 3) ? SIG_SEMAPHORE : SIG_ELECTRIC);
						ClrBit(_m[t].m2, 3);
					}

					/* Clear PBS reservation on track */
					if (!IsRailDepotTile(t)) {
						SB(_m[t].m4, 4, 4, 0);
					} else {
						ClrBit(_m[t].m3, 6);
					}
					break;

				case MP_STATION: // Clear PBS reservation on station
					ClrBit(_m[t].m3, 6);
					break;

				default: break;
			}
		}
	}

	if (IsSavegameVersionBefore(SLV_25)) {
		for (RoadVehicle *rv : RoadVehicle::Iterate()) {
			rv->vehstatus &= ~0x40;
		}
	}

	if (IsSavegameVersionBefore(SLV_26)) {
		for (Station *st : Station::Iterate()) {
			for (CargoType c = 0; c < NUM_CARGO; c++) {
				st->goods[c].last_vehicle_type = VEH_INVALID;
			}
		}
	}

	YapfNotifyTrackLayoutChange(INVALID_TILE, INVALID_TRACK);

	if (IsSavegameVersionBefore(SLV_34)) {
		for (Company *c : Company::Iterate()) ResetCompanyLivery(c);
	}

	for (Company *c : Company::Iterate()) {
		c->avail_railtypes = GetCompanyRailTypes(c->index);
		c->avail_roadtypes = GetCompanyRoadTypes(c->index);
	}

	AfterLoadStations();

	/* Station blocked, wires and pylon flags need to be stored in the map. */
	UpdateStationTileCacheFlags(SlXvIsFeatureMissing(XSLFI_STATION_TILE_CACHE_FLAGS));

	/* Time starts at 0 instead of 1920.
	 * Account for this in older games by adding an offset */
	if (IsSavegameVersionBefore(SLV_31)) {
		CalTime::Detail::now.cal_date += CalTime::DAYS_TILL_ORIGINAL_BASE_YEAR.AsDelta();
		EconTime::Detail::now.econ_date += EconTime::DAYS_TILL_ORIGINAL_BASE_YEAR.AsDelta();
		CalTime::Detail::now.cal_ymd = CalTime::ConvertDateToYMD(CalTime::CurDate());
		EconTime::Detail::now.econ_ymd = EconTime::ConvertDateToYMD(EconTime::CurDate());
		RecalculateStateTicksOffset();
		UpdateCachedSnowLine();

		for (Station *st : Station::Iterate())   st->build_date      += CalTime::DAYS_TILL_ORIGINAL_BASE_YEAR.AsDelta();
		for (Waypoint *wp : Waypoint::Iterate()) wp->build_date      += CalTime::DAYS_TILL_ORIGINAL_BASE_YEAR.AsDelta();
		for (Engine *e : Engine::Iterate())      e->intro_date       += CalTime::DAYS_TILL_ORIGINAL_BASE_YEAR.AsDelta();
		for (Company *c : Company::Iterate())    c->inaugurated_year += CalTime::ORIGINAL_BASE_YEAR.AsDelta();
		for (Industry *i : Industry::Iterate())  i->last_prod_year   += EconTime::ORIGINAL_BASE_YEAR.AsDelta();

		for (Vehicle *v : Vehicle::Iterate()) {
			v->date_of_last_service += EconTime::DAYS_TILL_ORIGINAL_BASE_YEAR.AsDelta();
			v->build_year += CalTime::ORIGINAL_BASE_YEAR.AsDelta();
		}
	}

	if (SlXvIsFeatureMissing(XSLFI_VARIABLE_DAY_LENGTH, 6)) {
		EconTime::Detail::years_elapsed = EconTime::CurYear() - EconTime::Year{1};
		EconTime::Detail::period_display_offset = EconTime::YearDelta{0};
		for (Company *c : Company::Iterate()) {
			if (!IsSavegameVersionBefore(SLV_COMPANY_INAUGURATED_PERIOD_V2)) {
				/* inaugurated_year is calendar time, loaded from upstream inaugurated_year_calendar.
				 * display_inaugurated_period is loaded from upstream inaugurated_year. */
				c->age_years = std::max<EconTime::YearDelta>(EconTime::YearDelta{0}, ToEconTimeCast(CalTime::CurYear() - c->inaugurated_year));
				c->display_inaugurated_period = EconTime::Detail::WallClockYearToDisplay(EconTime::Year{c->display_inaugurated_period});
			} else if (SlXvIsFeaturePresent(XSLFI_VARIABLE_DAY_LENGTH, 5, 5)) {
				/* inaugurated_year is calendar time in XSLFI_VARIABLE_DAY_LENGTH version 5 */
				c->age_years = std::max<EconTime::YearDelta>(EconTime::YearDelta{0}, ToEconTimeCast(CalTime::CurYear() - c->inaugurated_year));
				c->display_inaugurated_period = EconTime::Detail::WallClockYearToDisplay(EconTime::Year{c->inaugurated_year.base() + EconTime::CurYear().base() - CalTime::CurYear().base()});
			} else {
				c->age_years = std::max<EconTime::YearDelta>(EconTime::YearDelta{0}, EconTime::YearDelta{EconTime::CurYear().base() - c->inaugurated_year.base()});
				c->display_inaugurated_period = EconTime::Detail::WallClockYearToDisplay(EconTime::Year{c->inaugurated_year.base()});
				c->inaugurated_year += CalTime::YearDelta{CalTime::CurYear().base() - EconTime::CurYear().base()};
			}
		}
	}

	/* From 32 on we save the industry who made the farmland.
	 *  To give this prettiness to old savegames, we remove all farmfields and
	 *  plant new ones. */
	if (IsSavegameVersionBefore(SLV_32)) {
		for (TileIndex t(0); t < map_size; t++) {
			if (IsTileType(t, MP_CLEAR) && IsClearGround(t, CLEAR_FIELDS)) {
				/* remove fields */
				MakeClear(t, CLEAR_GRASS, 3);
			}
		}

		for (Industry *i : Industry::Iterate()) {
			uint j;

			if (GetIndustrySpec(i->type)->behaviour.Test(IndustryBehaviour::PlantOnBuild)) {
				for (j = 0; j != 50; j++) PlantRandomFarmField(i);
			}
		}
	}

	/* Setting no refit flags to all orders in savegames from before refit in orders were added */
	if (IsSavegameVersionBefore(SLV_36)) {
		IterateVehicleAndOrderListOrders([](Order *order) {
			order->SetRefit(CARGO_NO_REFIT);
		});
	}

	/* from version 38 we have optional elrails, since we cannot know the
	 * preference of a user, let elrails enabled; it can be disabled manually */
	if (IsSavegameVersionBefore(SLV_38)) _settings_game.vehicle.disable_elrails = false;
	/* do the same as when elrails were enabled/disabled manually just now */
	UpdateDisableElrailSettingState(_settings_game.vehicle.disable_elrails, false);
	InitializeRailGUI();

	/* From version 53, the map array was changed for house tiles to allow
	 * space for newhouses grf features. A new byte, m7, was also added. */
	if (IsSavegameVersionBefore(SLV_53)) {
		for (TileIndex t(0); t < map_size; t++) {
			if (IsTileType(t, MP_HOUSE)) {
				if (GB(_m[t].m3, 6, 2) != TOWN_HOUSE_COMPLETED) {
					/* Move the construction stage from m3[7..6] to m5[5..4].
					 * The construction counter does not have to move. */
					SB(_m[t].m5, 3, 2, GB(_m[t].m3, 6, 2));
					SB(_m[t].m3, 6, 2, 0);

					/* The "house is completed" bit is now in m6[2]. */
					SetHouseCompleted(t, false);
				} else {
					/* The "lift has destination" bit has been moved from
					 * m5[7] to m7[0]. */
					AssignBit(_me[t].m7, 0, HasBit(_m[t].m5, 7));
					ClrBit(_m[t].m5, 7);

					/* The "lift is moving" bit has been removed, as it does
					 * the same job as the "lift has destination" bit. */
					ClrBit(_m[t].m1, 7);

					/* The position of the lift goes from m1[7..0] to m6[7..2],
					 * making m1 totally free, now. The lift position does not
					 * have to be a full byte since the maximum value is 36. */
					SetLiftPosition(t, GB(_m[t].m1, 0, 6));

					_m[t].m1 = 0;
					_m[t].m3 = 0;
					SetHouseCompleted(t, true);
				}
			}
		}
	}

	if (IsSavegameVersionBefore(SLV_INCREASE_HOUSE_LIMIT) && SlXvIsFeatureMissing(XSLFI_MORE_HOUSES, 3)) {
		for (TileIndex t(0); t < map_size; t++) {
			if (IsTileType(t, MP_HOUSE)) {
				if (SlXvIsFeaturePresent(XSLFI_MORE_HOUSES, 1, 2)) {
					/* House type is moved from m4 + m3[6..5] to m8. */
					SetHouseType(t, _m[t].m4 | (GB(_m[t].m3, 5, 2) << 8));
					SB(_m[t].m3, 5, 2, 0);
				} else {
					/* House type is moved from m4 + m3[6] to m8. */
					SetHouseType(t, _m[t].m4 | (GB(_m[t].m3, 6, 1) << 8));
					ClrBit(_m[t].m3, 6);
				}
			}
		}
	}

	if (IsSavegameVersionBefore(SLV_PROTECT_PLACED_HOUSES) && SlXvIsFeatureMissing(XSLFI_PROTECT_PLACED_HOUSES)) {
		for (TileIndex t(0); t < map_size; t++) {
			if (IsTileType(t, MP_HOUSE)) {
				/* We now store house protection status in the map. Set this based on the house spec flags. */
				const HouseSpec *hs = HouseSpec::Get(GetHouseType(t));
				SetHouseProtected(t, hs->extra_flags.Test(HouseExtraFlag::BuildingIsProtected));
			}
		}
	}

	/* Check and update house and town values */
	UpdateHousesAndTowns(gcf_res != GLC_ALL_GOOD);

	if (IsSavegameVersionBefore(SLV_43)) {
		for (TileIndex t(0); t < map_size; t++) {
			if (IsTileType(t, MP_INDUSTRY)) {
				switch (GetIndustryGfx(t)) {
					case GFX_POWERPLANT_SPARKS:
						_m[t].m3 = GB(_m[t].m1, 2, 5);
						break;

					case GFX_OILWELL_ANIMATED_1:
					case GFX_OILWELL_ANIMATED_2:
					case GFX_OILWELL_ANIMATED_3:
						_m[t].m3 = GB(_m[t].m1, 0, 2);
						break;

					case GFX_COAL_MINE_TOWER_ANIMATED:
					case GFX_COPPER_MINE_TOWER_ANIMATED:
					case GFX_GOLD_MINE_TOWER_ANIMATED:
						 _m[t].m3 = _m[t].m1;
						 break;

					default: // No animation states to change
						break;
				}
			}
		}
	}

	if (IsSavegameVersionBefore(SLV_45)) {
		/* Originally just the fact that some cargo had been paid for was
		 * stored to stop people cheating and cashing in several times. This
		 * wasn't enough though as it was cleared when the vehicle started
		 * loading again, even if it didn't actually load anything, so now the
		 * amount that has been paid is stored. */
		for (Vehicle *v : Vehicle::Iterate()) {
			ClrBit(v->vehicle_flags, 2);
		}
	}

	/* Buoys do now store the owner of the previous water tile, which can never
	 * be OWNER_NONE. So replace OWNER_NONE with OWNER_WATER. */
	if (IsSavegameVersionBefore(SLV_46)) {
		for (Waypoint *wp : Waypoint::Iterate()) {
			if (wp->facilities.Test(StationFacility::Dock) && IsTileOwner(wp->xy, OWNER_NONE) && TileHeight(wp->xy) == 0) SetTileOwner(wp->xy, OWNER_WATER);
		}
	}

	if (IsSavegameVersionBefore(SLV_50)) {
		/* Aircraft units changed from 8 mph to 1 km-ish/h */
		for (Aircraft *v : Aircraft::Iterate()) {
			if (v->subtype <= AIR_AIRCRAFT) {
				const AircraftVehicleInfo *avi = AircraftVehInfo(v->engine_type);
				v->cur_speed *= 128;
				v->cur_speed /= 10;
				v->acceleration = avi->acceleration;
			}
		}
	}

	if (IsSavegameVersionBefore(SLV_49)) for (Company *c : Company::Iterate()) c->face = ConvertFromOldCompanyManagerFace(c->face);

	if (IsSavegameVersionBefore(SLV_52)) {
		for (TileIndex t(0); t < map_size; t++) {
			if (IsTileType(t, MP_OBJECT) && _m[t].m5 == OBJECT_STATUE) {
				_m[t].m2 = CalcClosestTownFromTile(t)->index.base();
			}
		}
	}

	/* A setting containing the proportion of towns that grow twice as
	 * fast was added in version 54. From version 56 this is now saved in the
	 * town as cities can be built specifically in the scenario editor. */
	if (IsSavegameVersionBefore(SLV_56)) {
		for (Town *t : Town::Iterate()) {
			if (_settings_game.economy.larger_towns != 0 && (t->index % _settings_game.economy.larger_towns) == 0) {
				t->larger_town = true;
			}
		}
	}

	if (IsSavegameVersionBefore(SLV_57)) {
		/* Added a FIFO queue of vehicles loading at stations */
		for (Vehicle *v : Vehicle::Iterate()) {
			if ((v->type != VEH_TRAIN || Train::From(v)->IsFrontEngine()) &&  // for all locs
					!(v->vehstatus & (VS_STOPPED | VS_CRASHED)) && // not stopped or crashed
					v->current_order.IsType(OT_LOADING)) {         // loading
				Station::Get(v->last_station_visited)->loading_vehicles.push_back(v);

				/* The loading finished flag is *only* set when actually completely
				 * finished. Because the vehicle is loading, it is not finished. */
				ClrBit(v->vehicle_flags, VF_LOADING_FINISHED);
			}
		}
	} else if (IsSavegameVersionBefore(SLV_59)) {
		/* For some reason non-loading vehicles could be in the station's loading vehicle list */

		for (Station *st : Station::Iterate()) {
			st->loading_vehicles.erase(std::remove_if(st->loading_vehicles.begin(), st->loading_vehicles.end(),
				[](Vehicle *v) {
					return !v->current_order.IsType(OT_LOADING);
				}), st->loading_vehicles.end());
		}
	}

	if (IsSavegameVersionBefore(SLV_58)) {
		/* Setting difficulty industry_density other than zero get bumped to +1
		 * since a new option (very low at position 1) has been added */
		if (_settings_game.difficulty.industry_density > 0) {
			_settings_game.difficulty.industry_density++;
		}

		/* Same goes for number of towns, although no test is needed, just an increment */
		_settings_game.difficulty.number_towns++;
	}

	if (IsSavegameVersionBefore(SLV_64)) {
		/* Since now we allow different signal types and variants on a single tile.
		 * Move signal states to m4 to make room and clone the signal type/variant. */
		for (TileIndex t(0); t < map_size; t++) {
			if (IsTileType(t, MP_RAILWAY) && HasSignals(t)) {
				/* move signal states */
				SetSignalStates(t, GB(_m[t].m2, 4, 4));
				SB(_m[t].m2, 4, 4, 0);
				/* clone signal type and variant */
				SB(_m[t].m2, 4, 3, GB(_m[t].m2, 0, 3));
			}
		}
	}

	if (IsSavegameVersionBefore(SLV_69)) {
		/* In some old savegames a bit was cleared when it should not be cleared */
		for (RoadVehicle *rv : RoadVehicle::Iterate()) {
			if (rv->state == 250 || rv->state == 251) {
				SetBit(rv->state, 2);
			}
		}
	}

	if (IsSavegameVersionBefore(SLV_70)) {
		/* Added variables to support newindustries */
		for (Industry *i : Industry::Iterate()) i->founder = OWNER_NONE;
	}

	/* From version 82, old style canals (above sealevel (0), WATER owner) are no longer supported.
	    Replace the owner for those by OWNER_NONE. */
	if (IsSavegameVersionBefore(SLV_82)) {
		for (TileIndex t(0); t < map_size; t++) {
			if (IsTileType(t, MP_WATER) &&
					GetWaterTileType(t) == WATER_TILE_CLEAR &&
					GetTileOwner(t) == OWNER_WATER &&
					TileHeight(t) != 0) {
				SetTileOwner(t, OWNER_NONE);
			}
		}
	}

	/*
	 * Add the 'previous' owner to the ship depots so we can reset it with
	 * the correct values when it gets destroyed. This prevents that
	 * someone can remove canals owned by somebody else and it prevents
	 * making floods using the removal of ship depots.
	 */
	if (IsSavegameVersionBefore(SLV_83)) {
		for (TileIndex t(0); t < map_size; t++) {
			if (IsShipDepotTile(t)) {
				_m[t].m4 = (TileHeight(t) == 0 ? OWNER_WATER : OWNER_NONE).base();
			}
		}
	}

	if (IsSavegameVersionBefore(SLV_74)) {
		for (Station *st : Station::Iterate()) {
			for (GoodsEntry &ge : st->goods) {
				ge.last_speed = 0;
				if (ge.CargoAvailableCount() != 0) SetBit(ge.status, GoodsEntry::GES_RATING);
			}
		}
	}

	/* At version 78, industry cargo types can be changed, and are stored with the industry. For older save versions
	 * copy the IndustrySpec's cargo types over to the Industry. */
	if (IsSavegameVersionBefore(SLV_78)) {
		for (Industry *i : Industry::Iterate()) {
			const IndustrySpec *indsp = GetIndustrySpec(i->type);
			for (uint8_t j = 0; j < i->produced_cargo_count; j++) {
				i->produced[j].cargo = indsp->produced_cargo[j];
			}
			for (uint8_t j = 0; j < i->accepted_cargo_count; j++) {
				i->accepted[j].cargo = indsp->accepts_cargo[j];
			}
		}
	}

	/* Industry cargo slots were fixed size before (and including) SLV_VEHICLE_ECONOMY_AGE (either 2/3 or 16/16),
	 * after this they are dynamic. Trim excess slots. */
	if (SlXvIsFeatureMissing(XSLFI_INDUSTRY_CARGO_REORGANISE) && IsSavegameVersionBeforeOrAt(SLV_VEHICLE_ECONOMY_AGE)) {
		for (Industry *i : Industry::Iterate()) {
			TrimIndustryAcceptedProduced(i);
		}
	}

	/* Before version 81, the density of grass was always stored as zero, and
	 * grassy trees were always drawn fully grassy. Furthermore, trees on rough
	 * land used to have zero density, now they have full density. Therefore,
	 * make all grassy/rough land trees have a density of 3. */
	if (IsSavegameVersionBefore(SLV_81)) {
		for (TileIndex t(0); t < map_size; t++) {
			if (GetTileType(t) == MP_TREES) {
				TreeGround groundType = (TreeGround)GB(_m[t].m2, 4, 2);
				if (groundType != TREE_GROUND_SNOW_DESERT) SB(_m[t].m2, 6, 2, 3);
			}
		}
	}


	if (IsSavegameVersionBefore(SLV_93)) {
		/* Rework of orders. */
		IterateAllNonVehicleOrders([&](Order *order) {
			order->ConvertFromOldSavegame();
		});

		for (Vehicle *v : Vehicle::Iterate()) {
			if (v->orders != nullptr && v->orders->GetFirstOrder() != nullptr && v->orders->GetFirstOrder()->IsType(OT_NOTHING)) {
				v->orders->FreeChain();
				v->orders = nullptr;
			}

			v->current_order.ConvertFromOldSavegame();
			if (v->type == VEH_ROAD && v->IsPrimaryVehicle() && v->FirstShared() == v) {
				for (Order *order : v->Orders()) order->SetNonStopType(ONSF_NO_STOP_AT_INTERMEDIATE_STATIONS);
			}
		}
		IntialiseOrderDestinationRefcountMap();
	} else if (IsSavegameVersionBefore(SLV_94)) {
		/* Unload and transfer are now mutual exclusive. */
		IterateVehicleAndOrderListOrders([](Order *order) {
			if ((order->GetUnloadType() & (OUFB_UNLOAD | OUFB_TRANSFER)) == (OUFB_UNLOAD | OUFB_TRANSFER)) {
				order->SetUnloadType(OUFB_TRANSFER);
				order->SetLoadType(OLFB_NO_LOAD);
			}
		});
	}

	if (IsSavegameVersionBefore(SLV_DEPOT_UNBUNCHING) && SlXvIsFeatureMissing(XSLFI_DEPOT_UNBUNCHING)) {
		/* OrderDepotActionFlags were moved, instead of starting at bit 4 they now start at bit 3,
		 * this clobbers the wait is timetabled flag of XSLFI_TT_WAIT_IN_DEPOT (version 1). */
		IterateVehicleAndOrderListOrders([](Order *order) {
			if (!order->IsType(OT_GOTO_DEPOT)) return;
			if (SlXvIsFeaturePresent(XSLFI_TT_WAIT_IN_DEPOT, 1, 1)) {
				/* Bit 3 was previously the wait is timetabled flag, move that to xflags (version 2 of XSLFI_TT_WAIT_IN_DEPOT) */
				order->SetWaitTimetabled(HasBit(order->GetRawFlags(), 3));
			}
			OrderDepotActionFlags flags = (OrderDepotActionFlags)(order->GetDepotActionType() >> 1);
			order->SetDepotActionType(flags);
		});
	} else if (SlXvIsFeaturePresent(XSLFI_TT_WAIT_IN_DEPOT, 1, 1)) {
		IterateVehicleAndOrderListOrders([](Order *order) {
			/* Bit 3 was previously the wait is timetabled flag, move that to xflags (version 2 of XSLFI_TT_WAIT_IN_DEPOT) */
			if (order->IsType(OT_GOTO_DEPOT)) order->SetWaitTimetabled(HasBit(order->GetRawFlags(), 3));
		});
	}
	if (!IsSavegameVersionBefore(SLV_DEPOT_UNBUNCHING)) {
		/* Move unbunch depot action from bit 2 to bit 3 */
		IterateVehicleAndOrderListOrders([](Order *order) {
			if (!order->IsType(OT_GOTO_DEPOT)) return;
			OrderDepotActionFlags flags = order->GetDepotActionType();
			if ((flags & ODATFB_SELL) != 0) {
				flags ^= (ODATFB_SELL | ODATFB_UNBUNCH); // Move unbunch from bit 2 to bit 3 (sell to unbunch)
				order->SetDepotActionType(flags);
			}
		});
	}

	if (SlXvIsFeaturePresent(XSLFI_JOKERPP, 1, SL_JOKER_1_23)) {
		IterateAllNonVehicleOrders([&](Order *order) {
			if (order->IsType(OT_CONDITIONAL) && order->GetConditionVariable() == OCV_SLOT_OCCUPANCY) {
				order->GetXDataRef() = order->GetConditionValue();
			}
		});
	}

	if (IsSavegameVersionBefore(SLV_84)) {
		/* Set all share owners to INVALID_COMPANY for
		 * 1) all inactive companies
		 *     (when inactive companies were stored in the savegame - TTD, TTDP and some
		 *      *really* old revisions of OTTD; else it is already set in InitializeCompanies())
		 * 2) shares that are owned by inactive companies or self
		 *     (caused by cheating clients in earlier revisions) */
		for (Company *c : Company::Iterate()) {
			for (auto &share_owner : c->share_owners) {
				if (share_owner == INVALID_COMPANY) continue;
				if (!Company::IsValidID(share_owner) || share_owner == c->index) share_owner = INVALID_COMPANY;
			}
		}
	}

	/* The water class was moved/unified. */
	if (IsSavegameVersionBefore(SLV_146)) {
		for (TileIndex t(0); t < map_size; t++) {
			switch (GetTileType(t)) {
				case MP_STATION:
					switch (GetStationType(t)) {
						case StationType::Oilrig:
						case StationType::Dock:
						case StationType::Buoy:
							SetWaterClass(t, (WaterClass)GB(_m[t].m3, 0, 2));
							SB(_m[t].m3, 0, 2, 0);
							break;

						default:
							SetWaterClass(t, WATER_CLASS_INVALID);
							break;
					}
					break;

				case MP_WATER:
					SetWaterClass(t, (WaterClass)GB(_m[t].m3, 0, 2));
					SB(_m[t].m3, 0, 2, 0);
					break;

				case MP_OBJECT:
					SetWaterClass(t, WATER_CLASS_INVALID);
					break;

				default:
					/* No water class. */
					break;
			}
		}
	}

	if (IsSavegameVersionBefore(SLV_86)) {
		for (TileIndex t(0); t < map_size; t++) {
			/* Move river flag and update canals to use water class */
			if (IsTileType(t, MP_WATER)) {
				if (GetWaterClass(t) != WATER_CLASS_RIVER) {
					if (IsWater(t)) {
						Owner o = GetTileOwner(t);
						if (o == OWNER_WATER) {
							MakeSea(t);
						} else {
							MakeCanal(t, o, Random());
						}
					} else if (IsShipDepot(t)) {
						Owner o = (Owner)_m[t].m4; // Original water owner
						SetWaterClass(t, o == OWNER_WATER ? WATER_CLASS_SEA : WATER_CLASS_CANAL);
					}
				}
			}
		}

		/* Update locks, depots, docks and buoys to have a water class based
		 * on its neighbouring tiles. Done after river and canal updates to
		 * ensure neighbours are correct. */
		for (TileIndex t(0); t < map_size; t++) {
			if (!IsTileFlat(t)) continue;

			if (IsTileType(t, MP_WATER) && IsLock(t)) SetWaterClassDependingOnSurroundings(t, false);
			if (IsTileType(t, MP_STATION) && (IsDock(t) || IsBuoy(t))) SetWaterClassDependingOnSurroundings(t, false);
		}
	}

	if (IsSavegameVersionBefore(SLV_87)) {
		for (TileIndex t(0); t < map_size; t++) {
			/* skip oil rigs at borders! */
			if ((IsTileType(t, MP_WATER) || IsBuoyTile(t)) &&
					(TileX(t) == 0 || TileY(t) == 0 || TileX(t) == Map::MaxX() - 1 || TileY(t) == Map::MaxY() - 1)) {
				/* Some version 86 savegames have wrong water class at map borders (under buoy, or after removing buoy).
				 * This conversion has to be done before buoys with invalid owner are removed. */
				SetWaterClass(t, WATER_CLASS_SEA);
			}

			if (IsBuoyTile(t) || IsDriveThroughStopTile(t) || IsTileType(t, MP_WATER)) {
				Owner o = GetTileOwner(t);
				if (o < MAX_COMPANIES && !Company::IsValidID(o)) {
					Backup<CompanyID> cur_company(_current_company, o, FILE_LINE);
					ChangeTileOwner(t, o, INVALID_OWNER);
					cur_company.Restore();
				}
				if (IsBuoyTile(t)) {
					/* reset buoy owner to OWNER_NONE in the station struct
					 * (even if it is owned by active company) */
					Waypoint::GetByTile(t)->owner = OWNER_NONE;
				}
			} else if (IsTileType(t, MP_ROAD)) {
				/* works for all RoadTileType */
				for (RoadTramType rtt : _roadtramtypes) {
					/* update even non-existing road types to update tile owner too */
					Owner o = GetRoadOwner(t, rtt);
					if (o < MAX_COMPANIES && !Company::IsValidID(o)) SetRoadOwner(t, rtt, OWNER_NONE);
				}
				if (IsLevelCrossing(t)) {
					if (!Company::IsValidID(GetTileOwner(t))) FixOwnerOfRailTrack(t);
				}
			} else if (IsPlainRailTile(t)) {
				if (!Company::IsValidID(GetTileOwner(t))) FixOwnerOfRailTrack(t);
			}
		}
	}

	if (IsSavegameVersionBefore(SLV_88)) {
		/* Profits are now with 8 bit fract */
		for (Vehicle *v : Vehicle::Iterate()) {
			v->profit_this_year <<= 8;
			v->profit_last_year <<= 8;
			v->running_ticks = 0;
		}
	}

	if (IsSavegameVersionBefore(SLV_91)) {
		/* Increase HouseAnimationFrame from 5 to 7 bits */
		for (TileIndex t(0); t < map_size; t++) {
			if (IsTileType(t, MP_HOUSE) && GetHouseType(t) >= NEW_HOUSE_OFFSET) {
				SB(_me[t].m6, 2, 6, GB(_me[t].m6, 3, 5));
				SB(_m[t].m3, 5, 1, 0);
			}
		}
	}

	if (IsSavegameVersionBefore(SLV_62)) {
		GroupStatistics::UpdateAfterLoad(); // Ensure statistics pool is initialised before trying to delete vehicles
		/* Remove all trams from savegames without tram support.
		 * There would be trams without tram track under causing crashes sooner or later. */
		for (RoadVehicle *v : RoadVehicle::IterateFrontOnly()) {
			if (EngInfo(v->engine_type)->misc_flags.Test(EngineMiscFlag::RoadIsTram)) {
				ShowErrorMessage(GetEncodedString(STR_WARNING_LOADGAME_REMOVED_TRAMS), {}, WL_CRITICAL);
				delete v;
			}
		}
	}

	if (IsSavegameVersionBefore(SLV_99)) {
		for (TileIndex t(0); t < map_size; t++) {
			/* Set newly introduced WaterClass of industry tiles */
			if (IsTileType(t, MP_STATION) && IsOilRig(t)) {
				SetWaterClassDependingOnSurroundings(t, true);
			}
			if (IsTileType(t, MP_INDUSTRY)) {
				if (GetIndustrySpec(GetIndustryType(t))->behaviour.Test(IndustryBehaviour::BuiltOnWater)) {
					SetWaterClassDependingOnSurroundings(t, true);
				} else {
					SetWaterClass(t, WATER_CLASS_INVALID);
				}
			}

			/* Replace "house construction year" with "house age" */
			if (IsTileType(t, MP_HOUSE) && IsHouseCompleted(t)) {
				_m[t].m5 = ClampTo<uint8_t>(CalTime::CurYear() - (_m[t].m5 + CalTime::ORIGINAL_BASE_YEAR.base()));
			}
		}
	}

	/* Tunnel pool has to be initiated before reservations. */
	if (SlXvIsFeatureMissing(XSLFI_CHUNNEL)) {
		for (TileIndex t(0); t < map_size; t++) {
			if (IsTunnelTile(t)) {
				DiagDirection dir = GetTunnelBridgeDirection(t);
				if (dir == DIAGDIR_SE || dir == DIAGDIR_SW) {
					TileIndex start_tile = t;
					TileIndex end_tile = GetOtherTunnelBridgeEndOld(start_tile);

					if (!Tunnel::CanAllocateItem()) {
						SetSaveLoadError(STR_ERROR_TUNNEL_TOO_MANY);
						/* Restore the signals */
						ResetSignalHandlers();
						return false;
					}

					const Tunnel *t = new Tunnel(start_tile, end_tile, TileHeight(start_tile), false);

					SetTunnelIndex(start_tile, t->index);
					SetTunnelIndex(end_tile, t->index);
				}
			}
		}
	}

	/* Move the signal variant back up one bit for PBS. We don't convert the old PBS
	 * format here, as an old layout wouldn't work properly anyway. To be safe, we
	 * clear any possible PBS reservations as well. */
	if (IsSavegameVersionBefore(SLV_100)) {
		for (TileIndex t(0); t < map_size; t++) {
			switch (GetTileType(t)) {
				case MP_RAILWAY:
					if (HasSignals(t)) {
						/* move the signal variant */
						SetSignalVariant(t, TRACK_UPPER, HasBit(_m[t].m2, 2) ? SIG_SEMAPHORE : SIG_ELECTRIC);
						SetSignalVariant(t, TRACK_LOWER, HasBit(_m[t].m2, 6) ? SIG_SEMAPHORE : SIG_ELECTRIC);
						ClrBit(_m[t].m2, 2);
						ClrBit(_m[t].m2, 6);
					}

					/* Clear PBS reservation on track */
					if (IsRailDepot(t)) {
						SetDepotReservation(t, false);
					} else {
						SetTrackReservation(t, TRACK_BIT_NONE);
					}
					break;

				case MP_ROAD: // Clear PBS reservation on crossing
					if (IsLevelCrossing(t)) SetCrossingReservation(t, false);
					break;

				case MP_STATION: // Clear PBS reservation on station
					if (HasStationRail(t)) SetRailStationReservation(t, false);
					break;

				case MP_TUNNELBRIDGE: // Clear PBS reservation on tunnels/bridges
					if (GetTunnelBridgeTransportType(t) == TRANSPORT_RAIL) UnreserveAcrossRailTunnelBridge(t);
					break;

				default: break;
			}
		}
	}

	/* Reserve all tracks trains are currently on. */
	if (IsSavegameVersionBefore(SLV_101)) {
		for (const Train *t : Train::IterateFrontOnly()) {
			t->ReserveTrackUnderConsist();
		}
	}

	if (IsSavegameVersionBefore(SLV_102)) {
		for (TileIndex t(0); t < map_size; t++) {
			/* Now all crossings should be in correct state */
			if (IsLevelCrossingTile(t)) UpdateLevelCrossing(t, false);
		}
	}

	if (IsSavegameVersionBefore(SLV_103)) {
		/* Non-town-owned roads now store the closest town */
		UpdateNearestTownForRoadTiles(false);

		/* signs with invalid owner left from older savegames */
		for (Sign *si : Sign::Iterate()) {
			if (si->owner != OWNER_NONE && !Company::IsValidID(si->owner)) si->owner = OWNER_NONE;
		}

		/* Station can get named based on an industry type, but the current ones
		 * are not, so mark them as if they are not named by an industry. */
		for (Station *st : Station::Iterate()) {
			st->indtype = IT_INVALID;
		}
	}

	if (IsSavegameVersionBefore(SLV_104)) {
		for (Aircraft *a : Aircraft::Iterate()) {
			/* Set engine_type of shadow and rotor */
			if (!a->IsNormalAircraft()) {
				a->engine_type = a->First()->engine_type;
			}
		}

		/* More companies ... */
		for (Company *c : Company::Iterate()) {
			if (c->bankrupt_asked.base() == 0xFF) c->bankrupt_asked.Set();
		}

		for (Engine *e : Engine::Iterate()) {
			if (e->company_avail.base() == 0xFF) e->company_avail.Set();
		}

		for (Town *t : Town::Iterate()) {
			if (t->have_ratings.base() == 0xFF) t->have_ratings.Set();
			for (uint i = 8; i != MAX_COMPANIES; i++) t->ratings[i] = RATING_INITIAL;
		}
	}

	if (IsSavegameVersionBefore(SLV_112)) {
		for (TileIndex t(0); t < map_size; t++) {
			/* Check for HQ bit being set, instead of using map accessor,
			 * since we've already changed it code-wise */
			if (IsTileType(t, MP_OBJECT) && HasBit(_m[t].m5, 7)) {
				/* Move size and part identification of HQ out of the m5 attribute,
				 * on new locations */
				_m[t].m3 = GB(_m[t].m5, 0, 5);
				_m[t].m5 = OBJECT_HQ;
			}
		}
	}
	if (IsSavegameVersionBefore(SLV_144)) {
		for (TileIndex t(0); t < map_size; t++) {
			if (!IsTileType(t, MP_OBJECT)) continue;

			/* Reordering/generalisation of the object bits. */
			ObjectType type = _m[t].m5;
			SB(_me[t].m6, 2, 4, type == OBJECT_HQ ? GB(_m[t].m3, 2, 3) : 0);
			_m[t].m3 = type == OBJECT_HQ ? GB(_m[t].m3, 1, 1) | GB(_m[t].m3, 0, 1) << 4 : 0;

			/* Make sure those bits are clear as well! */
			_m[t].m4 = 0;
			_me[t].m7 = 0;
		}
	}

	if (IsSavegameVersionBefore(SLV_147) && Object::GetNumItems() == 0) {
		/* Make real objects for object tiles. */
		for (TileIndex t(0); t < map_size; t++) {
			if (!IsTileType(t, MP_OBJECT)) continue;

			if (Town::GetNumItems() == 0) {
				/* No towns, so remove all objects! */
				DoClearSquare(t);
			} else {
				uint offset = _m[t].m3;

				/* Also move the animation state. */
				_m[t].m3 = GB(_me[t].m6, 2, 4);
				SB(_me[t].m6, 2, 4, 0);

				if (offset == 0) {
					/* No offset, so make the object. */
					ObjectType type = _m[t].m5;
					int size = type == OBJECT_HQ ? 2 : 1;

					if (!Object::CanAllocateItem()) {
						/* Nice... you managed to place 64k lighthouses and
						 * antennae on the map... boohoo. */
						SlError(STR_ERROR_TOO_MANY_OBJECTS);
					}

					Object *o = new Object();
					o->location.tile = t;
					o->location.w    = size;
					o->location.h    = size;
					o->build_date    = CalTime::CurDate();
					o->town          = type == OBJECT_STATUE ? Town::Get(_m[t].m2) : CalcClosestTownFromTile(t, UINT_MAX);
					_m[t].m2 = o->index.base();
					Object::IncTypeCount(type);
				} else {
					/* We're at an offset, so get the ID from our "root". */
					TileIndex northern_tile = t - TileDiffXY(GB(offset, 0, 4), GB(offset, 4, 4));
					assert_tile(IsTileType(northern_tile, MP_OBJECT), northern_tile);
					_m[t].m2 = _m[northern_tile].m2;
				}
			}
		}
	}

	if (IsSavegameVersionBefore(SLV_113)) {
		/* allow_town_roads is added, set it if town_layout wasn't TL_NO_ROADS */
		if (_settings_game.economy.town_layout == 0) { // was TL_NO_ROADS
			_settings_game.economy.allow_town_roads = false;
			_settings_game.economy.town_layout = TL_BETTER_ROADS;
		} else {
			_settings_game.economy.allow_town_roads = true;
			_settings_game.economy.town_layout = static_cast<TownLayout>(_settings_game.economy.town_layout - 1);
		}

		/* Initialize layout of all towns. Older versions were using different
		 * generator for random town layout, use it if needed. */
		for (Town *t : Town::Iterate()) {
			if (_settings_game.economy.town_layout != TL_RANDOM) {
				t->layout = _settings_game.economy.town_layout;
				continue;
			}

			/* Use old layout randomizer code */
			uint8_t layout = TileHash(TileX(t->xy), TileY(t->xy)) % 6;
			switch (layout) {
				default: break;
				case 5: layout = 1; break;
				case 0: layout = 2; break;
			}
			t->layout = static_cast<TownLayout>(layout - 1);
		}
	}

	if (IsSavegameVersionBefore(SLV_114)) {
		/* There could be (deleted) stations with invalid owner, set owner to OWNER NONE.
		 * The conversion affects oil rigs and buoys too, but it doesn't matter as
		 * they have st->owner == OWNER_NONE already. */
		for (Station *st : Station::Iterate()) {
			if (!Company::IsValidID(st->owner)) st->owner = OWNER_NONE;
		}
	}

	/* Trains could now stop in a specific location. */
	if (IsSavegameVersionBefore(SLV_117)) {
		IterateVehicleAndOrderListOrders([](Order *o) {
			if (o->IsType(OT_GOTO_STATION)) o->SetStopLocation(OSL_PLATFORM_FAR_END);
		});
	}

	if (IsSavegameVersionBefore(SLV_120)) {
		extern VehicleDefaultSettings _old_vds;
		for (Company *c : Company::Iterate()) {
			c->settings.vehicle = _old_vds;
		}
	}

	if (IsSavegameVersionBefore(SLV_121)) {
		/* Delete small ufos heading for non-existing vehicles */
		for (DisasterVehicle *v : DisasterVehicle::Iterate()) {
			if (v->subtype == 2 /* ST_SMALL_UFO */ && v->state != 0) {
				const Vehicle *u = Vehicle::GetIfValid(v->dest_tile.base());
				if (u == nullptr || u->type != VEH_ROAD || !RoadVehicle::From(u)->IsFrontEngine()) {
					delete v;
				}
			}
		}

		/* We didn't store cargo payment yet, so make them for vehicles that are
		 * currently at a station and loading/unloading. If they don't get any
		 * payment anymore they just removed in the next load/unload cycle.
		 * However, some 0.7 versions might have cargo payment. For those we just
		 * add cargopayment for the vehicles that don't have it.
		 */
		for (Station *st : Station::Iterate()) {
			for (Vehicle *v : st->loading_vehicles) {
				/* There are always as many CargoPayments as Vehicles. We need to make the
				 * assert() in Pool::GetNew() happy by calling CanAllocateItem(). */
				static_assert(CargoPaymentPool::MAX_SIZE == VehiclePool::MAX_SIZE);
				assert(CargoPayment::CanAllocateItem());
				if (v->cargo_payment == nullptr) v->cargo_payment = new CargoPayment(v);
			}
		}
	}

	if (IsSavegameVersionBefore(SLV_122)) {
		/* Animated tiles would sometimes not be actually animated or
		 * in case of old savegames duplicate. */

		for (auto tile = _animated_tiles.begin(); tile != _animated_tiles.end(); /* Nothing */) {
			/* Remove if tile is not animated */
			bool remove = !MayAnimateTile(tile->first);

			if (remove) {
				tile = _animated_tiles.erase(tile);
			} else {
				tile++;
			}
		}
	}

	if (IsSavegameVersionBefore(SLV_124) && !IsSavegameVersionBefore(SLV_1)) {
		/* The train station tile area was added, but for really old (TTDPatch) it's already valid. */
		for (Waypoint *wp : Waypoint::Iterate()) {
			if (wp->facilities.Test(StationFacility::Train)) {
				wp->train_station.tile = wp->xy;
				wp->train_station.w = 1;
				wp->train_station.h = 1;
			} else {
				wp->train_station.tile = INVALID_TILE;
				wp->train_station.w = 0;
				wp->train_station.h = 0;
			}
		}
	}

	if (IsSavegameVersionBefore(SLV_125)) {
		/* Convert old subsidies */
		for (Subsidy *s : Subsidy::Iterate()) {
			if (s->remaining < 12) {
				/* Converting nonawarded subsidy */
				s->remaining = 12 - s->remaining; // convert "age" to "remaining"
				s->awarded = CompanyID::Invalid(); // not awarded to anyone
				const CargoSpec *cs = CargoSpec::Get(s->cargo_type);
				switch (cs->town_acceptance_effect) {
					case TAE_PASSENGERS:
					case TAE_MAIL:
						/* Town -> Town */
						s->src.type = s->dst.type = SourceType::Town;
						if (Town::IsValidID(s->src.ToTownID()) && Town::IsValidID(s->dst.ToTownID())) continue;
						break;
					case TAE_GOODS:
					case TAE_FOOD:
						/* Industry -> Town */
						s->src.type = SourceType::Industry;
						s->dst.type = SourceType::Town;
						if (Industry::IsValidID(s->src.ToIndustryID()) && Town::IsValidID(s->dst.ToTownID())) continue;
						break;
					default:
						/* Industry -> Industry */
						s->src.type = s->dst.type = SourceType::Industry;
						if (Industry::IsValidID(s->src.ToIndustryID()) && Industry::IsValidID(s->dst.ToIndustryID())) continue;
						break;
				}
			} else {
				/* Do our best for awarded subsidies. The original source or destination industry
				 * can't be determined anymore for awarded subsidies, so invalidate them.
				 * Town -> Town subsidies are converted using simple heuristic */
				s->remaining = 24 - s->remaining; // convert "age of awarded subsidy" to "remaining"
				const CargoSpec *cs = CargoSpec::Get(s->cargo_type);
				switch (cs->town_acceptance_effect) {
					case TAE_PASSENGERS:
					case TAE_MAIL: {
						/* Town -> Town */
						const Station *ss = Station::GetIfValid(s->src.id);
						const Station *sd = Station::GetIfValid(s->dst.id);
						if (ss != nullptr && sd != nullptr && ss->owner == sd->owner &&
								Company::IsValidID(ss->owner)) {
							s->src = Source::Make<SourceType::Town>(ss->town->index);
							s->dst = Source::Make<SourceType::Town>(sd->town->index);
							s->awarded = ss->owner;
							continue;
						}
						break;
					}
					default:
						break;
				}
			}
			/* Awarded non-town subsidy or invalid source/destination, invalidate */
			delete s;
		}
	}

	if (IsSavegameVersionBefore(SLV_126)) {
		/* Recompute inflation based on old unround loan limit
		 * Note: Max loan is 500000. With an inflation of 4% across 170 years
		 *       that results in a max loan of about 0.7 * 2^31.
		 *       So taking the 16 bit fractional part into account there are plenty of bits left
		 *       for unmodified savegames ...
		 */
		uint64_t aimed_inflation = (_economy.old_max_loan_unround << 16 | _economy.old_max_loan_unround_fract) / _settings_game.difficulty.max_loan;

		/* ... well, just clamp it then. */
		if (aimed_inflation > MAX_INFLATION) aimed_inflation = MAX_INFLATION;

		/* Simulate the inflation, so we also get the payment inflation */
		while (_economy.inflation_prices < aimed_inflation) {
			if (AddInflation(false)) break;
		}
	}

	if (IsSavegameVersionBefore(SLV_128)) {
		for (const Depot *d : Depot::Iterate()) {
			/* At some point, invalid depots were saved into the game (possibly those removed in the past?)
			 * Remove them here, so they don't cause issues further down the line */
			if (!IsDepotTile(d->xy)) {
				Debug(sl, 0, "Removing invalid depot {} at {}, {}", d->index, TileX(d->xy), TileY(d->xy));
				delete d;
				d = nullptr;
				continue;
			}
			_m[d->xy].m2 = d->index.base();
			if (IsTileType(d->xy, MP_WATER)) _m[GetOtherShipDepotTile(d->xy)].m2 = d->index.base();
		}
	}

	/* The behaviour of force_proceed has been changed. Now
	 * it counts signals instead of some random time out. */
	if (IsSavegameVersionBefore(SLV_131)) {
		for (Train *t : Train::Iterate()) {
			if (t->force_proceed != TFP_NONE) {
				t->force_proceed = TFP_STUCK;
			}
		}
	}

	/* The bits for the tree ground and tree density have
	 * been swapped (m2 bits 7..6 and 5..4. */
	if (IsSavegameVersionBefore(SLV_135)) {
		for (TileIndex t(0); t < map_size; t++) {
			if (IsTileType(t, MP_CLEAR)) {
				if (GetClearGround(t) == CLEAR_SNOW) { // CLEAR_SNOW becomes CLEAR_GRASS with IsSnowTile() set.
					SetClearGroundDensity(t, CLEAR_GRASS, GetClearDensity(t));
					SetBit(_m[t].m3, 4);
				} else {
					ClrBit(_m[t].m3, 4);
				}
			}
			if (IsTileType(t, MP_TREES)) {
				uint density = GB(_m[t].m2, 6, 2);
				uint ground = GB(_m[t].m2, 4, 2);
				_m[t].m2 = ground << 6 | density << 4;
			}
		}
	}

	/* Wait counter and load/unload ticks got split. */
	if (IsSavegameVersionBefore(SLV_136)) {
		for (Aircraft *a : Aircraft::Iterate()) {
			a->turn_counter = a->current_order.IsType(OT_LOADING) ? 0 : a->load_unload_ticks;
		}

		for (Train *t : Train::Iterate()) {
			t->wait_counter = t->current_order.IsType(OT_LOADING) ? 0 : t->load_unload_ticks;
		}
	}

	/* Airport tile animation uses animation frame instead of other graphics id */
	if (IsSavegameVersionBefore(SLV_137)) {
		struct AirportTileConversion {
			uint8_t old_start;
			uint8_t num_frames;
		};
		static const AirportTileConversion atcs[] = {
			{31,  12}, // APT_RADAR_GRASS_FENCE_SW
			{50,   4}, // APT_GRASS_FENCE_NE_FLAG
			{62,   2}, // 1 unused tile
			{66,  12}, // APT_RADAR_FENCE_SW
			{78,  12}, // APT_RADAR_FENCE_NE
			{101, 10}, // 9 unused tiles
			{111,  8}, // 7 unused tiles
			{119, 15}, // 14 unused tiles (radar)
			{140,  4}, // APT_GRASS_FENCE_NE_FLAG_2
		};
		for (TileIndex t(0); t < map_size; t++) {
			if (IsAirportTile(t)) {
				StationGfx old_gfx = GetStationGfx(t);
				uint8_t offset = 0;
				for (const auto &atc : atcs) {
					if (old_gfx < atc.old_start) {
						SetStationGfx(t, old_gfx - offset);
						break;
					}
					if (old_gfx < atc.old_start + atc.num_frames) {
						SetAnimationFrame(t, old_gfx - atc.old_start);
						SetStationGfx(t, atc.old_start - offset);
						break;
					}
					offset += atc.num_frames - 1;
				}
			}
		}
	}

	/* Oilrig was moved from id 15 to 9. */
	if (IsSavegameVersionBefore(SLV_139)) {
		for (Station *st : Station::Iterate()) {
			if (st->airport.tile != INVALID_TILE && st->airport.type == 15) {
				st->airport.type = AT_OILRIG;
			}
		}
	}

	if (IsSavegameVersionBefore(SLV_140)) {
		for (Station *st : Station::Iterate()) {
			if (st->airport.tile != INVALID_TILE) {
				st->airport.w = st->airport.GetSpec()->size_x;
				st->airport.h = st->airport.GetSpec()->size_y;
			}
		}
	}

	if (IsSavegameVersionBefore(SLV_141)) {
		for (TileIndex t(0); t < map_size; t++) {
			/* Reset tropic zone for VOID tiles, they shall not have any. */
			if (IsTileType(t, MP_VOID)) SetTropicZone(t, TROPICZONE_NORMAL);
		}

		/* We need to properly number/name the depots.
		 * The first step is making sure none of the depots uses the
		 * 'default' names, after that we can assign the names. */
		for (Depot *d : Depot::Iterate()) d->town_cn = UINT16_MAX;

		for (Depot *d : Depot::Iterate()) MakeDefaultName(d);
	}

	if (IsSavegameVersionBefore(SLV_142)) {
		for (Depot *d : Depot::Iterate()) d->build_date = CalTime::CurDate();
	}

	if (SlXvIsFeatureMissing(XSLFI_INFRA_SHARING)) {
		for (Company *c : Company::Iterate()) {
			/* yearly_expenses has 3*15 entries now, saveload code gave us 3*13.
			 * Move the old data to the right place in the new array and clear the new data.
			 * The move has to be done in reverse order (first 2, then 1). */
			// MemMoveT(&c->yearly_expenses[2][0], &c->yearly_expenses[1][11], 13);
			// MemMoveT(&c->yearly_expenses[1][0], &c->yearly_expenses[0][13], 13);
			// The below are equivalent to the MemMoveT calls above
			std::copy_backward(&c->yearly_expenses[1][11], &c->yearly_expenses[1][11] + 13, &c->yearly_expenses[2][0] + 13);
			std::copy_backward(&c->yearly_expenses[0][13], &c->yearly_expenses[0][13] + 13, &c->yearly_expenses[1][0] + 13);
			/* Clear the old location of just-moved data, so sharing income/expenses is set to 0 */
			std::fill_n(&c->yearly_expenses[0][13], 2, 0);
			std::fill_n(&c->yearly_expenses[1][13], 2, 0);
		}
	}

	/* In old versions it was possible to remove an airport while a plane was
	 * taking off or landing. This gives all kind of problems when building
	 * another airport in the same station so we don't allow that anymore.
	 * For old savegames with such aircraft we just throw them in the air and
	 * treat the aircraft like they were flying already. */
	if (IsSavegameVersionBefore(SLV_146)) {
		for (Aircraft *v : Aircraft::Iterate()) {
			if (!v->IsNormalAircraft()) continue;
			Station *st = GetTargetAirportIfValid(v);
			if (st == nullptr && v->state != FLYING) {
				v->state = FLYING;
				UpdateAircraftCache(v);
				AircraftNextAirportPos_and_Order(v);
				/* get aircraft back on running altitude */
				if ((v->vehstatus & VS_CRASHED) == 0) {
					GetAircraftFlightLevelBounds(v, &v->z_pos, nullptr);
					SetAircraftPosition(v, v->x_pos, v->y_pos, GetAircraftFlightLevel(v));
				}
			}
		}
	}

	/* Move the animation frame to the same location (m7) for all objects. */
	if (IsSavegameVersionBefore(SLV_147)) {
		for (TileIndex t(0); t < map_size; t++) {
			switch (GetTileType(t)) {
				case MP_HOUSE:
					if (GetHouseType(t) >= NEW_HOUSE_OFFSET) {
						uint per_proc = _me[t].m7;
						_me[t].m7 = GB(_me[t].m6, 2, 6) | (GB(_m[t].m3, 5, 1) << 6);
						SB(_m[t].m3, 5, 1, 0);
						SB(_me[t].m6, 2, 6, std::min(per_proc, 63U));
					}
					break;

				case MP_INDUSTRY: {
					uint rand = _me[t].m7;
					_me[t].m7 = _m[t].m3;
					_m[t].m3 = rand;
					break;
				}

				case MP_OBJECT:
					_me[t].m7 = _m[t].m3;
					_m[t].m3 = 0;
					break;

				default:
					/* For stations/airports it's already at m7 */
					break;
			}
		}
	}

	/* Add (random) colour to all objects. */
	if (IsSavegameVersionBefore(SLV_148)) {
		for (Object *o : Object::Iterate()) {
			Owner owner = GetTileOwner(o->location.tile);
			o->colour = (owner == OWNER_NONE) ? static_cast<Colours>(GB(Random(), 0, 4)) : Company::Get(owner)->livery->colour1;
		}
	}

	if (IsSavegameVersionBefore(SLV_149)) {
		for (TileIndex t(0); t < map_size; t++) {
			if (!IsTileType(t, MP_STATION)) continue;
			if (!IsBuoy(t) && !IsOilRig(t) && !(IsDock(t) && IsTileFlat(t))) {
				SetWaterClass(t, WATER_CLASS_INVALID);
			}
		}

		/* Waypoints with custom name may have a non-unique town_cn,
		 * renumber those. First set all affected waypoints to the
		 * highest possible number to get them numbered in the
		 * order they have in the pool. */
		for (Waypoint *wp : Waypoint::Iterate()) {
			if (!wp->name.empty()) wp->town_cn = UINT16_MAX;
		}

		for (Waypoint *wp : Waypoint::Iterate()) {
			if (!wp->name.empty()) MakeDefaultName(wp);
		}
	}

	if (IsSavegameVersionBefore(SLV_152)) {
		_industry_builder.Reset(); // Initialize industry build data.

		/* The moment vehicles go from hidden to visible changed. This means
		 * that vehicles don't always get visible anymore causing things to
		 * get messed up just after loading the savegame. This fixes that. */
		for (Vehicle *v : Vehicle::Iterate()) {
			/* Not all vehicle types can be inside a tunnel. Furthermore,
			 * testing IsTunnelTile() for invalid tiles causes a crash. */
			if (!v->IsGroundVehicle()) continue;

			/* Is the vehicle in a tunnel? */
			if (!IsTunnelTile(v->tile)) continue;

			/* Is the vehicle actually at a tunnel entrance/exit? */
			TileIndex vtile = TileVirtXY(v->x_pos, v->y_pos);
			if (!IsTunnelTile(vtile)) continue;

			/* Are we actually in this tunnel? Or maybe a lower tunnel? */
			if (GetSlopePixelZ(v->x_pos, v->y_pos, true) != v->z_pos) continue;

			/* What way are we going? */
			const DiagDirection dir = GetTunnelBridgeDirection(vtile);
			const DiagDirection vdir = DirToDiagDir(v->direction);

			/* Have we passed the visibility "switch" state already? */
			uint8_t pos = (DiagDirToAxis(vdir) == AXIS_X ? v->x_pos : v->y_pos) & TILE_UNIT_MASK;
			uint8_t frame = (vdir == DIAGDIR_NE || vdir == DIAGDIR_NW) ? TILE_SIZE - 1 - pos : pos;
			extern const uint8_t _tunnel_visibility_frame[DIAGDIR_END];

			/* Should the vehicle be hidden or not? */
			bool hidden;
			if (dir == vdir) { // Entering tunnel
				hidden = frame >= _tunnel_visibility_frame[dir];
				v->tile = vtile;
				v->UpdatePosition();
			} else if (dir == ReverseDiagDir(vdir)) { // Leaving tunnel
				hidden = frame < TILE_SIZE - _tunnel_visibility_frame[dir];
				/* v->tile changes at the moment when the vehicle leaves the tunnel. */
				v->tile = hidden ? GetOtherTunnelBridgeEndOld(vtile) : vtile;
				v->UpdatePosition();
			} else {
				/* We could get here in two cases:
				 * - for road vehicles, it is reversing at the end of the tunnel
				 * - it is crashed in the tunnel entry (both train or RV destroyed by UFO)
				 * Whatever case it is, do not change anything and use the old values.
				 * Especially changing RV's state would break its reversing in the middle. */
				continue;
			}

			if (hidden) {
				v->vehstatus |= VS_HIDDEN;

				switch (v->type) {
					case VEH_TRAIN: Train::From(v)->track       = TRACK_BIT_WORMHOLE; break;
					case VEH_ROAD:  RoadVehicle::From(v)->state = RVSB_WORMHOLE;      break;
					default: NOT_REACHED();
				}
			} else {
				v->vehstatus &= ~VS_HIDDEN;

				switch (v->type) {
					case VEH_TRAIN: Train::From(v)->track       = DiagDirToDiagTrackBits(vdir); break;
					case VEH_ROAD:  RoadVehicle::From(v)->state = DiagDirToDiagTrackdir(vdir); RoadVehicle::From(v)->frame = frame; break;
					default: NOT_REACHED();
				}
			}
		}
	}

	if (IsSavegameVersionBefore(SLV_153)) {
		for (RoadVehicle *rv : RoadVehicle::Iterate()) {
			if (rv->state == RVSB_IN_DEPOT || rv->state == RVSB_WORMHOLE) continue;

			bool loading = rv->current_order.IsType(OT_LOADING) || rv->current_order.IsType(OT_LEAVESTATION);
			if (HasBit(rv->state, RVS_IN_ROAD_STOP)) {
				extern const uint8_t _road_stop_stop_frame[];
				SB(rv->state, RVS_ENTERED_STOP, 1, loading || rv->frame > _road_stop_stop_frame[rv->state - RVSB_IN_ROAD_STOP + (_settings_game.vehicle.road_side << RVS_DRIVE_SIDE)]);
			} else if (HasBit(rv->state, RVS_IN_DT_ROAD_STOP)) {
				SB(rv->state, RVS_ENTERED_STOP, 1, loading || rv->frame > RVC_DRIVE_THROUGH_STOP_FRAME);
			}
		}
	}

	if (IsSavegameVersionBefore(SLV_156)) {
		/* The train's pathfinder lost flag got moved. */
		for (Train *t : Train::Iterate()) {
			if (!HasBit(t->flags, 5)) continue;

			ClrBit(t->flags, 5);
			SetBit(t->vehicle_flags, VF_PATHFINDER_LOST);
		}

		/* Introduced terraform/clear limits. */
		for (Company *c : Company::Iterate()) {
			c->terraform_limit = _settings_game.construction.terraform_frame_burst << 16;
			c->clear_limit     = _settings_game.construction.clear_frame_burst << 16;
		}
	}

	if (IsSavegameVersionBefore(SLV_CONSISTENT_PARTIAL_Z) && SlXvIsFeatureMissing(XSLFI_CONSISTENT_PARTIAL_Z)) {
		/*
		 * The logic of GetPartialPixelZ has been changed, so the resulting Zs on
		 * the map are consistent. This requires that the Z position of some
		 * vehicles is updated to reflect this new situation.
		 *
		 * This needs to be before SLV_158, because that performs asserts using
		 * GetSlopePixelZ which internally uses GetPartialPixelZ.
		 */
		for (Vehicle *v : Vehicle::Iterate()) {
			if (v->IsGroundVehicle() && TileVirtXY(v->x_pos, v->y_pos) == v->tile) {
				/* Vehicle is on the ground, and not in a wormhole. */
				v->z_pos = GetSlopePixelZ(v->x_pos, v->y_pos, true);
			}
		}
	}

	if (IsSavegameVersionBefore(SLV_158)) {
		for (Vehicle *v : Vehicle::Iterate()) {
			switch (v->type) {
				case VEH_TRAIN: {
					Train *t = Train::From(v);

					/* Clear old GOINGUP / GOINGDOWN flags.
					 * It was changed in savegame version 139, but savegame
					 * version 158 doesn't use these bits, so it doesn't hurt
					 * to clear them unconditionally. */
					ClrBit(t->flags, 1);
					ClrBit(t->flags, 2);

					/* Clear both bits first. */
					ClrBit(t->gv_flags, GVF_GOINGUP_BIT);
					ClrBit(t->gv_flags, GVF_GOINGDOWN_BIT);

					/* Crashed vehicles can't be going up/down. */
					if (t->vehstatus & VS_CRASHED) break;

					/* Only X/Y tracks can be sloped. */
					if (t->track != TRACK_BIT_X && t->track != TRACK_BIT_Y) break;

					t->gv_flags |= FixVehicleInclination(t, t->direction);
					break;
				}
				case VEH_ROAD: {
					RoadVehicle *rv = RoadVehicle::From(v);
					ClrBit(rv->gv_flags, GVF_GOINGUP_BIT);
					ClrBit(rv->gv_flags, GVF_GOINGDOWN_BIT);

					/* Crashed vehicles can't be going up/down. */
					if (rv->vehstatus & VS_CRASHED) break;

					if (rv->state == RVSB_IN_DEPOT || rv->state == RVSB_WORMHOLE) break;

					TrackBits trackbits = TrackdirBitsToTrackBits(GetTileTrackdirBits(rv->tile, TRANSPORT_ROAD, GetRoadTramType(rv->roadtype)));

					/* Only X/Y tracks can be sloped. */
					if (trackbits != TRACK_BIT_X && trackbits != TRACK_BIT_Y) break;

					Direction dir = rv->direction;

					/* Test if we are reversing. */
					Axis a = trackbits == TRACK_BIT_X ? AXIS_X : AXIS_Y;
					if (AxisToDirection(a) != dir &&
							AxisToDirection(a) != ReverseDir(dir)) {
						/* When reversing, the road vehicle is on the edge of the tile,
						 * so it can be safely compared to the middle of the tile. */
						dir = INVALID_DIR;
					}

					rv->gv_flags |= FixVehicleInclination(rv, dir);
					break;
				}
				case VEH_SHIP:
					break;

				default:
					continue;
			}

			if (IsBridgeTile(v->tile) && TileVirtXY(v->x_pos, v->y_pos) == v->tile) {
				/* In old versions, z_pos was 1 unit lower on bridge heads.
				 * However, this invalid state could be converted to new savegames
				 * by loading and saving the game in a new version. */
				v->z_pos = GetSlopePixelZ(v->x_pos, v->y_pos, true);
				DiagDirection dir = GetTunnelBridgeDirection(v->tile);
				if (v->type == VEH_TRAIN && !(v->vehstatus & VS_CRASHED) &&
						v->direction != DiagDirToDir(dir)) {
					/* If the train has left the bridge, it shouldn't have
					 * track == TRACK_BIT_WORMHOLE - this could happen
					 * when the train was reversed while on the last "tick"
					 * on the ramp before leaving the ramp to the bridge. */
					Train::From(v)->track = DiagDirToDiagTrackBits(dir);
				}
			}

			/* If the vehicle is really above v->tile (not in a wormhole),
			 * it should have set v->z_pos correctly. */
			assert(v->tile != TileVirtXY(v->x_pos, v->y_pos) || v->z_pos == GetSlopePixelZ(v->x_pos, v->y_pos, true));
		}

		/* Fill Vehicle::cur_real_order_index */
		for (Vehicle *v : Vehicle::IterateFrontOnly()) {
			if (!v->IsPrimaryVehicle()) continue;

			/* Older versions are less strict with indices being in range and fix them on the fly */
			if (v->cur_implicit_order_index >= v->GetNumOrders()) v->cur_implicit_order_index = 0;

			v->cur_real_order_index = v->cur_implicit_order_index;
			v->UpdateRealOrderIndex();
		}
	}

	if (IsSavegameVersionBefore(SLV_159)) {
		/* If the savegame is old (before version 100), then the value of 255
		 * for these settings did not mean "disabled". As such everything
		 * before then did reverse.
		 * To simplify stuff we disable all turning around or we do not
		 * disable anything at all. So, if some reversing was disabled we
		 * will keep reversing disabled, otherwise it'll be turned on. */
		_settings_game.pf.reverse_at_signals = IsSavegameVersionBefore(SLV_100) || (_settings_game.pf.wait_oneway_signal != 255 && _settings_game.pf.wait_twoway_signal != 255 && _settings_game.pf.wait_for_pbs_path != 255);

		for (Train *t : Train::Iterate()) {
			_settings_game.vehicle.max_train_length = std::max<uint8_t>(_settings_game.vehicle.max_train_length, CeilDiv(t->gcache.cached_total_length, TILE_SIZE));
		}
	}

	if (IsSavegameVersionBefore(SLV_160)) {
		/* Setting difficulty industry_density other than zero get bumped to +1
		 * since a new option (minimal at position 1) has been added */
		if (_settings_game.difficulty.industry_density > 0) {
			_settings_game.difficulty.industry_density++;
		}
	}

	if (IsSavegameVersionBefore(SLV_161)) {
		/* Before savegame version 161, persistent storages were not stored in a pool. */

		if (!IsSavegameVersionBefore(SLV_76)) {
			for (Industry *ind : Industry::Iterate()) {
				assert(ind->psa != nullptr);

				/* Check if the old storage was empty. */
				bool is_empty = true;
				for (uint i = 0; i < sizeof(ind->psa->storage); i++) {
					if (ind->psa->GetValue(i) != 0) {
						is_empty = false;
						break;
					}
				}

				if (!is_empty) {
					ind->psa->grfid = _industry_mngr.GetGRFID(ind->type);
				} else {
					delete ind->psa;
					ind->psa = nullptr;
				}
			}
		}

		if (!IsSavegameVersionBefore(SLV_145)) {
			for (Station *st : Station::Iterate()) {
				if (!st->facilities.Test(StationFacility::Airport)) continue;
				assert(st->airport.psa != nullptr);

				/* Check if the old storage was empty. */
				bool is_empty = true;
				for (uint i = 0; i < sizeof(st->airport.psa->storage); i++) {
					if (st->airport.psa->GetValue(i) != 0) {
						is_empty = false;
						break;
					}
				}

				if (!is_empty) {
					st->airport.psa->grfid = _airport_mngr.GetGRFID(st->airport.type);
				} else {
					delete st->airport.psa;
					st->airport.psa = nullptr;

				}
			}
		}
	}

	/* This triggers only when old snow_lines were copied into the snow_line_height. */
	if (IsSavegameVersionBefore(SLV_164) && _settings_game.game_creation.snow_line_height >= MIN_SNOWLINE_HEIGHT * TILE_HEIGHT && SlXvIsFeatureMissing(XSLFI_CHILLPP)) {
		_settings_game.game_creation.snow_line_height /= TILE_HEIGHT;
		UpdateCachedSnowLine();
		UpdateCachedSnowLineBounds();
	}

	if (IsSavegameVersionBefore(SLV_164) && !IsSavegameVersionBefore(SLV_32)) {
		/* We store 4 fences in the field tiles instead of only SE and SW. */
		for (TileIndex t(0); t < map_size; t++) {
			if (!IsTileType(t, MP_CLEAR) && !IsTileType(t, MP_TREES)) continue;
			if (IsTileType(t, MP_CLEAR) && IsClearGround(t, CLEAR_FIELDS)) continue;
			uint fence = GB(_m[t].m4, 5, 3);
			if (fence != 0 && IsTileType(TileAddXY(t, 1, 0), MP_CLEAR) && IsClearGround(TileAddXY(t, 1, 0), CLEAR_FIELDS)) {
				SetFence(TileAddXY(t, 1, 0), DIAGDIR_NE, fence);
			}
			fence = GB(_m[t].m4, 2, 3);
			if (fence != 0 && IsTileType(TileAddXY(t, 0, 1), MP_CLEAR) && IsClearGround(TileAddXY(t, 0, 1), CLEAR_FIELDS)) {
				SetFence(TileAddXY(t, 0, 1), DIAGDIR_NW, fence);
			}
			SB(_m[t].m4, 2, 3, 0);
			SB(_m[t].m4, 5, 3, 0);
		}
	}

	if (IsSavegameVersionBefore(SLV_165)) {
		for (Town *t : Town::Iterate()) {
			/* Set the default cargo requirement for town growth */
			switch (_settings_game.game_creation.landscape) {
				case LandscapeType::Arctic:
					if (FindFirstCargoWithTownAcceptanceEffect(TAE_FOOD) != nullptr) t->goal[TAE_FOOD] = TOWN_GROWTH_WINTER;
					break;

				case LandscapeType::Tropic:
					if (FindFirstCargoWithTownAcceptanceEffect(TAE_FOOD) != nullptr) t->goal[TAE_FOOD] = TOWN_GROWTH_DESERT;
					if (FindFirstCargoWithTownAcceptanceEffect(TAE_WATER) != nullptr) t->goal[TAE_WATER] = TOWN_GROWTH_DESERT;
					break;

				default:
					break;
			}
		}
	}

	if (IsSavegameVersionBefore(SLV_165)) {
		/* Adjust zoom level to account for new levels */
		_saved_scrollpos_zoom = static_cast<ZoomLevel>(_saved_scrollpos_zoom + ZOOM_BASE_SHIFT);
		_saved_scrollpos_x *= ZOOM_BASE;
		_saved_scrollpos_y *= ZOOM_BASE;
	}

	/* When any NewGRF has been changed the availability of some vehicles might
	 * have been changed too. e->company_avail must be set to 0 in that case
	 * which is done by StartupEngines(). */
	if (gcf_res != GLC_ALL_GOOD) StartupEngines();

	/* Set some breakdown-related variables to the correct values. */
	if (SlXvIsFeatureMissing(XSLFI_IMPROVED_BREAKDOWNS)) {
		_settings_game.vehicle.improved_breakdowns = false;
		for (Train *v : Train::Iterate()) {
			if (v->IsFrontEngine()) {
				if (v->breakdown_ctr == 1) SetBit(v->flags, VRF_BREAKDOWN_STOPPED);
			} else if (v->IsEngine() || v->IsMultiheaded()) {
				/** Non-front engines could have a reliability of 0.
				 * Set it to the reliability of the front engine or the maximum, whichever is lower. */
				const Engine *e = Engine::Get(v->engine_type);
				v->reliability_spd_dec = e->reliability_spd_dec;
				v->reliability = std::min(v->First()->reliability, e->reliability);
			}
		}
	}
	if (!SlXvIsFeaturePresent(XSLFI_IMPROVED_BREAKDOWNS, 3)) {
		for (Vehicle *v : Vehicle::Iterate()) {
			switch(v->type) {
				case VEH_TRAIN:
				case VEH_ROAD:
					v->breakdown_chance_factor = 128;
					break;

				case VEH_SHIP:
					v->breakdown_chance_factor = 64;
					break;

				case VEH_AIRCRAFT:
					v->breakdown_chance_factor = Clamp(64 + (AircraftVehInfo(v->engine_type)->max_speed >> 3), 0, 255);
					v->breakdown_severity = 40;
					break;

				default:
					break;
			}
		}
	}
	if (!SlXvIsFeaturePresent(XSLFI_IMPROVED_BREAKDOWNS, 4)) {
		for (Vehicle *v : Vehicle::Iterate()) {
			switch(v->type) {
				case VEH_AIRCRAFT:
					if (v->breakdown_type == BREAKDOWN_AIRCRAFT_SPEED && v->breakdown_severity == 0) {
						v->breakdown_severity = std::max(1, std::min(v->vcache.cached_max_speed >> 4, 255));
					}
					break;

				default:
					break;
			}
		}
	}
	if (SlXvIsFeatureMissing(XSLFI_CONSIST_BREAKDOWN_FLAG)) {
		for (Train *v : Train::Iterate()) {
			if (v->breakdown_ctr != 0 && (v->IsEngine() || v->IsMultiheaded())) {
				SetBit(v->First()->flags, VRF_CONSIST_BREAKDOWN);
			}
		}
	}

	/* The road owner of standard road stops was not properly accounted for. */
	if (IsSavegameVersionBefore(SLV_172)) {
		for (TileIndex t(0); t < map_size; t++) {
			if (!IsBayRoadStopTile(t)) continue;
			Owner o = GetTileOwner(t);
			SetRoadOwner(t, RTT_ROAD, o);
			SetRoadOwner(t, RTT_TRAM, o);
		}
	}

	if (IsSavegameVersionBefore(SLV_175)) {
		/* Introduced tree planting limit. */
		for (Company *c : Company::Iterate()) c->tree_limit = _settings_game.construction.tree_frame_burst << 16;
	}

	if (IsSavegameVersionBefore(SLV_177)) {
		/* Fix too high inflation rates */
		if (_economy.inflation_prices > MAX_INFLATION) _economy.inflation_prices = MAX_INFLATION;
		if (_economy.inflation_payment > MAX_INFLATION) _economy.inflation_payment = MAX_INFLATION;

		/* We have to convert the quarters of bankruptcy into months of bankruptcy */
		for (Company *c : Company::Iterate()) {
			c->months_of_bankruptcy = 3 * c->months_of_bankruptcy;
		}
	}

	if (IsSavegameVersionBefore(SLV_182)) {
		/* Aircraft acceleration variable was bonkers */
		for (Aircraft *v : Aircraft::Iterate()) {
			if (v->subtype <= AIR_AIRCRAFT) {
				const AircraftVehicleInfo *avi = AircraftVehInfo(v->engine_type);
				v->acceleration = avi->acceleration;
			}
		}

		/* Blocked tiles could be reserved due to a bug, which causes
		 * other places to assert upon e.g. station reconstruction. */
		for (TileIndex t(0); t < map_size; t++) {
			if (HasStationTileRail(t) && IsStationTileBlocked(t)) {
				SetRailStationReservation(t, false);
			}
		}
	}

	if (IsSavegameVersionBefore(SLV_184)) {
		/* The global units configuration is split up in multiple configurations. */
		extern uint8_t _old_units;
		_settings_game.locale.units_velocity = Clamp(_old_units, 0, 2);
		_settings_game.locale.units_power    = Clamp(_old_units, 0, 2);
		_settings_game.locale.units_weight   = Clamp(_old_units, 1, 2);
		_settings_game.locale.units_volume   = Clamp(_old_units, 1, 2);
		_settings_game.locale.units_force    = 2;
		_settings_game.locale.units_height   = Clamp(_old_units, 0, 2);
	}

	if (IsSavegameVersionBefore(SLV_VELOCITY_NAUTICAL)) {
		/* Match nautical velocity with land velocity units. */
		_settings_game.locale.units_velocity_nautical = _settings_game.locale.units_velocity;
	}

	if (IsSavegameVersionBefore(SLV_186)) {
		/* Move ObjectType from map to pool */
		for (TileIndex t(0); t < map_size; t++) {
			if (IsTileType(t, MP_OBJECT)) {
				Object *o = Object::Get(_m[t].m2);
				o->type = _m[t].m5;
				_m[t].m5 = 0; // zero upper bits of (now bigger) ObjectID
			}
		}
	}

	/* Beyond this point, tile types which can be accessed by vehicles must be in a valid state. */

	/* Update all vehicles: Phase 2 */
	AfterLoadVehiclesPhase2(true);

	/* The center of train vehicles was changed, fix up spacing. */
	if (IsSavegameVersionBefore(SLV_164)) FixupTrainLengths();

	/* In version 2.2 of the savegame, we have new airports, so status of all aircraft is reset.
	 * This has to be called after all map array updates */
	if (IsSavegameVersionBefore(SLV_2, 2)) UpdateOldAircraft();

	if (SlXvIsFeaturePresent(XSLFI_SPRINGPP)) {
		// re-arrange vehicle_flags
		for (Vehicle *v : Vehicle::Iterate()) {
			AssignBit(v->vehicle_flags, VF_AUTOMATE_TIMETABLE, HasBit(v->vehicle_flags, 6));
			SB(v->vehicle_flags, VF_STOP_LOADING, 4, GB(v->vehicle_flags, 7, 4));
		}
	}

	if (SlXvIsFeaturePresent(XSLFI_CHILLPP, SL_CHILLPP_232)) {
		// re-arrange vehicle_flags
		for (Vehicle *v : Vehicle::Iterate()) {
			AssignBit(v->vehicle_flags, VF_AUTOMATE_TIMETABLE, HasBit(v->vehicle_flags, 7));
			AssignBit(v->vehicle_flags, VF_PATHFINDER_LOST, HasBit(v->vehicle_flags, 8));
			SB(v->vehicle_flags, VF_SERVINT_IS_CUSTOM, 7, 0);
		}
	} else if (SlXvIsFeaturePresent(XSLFI_CHILLPP)) {
		// re-arrange vehicle_flags
		for (Vehicle *v : Vehicle::Iterate()) {
			AssignBit(v->vehicle_flags, VF_AUTOMATE_TIMETABLE, HasBit(v->vehicle_flags, 6));
			SB(v->vehicle_flags, VF_STOP_LOADING, 9, 0);
		}
	}

	if (IsSavegameVersionBefore(SLV_188)) {
		/* Fix articulated road vehicles.
		 * Some curves were shorter than other curves.
		 * Now they have the same length, but that means that trailing articulated parts will
		 * take longer to go through the curve than the parts in front which already left the courve.
		 * So, make articulated parts catch up. */
		bool roadside = _settings_game.vehicle.road_side == 1;
		std::vector<uint> skip_frames;
		for (RoadVehicle *v : RoadVehicle::IterateFrontOnly()) {
			if (!v->IsFrontEngine()) continue;
			skip_frames.clear();
			TileIndex prev_tile = v->tile;
			uint prev_tile_skip = 0;
			uint cur_skip = 0;
			for (RoadVehicle *u = v; u != nullptr; u = u->Next()) {
				if (u->tile != prev_tile) {
					prev_tile_skip = cur_skip;
					prev_tile = u->tile;
				} else {
					cur_skip = prev_tile_skip;
				}

				uint &this_skip = skip_frames.emplace_back(prev_tile_skip);

				/* The following 3 curves now take longer than before */
				switch (u->state) {
					case 2:
						cur_skip++;
						if (u->frame <= (roadside ? 9 : 5)) this_skip = cur_skip;
						break;

					case 4:
						cur_skip++;
						if (u->frame <= (roadside ? 5 : 9)) this_skip = cur_skip;
						break;

					case 5:
						cur_skip++;
						if (u->frame <= (roadside ? 4 : 2)) this_skip = cur_skip;
						break;

					default:
						break;
				}
			}
			while (cur_skip > skip_frames[0]) {
				RoadVehicle *u = v;
				RoadVehicle *prev = nullptr;
				for (uint sf : skip_frames) {
					if (sf >= cur_skip) IndividualRoadVehicleController(u, prev);

					prev = u;
					u = u->Next();
				}
				cur_skip--;
			}
		}
	}

	if (IsSavegameVersionBefore(SLV_190)) {
		IterateAllNonVehicleOrders([&](Order *order) {
			order->SetTravelTimetabled(order->GetTravelTime() > 0);
			order->SetWaitTimetabled(order->GetWaitTime() > 0);
		});
	} else if (SlXvIsFeatureMissing(XSLFI_TIMETABLE_EXTRA)) {
		IterateAllNonVehicleOrders([&](Order *order) {
			if (order->IsType(OT_CONDITIONAL)) {
				order->SetWaitTimetabled(order->GetWaitTime() > 0);
			}
		});
	}

	if (SlXvIsFeaturePresent(XSLFI_TT_WAIT_IN_DEPOT, 1, 1) || IsSavegameVersionBefore(SLV_190) || SlXvIsFeatureMissing(XSLFI_TIMETABLE_EXTRA)) {
		for (OrderList *orderlist : OrderList::Iterate()) {
			orderlist->RecalculateTimetableDuration();
		}
	}

	if (SlXvIsFeatureMissing(XSLFI_REVERSE_AT_WAYPOINT)) {
		for (Train *t : Train::Iterate()) {
			t->reverse_distance = 0;
		}
	}

	if (SlXvIsFeatureMissing(XSLFI_SPEED_RESTRICTION)) {
		for (Train *t : Train::Iterate()) {
			t->speed_restriction = 0;
		}
	}

	if (SlXvIsFeaturePresent(XSLFI_JOKERPP)) {
		for (TileIndex t(0); t < map_size; t++) {
			if (IsTileType(t, MP_RAILWAY) && HasSignals(t)) {
				if (GetSignalType(t, TRACK_LOWER) == SIGTYPE_PROG) SetSignalType(t, TRACK_LOWER, SIGTYPE_BLOCK);
				if (GetSignalType(t, TRACK_UPPER) == SIGTYPE_PROG) SetSignalType(t, TRACK_UPPER, SIGTYPE_BLOCK);
			}
		}
		for (Vehicle *v : Vehicle::Iterate()) {
			SB(v->vehicle_flags, 10, 2, 0);
		}
		extern std::vector<OrderList *> _jokerpp_auto_separation;
		extern std::vector<OrderList *> _jokerpp_non_auto_separation;
		for (OrderList *list : _jokerpp_auto_separation) {
			for (Vehicle *w = list->GetFirstSharedVehicle(); w != nullptr; w = w->NextShared()) {
				SetBit(w->vehicle_flags, VF_TIMETABLE_SEPARATION);
				w->ClearSeparation();
			}
		}
		for (OrderList *list : _jokerpp_non_auto_separation) {
			for (Vehicle *w = list->GetFirstSharedVehicle(); w != nullptr; w = w->NextShared()) {
				ClrBit(w->vehicle_flags, VF_TIMETABLE_SEPARATION);
				w->ClearSeparation();
			}
		}
		_jokerpp_auto_separation.clear();
		_jokerpp_non_auto_separation.clear();
	}
	if (SlXvIsFeaturePresent(XSLFI_CHILLPP, SL_CHILLPP_232)) {
		for (TileIndex t(0); t < map_size; t++) {
			if (IsTileType(t, MP_RAILWAY) && HasSignals(t)) {
				if (GetSignalType(t, TRACK_LOWER) == 7) SetSignalType(t, TRACK_LOWER, SIGTYPE_BLOCK);
				if (GetSignalType(t, TRACK_UPPER) == 7) SetSignalType(t, TRACK_UPPER, SIGTYPE_BLOCK);
			}
		}
	}

	/*
	 * Only keep order-backups for network clients (and when replaying).
	 * If we are a network server or not networking, then we just loaded a previously
	 * saved-by-server savegame. There are no clients with a backup, so clear it.
	 * Furthermore before savegame version SLV_192 the actual content was always corrupt.
	 */
	if (!_networking || _network_server || IsSavegameVersionBefore(SLV_192)) {
#ifndef DEBUG_DUMP_COMMANDS
		/* Note: We cannot use CleanPool since that skips part of the destructor
		 * and then leaks un-reachable Orders in the order pool. */
		for (OrderBackup *ob : OrderBackup::Iterate()) {
			delete ob;
		}
#endif
	}

	if (IsSavegameVersionBefore(SLV_198) && !SlXvIsFeaturePresent(XSLFI_JOKERPP, SL_JOKER_1_27)) {
		/* Convert towns growth_rate and grow_counter to ticks */
		for (Town *t : Town::Iterate()) {
			/* 0x8000 = TOWN_GROWTH_RATE_CUSTOM previously */
			if (t->growth_rate & 0x8000) SetBit(t->flags, TOWN_CUSTOM_GROWTH);
			if (t->growth_rate != TOWN_GROWTH_RATE_NONE) {
				t->growth_rate = TownTicksToGameTicks(t->growth_rate & ~0x8000);
			}
			/* Add t->index % TOWN_GROWTH_TICKS to spread growth across ticks. */
			t->grow_counter = TownTicksToGameTicks(t->grow_counter) + t->index % TOWN_GROWTH_TICKS;
		}
	}

	if (IsSavegameVersionBefore(SLV_EXTEND_INDUSTRY_CARGO_SLOTS)) {
		/* Make sure added industry cargo slots are cleared */
		for (Industry *i : Industry::Iterate()) {
			/* Make sure last_cargo_accepted_at is copied to elements for every valid input cargo.
			 * The loading routine should put the original singular value into the first array element. */
			for (auto &a : i->Accepted()) {
				if (a.cargo != INVALID_CARGO) {
					a.last_accepted = i->GetAccepted(0).last_accepted;
				} else {
					a.last_accepted = EconTime::MIN_DATE;
				}
			}
		}
	}

	if (!IsSavegameVersionBefore(SLV_TIMETABLE_START_TICKS)) {
		/* Convert timetable start from a date to an absolute tick in TimerGameTick::counter. */
		for (Vehicle *v : Vehicle::Iterate()) {
			/* If the start date is 0, the vehicle is not waiting to start and can be ignored. */
			if (v->timetable_start == 0) continue;

			v->timetable_start += StateTicksDelta{_state_ticks.base() - (int64_t)_tick_counter};
		}
	} else if (!SlXvIsFeaturePresent(XSLFI_TIMETABLES_START_TICKS, 3)) {
		extern btree::btree_map<VehicleID, uint16_t> _old_timetable_start_subticks_map;

		for (Vehicle *v : Vehicle::Iterate()) {
			if (v->timetable_start == 0) continue;

			if (SlXvIsFeatureMissing(XSLFI_TIMETABLES_START_TICKS)) {
				v->timetable_start.edit_base() *= DAY_TICKS;
			}

			v->timetable_start = DateTicksToStateTicks(EconTime::DateTicks{v->timetable_start.base()});

			if (SlXvIsFeaturePresent(XSLFI_TIMETABLES_START_TICKS, 2, 2)) {
				v->timetable_start += StateTicksDelta{_old_timetable_start_subticks_map[v->index]};
			}
		}

		_old_timetable_start_subticks_map.clear();
	}

	if (!IsSavegameVersionBefore(SLV_DEPOT_UNBUNCHING)) {
		for (Vehicle *v : Vehicle::IterateFrontOnly()) {
			if (v->unbunch_state != nullptr) {
				if (v->unbunch_state->depot_unbunching_last_departure > 0) {
					v->unbunch_state->depot_unbunching_last_departure += StateTicksDelta{_state_ticks.base() - (int64_t)_tick_counter};
				} else {
					v->unbunch_state->depot_unbunching_last_departure = INVALID_STATE_TICKS;
				}
				if (v->unbunch_state->depot_unbunching_next_departure > 0) {
					v->unbunch_state->depot_unbunching_next_departure += StateTicksDelta{_state_ticks.base() - (int64_t)_tick_counter};
				} else {
					v->unbunch_state->depot_unbunching_next_departure = INVALID_STATE_TICKS;
				}
			}
		}
	}

	if (SlXvIsFeaturePresent(XSLFI_SPRINGPP, 1, 1)) {
		/*
		 * Cost scaling changes:
		 * SpringPP v2.0.102 divides all prices by the difficulty factor, effectively making things about 8 times cheaper.
		 * Adjust the inflation factor to compensate for this, as otherwise the game is unplayable on load if inflation has been running for a while.
		 * To avoid making things too cheap, clamp the price inflation factor to no lower than the payment inflation factor.
		 */

		Debug(sl, 3, "Inflation prices: {}", _economy.inflation_prices / 65536.0);
		Debug(sl, 3, "Inflation payments: {}", _economy.inflation_payment / 65536.0);

		_economy.inflation_prices >>= 3;
		if (_economy.inflation_prices < _economy.inflation_payment) {
			_economy.inflation_prices = _economy.inflation_payment;
		}

		Debug(sl, 3, "New inflation prices: {}", _economy.inflation_prices / 65536.0);
	}

	if (SlXvIsFeaturePresent(XSLFI_MIGHT_USE_PAX_SIGNALS) || SlXvIsFeatureMissing(XSLFI_TRACE_RESTRICT)) {
		for (TileIndex t(0); t < map_size; t++) {
			if (HasStationTileRail(t)) {
				/* clear station PAX bit */
				ClrBit(_me[t].m6, 6);
			}
			if (IsTileType(t, MP_RAILWAY) && HasSignals(t)) {
				/*
				 * tracerestrict uses same bit as 1st PAX signals bit
				 * only conditionally clear the bit, don't bother checking for whether to set it
				 */
				if (IsRestrictedSignal(t)) {
					TraceRestrictSetIsSignalRestrictedBit(t);
				}

				/* clear 2nd signal PAX bit */
				ClrBit(_m[t].m2, 13);
			}
		}
	}

	if (SlXvIsFeaturePresent(XSLFI_TRAFFIC_LIGHTS)) {
		/* remove traffic lights */
		for (TileIndex t(0); t < map_size; t++) {
			if (IsTileType(t, MP_ROAD) && (GetRoadTileType(t) == ROAD_TILE_NORMAL)) {
				DeleteAnimatedTile(t);
				ClrBit(_me[t].m7, 4);
			}
		}
	}

	if (SlXvIsFeaturePresent(XSLFI_RAIL_AGEING)) {
		/* remove rail aging data */
		for (TileIndex t(0); t < map_size; t++) {
			if (IsPlainRailTile(t)) {
				SB(_me[t].m7, 0, 8, 0);
			}
		}
	}

	if (SlXvIsFeaturePresent(XSLFI_SPRINGPP)) {
		/* convert wait for cargo orders to ordinary load if possible */
		IterateVehicleAndOrderListOrders([](Order *order) {
			if ((order->IsType(OT_GOTO_STATION) || order->IsType(OT_LOADING) || order->IsType(OT_IMPLICIT)) && order->GetLoadType() == static_cast<OrderLoadFlags>(1)) {
				order->SetLoadType(OLF_LOAD_IF_POSSIBLE);
			}
		});
	}

	if (SlXvIsFeaturePresent(XSLFI_SIG_TUNNEL_BRIDGE, 1, 1)) {
		/* set the semaphore bit to match what it would have been in v1 */
		/* clear the PBS bit, update the end signal state */
		for (TileIndex t(0); t < map_size; t++) {
			if (IsTileType(t, MP_TUNNELBRIDGE) && GetTunnelBridgeTransportType(t) == TRANSPORT_RAIL && IsTunnelBridgeWithSignalSimulation(t)) {
				SetTunnelBridgeSemaphore(t, CalTime::CurYear() < _settings_client.gui.semaphore_build_before);
				SetTunnelBridgePBS(t, false);
				UpdateSignalsOnSegment(t, INVALID_DIAGDIR, GetTileOwner(t));
			}
		}
	}
	if (SlXvIsFeaturePresent(XSLFI_SIG_TUNNEL_BRIDGE, 1, 2)) {
		/* red/green signal state bit for tunnel entrances moved
		 * to no longer re-use signalled tunnel exit bit
		 */
		for (TileIndex t(0); t < map_size; t++) {
			if (IsTileType(t, MP_TUNNELBRIDGE) && GetTunnelBridgeTransportType(t) == TRANSPORT_RAIL && IsTunnelBridgeWithSignalSimulation(t)) {
				if (HasBit(_m[t].m5, 5)) {
					/* signalled tunnel entrance */
					SignalState state = HasBit(_m[t].m5, 6) ? SIGNAL_STATE_RED : SIGNAL_STATE_GREEN;
					ClrBit(_m[t].m5, 6);
					SetTunnelBridgeEntranceSignalState(t, state);
				}
			}
		}
	}
	if (SlXvIsFeaturePresent(XSLFI_SIG_TUNNEL_BRIDGE, 1, 4)) {
		/* load_unload_ticks --> tunnel_bridge_signal_num */
		for (Train *t : Train::Iterate()) {
			TileIndex tile = t->tile;
			if (IsTileType(tile, MP_TUNNELBRIDGE) && GetTunnelBridgeTransportType(tile) == TRANSPORT_RAIL && IsTunnelBridgeWithSignalSimulation(tile)) {
				t->tunnel_bridge_signal_num = t->load_unload_ticks;
				t->load_unload_ticks = 0;
			}
		}
	}
	if (SlXvIsFeaturePresent(XSLFI_SIG_TUNNEL_BRIDGE, 1, 5)) {
		/* entrance and exit signal red/green states now have separate bits */
		for (TileIndex t(0); t < map_size; t++) {
			if (IsTileType(t, MP_TUNNELBRIDGE) && GetTunnelBridgeTransportType(t) == TRANSPORT_RAIL && IsTunnelBridgeSignalSimulationExit(t)) {
				SetTunnelBridgeExitSignalState(t, HasBit(_me[t].m6, 0) ? SIGNAL_STATE_GREEN : SIGNAL_STATE_RED);
			}
		}
	}
	if (SlXvIsFeaturePresent(XSLFI_SIG_TUNNEL_BRIDGE, 1, 7)) {
		/* spacing setting moved to company settings */
		for (Company *c : Company::Iterate()) {
			c->settings.old_simulated_wormhole_signals = _settings_game.construction.old_simulated_wormhole_signals;
		}
	}
	if (SlXvIsFeaturePresent(XSLFI_SIG_TUNNEL_BRIDGE, 1, 8)) {
		/* spacing made per tunnel/bridge */
		for (TileIndex t(0); t < map_size; t++) {
			if (IsTileType(t, MP_TUNNELBRIDGE) && GetTunnelBridgeTransportType(t) == TRANSPORT_RAIL && IsTunnelBridgeWithSignalSimulation(t)) {
				DiagDirection dir = GetTunnelBridgeDirection(t);
				if (dir == DIAGDIR_NE || dir == DIAGDIR_SE) {
					TileIndex other = GetOtherTunnelBridgeEnd(t);
					Owner owner = GetTileOwner(t);
					int target;
					if (Company::IsValidID(owner)) {
						target = Company::Get(owner)->settings.old_simulated_wormhole_signals;
					} else {
						target = 4;
					}
					uint spacing = GetBestTunnelBridgeSignalSimulationSpacing(t, other, target);
					SetTunnelBridgeSignalSimulationSpacing(t, spacing);
					SetTunnelBridgeSignalSimulationSpacing(other, spacing);
				}
			}
		}
		/* force aspect re-calculation */
		_extra_aspects = 0;
		_aspect_cfg_hash = 0;
	}

	if (SlXvIsFeatureMissing(XSLFI_CUSTOM_BRIDGE_HEADS)) {
		/* ensure that previously unused custom bridge-head bits are cleared */
		for (TileIndex t(0); t < map_size; t++) {
			if (IsBridgeTile(t) && GetTunnelBridgeTransportType(t) == TRANSPORT_ROAD) {
				SB(_m[t].m2, 0, 8, 0);
			}
		}
	}

	if (IsSavegameVersionBefore(SLV_SHIPS_STOP_IN_LOCKS)) {
		/* Move ships from lock slope to upper or lower position. */
		for (Ship *s : Ship::Iterate()) {
			/* Suitable tile? */
			if (!IsTileType(s->tile, MP_WATER) || !IsLock(s->tile) || GetLockPart(s->tile) != LOCK_PART_MIDDLE) continue;

			/* We don't need to adjust position when at the tile centre */
			int x = s->x_pos & 0xF;
			int y = s->y_pos & 0xF;
			if (x == 8 && y == 8) continue;

			/* Test if ship is on the second half of the tile */
			bool second_half;
			DiagDirection shipdiagdir = DirToDiagDir(s->direction);
			switch (shipdiagdir) {
				default: NOT_REACHED();
				case DIAGDIR_NE: second_half = x < 8; break;
				case DIAGDIR_NW: second_half = y < 8; break;
				case DIAGDIR_SW: second_half = x > 8; break;
				case DIAGDIR_SE: second_half = y > 8; break;
			}

			DiagDirection slopediagdir = GetInclinedSlopeDirection(GetTileSlope(s->tile));

			/* Heading up slope == passed half way */
			if ((shipdiagdir == slopediagdir) == second_half) {
				/* On top half of lock */
				s->z_pos = GetTileMaxZ(s->tile) * (int)TILE_HEIGHT;
			} else {
				/* On lower half of lock */
				s->z_pos = GetTileZ(s->tile) * (int)TILE_HEIGHT;
			}
		}
	}

	if (IsSavegameVersionBefore(SLV_TOWN_CARGOGEN)) {
		/* Ensure the original cargo generation mode is used */
		_settings_game.economy.town_cargogen_mode = TCGM_ORIGINAL;
	}

	if (IsSavegameVersionBefore(SLV_SERVE_NEUTRAL_INDUSTRIES)) {
		/* Ensure the original neutral industry/station behaviour is used */
		_settings_game.station.serve_neutral_industries = true;

		/* Link oil rigs to their industry and back. */
		for (Station *st : Station::Iterate()) {
			if (IsTileType(st->xy, MP_STATION) && IsOilRig(st->xy)) {
				/* Industry tile is always adjacent during construction by TileDiffXY(0, 1) */
				st->industry = Industry::GetByTile(st->xy + TileDiffXY(0, 1));
				st->industry->neutral_station = st;
			}
		}
	} else {
		/* Link neutral station back to industry, as this is not saved. */
		for (Industry *ind : Industry::Iterate()) if (ind->neutral_station != nullptr) ind->neutral_station->industry = ind;
	}

	if (IsSavegameVersionBefore(SLV_TREES_WATER_CLASS) && !SlXvIsFeaturePresent(XSLFI_CHUNNEL, 2)) {
		/* Update water class for trees. */
		for (TileIndex t(0); t < map_size; t++) {
			if (IsTileType(t, MP_TREES)) SetWaterClass(t, GetTreeGround(t) == TREE_GROUND_SHORE ? WATER_CLASS_SEA : WATER_CLASS_INVALID);
		}
	}

	/* Update structures for multitile docks */
	if (IsSavegameVersionBefore(SLV_MULTITILE_DOCKS)) {
		for (TileIndex t(0); t < map_size; t++) {
			/* Clear docking tile flag from relevant tiles as it
			 * was not previously cleared. */
			if (IsTileType(t, MP_WATER) || IsTileType(t, MP_RAILWAY) || IsTileType(t, MP_STATION) || IsTileType(t, MP_TUNNELBRIDGE)) {
				SetDockingTile(t, false);
			}
			/* Add docks and oilrigs to Station::ship_station. */
			if (IsTileType(t, MP_STATION)) {
				if (IsDock(t) || IsOilRig(t)) Station::GetByTile(t)->ship_station.Add(t);
			}
		}
	}

	if (IsSavegameVersionBeforeOrAt(SLV_ENDING_YEAR) || !SlXvIsFeaturePresent(XSLFI_MULTIPLE_DOCKS, 2) || !SlXvIsFeaturePresent(XSLFI_DOCKING_CACHE_VER, 3)) {
		/* Update station docking tiles. Was only needed for pre-SLV_MULTITLE_DOCKS
		 * savegames, but a bug in docking tiles touched all savegames between
		 * SLV_MULTITILE_DOCKS and SLV_ENDING_YEAR. */
		/* Placing objects on docking tiles was not updating adjacent station's docking tiles. */
		for (Station *st : Station::Iterate()) {
			if (st->ship_station.tile != INVALID_TILE) UpdateStationDockingTiles(st);
		}
	}

	/* Make sure all industries exclusive supplier/consumer set correctly. */
	if (IsSavegameVersionBefore(SLV_GS_INDUSTRY_CONTROL)) {
		for (Industry *i : Industry::Iterate()) {
			i->exclusive_supplier = INVALID_OWNER;
			i->exclusive_consumer = INVALID_OWNER;
		}
	}

	/* Make sure all industries exclusive supplier/consumer set correctly. */
	if (IsSavegameVersionBefore(SLV_GS_INDUSTRY_CONTROL)) {
		for (Industry *i : Industry::Iterate()) {
			i->exclusive_supplier = INVALID_OWNER;
			i->exclusive_consumer = INVALID_OWNER;
		}
	}

	if (IsSavegameVersionBefore(SLV_GROUP_REPLACE_WAGON_REMOVAL)) {
		/* Propagate wagon removal flag for compatibility */
		/* Temporary bitmask of company wagon removal setting */
		CompanyMask wagon_removal{};
		for (const Company *c : Company::Iterate()) {
			if (c->settings.renew_keep_length) wagon_removal.Set(c->index);
		}
		for (Group *g : Group::Iterate()) {
			if (g->flags.Any()) {
				/* Convert old replace_protection value to flag. */
				g->flags = GroupFlag::ReplaceProtection;
			}
			if (wagon_removal.Test(g->owner)) g->flags.Set(GroupFlag::ReplaceWagonRemoval);
		}
	}

	/* Use current order time to approximate last loading time */
	if (IsSavegameVersionBefore(SLV_LAST_LOADING_TICK) && SlXvIsFeatureMissing(XSLFI_LAST_LOADING_TICK)) {
		for (Vehicle *v : Vehicle::Iterate()) {
			v->last_loading_tick = _state_ticks - v->current_order_time;
		}
	} else if (SlXvIsFeatureMissing(XSLFI_LAST_LOADING_TICK, 3)) {
		const StateTicksDelta delta = StateTicksDelta{_state_ticks.base() - (int64_t)_scaled_tick_counter};
		for (Vehicle *v : Vehicle::Iterate()) {
			if (v->last_loading_tick != 0) {
				if (SlXvIsFeaturePresent(XSLFI_LAST_LOADING_TICK, 1, 1)) v->last_loading_tick = StateTicks{v->last_loading_tick.base() * DayLengthFactor()};
				v->last_loading_tick += delta;
			}
		}
	}

	if (!IsSavegameVersionBefore(SLV_MULTITRACK_LEVEL_CROSSINGS)) {
		_settings_game.vehicle.adjacent_crossings = true;
	} else if (SlXvIsFeatureMissing(XSLFI_ADJACENT_CROSSINGS)) {
		_settings_game.vehicle.adjacent_crossings = false;
	}

	/* Compute station catchment areas. This is needed here in case UpdateStationAcceptance is called below. */
	Station::RecomputeCatchmentForAll();

	/* Station acceptance is some kind of cache */
	if (IsSavegameVersionBefore(SLV_127)) {
		for (Station *st : Station::Iterate()) UpdateStationAcceptance(st, false);
	}

	// setting moved from game settings to company settings
	if (SlXvIsFeaturePresent(XSLFI_ORDER_OCCUPANCY, 1, 1)) {
		for (Company *c : Company::Iterate()) {
			c->settings.order_occupancy_smoothness = _settings_game.order.old_occupancy_smoothness;
		}
	}

	/* Set lifetime vehicle profit to 0 if lifetime profit feature is missing */
	if (SlXvIsFeatureMissing(XSLFI_VEH_LIFETIME_PROFIT)) {
		for (Vehicle *v : Vehicle::Iterate()) {
			v->profit_lifetime = 0;
		}
	}

	if (SlXvIsFeaturePresent(XSLFI_AUTO_TIMETABLE, 1, 3)) {
		for (Vehicle *v : Vehicle::Iterate()) {
			AssignBit(v->vehicle_flags, VF_TIMETABLE_SEPARATION, _settings_game.order.old_timetable_separation);
		}
	}

	if (_file_to_saveload.abstract_ftype == FT_SCENARIO && _game_mode == GM_NORMAL) {
		/* Apply the new-game cargo scale values for scenarios */
		_settings_game.economy.town_cargo_scale = _settings_newgame.economy.town_cargo_scale;
		_settings_game.economy.industry_cargo_scale = _settings_newgame.economy.industry_cargo_scale;
		_settings_game.economy.town_cargo_scale_mode = _settings_newgame.economy.town_cargo_scale_mode;
		_settings_game.economy.industry_cargo_scale_mode = _settings_newgame.economy.industry_cargo_scale_mode;
	} else {
		if (SlXvIsFeatureMissing(XSLFI_TOWN_CARGO_ADJ)) {
			_settings_game.economy.town_cargo_scale = 100;
		} else if (SlXvIsFeaturePresent(XSLFI_TOWN_CARGO_ADJ, 1, 1)) {
			_settings_game.economy.town_cargo_scale = ScaleQuantity(100, _settings_game.old_economy.town_cargo_factor * 10);
		} else if (SlXvIsFeaturePresent(XSLFI_TOWN_CARGO_ADJ, 2, 2)) {
			_settings_game.economy.town_cargo_scale = ScaleQuantity(100, _settings_game.old_economy.town_cargo_scale_factor);
		}
		if (!SlXvIsFeaturePresent(XSLFI_TOWN_CARGO_ADJ, 3)) {
			_settings_game.economy.town_cargo_scale_mode = CSM_NORMAL;
		}

		if (SlXvIsFeatureMissing(XSLFI_INDUSTRY_CARGO_ADJ)) {
			_settings_game.economy.industry_cargo_scale = 100;
		} else if (SlXvIsFeaturePresent(XSLFI_INDUSTRY_CARGO_ADJ, 1, 1)) {
			_settings_game.economy.industry_cargo_scale = ScaleQuantity(100, _settings_game.old_economy.industry_cargo_scale_factor);
		}
		if (!SlXvIsFeaturePresent(XSLFI_INDUSTRY_CARGO_ADJ, 2)) {
			_settings_game.economy.industry_cargo_scale_mode = CSM_NORMAL;
		}
	}

	if (SlXvIsFeatureMissing(XSLFI_SAFER_CROSSINGS)) {
		for (TileIndex t(0); t < map_size; t++) {
			if (IsLevelCrossingTile(t)) {
				SetCrossingOccupiedByRoadVehicle(t, IsTrainCollidableRoadVehicleOnGround(t));
			}
		}
	}

	if (SlXvIsFeatureMissing(XSLFI_TIMETABLE_EXTRA)) {
		for (Vehicle *v : Vehicle::Iterate()) {
			v->cur_timetable_order_index = v->GetNumManualOrders() > 0 ? v->cur_real_order_index : INVALID_VEH_ORDER_ID;
		}
		for (OrderBackup *bckup : OrderBackup::Iterate()) {
			bckup->cur_timetable_order_index = INVALID_VEH_ORDER_ID;
		}
		IterateAllNonVehicleOrders([&](Order *order) {
			if (order->IsType(OT_CONDITIONAL)) {
				if (order->GetTravelTime() != 0) {
					Debug(sl, 1, "Fixing: order->GetTravelTime() != 0, {}", order->GetTravelTime());
					order->SetTravelTime(0);
				}
			}
		});
#ifdef WITH_ASSERT
		for (OrderList *order_list : OrderList::Iterate()) {
			order_list->DebugCheckSanity();
		}
#endif
	}

	if (SlXvIsFeaturePresent(XSLFI_TRAIN_THROUGH_LOAD, 0, 1)) {
		for (Vehicle *v : Vehicle::Iterate()) {
			if (v->cargo_payment == nullptr) {
				for (Vehicle *u = v; u != nullptr; u = u->Next()) {
					if (HasBit(v->vehicle_flags, VF_CARGO_UNLOADING)) ClrBit(v->vehicle_flags, VF_CARGO_UNLOADING);
				}
			}
		}
	}

	if (SlXvIsFeatureMissing(XSLFI_BUY_LAND_RATE_LIMIT)) {
		/* Introduced land purchasing limit. */
		for (Company *c : Company::Iterate()) {
			c->purchase_land_limit = _settings_game.construction.purchase_land_frame_burst << 16;
		}
	}

	if (SlXvIsFeatureMissing(XSLFI_BUILD_OBJECT_RATE_LIMIT)) {
		/* Introduced build object limit. */
		for (Company *c : Company::Iterate()) {
			c->build_object_limit = _settings_game.construction.build_object_frame_burst << 16;
		}
	}

	if (SlXvIsFeaturePresent(XSLFI_MORE_COND_ORDERS, 1, 1)) {
		IterateAllNonVehicleOrders([&](Order *order) {
			/* Insertion of OCV_MAX_RELIABILITY between OCV_REMAINING_LIFETIME and OCV_CARGO_WAITING */
			if (order->IsType(OT_CONDITIONAL) && order->GetConditionVariable() > OCV_REMAINING_LIFETIME) {
				order->SetConditionVariable(static_cast<OrderConditionVariable>((uint)order->GetConditionVariable() + 1));
			}
		});
	}
	if (SlXvIsFeaturePresent(XSLFI_MORE_COND_ORDERS, 1, 14)) {
		for (OrderList *order_list : OrderList::Iterate()) {
			auto get_real_station = [&order_list](const Order *order) -> StationID {
				const uint max = std::min<uint>(64, order_list->GetNumOrders());
				for (uint i = 0; i < max; i++) {
					if (order->IsType(OT_GOTO_STATION) && Station::IsValidID(order->GetDestination().ToStationID())) return order->GetDestination().ToStationID();

					order = order_list->GetNext(order);
				}
				return INVALID_STATION;
			};

			for (Order *order : order_list->Orders()) {
				/* Fixup station ID for OCV_CARGO_WAITING, OCV_CARGO_ACCEPTANCE, OCV_FREE_PLATFORMS, OCV_CARGO_WAITING_AMOUNT, OCV_CARGO_WAITING_AMOUNT_PERCENTAGE */
				if (order->IsType(OT_CONDITIONAL) && ConditionVariableHasStationID(order->GetConditionVariable())) {
					StationID next_id = get_real_station(order);
					order->SetConditionStationID(next_id);
					if (next_id != INVALID_STATION && order->GetConditionViaStationID() == next_id) {
						/* Duplicate next and via, remove via */
						order->ClearConditionViaStation();
					}
					if (order->HasConditionViaStation() && !Station::IsValidID(order->GetConditionViaStationID())) {
						/* Via station is invalid */
						order->SetConditionViaStationID(INVALID_STATION);
					}
				}
			}
		}
	}

	if (SlXvIsFeatureMissing(XSLFI_CONSIST_SPEED_RD_FLAG)) {
		for (Train *t : Train::Iterate()) {
			if ((t->track & TRACK_BIT_WORMHOLE && !(t->vehstatus & VS_HIDDEN)) || t->track == TRACK_BIT_DEPOT) {
				SetBit(t->First()->flags, VRF_CONSIST_SPEED_REDUCTION);
			}
		}
	}

	if (SlXvIsFeatureMissing(XSLFI_SAVEGAME_UNIQUE_ID)) {
		/* Generate a random id for savegames that didn't have one */
		/* We keep id 0 for old savegames that don't have an id */
		_settings_game.game_creation.generation_unique_id = _interactive_random.Next(UINT32_MAX-1) + 1; /* Generates between [1;UINT32_MAX] */
	}

	if (SlXvIsFeatureMissing(XSLFI_TOWN_MULTI_BUILDING)) {
		for (Town *t : Town::Iterate()) {
			t->church_count = HasBit(t->flags, 1) ? 1 : 0;
			t->stadium_count = HasBit(t->flags, 2) ? 1 : 0;
		}
	}

	if (SlXvIsFeatureMissing(XSLFI_ONE_WAY_DT_ROAD_STOP)) {
		for (TileIndex t(0); t < map_size; t++) {
			if (IsDriveThroughStopTile(t)) {
				SetDriveThroughStopDisallowedRoadDirections(t, DRD_NONE);
			}
		}
	}

	if (SlXvIsFeatureMissing(XSLFI_ONE_WAY_ROAD_STATE)) {
		extern void RecalculateRoadCachedOneWayStates();
		RecalculateRoadCachedOneWayStates();
	}

	if (SlXvIsFeatureMissing(XSLFI_ANIMATED_TILE_EXTRA)) {
		UpdateAllAnimatedTileSpeeds();
	}

	if (!SlXvIsFeaturePresent(XSLFI_REALISTIC_TRAIN_BRAKING, 2)) {
		for (Train *t : Train::Iterate()) {
			if (!(t->vehstatus & VS_CRASHED)) {
				t->crash_anim_pos = 0;
			}
			if (t->lookahead != nullptr) t->lookahead->flags.Set(TrainReservationLookAheadFlag::ApplyAdvisory);
		}
	}

	if (!SlXvIsFeaturePresent(XSLFI_REALISTIC_TRAIN_BRAKING, 3) && _settings_game.vehicle.train_braking_model == TBM_REALISTIC) {
		UpdateAllBlockSignals();
	}

	if (!SlXvIsFeaturePresent(XSLFI_REALISTIC_TRAIN_BRAKING, 5) && _settings_game.vehicle.train_braking_model == TBM_REALISTIC) {
		for (Train *t : Train::IterateFrontOnly()) {
			if (t->lookahead != nullptr) {
				t->lookahead->SetNextExtendPosition();
			}
		}
	}

	if (!SlXvIsFeaturePresent(XSLFI_REALISTIC_TRAIN_BRAKING, 6) && _settings_game.vehicle.train_braking_model == TBM_REALISTIC) {
		for (Train *t : Train::IterateFrontOnly()) {
			if (t->lookahead != nullptr) {
				t->lookahead->cached_zpos = t->CalculateOverallZPos();
				t->lookahead->zpos_refresh_remaining = t->GetZPosCacheUpdateInterval();
			}
		}
	}

	if (SlXvIsFeatureMissing(XSLFI_INFLATION_FIXED_DATES)) {
		_settings_game.economy.inflation_fixed_dates = !IsSavegameVersionBefore(SLV_GS_INDUSTRY_CONTROL);
	}

	if (SlXvIsFeatureMissing(XSLFI_CUSTOM_TOWN_ZONE)) {
		_settings_game.economy.city_zone_0_mult = _settings_game.economy.town_zone_0_mult;
		_settings_game.economy.city_zone_1_mult = _settings_game.economy.town_zone_1_mult;
		_settings_game.economy.city_zone_2_mult = _settings_game.economy.town_zone_2_mult;
		_settings_game.economy.city_zone_3_mult = _settings_game.economy.town_zone_3_mult;
		_settings_game.economy.city_zone_4_mult = _settings_game.economy.town_zone_4_mult;
	}

	if (!SlXvIsFeaturePresent(XSLFI_WATER_FLOODING, 2)) {
		for (TileIndex t(0); t < map_size; t++) {
			if (IsTileType(t, MP_WATER)) {
				SetNonFloodingWaterTile(t, false);
			}
		}
	}

	if (SlXvIsFeatureMissing(XSLFI_TRACE_RESTRICT_TUNBRIDGE)) {
		for (TileIndex t(0); t < map_size; t++) {
			if (IsTileType(t, MP_TUNNELBRIDGE) && GetTunnelBridgeTransportType(t) == TRANSPORT_RAIL && IsTunnelBridgeWithSignalSimulation(t)) {
				SetTunnelBridgeRestrictedSignal(t, false);
			}
		}
	}

	if (SlXvIsFeatureMissing(XSLFI_OBJECT_GROUND_TYPES, 3)) {
		for (TileIndex t(0); t < map_size; t++) {
			if (IsTileType(t, MP_OBJECT)) {
				if (SlXvIsFeatureMissing(XSLFI_OBJECT_GROUND_TYPES)) _m[t].m4 = 0;
				if (SlXvIsFeatureMissing(XSLFI_OBJECT_GROUND_TYPES, 2)) {
					ObjectType type = GetObjectType(t);
					extern void SetObjectFoundationType(TileIndex tile, Slope tileh, ObjectType type, const ObjectSpec *spec);
					SetObjectFoundationType(t, SLOPE_ELEVATED, type, ObjectSpec::Get(type));
				}
				if (SlXvIsFeatureMissing(XSLFI_OBJECT_GROUND_TYPES, 3)) {
					if (ObjectSpec::GetByTile(t)->ctrl_flags.Test(ObjectCtrlFlag::ViewportMapTypeSet)) {
						SetObjectHasViewportMapViewOverride(t, true);
					}
				}
			}
		}
	}

	if (SlXvIsFeatureMissing(XSLFI_ST_INDUSTRY_CARGO_MODE)) {
		_settings_game.station.station_delivery_mode = SD_NEAREST_FIRST;
	}

	if (SlXvIsFeatureMissing(XSLFI_TL_SPEED_LIMIT)) {
		_settings_game.vehicle.through_load_speed_limit = 15;
	}

	if (SlXvIsFeatureMissing(XSLFI_MAX_RELIABILITY_FLOOR)) {
		_settings_game.difficulty.max_reliability_floor = 75;
	}

	if (SlXvIsFeatureMissing(XSLFI_RAIL_DEPOT_SPEED_LIMIT)) {
		_settings_game.vehicle.rail_depot_speed_limit = 61;
	}

	if (SlXvIsFeaturePresent(XSLFI_SCHEDULED_DISPATCH, 1, 2)) {
		for (OrderList *order_list : OrderList::Iterate()) {
			if (order_list->GetScheduledDispatchScheduleCount() == 1) {
				const DispatchSchedule &ds = order_list->GetDispatchScheduleByIndex(0);
				if (!(ds.GetScheduledDispatchStartTick() >= 0 && ds.IsScheduledDispatchValid()) && ds.GetScheduledDispatch().empty()) {
					order_list->GetScheduledDispatchScheduleSet().clear();
				} else {
					VehicleOrderID idx = order_list->GetFirstSharedVehicle()->GetFirstWaitingLocation(false);
					if (idx != INVALID_VEH_ORDER_ID) {
						order_list->GetOrderAt(idx)->SetDispatchScheduleIndex(0);
					}
				}
			}
		}
	}
	if (SlXvIsFeaturePresent(XSLFI_SCHEDULED_DISPATCH, 1, 4)) {
		extern btree::btree_map<DispatchSchedule *, uint16_t> _old_scheduled_dispatch_start_full_date_fract_map;

		for (OrderList *order_list : OrderList::Iterate()) {
			for (DispatchSchedule &ds : order_list->GetScheduledDispatchScheduleSet()) {
				StateTicks start_tick = DateToStateTicks(EconTime::DeserialiseDateClamped(ds.GetScheduledDispatchStartTick().base())) + _old_scheduled_dispatch_start_full_date_fract_map[&ds];
				ds.SetScheduledDispatchStartTick(start_tick);
			}
		}

		_old_scheduled_dispatch_start_full_date_fract_map.clear();
	}

	if (SlXvIsFeaturePresent(XSLFI_TRACE_RESTRICT, 7, 12)) {
		/* Move vehicle in slot flag */
		for (Vehicle *v : Vehicle::Iterate()) {
			if (v->type == VEH_TRAIN && HasBit(Train::From(v)->flags, 2)) { /* was VRF_HAVE_SLOT */
				SetBit(v->vehicle_flags, VF_HAVE_SLOT);
				ClrBit(Train::From(v)->flags, 2);
			} else {
				ClrBit(v->vehicle_flags, VF_HAVE_SLOT);
			}
		}
	} else if (SlXvIsFeatureMissing(XSLFI_TRACE_RESTRICT)) {
		for (Vehicle *v : Vehicle::Iterate()) {
			ClrBit(v->vehicle_flags, VF_HAVE_SLOT);
		}
	}

	if (SlXvIsFeatureMissing(XSLFI_INDUSTRY_ANIM_MASK)) {
		ApplyIndustryTileAnimMasking();
	}

	if (SlXvIsFeatureMissing(XSLFI_NEW_SIGNAL_STYLES)) {
		for (TileIndex t(0); t < map_size; t++) {
			if (IsTileType(t, MP_RAILWAY) && HasSignals(t)) {
				/* clear signal style field */
				_me[t].m6 = 0;
			}
			if (IsRailTunnelBridgeTile(t)) {
				/* Clear signal style is non-zero flag */
				ClrBit(_m[t].m3, 7);
			}
		}
	}

	if (SlXvIsFeaturePresent(XSLFI_NEW_SIGNAL_STYLES) && SlXvIsFeatureMissing(XSLFI_NEW_SIGNAL_STYLES, 5)) {
		/* Previously both tunnel ends shared the same style, set second style field to be a copy of the first */
		for (Tunnel *tunnel : Tunnel::Iterate()) {
			tunnel->style_s = tunnel->style_n;
		}
	}

	if (SlXvIsFeatureMissing(XSLFI_NEW_SIGNAL_STYLES, 5)) {
		for (TileIndex t(0); t < map_size; t++) {
			if (IsRailTunnelBridgeTile(t) && IsTunnelBridgeSignalSimulationEntranceOnly(t)) {
				SetTunnelBridgePBS(t, false);
			}
		}
	}

	if (SlXvIsFeatureMissing(XSLFI_REALISTIC_TRAIN_BRAKING, 8)) {
		_aspect_cfg_hash = 0;
	}

	if (!SlXvIsFeaturePresent(XSLFI_REALISTIC_TRAIN_BRAKING, 9) && _settings_game.vehicle.train_braking_model == TBM_REALISTIC) {
		for (Train *t : Train::IterateFrontOnly()) {
			if (t->lookahead != nullptr) {
				t->lookahead->lookahead_end_position = t->lookahead->reservation_end_position + 1;
			}
		}
	}

	if (SlXvIsFeatureMissing(XSLFI_NO_TREE_COUNTER)) {
		for (TileIndex t(0); t < map_size; t++) {
			if (IsTileType(t, MP_TREES)) {
				ClearOldTreeCounter(t);
			}
		}
	}

	if (SlXvIsFeatureMissing(XSLFI_REMAIN_NEXT_ORDER_STATION)) {
		for (Company *c : Company::Iterate()) {
			/* Approximately the same time as when this was feature was added and unconditionally enabled */
			c->settings.remain_if_next_order_same_station = SlXvIsFeaturePresent(XSLFI_TRACE_RESTRICT_TUNBRIDGE);
		}
	}

	if (SlXvIsFeatureMissing(XSLFI_MORE_CARGO_AGE)) {
		_settings_game.economy.payment_algorithm = IsSavegameVersionBefore(SLV_MORE_CARGO_AGE) ? CPA_TRADITIONAL : CPA_MODERN;
	}

	if (SlXvIsFeatureMissing(XSLFI_VARIABLE_TICK_RATE)) {
		_settings_game.economy.tick_rate = IsSavegameVersionBeforeOrAt(SLV_MORE_CARGO_AGE) ? TRM_TRADITIONAL : TRM_MODERN;
	}

	if (SlXvIsFeatureMissing(XSLFI_ROAD_VEH_FLAGS)) {
		for (RoadVehicle *rv : RoadVehicle::Iterate()) {
			if (IsLevelCrossingTile(rv->tile)) {
				SetBit(rv->First()->rvflags, RVF_ON_LEVEL_CROSSING);
			}
		}
	}

	if (SlXvIsFeatureMissing(XSLFI_AI_START_DATE) && IsSavegameVersionBefore(SLV_AI_START_DATE)) {
		/* For older savegames, we don't now the actual interval; so set it to the newgame value. */
		_settings_game.difficulty.competitors_interval = _settings_newgame.difficulty.competitors_interval;

		/* We did load the "period" of the timer, but not the fired/elapsed. We can deduce that here. */
		extern TimeoutTimer<TimerGameTick> _new_competitor_timeout;
		_new_competitor_timeout.storage.elapsed = 0;
		_new_competitor_timeout.fired = _new_competitor_timeout.period.value == 0;
	}

	if (SlXvIsFeatureMissing(XSLFI_SAVEGAME_ID) && IsSavegameVersionBefore(SLV_SAVEGAME_ID)) {
		GenerateSavegameId();
	}

	if (IsSavegameVersionBefore(SLV_NEWGRF_LAST_SERVICE) && SlXvIsFeatureMissing(XSLFI_NEWGRF_LAST_SERVICE)) {
		/* Set service date provided to NewGRF. */
		for (Vehicle *v : Vehicle::Iterate()) {
			v->date_of_last_service_newgrf = ToCalTimeCast(v->date_of_last_service);
		}
	}

	if (IsSavegameVersionBefore(SLV_SHIP_ACCELERATION) && SlXvIsFeatureMissing(XSLFI_SHIP_ACCELERATION)) {
		/* NewGRF acceleration information was added to ships. */
		for (Ship *s : Ship::Iterate()) {
			if (s->acceleration == 0) s->acceleration = ShipVehInfo(s->engine_type)->acceleration;
		}
	}

	if (IsSavegameVersionBefore(SLV_MAX_LOAN_FOR_COMPANY)) {
		for (Company *c : Company::Iterate()) {
			c->max_loan = COMPANY_MAX_LOAN_DEFAULT;
		}
	}

	if (IsSavegameVersionBefore(SLV_SCRIPT_RANDOMIZER)) {
		ScriptObject::InitializeRandomizers();
	}

	if (IsSavegameVersionBeforeOrAt(SLV_MULTITRACK_LEVEL_CROSSINGS) && SlXvIsFeatureMissing(XSLFI_AUX_TILE_LOOP)) {
		_settings_game.construction.flood_from_edges = false;
	}

	if ((!IsSavegameVersionBefore(SLV_INCREASE_HOUSE_LIMIT) && IsSavegameVersionBeforeOrAt(SLV_SCRIPT_SAVE_INSTANCES)) ||
			((SlXvGetUpstreamVersion() == SLV_FIX_SCC_ENCODED_NEGATIVE || SlXvGetUpstreamVersion() == SLV_ORDERS_OWNED_BY_ORDERLIST) && SlXvIsFeatureMissing(XSLFI_PR_13745_APPLIED))) {
		/* Between these two versions (actually from f8b1e303 to 77236258) EngineFlags had an off-by-one. Depending
		 * on when the save was started, this may or may not affect existing engines. Here we try to detect invalid flags
		 * and reset them to what they should be. */
		uint changed = 0;
		for (Engine *e : Engine::Iterate()) {
			if (e->flags.Test(EngineFlag::Available)) continue;
			if (e->flags.Test(EngineFlag{2}) || (e->flags.Test(EngineFlag::ExclusivePreview) && e->preview_asked.None())) {
				e->flags = EngineFlags(e->flags.base() >> 1U);
				changed++;
			}
		}
		Debug(sl, 1, "Fixing: PR #13745 engine flag adjustment, {} changed", changed);
	}

	for (Company *c : Company::Iterate()) {
		UpdateCompanyLiveries(c);
	}

	/* Update free group numbers data for each company, required regardless of savegame version. */
	for (Group *g : Group::Iterate()) {
		Company *c = Company::Get(g->owner);
		if (IsSavegameVersionBefore(SLV_GROUP_NUMBERS) && SlXvIsFeatureMissing(XSLFI_GROUP_NUMBERS)) {
			/* Use the index as group number when converting old savegames. */
			g->number = c->freegroups.UseID(g->index.base());
		} else {
			c->freegroups.UseID(g->number);
		}
	}

	/*
	 * The center of train vehicles was changed, fix up spacing.
	 * Delay this until all train and track updates have been performed.
	 */
	if (IsSavegameVersionBefore(SLV_164)) FixupTrainLengths();

	InitializeRoadGUI();

	/* This needs to be done after conversion. */
	RebuildViewportKdtree();
	ViewportMapBuildTunnelCache();
	AddIndustriesToLocationCaches();

	/* Road stops is 'only' updating some caches */
	AfterLoadRoadStops();
	AfterLoadLabelMaps();
	AfterLoadCompanyStats();
	AfterLoadStoryBook();

	AfterLoadVehiclesRemoveAnyFoundInvalid();

	GamelogPrintDebug(1);

	SetupTickRate();

	InitializeWindowsAndCaches();
	/* Restore the signals */
	ResetSignalHandlers();

	AfterLoadLinkGraphs();

	AfterLoadTraceRestrict();
	AfterLoadTemplateVehiclesUpdate();
	if (SlXvIsFeaturePresent(XSLFI_TEMPLATE_REPLACEMENT, 1, 7)) {
		AfterLoadTemplateVehiclesUpdateProperties();
	}

	InvalidateVehicleTickCaches();
	ClearVehicleTickCaches();

	UpdateAllVehiclesIsDrawn();

	extern void YapfCheckRailSignalPenalties();
	YapfCheckRailSignalPenalties();

	bool update_always_reserve_through = SlXvIsFeaturePresent(XSLFI_REALISTIC_TRAIN_BRAKING, 8, 10);
	UpdateExtraAspectsVariable(update_always_reserve_through);

	if (SlXvIsFeatureMissing(XSLFI_SIGNAL_SPECIAL_PROPAGATION_FLAG, 2)) {
		UpdateAllSignalsSpecialPropagationFlag();
	}

	UpdateCargoScalers();

	if (_networking && !_network_server) {
		SlProcessVENC();
		SlProcessERNC();

		if (!_settings_client.client_locale.sync_locale_network_server) {
			_settings_game.locale = _settings_newgame.locale;
		}
	}

	/* Show this message last to avoid covering up an error message if we bail out part way */
	switch (gcf_res) {
		case GLC_COMPATIBLE: ShowErrorMessage(GetEncodedString(STR_NEWGRF_COMPATIBLE_LOAD_WARNING), {}, WL_CRITICAL); break;
		case GLC_NOT_FOUND:  ShowErrorMessage(GetEncodedString(STR_NEWGRF_DISABLED_WARNING), {}, WL_CRITICAL); _pause_mode = PauseMode::Error; break;
		default: break;
	}

	if (!_networking || _network_server) {
		extern void AfterLoad_LinkGraphPauseControl();
		AfterLoad_LinkGraphPauseControl();
	}

	if (SlXvIsFeatureMissing(XSLFI_CONSISTENT_PARTIAL_Z)) {
		CheckGroundVehiclesAtCorrectZ();
	} else {
#ifdef _DEBUG
		CheckGroundVehiclesAtCorrectZ();
#endif
	}

	_game_load_cur_date_ymd = EconTime::CurYMD();
	_game_load_date_fract = EconTime::CurDateFract();
	_game_load_tick_skip_counter = TickSkipCounter();
	_game_load_state_ticks = _state_ticks;
	_game_load_time = time(nullptr);

	/* Start the scripts. This MUST happen after everything else except
	 * starting a new company. */
	StartScripts();

	/* If Load Scenario / New (Scenario) Game is used,
	 *  a company does not exist yet. So create one here.
	 * 1 exception: network-games. Those can have 0 companies
	 *   But this exception is not true for non-dedicated network servers! */
	if (!Company::IsValidID(GetDefaultLocalCompany()) && (!_networking || (_networking && _network_server && !_network_dedicated))) {
		Company *c = DoStartupNewCompany(DSNC_DURING_LOAD);
		c->settings = _settings_client.company;
	}

	return true;
}

/**
 * Reload all NewGRF files during a running game. This is a cut-down
 * version of AfterLoadGame().
 * XXX - We need to reset the vehicle position hash because with a non-empty
 * hash AfterLoadVehicles() will loop infinitely. We need AfterLoadVehicles()
 * to recalculate vehicle data as some NewGRF vehicle sets could have been
 * removed or added and changed statistics
 */
void ReloadNewGRFData()
{
	RegisterGameEvents(GEF_RELOAD_NEWGRF);
	AppendSpecialEventsLogEntry("NewGRF reload");

	RailTypeLabel rail_type_label_map[RAILTYPE_END];
	for (RailType rt = RAILTYPE_BEGIN; rt != RAILTYPE_END; rt++) {
		rail_type_label_map[rt] = GetRailTypeInfo(rt)->label;
	}

	/* reload grf data */
	GfxLoadSprites();
	RecomputePrices();
	LoadStringWidthTable();
	/* reload vehicles */
	ResetVehicleHash();
	AfterLoadLabelMaps();
	AfterLoadEngines();
	AnalyseIndustryTileSpriteGroups();
	extern void AnalyseHouseSpriteGroups();
	AnalyseHouseSpriteGroups();
	AfterLoadVehiclesPhase1(false);
	AfterLoadVehiclesPhase2(false);
	StartupEngines();
	GroupStatistics::UpdateAfterLoad();
	/* update station graphics */
	AfterLoadStations();
	UpdateStationTileCacheFlags(false);

	RailType rail_type_translate_map[RAILTYPE_END];
	for (RailType old_type = RAILTYPE_BEGIN; old_type != RAILTYPE_END; old_type++) {
		RailType new_type = GetRailTypeByLabel(rail_type_label_map[old_type]);
		rail_type_translate_map[old_type] = (new_type == INVALID_RAILTYPE) ? RAILTYPE_RAIL : new_type;
	}

	/* Restore correct railtype for all rail tiles.*/
	for (TileIndex t(0); t < Map::Size(); t++) {
		if (GetTileType(t) == MP_RAILWAY ||
				IsLevelCrossingTile(t) ||
				IsRailStationTile(t) ||
				IsRailWaypointTile(t) ||
				IsRailTunnelBridgeTile(t)) {
			SetRailType(t, rail_type_translate_map[GetRailType(t)]);
			RailType secondary = GetTileSecondaryRailTypeIfValid(t);
			if (secondary != INVALID_RAILTYPE) SetSecondaryRailType(t, rail_type_translate_map[secondary]);
		}
	}

	UpdateExtraAspectsVariable();

	InitRoadTypesCaches();

	ReInitAllWindows(false);

	/* Update company statistics. */
	AfterLoadCompanyStats();
	/* Check and update house and town values */
	UpdateHousesAndTowns(true);
	/* Delete news referring to no longer existing entities */
	DeleteInvalidEngineNews();
	/* Update livery selection windows */
	for (CompanyID i = CompanyID::Begin(); i < MAX_COMPANIES; ++i) InvalidateWindowData(WC_COMPANY_COLOUR, i);
	/* Update company infrastructure counts. */
	InvalidateWindowClassesData(WC_COMPANY_INFRASTRUCTURE);
	InvalidateWindowClassesData(WC_BUILD_TOOLBAR);
	InvalidateAllPickerWindows();
	/* redraw the whole screen */
	MarkWholeScreenDirty();
	CheckTrainsLengths();
	AfterLoadTemplateVehiclesUpdateImages();
	AfterLoadTemplateVehiclesUpdateProperties();
	UpdateAllAnimatedTileSpeeds();

	InvalidateWindowData(WC_BUILD_SIGNAL, 0);
}<|MERGE_RESOLUTION|>--- conflicted
+++ resolved
@@ -87,11 +87,7 @@
 
 #include "../safeguards.h"
 
-<<<<<<< HEAD
 extern bool IndividualRoadVehicleController(RoadVehicle *v, const RoadVehicle *prev);
-=======
-extern Company *DoStartupNewCompany(bool is_ai, CompanyID company = CompanyID::Invalid());
->>>>>>> 53dd1258
 
 /**
  * Makes a tile canal or water depending on the surroundings.
@@ -1289,7 +1285,7 @@
 		 * becomes company 0, unless we are in the scenario editor where all the
 		 * companies are 'invalid'.
 		 */
-		Company *c = Company::GetIfValid(COMPANY_FIRST);
+		Company *c = Company::GetIfValid(CompanyID::Begin());
 		if (!_network_dedicated && c != nullptr) {
 			c->settings = _settings_client.company;
 		}
@@ -2266,7 +2262,7 @@
 	}
 
 	if (IsSavegameVersionBefore(SLV_84)) {
-		/* Set all share owners to INVALID_COMPANY for
+		/* Set all share owners to CompanyID::Invalid() for
 		 * 1) all inactive companies
 		 *     (when inactive companies were stored in the savegame - TTD, TTDP and some
 		 *      *really* old revisions of OTTD; else it is already set in InitializeCompanies())
@@ -2274,8 +2270,8 @@
 		 *     (caused by cheating clients in earlier revisions) */
 		for (Company *c : Company::Iterate()) {
 			for (auto &share_owner : c->share_owners) {
-				if (share_owner == INVALID_COMPANY) continue;
-				if (!Company::IsValidID(share_owner) || share_owner == c->index) share_owner = INVALID_COMPANY;
+				if (share_owner == CompanyID::Invalid()) continue;
+				if (!Company::IsValidID(share_owner) || share_owner == c->index) share_owner = CompanyID::Invalid();
 			}
 		}
 	}
@@ -4181,7 +4177,7 @@
 
 					order = order_list->GetNext(order);
 				}
-				return INVALID_STATION;
+				return StationID::Invalid();
 			};
 
 			for (Order *order : order_list->Orders()) {
@@ -4189,13 +4185,13 @@
 				if (order->IsType(OT_CONDITIONAL) && ConditionVariableHasStationID(order->GetConditionVariable())) {
 					StationID next_id = get_real_station(order);
 					order->SetConditionStationID(next_id);
-					if (next_id != INVALID_STATION && order->GetConditionViaStationID() == next_id) {
+					if (next_id != StationID::Invalid() && order->GetConditionViaStationID() == next_id) {
 						/* Duplicate next and via, remove via */
 						order->ClearConditionViaStation();
 					}
 					if (order->HasConditionViaStation() && !Station::IsValidID(order->GetConditionViaStationID())) {
 						/* Via station is invalid */
-						order->SetConditionViaStationID(INVALID_STATION);
+						order->SetConditionViaStationID(StationID::Invalid());
 					}
 				}
 			}
