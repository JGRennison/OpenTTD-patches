/*
 * This file is part of OpenTTD.
 * OpenTTD is free software; you can redistribute it and/or modify it under the terms of the GNU General Public License as published by the Free Software Foundation, version 2.
 * OpenTTD is distributed in the hope that it will be useful, but WITHOUT ANY WARRANTY; without even the implied warranty of MERCHANTABILITY or FITNESS FOR A PARTICULAR PURPOSE.
 * See the GNU General Public License for more details. You should have received a copy of the GNU General Public License along with OpenTTD. If not, see <http://www.gnu.org/licenses/>.
 */

/** @file afterload.cpp Code updating data after game load */

#include "../stdafx.h"
#include "../void_map.h"
#include "../signs_base.h"
#include "../depot_base.h"
#include "../tunnel_base.h"
#include "../fios.h"
#include "../gamelog_internal.h"
#include "../network/network.h"
#include "../network/network_func.h"
#include "../gfxinit.h"
#include "../viewport_func.h"
#include "../viewport_kdtree.h"
#include "../industry.h"
#include "../clear_map.h"
#include "../vehicle_func.h"
#include "../string_func.h"
#include "../date_func.h"
#include "../roadveh.h"
#include "../train.h"
#include "../station_base.h"
#include "../waypoint_base.h"
#include "../roadstop_base.h"
#include "../tunnelbridge.h"
#include "../tunnelbridge_map.h"
#include "../pathfinder/yapf/yapf_cache.h"
#include "../elrail_func.h"
#include "../signs_func.h"
#include "../aircraft.h"
#include "../object_map.h"
#include "../object_base.h"
#include "../tree_map.h"
#include "../company_func.h"
#include "../road_cmd.h"
#include "../ai/ai.hpp"
#include "../script/script_gui.h"
#include "../game/game.hpp"
#include "../town.h"
#include "../economy_base.h"
#include "../animated_tile_func.h"
#include "../subsidy_base.h"
#include "../subsidy_func.h"
#include "../newgrf.h"
#include "../newgrf_station.h"
#include "../engine_func.h"
#include "../rail_gui.h"
#include "../road_gui.h"
#include "../core/backup_type.hpp"
#include "../core/mem_func.hpp"
#include "../smallmap_gui.h"
#include "../news_func.h"
#include "../order_backup.h"
#include "../error.h"
#include "../disaster_vehicle.h"
#include "../ship.h"
#include "../tracerestrict.h"
#include "../tunnel_map.h"
#include "../bridge_signal_map.h"
#include "../water.h"
#include "../settings_func.h"
#include "../animated_tile.h"
#include "../company_func.h"
#include "../infrastructure_func.h"
#include "../event_logs.h"
#include "../newgrf_object.h"
#include "../newgrf_industrytiles.h"
#include "../timer/timer.h"
#include "../timer/timer_game_tick.h"
#include "../pathfinder/water_regions.h"


#include "../sl/saveload_internal.h"

#include <signal.h>
#include <algorithm>

#include "../safeguards.h"
#include "window_func.h"

extern bool IndividualRoadVehicleController(RoadVehicle *v, const RoadVehicle *prev);

/**
 * Makes a tile canal or water depending on the surroundings.
 *
 * Must only be used for converting old savegames. Use WaterClass now.
 *
 * This as for example docks and shipdepots do not store
 * whether the tile used to be canal or 'normal' water.
 * @param t the tile to change.
 * @param include_invalid_water_class Also consider WATER_CLASS_INVALID, i.e. industry tiles on land
 */
void SetWaterClassDependingOnSurroundings(TileIndex t, bool include_invalid_water_class)
{
	/* If the slope is not flat, we always assume 'land' (if allowed). Also for one-corner-raised-shores.
	 * Note: Wrt. autosloping under industry tiles this is the most fool-proof behaviour. */
	if (!IsTileFlat(t)) {
		if (include_invalid_water_class) {
			SetWaterClass(t, WATER_CLASS_INVALID);
			return;
		} else {
			SlErrorCorrupt("Invalid water class for dry tile");
		}
	}

	/* Mark tile dirty in all cases */
	MarkTileDirtyByTile(t);

	if (TileX(t) == 0 || TileY(t) == 0 || TileX(t) == MapMaxX() - 1 || TileY(t) == MapMaxY() - 1) {
		/* tiles at map borders are always WATER_CLASS_SEA */
		SetWaterClass(t, WATER_CLASS_SEA);
		return;
	}

	bool has_water = false;
	bool has_canal = false;
	bool has_river = false;

	for (DiagDirection dir = DIAGDIR_BEGIN; dir < DIAGDIR_END; dir++) {
		TileIndex neighbour = TileAddByDiagDir(t, dir);
		switch (GetTileType(neighbour)) {
			case MP_WATER:
				/* clear water and shipdepots have already a WaterClass associated */
				if (IsCoast(neighbour)) {
					has_water = true;
				} else if (!IsLock(neighbour)) {
					switch (GetWaterClass(neighbour)) {
						case WATER_CLASS_SEA:   has_water = true; break;
						case WATER_CLASS_CANAL: has_canal = true; break;
						case WATER_CLASS_RIVER: has_river = true; break;
						default: SlErrorCorrupt("Invalid water class for tile");
					}
				}
				break;

			case MP_RAILWAY:
				/* Shore or flooded halftile */
				has_water |= (GetRailGroundType(neighbour) == RAIL_GROUND_WATER);
				break;

			case MP_TREES:
				/* trees on shore */
				has_water |= (GB(_m[neighbour].m2, 4, 2) == TREE_GROUND_SHORE);
				break;

			default: break;
		}
	}

	if (!has_water && !has_canal && !has_river && include_invalid_water_class) {
		SetWaterClass(t, WATER_CLASS_INVALID);
		return;
	}

	if (has_river && !has_canal) {
		SetWaterClass(t, WATER_CLASS_RIVER);
	} else if (has_canal || !has_water) {
		SetWaterClass(t, WATER_CLASS_CANAL);
	} else {
		SetWaterClass(t, WATER_CLASS_SEA);
	}
}

static void ConvertTownOwner()
{
	for (TileIndex tile = 0; tile != MapSize(); tile++) {
		switch (GetTileType(tile)) {
			case MP_ROAD:
				if (GB(_m[tile].m5, 4, 2) == ROAD_TILE_CROSSING && HasBit(_m[tile].m3, 7)) {
					_m[tile].m3 = OWNER_TOWN;
				}
				[[fallthrough]];

			case MP_TUNNELBRIDGE:
				if (_m[tile].m1 & 0x80) SetTileOwner(tile, OWNER_TOWN);
				break;

			default: break;
		}
	}
}

/* since savegame version 4.1, exclusive transport rights are stored at towns */
static void UpdateExclusiveRights()
{
	for (Town *t : Town::Iterate()) {
		t->exclusivity = INVALID_COMPANY;
	}

	/* FIXME old exclusive rights status is not being imported (stored in s->blocked_months_obsolete)
	 *   could be implemented this way:
	 * 1.) Go through all stations
	 *     Build an array town_blocked[ town_id ][ company_id ]
	 *     that stores if at least one station in that town is blocked for a company
	 * 2.) Go through that array, if you find a town that is not blocked for
	 *     one company, but for all others, then give it exclusivity.
	 */
}

static const uint8_t convert_currency[] = {
	 0,  1, 12,  8,  3,
	10, 14, 19,  4,  5,
	 9, 11, 13,  6, 17,
	16, 22, 21,  7, 15,
	18,  2, 20,
};

/* since savegame version 4.2 the currencies are arranged differently */
static void UpdateCurrencies()
{
	_settings_game.locale.currency = convert_currency[_settings_game.locale.currency];
}

/* Up to revision 1413 the invisible tiles at the southern border have not been
 * MP_VOID, even though they should have. This is fixed by this function
 */
static void UpdateVoidTiles()
{
	for (uint x = 0; x < MapSizeX(); x++) MakeVoid(TileXY(x, MapMaxY()));
	for (uint y = 0; y < MapSizeY(); y++) MakeVoid(TileXY(MapMaxX(), y));
}

static inline RailType UpdateRailType(RailType rt, RailType min)
{
	return rt >= min ? (RailType)(rt + 1): rt;
}

/**
 * Update the viewport coordinates of all signs.
 */
void UpdateAllVirtCoords()
{
	if (IsHeadless()) return;
	UpdateAllStationVirtCoords();
	UpdateAllSignVirtCoords();
	UpdateAllTownVirtCoords();
	UpdateAllTextEffectVirtCoords();
	RebuildViewportKdtree();
}

void ClearAllCachedNames()
{
	ClearAllStationCachedNames();
	ClearAllTownCachedNames();
	ClearAllIndustryCachedNames();
}

/**
 * Initialization of the windows and several kinds of caches.
 * This is not done directly in AfterLoadGame because these
 * functions require that all saveload conversions have been
 * done. As people tend to add savegame conversion stuff after
 * the initialization of the windows and caches quite some bugs
 * had been made.
 * Moving this out of there is both cleaner and less bug-prone.
 */
static void InitializeWindowsAndCaches()
{
	SetupTimeSettings();

	/* Initialize windows */
	ResetWindowSystem();
	SetupColoursAndInitialWindow();

	/* Update coordinates of the signs. */
	ClearAllCachedNames();
	UpdateAllVirtCoords();
	ResetViewportAfterLoadGame();

	for (Company *c : Company::Iterate()) {
		/* For each company, verify (while loading a scenario) that the inauguration date is the current year and set it
		 * accordingly if it is not the case.  No need to set it on companies that are not been used already,
		 * thus the MIN_YEAR (which is really nothing more than Zero, initialized value) test */
		if (_file_to_saveload.abstract_ftype == FT_SCENARIO && c->inaugurated_year != CalTime::MIN_YEAR) {
			c->inaugurated_year = CalTime::CurYear();
			c->display_inaugurated_period = EconTime::Detail::WallClockYearToDisplay(EconTime::CurYear());
			c->age_years = 0;
		}
	}

	/* Count number of objects per type */
	for (Object *o : Object::Iterate()) {
		Object::IncTypeCount(o->type);
	}

	/* Identify owners of persistent storage arrays */
	for (Industry *i : Industry::Iterate()) {
		if (i->psa != nullptr) {
			i->psa->feature = GSF_INDUSTRIES;
			i->psa->tile = i->location.tile;
		}
	}
	for (Station *s : Station::Iterate()) {
		if (s->airport.psa != nullptr) {
			s->airport.psa->feature = GSF_AIRPORTS;
			s->airport.psa->tile = s->airport.tile;
		}
	}
	for (Town *t : Town::Iterate()) {
		for (auto &it : t->psa_list) {
			it->feature = GSF_FAKE_TOWNS;
			it->tile = t->xy;
		}
	}
	for (RoadVehicle *rv : RoadVehicle::IterateFrontOnly()) {
		rv->CargoChanged();
	}

	RecomputePrices();

	GroupStatistics::UpdateAfterLoad();

	RebuildSubsidisedSourceAndDestinationCache();

	/* Towns have a noise controlled number of airports system
	 * So each airport's noise value must be added to the town->noise_reached value
	 * Reset each town's noise_reached value to '0' before. */
	UpdateAirportsNoise();

	CheckTrainsLengths();
	ShowNewGRFError();

	/* Rebuild the smallmap list of owners. */
	BuildOwnerLegend();
}

#ifdef WITH_SIGACTION
static struct sigaction _prev_segfault;
static struct sigaction _prev_abort;
static struct sigaction _prev_fpe;

static void CDECL HandleSavegameLoadCrash(int signum, siginfo_t *si, void *context);
#else
typedef void (CDECL *SignalHandlerPointer)(int);
static SignalHandlerPointer _prev_segfault = nullptr;
static SignalHandlerPointer _prev_abort    = nullptr;
static SignalHandlerPointer _prev_fpe      = nullptr;

static void CDECL HandleSavegameLoadCrash(int signum);
#endif

/**
 * Replaces signal handlers of SIGSEGV and SIGABRT
 * and stores pointers to original handlers in memory.
 */
static void SetSignalHandlers()
{
#ifdef WITH_SIGACTION
	struct sigaction sa;
	memset(&sa, 0, sizeof(sa));
	sa.sa_flags = SA_SIGINFO | SA_RESTART;
	sigemptyset(&sa.sa_mask);
	sa.sa_sigaction = HandleSavegameLoadCrash;
	sigaction(SIGSEGV, &sa, &_prev_segfault);
	sigaction(SIGABRT, &sa, &_prev_abort);
	sigaction(SIGFPE,  &sa, &_prev_fpe);
#else
	_prev_segfault = signal(SIGSEGV, HandleSavegameLoadCrash);
	_prev_abort    = signal(SIGABRT, HandleSavegameLoadCrash);
	_prev_fpe      = signal(SIGFPE,  HandleSavegameLoadCrash);
#endif
}

/**
 * Resets signal handlers back to original handlers.
 */
static void ResetSignalHandlers()
{
#ifdef WITH_SIGACTION
	sigaction(SIGSEGV, &_prev_segfault, nullptr);
	sigaction(SIGABRT, &_prev_abort, nullptr);
	sigaction(SIGFPE,  &_prev_fpe, nullptr);
#else
	signal(SIGSEGV, _prev_segfault);
	signal(SIGABRT, _prev_abort);
	signal(SIGFPE,  _prev_fpe);
#endif
}

/**
 * Try to find the overridden GRF identifier of the given GRF.
 * @param c the GRF to get the 'previous' version of.
 * @return the GRF identifier or \a c if none could be found.
 */
static const GRFIdentifier *GetOverriddenIdentifier(const GRFConfig *c)
{
	const LoggedAction &la = _gamelog_actions.back();
	if (la.at != GLAT_LOAD) return &c->ident;

	for (const LoggedChange &lc : la.changes) {
		if (lc.ct == GLCT_GRFCOMPAT && lc.grfcompat.grfid == c->ident.grfid) return &lc.grfcompat;
	}

	return &c->ident;
}

/** Was the saveload crash because of missing NewGRFs? */
static bool _saveload_crash_with_missing_newgrfs = false;

/**
 * Did loading the savegame cause a crash? If so,
 * were NewGRFs missing?
 * @return when the saveload crashed due to missing NewGRFs.
 */
bool SaveloadCrashWithMissingNewGRFs()
{
	return _saveload_crash_with_missing_newgrfs;
}

/**
 * Signal handler used to give a user a more useful report for crashes during
 * the savegame loading process; especially when there's problems with the
 * NewGRFs that are required by the savegame.
 * @param signum received signal
 */
#ifdef WITH_SIGACTION
static void CDECL HandleSavegameLoadCrash(int signum, siginfo_t *si, void *context)
#else
static void CDECL HandleSavegameLoadCrash(int signum)
#endif
{
	ResetSignalHandlers();

	format_buffer buffer;
	buffer.append("Loading your savegame caused OpenTTD to crash.\n");

	for (const GRFConfig *c = _grfconfig; !_saveload_crash_with_missing_newgrfs && c != nullptr; c = c->next) {
		_saveload_crash_with_missing_newgrfs = HasBit(c->flags, GCF_COMPATIBLE) || c->status == GCS_NOT_FOUND;
	}

	if (_saveload_crash_with_missing_newgrfs) {
		buffer.append(
			"This is most likely caused by a missing NewGRF or a NewGRF that\n"
			"has been loaded as replacement for a missing NewGRF. OpenTTD\n"
			"cannot easily determine whether a replacement NewGRF is of a newer\n"
			"or older version.\n"
			"It will load a NewGRF with the same GRF ID as the missing NewGRF.\n"
			"This means that if the author makes incompatible NewGRFs with the\n"
			"same GRF ID, OpenTTD cannot magically do the right thing. In most\n"
			"cases, OpenTTD will load the savegame and not crash, but this is an\n"
			"exception.\n"
			"Please load the savegame with the appropriate NewGRFs installed.\n"
			"The missing/compatible NewGRFs are:\n");

		for (const GRFConfig *c = _grfconfig; c != nullptr; c = c->next) {
			if (HasBit(c->flags, GCF_COMPATIBLE)) {
				const GRFIdentifier *replaced = GetOverriddenIdentifier(c);
				buffer.format("NewGRF {:08X} (checksum {}) not found.\n  Loaded NewGRF \"{}\" (checksum {}) with same GRF ID instead.\n",
						BSWAP32(c->ident.grfid), c->original_md5sum, c->filename, replaced->md5sum);
			}
			if (c->status == GCS_NOT_FOUND) {
				buffer.format("NewGRF {:08X} ({}) not found; checksum {}.\n", BSWAP32(c->ident.grfid), c->filename, c->ident.md5sum);
			}
		}
	} else {
		buffer.append(
			"This is probably caused by a corruption in the savegame.\n"
			"Please file a bug report and attach this savegame.\n");
	}

	ShowInfoI(buffer);

#ifdef WITH_SIGACTION
	struct sigaction call;
#else
	SignalHandlerPointer call = nullptr;
#endif
	switch (signum) {
		case SIGSEGV: call = _prev_segfault; break;
		case SIGABRT: call = _prev_abort; break;
		case SIGFPE:  call = _prev_fpe; break;
		default: NOT_REACHED();
	}
#ifdef WITH_SIGACTION
	if (call.sa_flags & SA_SIGINFO) {
		if (call.sa_sigaction != nullptr) call.sa_sigaction(signum, si, context);
	} else {
		if (call.sa_handler != nullptr) call.sa_handler(signum);
	}
#else
	if (call != nullptr) call(signum);
#endif

}

/**
 * Tries to change owner of this rail tile to a valid owner. In very old versions it could happen that
 * a rail track had an invalid owner. When conversion isn't possible, track is removed.
 * @param t tile to update
 */
static void FixOwnerOfRailTrack(TileIndex t)
{
	assert(!Company::IsValidID(GetTileOwner(t)) && (IsLevelCrossingTile(t) || IsPlainRailTile(t)));

	/* remove leftover rail piece from crossing (from very old savegames) */
	Train *v = nullptr;
	for (Train *w : Train::Iterate()) {
		if (w->tile == t) {
			v = w;
			break;
		}
	}

	if (v != nullptr) {
		/* when there is a train on crossing (it could happen in TTD), set owner of crossing to train owner */
		SetTileOwner(t, v->owner);
		return;
	}

	/* try to find any connected rail */
	for (DiagDirection dd = DIAGDIR_BEGIN; dd < DIAGDIR_END; dd++) {
		TileIndex tt{t + TileOffsByDiagDir(dd)};
		if (GetTileTrackStatus(t, TRANSPORT_RAIL, 0, dd) != 0 &&
				GetTileTrackStatus(tt, TRANSPORT_RAIL, 0, ReverseDiagDir(dd)) != 0 &&
				Company::IsValidID(GetTileOwner(tt))) {
			SetTileOwner(t, GetTileOwner(tt));
			return;
		}
	}

	if (IsLevelCrossingTile(t)) {
		/* else change the crossing to normal road (road vehicles won't care) */
		Owner road = GetRoadOwner(t, RTT_ROAD);
		Owner tram = GetRoadOwner(t, RTT_TRAM);
		RoadBits bits = GetCrossingRoadBits(t);
		bool hasroad = HasBit(_me[t].m7, 6);
		bool hastram = HasBit(_me[t].m7, 7);

		/* MakeRoadNormal */
		SetTileType(t, MP_ROAD);
		SetTileOwner(t, road);
		_m[t].m3 = (hasroad ? bits : 0);
		_m[t].m5 = (hastram ? bits : 0) | ROAD_TILE_NORMAL << 6;
		SB(_me[t].m6, 2, 4, 0);
		SetRoadOwner(t, RTT_TRAM, tram);
		return;
	}

	/* if it's not a crossing, make it clean land */
	MakeClear(t, CLEAR_GRASS, 0);
}

/**
 * Fixes inclination of a vehicle. Older OpenTTD versions didn't update the bits correctly.
 * @param v vehicle
 * @param dir vehicle's direction, or # INVALID_DIR if it can be ignored
 * @return inclination bits to set
 */
static uint FixVehicleInclination(Vehicle *v, Direction dir)
{
	/* Compute place where this vehicle entered the tile */
	int entry_x = v->x_pos;
	int entry_y = v->y_pos;
	switch (dir) {
		case DIR_NE: entry_x |= TILE_UNIT_MASK; break;
		case DIR_NW: entry_y |= TILE_UNIT_MASK; break;
		case DIR_SW: entry_x &= ~TILE_UNIT_MASK; break;
		case DIR_SE: entry_y &= ~TILE_UNIT_MASK; break;
		case INVALID_DIR: break;
		default: NOT_REACHED();
	}
	uint8_t entry_z = GetSlopePixelZ(entry_x, entry_y, true);

	/* Compute middle of the tile. */
	int middle_x = (v->x_pos & ~TILE_UNIT_MASK) + TILE_SIZE / 2;
	int middle_y = (v->y_pos & ~TILE_UNIT_MASK) + TILE_SIZE / 2;
	uint8_t middle_z = GetSlopePixelZ(middle_x, middle_y, true);

	/* middle_z == entry_z, no height change. */
	if (middle_z == entry_z) return 0;

	/* middle_z < entry_z, we are going downwards. */
	if (middle_z < entry_z) return 1U << GVF_GOINGDOWN_BIT;

	/* middle_z > entry_z, we are going upwards. */
	return 1U << GVF_GOINGUP_BIT;
}

/**
 * Check whether the ground vehicles are at the correct Z-coordinate. When they
 * are not, this will cause all kinds of problems later on as the vehicle might
 * not get onto bridges and so on.
 */
static void CheckGroundVehiclesAtCorrectZ()
{
	for (Vehicle *v : Vehicle::Iterate()) {
		if (v->IsGroundVehicle()) {
			/*
			 * Either the vehicle is not actually on the given tile, i.e. it is
			 * in the wormhole of a bridge or a tunnel, or the Z-coordinate must
			 * be the same as when it would be recalculated right now.
			 */
			assert(v->tile != TileVirtXY(v->x_pos, v->y_pos) || v->z_pos == GetSlopePixelZ(v->x_pos, v->y_pos, true));
		}
	}
}

/**
 * Checks for the possibility that a bridge may be on this tile
 * These are in fact all the tile types on which a bridge can be found
 * @param t The tile to analyze
 * @return True if a bridge might have been present prior to savegame 194.
 */
static inline bool MayHaveBridgeAbove(TileIndex t)
{
	return IsTileType(t, MP_CLEAR) || IsTileType(t, MP_RAILWAY) || IsTileType(t, MP_ROAD) ||
			IsTileType(t, MP_WATER) || IsTileType(t, MP_TUNNELBRIDGE) || IsTileType(t, MP_OBJECT);
}

TileIndex GetOtherTunnelBridgeEndOld(TileIndex tile)
{
	DiagDirection dir = GetTunnelBridgeDirection(tile);
	TileIndexDiff delta = TileOffsByDiagDir(dir);
	int z = GetTileZ(tile);

	dir = ReverseDiagDir(dir);
	do {
		tile += delta;
	} while (
		!IsTunnelTile(tile) ||
		GetTunnelBridgeDirection(tile) != dir ||
		GetTileZ(tile) != z
	);

	return tile;
}


/**
 * Start the scripts.
 */
static void StartScripts()
{
	/* Script debug window requires AIs to be started before trying to start GameScript. */

	/* Start the AIs. */
	for (const Company *c : Company::Iterate()) {
		if (Company::IsValidAiID(c->index)) AI::StartNew(c->index);
	}

	/* Start the GameScript. */
	Game::StartNew();

	ShowScriptDebugWindowIfScriptError();
}

template <typename F>
void IterateVehicleAndOrderListOrders(F func)
{
	IterateAllNonVehicleOrders([&](Order *order) {
		func(order);
	});
	for (Vehicle *v : Vehicle::IterateFrontOnly()) {
		func(&(v->current_order));
	}
}

/**
 * Perform a (large) amount of savegame conversion *magic* in order to
 * load older savegames and to fill the caches for various purposes.
 * @return True iff conversion went without a problem.
 */
bool AfterLoadGame()
{
	SetSignalHandlers();

	TileIndex map_size = MapSize();

	/* Only new games can use wallclock units. */
	if (SlXvIsFeatureMissing(XSLFI_VARIABLE_DAY_LENGTH, 5) && IsSavegameVersionBefore(SLV_ECONOMY_MODE_TIMEKEEPING_UNITS)) {
		_settings_game.economy.timekeeping_units = TKU_CALENDAR;
	}
	/* Wallclock unit games which previously ran at an effective day length of 1 should remain that way */
	if (SlXvIsFeatureMissing(XSLFI_VARIABLE_DAY_LENGTH, 7) && _settings_game.economy.timekeeping_units == TKU_WALLCLOCK) {
		_settings_game.economy.day_length_factor = 1;
	}
	UpdateEffectiveDayLengthFactor();

	SetupTickRate();

	extern TileIndex _cur_tileloop_tile; // From landscape.cpp.
	/* The LFSR used in RunTileLoop iteration cannot have a zeroed state, make it non-zeroed. */
	if (_cur_tileloop_tile == 0) _cur_tileloop_tile = TileIndex{1};

	extern TileIndex _aux_tileloop_tile;
	if (_aux_tileloop_tile == 0) _aux_tileloop_tile = 1;

	if (IsSavegameVersionBefore(SLV_98)) GamelogOldver();

	GamelogTestRevision();
	GamelogTestMode();

	RebuildTownKdtree();
	RebuildStationKdtree();
	UpdateCachedSnowLine();
	UpdateCachedSnowLineBounds();

	_viewport_sign_kdtree_valid = false;

	if (IsSavegameVersionBefore(SLV_98)) GamelogGRFAddList(_grfconfig);

	if (IsSavegameVersionBefore(SLV_119)) {
		_pause_mode = (_pause_mode == 2) ? PM_PAUSED_NORMAL : PM_UNPAUSED;
	} else if (_network_dedicated && (_pause_mode & PM_PAUSED_ERROR) != 0) {
		Debug(net, 0, "The loading savegame was paused due to an error state");
		Debug(net, 0, "  This savegame cannot be used for multiplayer");
		/* Restore the signals */
		ResetSignalHandlers();
		return false;
	} else if (!_networking || _network_server) {
		/* If we are in singleplayer mode, i.e. not networking, and loading the
		 * savegame or we are loading the savegame as network server we do
		 * not want to be bothered by being paused because of the automatic
		 * reason of a network server, e.g. joining clients or too few
		 * active clients. Note that resetting these values for a network
		 * client are very bad because then the client is going to execute
		 * the game loop when the server is not, i.e. it desyncs. */
		_pause_mode &= ~PMB_PAUSED_NETWORK;
	}

	/* In very old versions, size of train stations was stored differently.
	 * They had swapped width and height if station was built along the Y axis.
	 * TTO and TTD used 3 bits for width/height, while OpenTTD used 4.
	 * Because the data stored by TTDPatch are unusable for rail stations > 7x7,
	 * recompute the width and height. Doing this unconditionally for all old
	 * savegames simplifies the code. */
	if (IsSavegameVersionBefore(SLV_2)) {
		for (Station *st : Station::Iterate()) {
			st->train_station.w = st->train_station.h = 0;
		}
		for (TileIndex t = 0; t < map_size; t++) {
			if (!IsTileType(t, MP_STATION)) continue;
			if (_m[t].m5 > 7) continue; // is it a rail station tile?
			Station *st = Station::Get(_m[t].m2);
			assert(st->train_station.tile != 0);
			int dx = TileX(t) - TileX(st->train_station.tile);
			int dy = TileY(t) - TileY(st->train_station.tile);
			assert(dx >= 0 && dy >= 0);
			st->train_station.w = std::max<uint>(st->train_station.w, dx + 1);
			st->train_station.h = std::max<uint>(st->train_station.h, dy + 1);
		}
	}

	if (IsSavegameVersionBefore(SLV_194) && SlXvIsFeatureMissing(XSLFI_HEIGHT_8_BIT)) {
		_settings_game.construction.map_height_limit = 15;

		/* In old savegame versions, the heightlevel was coded in bits 0..3 of the type field */
		for (TileIndex t = 0; t < map_size; t++) {
			_m[t].height = GB(_m[t].type, 0, 4);
			SB(_m[t].type, 0, 2, GB(_me[t].m6, 0, 2));
			SB(_me[t].m6, 0, 2, 0);
			if (MayHaveBridgeAbove(t)) {
				SB(_m[t].type, 2, 2, GB(_me[t].m6, 6, 2));
				SB(_me[t].m6, 6, 2, 0);
			} else {
				SB(_m[t].type, 2, 2, 0);
			}
		}
	} else if (IsSavegameVersionBefore(SLV_194) && SlXvIsFeaturePresent(XSLFI_HEIGHT_8_BIT)) {
		for (TileIndex t = 0; t < map_size; t++) {
			SB(_m[t].type, 0, 2, GB(_me[t].m6, 0, 2));
			SB(_me[t].m6, 0, 2, 0);
			if (MayHaveBridgeAbove(t)) {
				SB(_m[t].type, 2, 2, GB(_me[t].m6, 6, 2));
				SB(_me[t].m6, 6, 2, 0);
			} else {
				SB(_m[t].type, 2, 2, 0);
			}
		}
	}

	/* in version 2.1 of the savegame, town owner was unified. */
	if (IsSavegameVersionBefore(SLV_2, 1)) ConvertTownOwner();

	/* from version 4.1 of the savegame, exclusive rights are stored at towns */
	if (IsSavegameVersionBefore(SLV_4, 1)) UpdateExclusiveRights();

	/* from version 4.2 of the savegame, currencies are in a different order */
	if (IsSavegameVersionBefore(SLV_4, 2)) UpdateCurrencies();

	/* In old version there seems to be a problem that water is owned by
	 * OWNER_NONE, not OWNER_WATER.. I can't replicate it for the current
	 * (4.3) version, so I just check when versions are older, and then
	 * walk through the whole map.. */
	if (IsSavegameVersionBefore(SLV_4, 3)) {
		for (TileIndex t = 0; t < map_size; t++) {
			if (IsTileType(t, MP_WATER) && GetTileOwner(t) >= MAX_COMPANIES) {
				SetTileOwner(t, OWNER_WATER);
			}
		}
	}

	if (IsSavegameVersionBefore(SLV_84)) {
		for (Company *c : Company::Iterate()) {
			c->name = CopyFromOldName(c->name_1);
			if (!c->name.empty()) c->name_1 = STR_SV_UNNAMED;
			c->president_name = CopyFromOldName(c->president_name_1);
			if (!c->president_name.empty()) c->president_name_1 = SPECSTR_PRESIDENT_NAME;
		}

		for (Station *st : Station::Iterate()) {
			st->name = CopyFromOldName(st->string_id);
			/* generating new name would be too much work for little effect, use the station name fallback */
			if (!st->name.empty()) st->string_id = STR_SV_STNAME_FALLBACK;
		}

		for (Town *t : Town::Iterate()) {
			t->name = CopyFromOldName(t->townnametype);
			if (!t->name.empty()) t->townnametype = SPECSTR_TOWNNAME_START + _settings_game.game_creation.town_name;
		}
	}

	/* From this point the old names array is cleared. */
	ResetOldNames();

	if (IsSavegameVersionBefore(SLV_106)) {
		/* no station is determined by 'tile == INVALID_TILE' now (instead of '0') */
		for (Station *st : Station::Iterate()) {
			if (st->airport.tile       == 0) st->airport.tile       = INVALID_TILE;
			if (st->train_station.tile == 0) st->train_station.tile = INVALID_TILE;
		}

		/* the same applies to Company::location_of_HQ */
		for (Company *c : Company::Iterate()) {
			if (c->location_of_HQ == 0 || (IsSavegameVersionBefore(SLV_4) && c->location_of_HQ == 0xFFFF)) {
				c->location_of_HQ = INVALID_TILE;
			}
		}
	}

	/* convert road side to my format. */
	if (_settings_game.vehicle.road_side) _settings_game.vehicle.road_side = 1;

	/* Check if all NewGRFs are present, we are very strict in MP mode */
	GRFListCompatibility gcf_res = IsGoodGRFConfigList(_grfconfig);
	for (GRFConfig *c = _grfconfig; c != nullptr; c = c->next) {
		if (c->status == GCS_NOT_FOUND) {
			GamelogGRFRemove(c->ident.grfid);
		} else if (HasBit(c->flags, GCF_COMPATIBLE)) {
			GamelogGRFCompatible(&c->ident);
		}
	}

	if (_networking && gcf_res != GLC_ALL_GOOD) {
		SetSaveLoadError(STR_NETWORK_ERROR_CLIENT_NEWGRF_MISMATCH);
		/* Restore the signals */
		ResetSignalHandlers();
		return false;
	}

	/* The value of _date_fract got divided, so make sure that old games are converted correctly. */
	if (IsSavegameVersionBefore(SLV_11, 1) || (IsSavegameVersionBefore(SLV_147) && CalTime::CurDateFract() > DAY_TICKS)) CalTime::Detail::now.cal_date_fract /= 885;

	if (SlXvIsFeaturePresent(XSLFI_SPRINGPP) || SlXvIsFeaturePresent(XSLFI_JOKERPP) || SlXvIsFeaturePresent(XSLFI_CHILLPP)) {
		assert(DayLengthFactor() >= 1);
		DateDetail::_tick_skip_counter = CalTime::CurDateFract() % DayLengthFactor();
		CalTime::Detail::now.cal_date_fract /= DayLengthFactor();
		assert(CalTime::CurDateFract() < DAY_TICKS);
		assert(TickSkipCounter() < DayLengthFactor());
	}

	/* Set day length factor to 1 if loading a pre day length savegame */
	if (SlXvIsFeatureMissing(XSLFI_VARIABLE_DAY_LENGTH) && SlXvIsFeatureMissing(XSLFI_SPRINGPP) && SlXvIsFeatureMissing(XSLFI_JOKERPP) && SlXvIsFeatureMissing(XSLFI_CHILLPP)) {
		_settings_game.economy.day_length_factor = 1;
		UpdateEffectiveDayLengthFactor();
		if (_file_to_saveload.abstract_ftype != FT_SCENARIO) {
			/* If this is obviously a vanilla/non-patchpack savegame (and not a scenario),
			 * set the savegame time units to be in days, as they would have been previously. */
			_settings_game.game_time.time_in_minutes = false;
		}
	}
	if (SlXvIsFeatureMissing(XSLFI_VARIABLE_DAY_LENGTH, 3)) {
		_scaled_tick_counter = (uint64_t)((_tick_counter * DayLengthFactor()) + TickSkipCounter());
	}
	if (SlXvIsFeaturePresent(XSLFI_VARIABLE_DAY_LENGTH, 1, 3)) {
		/* CalTime is used here because EconTime hasn't been set yet, but this needs to be done before setting EconTime::Detail::SetDate,
		 * because that calls RecalculateStateTicksOffset which overwrites DateDetail::_state_ticks_offset which is an input here */
		_state_ticks = GetStateTicksFromDateWithoutOffset(ToEconTimeCast(CalTime::CurDate()), CalTime::CurDateFract());
		if (SlXvIsFeaturePresent(XSLFI_VARIABLE_DAY_LENGTH, 3, 3)) _state_ticks += DateDetail::_state_ticks_offset;
	}

	/* Update current year
	 * must be done before loading sprites as some newgrfs check it */
	CalTime::Detail::SetDate(CalTime::CurDate(), CalTime::CurDateFract());

<<<<<<< HEAD
	if (SlXvIsFeaturePresent(XSLFI_VARIABLE_DAY_LENGTH, 5) || !IsSavegameVersionBefore(SLV_ECONOMY_DATE)) {
		EconTime::Detail::SetDate(EconTime::CurDate(), EconTime::CurDateFract());
=======
	/* Only new games can use wallclock units. */
	if (IsSavegameVersionBefore(SLV_ECONOMY_MODE_TIMEKEEPING_UNITS)) _settings_game.economy.timekeeping_units = TKU_CALENDAR;

	/* Update economy year. If we don't have a separate economy date saved, follow the calendar date. */
	if (IsSavegameVersionBefore(SLV_ECONOMY_DATE)) {
		TimerGameEconomy::SetDate(TimerGameEconomy::Date{TimerGameCalendar::date.base()}, TimerGameCalendar::date_fract);
>>>>>>> 666f7bfe
	} else {
		/* Set economy date from calendar date */
		EconTime::Detail::SetDate(ToEconTimeCast(CalTime::CurDate()), CalTime::CurDateFract());
	}

	SetupTileLoopCounts();

	/*
	 * Force the old behaviour for compatibility reasons with old savegames. As new
	 * settings can only be loaded from new savegames loading old savegames with new
	 * versions of OpenTTD will normally initialize settings newer than the savegame
	 * version with "new game" defaults which the player can define to their liking.
	 * For some settings we override that to keep the behaviour the same as when the
	 * game was saved.
	 *
	 * Note that there is no non-stop in here. This is because the setting could have
	 * either value in TTDPatch. To convert it properly the user has to make sure the
	 * right value has been chosen in the settings. Otherwise we will be converting
	 * it incorrectly in half of the times without a means to correct that.
	 */
	if (IsSavegameVersionBefore(SLV_4, 2)) _settings_game.station.modified_catchment = false;
	if (IsSavegameVersionBefore(SLV_6, 1)) _settings_game.pf.forbid_90_deg = false;
	if (IsSavegameVersionBefore(SLV_21))   _settings_game.vehicle.train_acceleration_model = 0;
	if (IsSavegameVersionBefore(SLV_90))   _settings_game.vehicle.plane_speed = 4;
	if (IsSavegameVersionBefore(SLV_95))   _settings_game.vehicle.dynamic_engines = false;
	if (IsSavegameVersionBefore(SLV_96))   _settings_game.economy.station_noise_level = false;
	if (IsSavegameVersionBefore(SLV_133)) {
		_settings_game.vehicle.train_slope_steepness = 3;
	}
	if (IsSavegameVersionBefore(SLV_134))  _settings_game.economy.feeder_payment_share = 75;
	if (IsSavegameVersionBefore(SLV_138))  _settings_game.vehicle.plane_crashes = 2;
	if (IsSavegameVersionBefore(SLV_139)) {
		_settings_game.vehicle.roadveh_acceleration_model = 0;
		_settings_game.vehicle.roadveh_slope_steepness = 7;
	}
	if (IsSavegameVersionBefore(SLV_143))  _settings_game.economy.allow_town_level_crossings = true;
	if (IsSavegameVersionBefore(SLV_159)) {
		_settings_game.vehicle.max_train_length = 50;
		_settings_game.construction.max_bridge_length = 64;
		_settings_game.construction.max_tunnel_length = 64;
	}
	if (IsSavegameVersionBefore(SLV_166))  _settings_game.economy.infrastructure_maintenance = false;
	if (IsSavegameVersionBefore(SLV_183) && SlXvIsFeatureMissing(XSLFI_CHILLPP)) {
		_settings_game.linkgraph.distribution_pax = DT_MANUAL;
		_settings_game.linkgraph.distribution_mail = DT_MANUAL;
		_settings_game.linkgraph.distribution_armoured = DT_MANUAL;
		_settings_game.linkgraph.distribution_default = DT_MANUAL;
	}

	if (IsSavegameVersionBefore(SLV_ENDING_YEAR)) {
		_settings_game.game_creation.ending_year = CalTime::DEF_END_YEAR;
	}

	/* Convert linkgraph update settings from days to seconds. */
	if (IsSavegameVersionBefore(SLV_LINKGRAPH_SECONDS) && SlXvIsFeatureMissing(XSLFI_LINKGRAPH_DAY_SCALE, 3)) {
		_settings_game.linkgraph.recalc_interval *= SECONDS_PER_DAY;
		_settings_game.linkgraph.recalc_time     *= SECONDS_PER_DAY;
	}

	/* Convert link graph last compression from date to scaled tick counter, or state ticks to scaled ticks. */
	if (SlXvIsFeatureMissing(XSLFI_LINKGRAPH_DAY_SCALE, 6)) {
		extern void LinkGraphFixupAfterLoad(bool compression_was_date);
		LinkGraphFixupAfterLoad(SlXvIsFeatureMissing(XSLFI_LINKGRAPH_DAY_SCALE, 4));
	}

	/* Set link graph job day length factor setting. */
	if (SlXvIsFeatureMissing(XSLFI_LINKGRAPH_DAY_SCALE, 7)) {
		extern void LinkGraphJobSetDayLengthFactor();
		LinkGraphJobSetDayLengthFactor();
	}

	/* Load the sprites */
	GfxLoadSprites();
	LoadStringWidthTable();
	ReInitAllWindows(false);

	/* Copy temporary data to Engine pool */
	CopyTempEngineData();

	/* Connect front and rear engines of multiheaded trains and converts
	 * subtype to the new format */
	if (IsSavegameVersionBefore(SLV_17, 1)) ConvertOldMultiheadToNew();

	/* Connect front and rear engines of multiheaded trains */
	ConnectMultiheadedTrains();

	/* Fix the CargoPackets *and* fix the caches of CargoLists.
	 * If this isn't done before Stations and especially Vehicles are
	 * running their AfterLoad we might get in trouble. In the case of
	 * vehicles we could give the wrong (cached) count of items in a
	 * vehicle which causes different results when getting their caches
	 * filled; and that could eventually lead to desyncs. */
	CargoPacket::AfterLoad();

	if (SlXvIsFeaturePresent(XSLFI_SPRINGPP)) {
		/*
		 * Reject huge airports
		 * Annoyingly SpringPP v2.0.102 has a bug where it uses the same ID for AT_INTERCONTINENTAL2 and AT_OILRIG.
		 * Do this here as AfterLoadVehicles might also check it indirectly via the newgrf code.
		 */
		for (Station *st : Station::Iterate()) {
			if (st->airport.tile == INVALID_TILE) continue;
			StringID err = INVALID_STRING_ID;
			if (st->airport.type == 9) {
				if (st->ship_station.tile != INVALID_TILE && IsOilRig(st->ship_station.tile)) {
					/* this airport is probably an oil rig, not a huge airport */
				} else {
					err = STR_GAME_SAVELOAD_ERROR_HUGE_AIRPORTS_PRESENT;
				}
				st->airport.type = AT_OILRIG;
			} else if (st->airport.type == 10) {
				err = STR_GAME_SAVELOAD_ERROR_HUGE_AIRPORTS_PRESENT;
			}
			if (err != INVALID_STRING_ID) {
				SetSaveLoadError(err);
				/* Restore the signals */
				ResetSignalHandlers();
				return false;
			}
		}
	}

	if (SlXvIsFeaturePresent(XSLFI_SPRINGPP, 1, 1)) {
		/*
		 * Reject helicopters aproaching oil rigs using the wrong aircraft movement data
		 * Annoyingly SpringPP v2.0.102 has a bug where it uses the same ID for AT_INTERCONTINENTAL2 and AT_OILRIG
		 * Do this here as AfterLoadVehicles can also check it indirectly via the newgrf code.
		 */
		for (Aircraft *v : Aircraft::Iterate()) {
			Station *st = GetTargetAirportIfValid(v);
			if (st != nullptr && ((st->ship_station.tile != INVALID_TILE && IsOilRig(st->ship_station.tile)) || st->airport.type == AT_OILRIG)) {
				/* aircraft is on approach to an oil rig, bail out now */
				SetSaveLoadError(STR_GAME_SAVELOAD_ERROR_HELI_OILRIG_BUG);
				/* Restore the signals */
				ResetSignalHandlers();
				return false;
			}
		}
	}

	if (IsSavegameVersionBefore(SLV_MULTITILE_DOCKS)) {
		for (Station *st : Station::Iterate()) {
			st->ship_station.tile = INVALID_TILE;
		}
	}

	if (SlXvIsFeatureMissing(XSLFI_REALISTIC_TRAIN_BRAKING)) {
		_settings_game.vehicle.train_braking_model = TBM_ORIGINAL;
	}

	if (SlXvIsFeatureMissing(XSLFI_TRAIN_SPEED_ADAPTATION)) {
		_settings_game.vehicle.train_speed_adaptation = false;
	}

	AfterLoadEngines();
	AnalyseIndustryTileSpriteGroups();
	extern void AnalyseHouseSpriteGroups();
	AnalyseHouseSpriteGroups();

	/* Update all vehicles: Phase 1 */
	AfterLoadVehiclesPhase1(true);

	CargoPacket::PostVehiclesAfterLoad();

	/* Update template vehicles */
	AfterLoadTemplateVehicles();

	/* make sure there is a town in the game */
	if (_game_mode == GM_NORMAL && Town::GetNumItems() == 0) {
		SetSaveLoadError(STR_ERROR_NO_TOWN_IN_SCENARIO);
		/* Restore the signals */
		ResetSignalHandlers();
		return false;
	}

	/* The void tiles on the southern border used to belong to a wrong class (pre 4.3).
	 * This problem appears in savegame version 21 too, see r3455. But after loading the
	 * savegame and saving again, the buggy map array could be converted to new savegame
	 * version. It didn't show up before r12070. */
	if (IsSavegameVersionBefore(SLV_87)) UpdateVoidTiles();

	/* Fix the cache for cargo payments. */
	for (CargoPayment *cp : CargoPayment::Iterate()) {
		cp->front->cargo_payment = cp;
		cp->current_station = cp->front->last_station_visited;
	}

	if (IsSavegameVersionBefore(SLV_WATER_TILE_TYPE) && SlXvIsFeatureMissing(XSLFI_WATER_TILE_TYPE)) {
		/* Prior to SLV_WATER_TILE_TYPE, the water tile type was stored differently from the enumeration. This has to be
		 * converted before SLV_72 and SLV_82 conversions which use GetWaterTileType. */
		static constexpr uint8_t WBL_COAST_FLAG = 0; ///< Flag for coast.

		for (TileIndex t = 0; t < MapSize(); t++) {
			if (!IsTileType(t, MP_WATER)) continue;

			switch (GB(_m[t].m5, 4, 4)) {
				case 0x0: /* Previously WBL_TYPE_NORMAL, Clear water or coast. */
					SetWaterTileType(t, HasBit(_m[t].m5, WBL_COAST_FLAG) ? WATER_TILE_COAST : WATER_TILE_CLEAR);
					break;

				case 0x1: SetWaterTileType(t, WATER_TILE_LOCK); break; /* Previously WBL_TYPE_LOCK */
				case 0x8: SetWaterTileType(t, WATER_TILE_DEPOT); break; /* Previously WBL_TYPE_DEPOT */
				default: SetWaterTileType(t, WATER_TILE_CLEAR); break; /* Shouldn't happen... */
			}
		}
	}

	if (IsSavegameVersionBefore(SLV_72)) {
		/* Locks in very old savegames had OWNER_WATER as owner */
		for (TileIndex t = 0; t < MapSize(); t++) {
			switch (GetTileType(t)) {
				default: break;

				case MP_WATER:
					if (GetWaterTileType(t) == WATER_TILE_LOCK && GetTileOwner(t) == OWNER_WATER) SetTileOwner(t, OWNER_NONE);
					break;

				case MP_STATION: {
					if (HasBit(_me[t].m6, 3)) SetBit(_me[t].m6, 2);
					StationGfx gfx = GetStationGfx(t);
					StationType st;
					if (       IsInsideMM(gfx,   0,   8)) { // Rail station
						st = STATION_RAIL;
						SetStationGfx(t, gfx - 0);
					} else if (IsInsideMM(gfx,   8,  67)) { // Airport
						st = STATION_AIRPORT;
						SetStationGfx(t, gfx - 8);
					} else if (IsInsideMM(gfx,  67,  71)) { // Truck
						st = STATION_TRUCK;
						SetStationGfx(t, gfx - 67);
					} else if (IsInsideMM(gfx,  71,  75)) { // Bus
						st = STATION_BUS;
						SetStationGfx(t, gfx - 71);
					} else if (gfx == 75) {                 // Oil rig
						st = STATION_OILRIG;
						SetStationGfx(t, gfx - 75);
					} else if (IsInsideMM(gfx,  76,  82)) { // Dock
						st = STATION_DOCK;
						SetStationGfx(t, gfx - 76);
					} else if (gfx == 82) {                 // Buoy
						st = STATION_BUOY;
						SetStationGfx(t, gfx - 82);
					} else if (IsInsideMM(gfx,  83, 168)) { // Extended airport
						st = STATION_AIRPORT;
						SetStationGfx(t, gfx - 83 + 67 - 8);
					} else if (IsInsideMM(gfx, 168, 170)) { // Drive through truck
						st = STATION_TRUCK;
						SetStationGfx(t, gfx - 168 + GFX_TRUCK_BUS_DRIVETHROUGH_OFFSET);
					} else if (IsInsideMM(gfx, 170, 172)) { // Drive through bus
						st = STATION_BUS;
						SetStationGfx(t, gfx - 170 + GFX_TRUCK_BUS_DRIVETHROUGH_OFFSET);
					} else {
						/* Restore the signals */
						ResetSignalHandlers();
						return false;
					}
					SB(_me[t].m6, 3, 3, st);
					break;
				}
			}
		}
	}

	if (SlXvIsFeatureMissing(XSLFI_MORE_STATION_TYPES) && IsSavegameVersionBefore(SLV_INCREASE_STATION_TYPE_FIELD_SIZE)) {
		/* Expansion of station type field in m6 */
		for (TileIndex t = 0; t < MapSize(); t++) {
			if (IsTileType(t, MP_STATION)) {
				ClrBit(_me[t].m6, 6);
			}
		}
	}

	for (TileIndex t = 0; t < map_size; t++) {
		switch (GetTileType(t)) {
			case MP_STATION: {
				BaseStation *bst = BaseStation::GetByTile(t);

				/* Sanity check */
				if (!IsBuoy(t) && bst->owner != GetTileOwner(t)) SlErrorCorrupt("Wrong owner for station tile");

				/* Set up station spread */
				bst->rect.BeforeAddTile(t, StationRect::ADD_FORCE);

				/* Waypoints don't have road stops/oil rigs in the old format */
				if (!Station::IsExpected(bst)) break;
				Station *st = Station::From(bst);

				switch (GetStationType(t)) {
					case STATION_TRUCK:
					case STATION_BUS:
						if (IsSavegameVersionBefore(SLV_6)) {
							/* Before version 5 you could not have more than 250 stations.
							 * Version 6 adds large maps, so you could only place 253*253
							 * road stops on a map (no freeform edges) = 64009. So, yes
							 * someone could in theory create such a full map to trigger
							 * this assertion, it's safe to assume that's only something
							 * theoretical and does not happen in normal games. */
							assert(RoadStop::CanAllocateItem());

							/* From this version on there can be multiple road stops of the
							 * same type per station. Convert the existing stops to the new
							 * internal data structure. */
							RoadStop *rs = new RoadStop(t);

							RoadStop **head =
								IsTruckStop(t) ? &st->truck_stops : &st->bus_stops;
							*head = rs;
						}
						break;

					case STATION_OILRIG: {
						/* The internal encoding of oil rigs was changed twice.
						 * It was 3 (till 2.2) and later 5 (till 5.1).
						 * DeleteOilRig asserts on the correct type, and
						 * setting it unconditionally does not hurt.
						 */
						Station::GetByTile(t)->airport.type = AT_OILRIG;

						/* Very old savegames sometimes have phantom oil rigs, i.e.
						 * an oil rig which got shut down, but not completely removed from
						 * the map
						 */
						TileIndex t1 = TileAddXY(t, 0, 1);
						if (!IsTileType(t1, MP_INDUSTRY) || GetIndustryGfx(t1) != GFX_OILRIG_1) {
							DeleteOilRig(t);
						}
						break;
					}

					default: break;
				}
				break;
			}

			default: break;
		}
	}

	/* In version 6.1 we put the town index in the map-array. To do this, we need
	 *  to use m2 (16bit big), so we need to clean m2, and that is where this is
	 *  all about ;) */
	if (IsSavegameVersionBefore(SLV_6, 1)) {
		for (TileIndex t = 0; t < map_size; t++) {
			switch (GetTileType(t)) {
				case MP_HOUSE:
					_m[t].m4 = _m[t].m2;
					SetTownIndex(t, CalcClosestTownFromTile(t)->index);
					break;

				case MP_ROAD:
					_m[t].m4 |= (_m[t].m2 << 4);
					if ((GB(_m[t].m5, 4, 2) == ROAD_TILE_CROSSING ? (Owner)_m[t].m3 : GetTileOwner(t)) == OWNER_TOWN) {
						SetTownIndex(t, CalcClosestTownFromTile(t)->index);
					} else {
						SetTownIndex(t, 0);
					}
					break;

				default: break;
			}
		}
	}

	/* Force the freeform edges to false for old savegames. */
	if (IsSavegameVersionBefore(SLV_111)) {
		_settings_game.construction.freeform_edges = false;
		for (Vehicle *v : Vehicle::Iterate()) {
			if (v->tile == 0) v->UpdatePosition();
		}
	}

	/* From version 9.0, we update the max passengers of a town (was sometimes negative
	 *  before that. */
	if (IsSavegameVersionBefore(SLV_9)) {
		for (Town *t : Town::Iterate()) UpdateTownMaxPass(t);
	}

	/* From version 16.0, we included autorenew on engines, which are now saved, but
	 *  of course, we do need to initialize them for older savegames. */
	if (IsSavegameVersionBefore(SLV_16)) {
		for (Company *c : Company::Iterate()) {
			c->engine_renew_list            = nullptr;
			c->settings.engine_renew        = false;
			c->settings.engine_renew_months = 6;
			c->settings.engine_renew_money  = 100000;
		}

		/* When loading a game, _local_company is not yet set to the correct value.
		 * However, in a dedicated server we are a spectator, so nothing needs to
		 * happen. In case we are not a dedicated server, the local company always
		 * becomes company 0, unless we are in the scenario editor where all the
		 * companies are 'invalid'.
		 */
		Company *c = Company::GetIfValid(COMPANY_FIRST);
		if (!_network_dedicated && c != nullptr) {
			c->settings = _settings_client.company;
		}
	}

	if (IsSavegameVersionBefore(SLV_48)) {
		for (TileIndex t = 0; t < map_size; t++) {
			switch (GetTileType(t)) {
				case MP_RAILWAY:
					if (IsPlainRail(t)) {
						/* Swap ground type and signal type for plain rail tiles, so the
						 * ground type uses the same bits as for depots and waypoints. */
						uint tmp = GB(_m[t].m4, 0, 4);
						SB(_m[t].m4, 0, 4, GB(_m[t].m2, 0, 4));
						SB(_m[t].m2, 0, 4, tmp);
					} else if (HasBit(_m[t].m5, 2)) {
						/* Split waypoint and depot rail type and remove the subtype. */
						ClrBit(_m[t].m5, 2);
						ClrBit(_m[t].m5, 6);
					}
					break;

				case MP_ROAD:
					/* Swap m3 and m4, so the track type for rail crossings is the
					 * same as for normal rail. */
					Swap(_m[t].m3, _m[t].m4);
					break;

				default: break;
			}
		}
	}

	if (IsSavegameVersionBefore(SLV_61)) {
		/* Added the RoadType */
		bool old_bridge = IsSavegameVersionBefore(SLV_42);
		for (TileIndex t = 0; t < map_size; t++) {
			switch (GetTileType(t)) {
				case MP_ROAD:
					SB(_m[t].m5, 6, 2, GB(_m[t].m5, 4, 2));
					switch (GetRoadTileType(t)) {
						default: SlErrorCorrupt("Invalid road tile type");
						case ROAD_TILE_NORMAL:
							SB(_m[t].m4, 0, 4, GB(_m[t].m5, 0, 4));
							SB(_m[t].m4, 4, 4, 0);
							SB(_me[t].m6, 2, 4, 0);
							break;
						case ROAD_TILE_CROSSING:
							SB(_m[t].m4, 5, 2, GB(_m[t].m5, 2, 2));
							break;
						case ROAD_TILE_DEPOT:    break;
					}
					SB(_me[t].m7, 6, 2, 1); // Set pre-NRT road type bits for conversion later.
					break;

				case MP_STATION:
					if (IsStationRoadStop(t)) SB(_me[t].m7, 6, 2, 1);
					break;

				case MP_TUNNELBRIDGE:
					/* Middle part of "old" bridges */
					if (old_bridge && IsBridge(t) && HasBit(_m[t].m5, 6)) break;
					if (((old_bridge && IsBridge(t)) ? (TransportType)GB(_m[t].m5, 1, 2) : GetTunnelBridgeTransportType(t)) == TRANSPORT_ROAD) {
						SB(_me[t].m7, 6, 2, 1); // Set pre-NRT road type bits for conversion later.
					}
					break;

				default: break;
			}
		}
	}

	if (IsSavegameVersionBefore(SLV_114)) {
		bool fix_roadtypes = !IsSavegameVersionBefore(SLV_61);
		bool old_bridge = IsSavegameVersionBefore(SLV_42);

		for (TileIndex t = 0; t < map_size; t++) {
			switch (GetTileType(t)) {
				case MP_ROAD:
					if (fix_roadtypes) SB(_me[t].m7, 6, 2, (RoadTypes)GB(_me[t].m7, 5, 3));
					SB(_me[t].m7, 5, 1, GB(_m[t].m3, 7, 1)); // snow/desert
					switch (GetRoadTileType(t)) {
						default: SlErrorCorrupt("Invalid road tile type");
						case ROAD_TILE_NORMAL:
							SB(_me[t].m7, 0, 4, GB(_m[t].m3, 0, 4));  // road works
							SB(_me[t].m6, 3, 3, GB(_m[t].m3, 4, 3));  // ground
							SB(_m[t].m3, 0, 4, GB(_m[t].m4, 4, 4));   // tram bits
							SB(_m[t].m3, 4, 4, GB(_m[t].m5, 0, 4));   // tram owner
							SB(_m[t].m5, 0, 4, GB(_m[t].m4, 0, 4));   // road bits
							break;

						case ROAD_TILE_CROSSING:
							SB(_me[t].m7, 0, 5, GB(_m[t].m4, 0, 5));  // road owner
							SB(_me[t].m6, 3, 3, GB(_m[t].m3, 4, 3));  // ground
							SB(_m[t].m3, 4, 4, GB(_m[t].m5, 0, 4));   // tram owner
							SB(_m[t].m5, 0, 1, GB(_m[t].m4, 6, 1));   // road axis
							SB(_m[t].m5, 5, 1, GB(_m[t].m4, 5, 1));   // crossing state
							break;

						case ROAD_TILE_DEPOT:
							break;
					}
					if (!IsRoadDepot(t) && !HasTownOwnedRoad(t)) {
						const Town *town = CalcClosestTownFromTile(t);
						if (town != nullptr) SetTownIndex(t, town->index);
					}
					_m[t].m4 = 0;
					break;

				case MP_STATION:
					if (!IsStationRoadStop(t)) break;

					if (fix_roadtypes) SB(_me[t].m7, 6, 2, (RoadTypes)GB(_m[t].m3, 0, 3));
					SB(_me[t].m7, 0, 5, HasBit(_me[t].m6, 2) ? OWNER_TOWN : GetTileOwner(t));
					SB(_m[t].m3, 4, 4, _m[t].m1);
					_m[t].m4 = 0;
					break;

				case MP_TUNNELBRIDGE:
					if (old_bridge && IsBridge(t) && HasBit(_m[t].m5, 6)) break;
					if (((old_bridge && IsBridge(t)) ? (TransportType)GB(_m[t].m5, 1, 2) : GetTunnelBridgeTransportType(t)) == TRANSPORT_ROAD) {
						if (fix_roadtypes) SB(_me[t].m7, 6, 2, (RoadTypes)GB(_m[t].m3, 0, 3));

						Owner o = GetTileOwner(t);
						SB(_me[t].m7, 0, 5, o); // road owner
						SB(_m[t].m3, 4, 4, o == OWNER_NONE ? OWNER_TOWN : o); // tram owner
					}
					SB(_me[t].m6, 2, 4, GB(_m[t].m2, 4, 4)); // bridge type
					SB(_me[t].m7, 5, 1, GB(_m[t].m4, 7, 1)); // snow/desert

					_m[t].m2 = 0;
					_m[t].m4 = 0;
					break;

				default: break;
			}
		}
	}

	/* Railtype moved from m3 to m8 in version SLV_EXTEND_RAILTYPES. */
	if (IsSavegameVersionBefore(SLV_EXTEND_RAILTYPES)) {
		const bool has_extra_bit = SlXvIsFeaturePresent(XSLFI_MORE_RAIL_TYPES, 1, 1);
		auto update_railtype = [&](TileIndex t) {
			uint rt = GB(_m[t].m3, 0, 4);
			if (has_extra_bit) rt |= (GB(_m[t].m1, 7, 1) << 4);
			SetRailType(t, (RailType)rt);
		};
		for (TileIndex t = 0; t < map_size; t++) {
			switch (GetTileType(t)) {
				case MP_RAILWAY:
					update_railtype(t);
					break;

				case MP_ROAD:
					if (IsLevelCrossing(t)) {
						update_railtype(t);
					}
					break;

				case MP_STATION:
					if (HasStationRail(t)) {
						update_railtype(t);
					}
					break;

				case MP_TUNNELBRIDGE:
					if (GetTunnelBridgeTransportType(t) == TRANSPORT_RAIL) {
						update_railtype(t);
					}
					break;

				default:
					break;
			}
		}
	}

	if (IsSavegameVersionBefore(SLV_42)) {
		for (TileIndex t = 0; t < map_size; t++) {
			if (MayHaveBridgeAbove(t)) ClearBridgeMiddle(t);
			if (IsBridgeTile(t)) {
				if (HasBit(_m[t].m5, 6)) { // middle part
					Axis axis = (Axis)GB(_m[t].m5, 0, 1);

					if (HasBit(_m[t].m5, 5)) { // transport route under bridge?
						if (GB(_m[t].m5, 3, 2) == TRANSPORT_RAIL) {
							MakeRailNormal(
								t,
								GetTileOwner(t),
								axis == AXIS_X ? TRACK_BIT_Y : TRACK_BIT_X,
								GetRailType(t)
							);
						} else {
							TownID town = IsTileOwner(t, OWNER_TOWN) ? ClosestTownFromTile(t, UINT_MAX)->index : 0;

							/* MakeRoadNormal */
							SetTileType(t, MP_ROAD);
							_m[t].m2 = town;
							_m[t].m3 = 0;
							_m[t].m5 = (axis == AXIS_X ? ROAD_Y : ROAD_X) | ROAD_TILE_NORMAL << 6;
							SB(_me[t].m6, 2, 4, 0);
							_me[t].m7 = 1 << 6;
							SetRoadOwner(t, RTT_TRAM, OWNER_NONE);
						}
					} else {
						if (GB(_m[t].m5, 3, 2) == 0) {
							MakeClear(t, CLEAR_GRASS, 3);
						} else {
							if (!IsTileFlat(t)) {
								MakeShore(t);
							} else {
								if (GetTileOwner(t) == OWNER_WATER) {
									MakeSea(t);
								} else {
									MakeCanal(t, GetTileOwner(t), Random());
								}
							}
						}
					}
					SetBridgeMiddle(t, axis);
				} else { // ramp
					Axis axis = (Axis)GB(_m[t].m5, 0, 1);
					uint north_south = GB(_m[t].m5, 5, 1);
					DiagDirection dir = ReverseDiagDir(XYNSToDiagDir(axis, north_south));
					TransportType type = (TransportType)GB(_m[t].m5, 1, 2);

					_m[t].m5 = 1 << 7 | type << 2 | dir;
				}
			}
		}

		for (Vehicle *v : Vehicle::Iterate()) {
			if (!v->IsGroundVehicle()) continue;
			if (IsBridgeTile(v->tile)) {
				DiagDirection dir = GetTunnelBridgeDirection(v->tile);

				if (dir != DirToDiagDir(v->direction)) continue;
				switch (dir) {
					default: SlErrorCorrupt("Invalid vehicle direction");
					case DIAGDIR_NE: if ((v->x_pos & 0xF) !=  0)            continue; break;
					case DIAGDIR_SE: if ((v->y_pos & 0xF) != TILE_SIZE - 1) continue; break;
					case DIAGDIR_SW: if ((v->x_pos & 0xF) != TILE_SIZE - 1) continue; break;
					case DIAGDIR_NW: if ((v->y_pos & 0xF) !=  0)            continue; break;
				}
			} else if (v->z_pos > GetTileMaxPixelZ(TileVirtXY(v->x_pos, v->y_pos))) {
				v->tile = GetNorthernBridgeEnd(v->tile);
				v->UpdatePosition();
			} else {
				continue;
			}
			if (v->type == VEH_TRAIN) {
				Train::From(v)->track = TRACK_BIT_WORMHOLE;
			} else {
				RoadVehicle::From(v)->state = RVSB_WORMHOLE;
			}
		}
	}

	if (IsSavegameVersionBefore(SLV_ROAD_TYPES) && !SlXvIsFeaturePresent(XSLFI_JOKERPP, SL_JOKER_1_27)) {
		/* Add road subtypes */
		for (TileIndex t = 0; t < map_size; t++) {
			bool has_road = false;
			switch (GetTileType(t)) {
				case MP_ROAD:
					has_road = true;
					break;
				case MP_STATION:
					has_road = IsAnyRoadStop(t);
					break;
				case MP_TUNNELBRIDGE:
					has_road = GetTunnelBridgeTransportType(t) == TRANSPORT_ROAD;
					break;
				default:
					break;
			}

			if (has_road) {
				RoadType road_rt = HasBit(_me[t].m7, 6) ? ROADTYPE_ROAD : INVALID_ROADTYPE;
				RoadType tram_rt = HasBit(_me[t].m7, 7) ? ROADTYPE_TRAM : INVALID_ROADTYPE;

				assert(road_rt != INVALID_ROADTYPE || tram_rt != INVALID_ROADTYPE);
				SetRoadTypes(t, road_rt, tram_rt);
				SB(_me[t].m7, 6, 2, 0); // Clear pre-NRT road type bits.
			}
		}
	} else if (SlXvIsFeaturePresent(XSLFI_JOKERPP, SL_JOKER_1_27)) {
		uint next_road_type = 2;
		uint next_tram_type = 2;
		RoadType road_types[32];
		RoadType tram_types[32];
		MemSetT(road_types, ROADTYPE_ROAD, 31);
		MemSetT(tram_types, ROADTYPE_TRAM, 31);
		road_types[31] = INVALID_ROADTYPE;
		tram_types[31] = INVALID_ROADTYPE;
		for (RoadType rt = ROADTYPE_BEGIN; rt < ROADTYPE_END; rt++) {
			const RoadTypeInfo *rti = GetRoadTypeInfo(rt);
			if (RoadTypeIsRoad(rt)) {
				if (rti->label == 'ROAD') {
					road_types[0] = rt;
				} else if (rti->label == 'ELRD') {
					road_types[1] = rt;
				} else if (next_road_type < 31) {
					road_types[next_road_type++] = rt;
				}
			} else {
				if (rti->label == 'RAIL') {
					tram_types[0] = rt;
				} else if (rti->label == 'ELRL') {
					tram_types[1] = rt;
				} else if (next_tram_type < 31) {
					tram_types[next_tram_type++] = rt;
				}
			}
		}
		for (TileIndex t = 0; t < map_size; t++) {
			bool has_road = false;
			switch (GetTileType(t)) {
				case MP_ROAD:
					has_road = true;
					break;
				case MP_STATION:
					has_road = IsAnyRoadStop(t);
					break;
				case MP_TUNNELBRIDGE:
					has_road = GetTunnelBridgeTransportType(t) == TRANSPORT_ROAD;
					break;
				default:
					break;
			}
			if (has_road) {
				RoadType road_rt = road_types[(GB(_me[t].m7, 6, 1) << 4) | GB(_m[t].m4, 0, 4)];
				RoadType tram_rt = tram_types[(GB(_me[t].m7, 7, 1) << 4) | GB(_m[t].m4, 4, 4)];
				SetRoadTypes(t, road_rt, tram_rt);
				SB(_me[t].m7, 6, 2, 0);
			}
		}
	}

	if (SlXvIsFeatureMissing(XSLFI_DUAL_RAIL_TYPES)) {
		/* Introduced dual rail types. */
		for (TileIndex t = 0; t < map_size; t++) {
			if (IsPlainRailTile(t) || (IsRailTunnelBridgeTile(t) && IsBridge(t))) {
				SetSecondaryRailType(t, GetRailType(t));
			}
		}
	}

	if (SlXvIsFeaturePresent(XSLFI_SIG_TUNNEL_BRIDGE, 1, 6)) {
		/* m2 signal state bit allocation has shrunk */
		for (TileIndex t = 0; t < map_size; t++) {
			if (IsTileType(t, MP_TUNNELBRIDGE) && GetTunnelBridgeTransportType(t) == TRANSPORT_RAIL && IsBridge(t) && IsTunnelBridgeSignalSimulationEntrance(t)) {
				extern void ShiftBridgeEntranceSimulatedSignalsExtended(TileIndex t, int shift, uint64_t in);
				const uint shift = 15 - BRIDGE_M2_SIGNAL_STATE_COUNT;
				ShiftBridgeEntranceSimulatedSignalsExtended(t, shift, GB(_m[t].m2, BRIDGE_M2_SIGNAL_STATE_COUNT, shift));
				SB(_m[t].m2, 0, 15, GB(_m[t].m2, 0, 15) << shift);
			}
		}
	}

	if (SlXvIsFeaturePresent(XSLFI_CHILLPP)) {
		/* fix signal tunnel/bridge PBS */
		for (TileIndex t = 0; t < map_size; t++) {
			if (IsTileType(t, MP_TUNNELBRIDGE) && GetTunnelBridgeTransportType(t) == TRANSPORT_RAIL && IsTunnelBridgeSignalSimulationEntrance(t)) {
				UnreserveAcrossRailTunnelBridge(t);
			}
		}
	}

	if (!SlXvIsFeaturePresent(XSLFI_CUSTOM_BRIDGE_HEADS, 2)) {
		/* change map bits for rail bridge heads */
		for (TileIndex t = 0; t < map_size; t++) {
			if (IsBridgeTile(t) && GetTunnelBridgeTransportType(t) == TRANSPORT_RAIL) {
				SetCustomBridgeHeadTrackBits(t, DiagDirToDiagTrackBits(GetTunnelBridgeDirection(t)));
				SetBridgeReservationTrackBits(t, HasBit(_m[t].m5, 4) ? DiagDirToDiagTrackBits(GetTunnelBridgeDirection(t)) : TRACK_BIT_NONE);
				ClrBit(_m[t].m5, 4);
			}
		}
	}

	if (!SlXvIsFeaturePresent(XSLFI_CUSTOM_BRIDGE_HEADS, 3)) {
		/* fence/ground type support for custom rail bridges */
		for (TileIndex t = 0; t < map_size; t++) {
			if (IsTileType(t, MP_TUNNELBRIDGE)) SB(_me[t].m7, 6, 2, 0);
		}
	}

	if (SlXvIsFeaturePresent(XSLFI_CUSTOM_BRIDGE_HEADS, 1, 3)) {
		/* fix any mismatched road/tram bits */
		for (TileIndex t = 0; t < map_size; t++) {
			if (IsBridgeTile(t) && GetTunnelBridgeTransportType(t) == TRANSPORT_ROAD) {
				for (RoadTramType rtt : { RTT_TRAM, RTT_ROAD }) {
					RoadType rt = GetRoadType(t, rtt);
					if (rt == INVALID_ROADTYPE) continue;
					RoadBits rb = GetCustomBridgeHeadRoadBits(t, rtt);
					DiagDirection dir = GetTunnelBridgeDirection(t);
					if (!(rb & DiagDirToRoadBits(dir))) continue;

					if (HasAtMostOneBit(rb)) {
						Debug(misc, 0, "Fixing road bridge head state (case A) at tile 0x{:X}", t);
						rb |= DiagDirToRoadBits(ReverseDiagDir(dir));
						SetCustomBridgeHeadRoadBits(t, rtt, rb);
					}

					TileIndex end = GetOtherBridgeEnd(t);
					if (GetRoadType(end, rtt) == INVALID_ROADTYPE) {
						Debug(misc, 0, "Fixing road bridge head state (case B) at tile 0x{:X} -> 0x{:X}", t, end);
						SetRoadType(end, rtt, rt);
						SetCustomBridgeHeadRoadBits(end, rtt, AxisToRoadBits(DiagDirToAxis(dir)));
						continue;
					}

					if (GetRoadType(end, rtt) != rt) {
						Debug(misc, 0, "Fixing road bridge head state (case C) at tile 0x{:X} -> 0x{:X}", t, end);
						SetRoadType(end, rtt, rt);
					}

					RoadBits end_rb = GetCustomBridgeHeadRoadBits(end, rtt);
					if (!(end_rb & DiagDirToRoadBits(ReverseDiagDir(dir)))) {
						Debug(misc, 0, "Fixing road bridge head state (case D) at tile 0x{:X} -> 0x{:X}", t, end);
						end_rb |= DiagDirToRoadBits(ReverseDiagDir(dir));
						if (HasAtMostOneBit(end_rb)) end_rb |= DiagDirToRoadBits(dir);
						SetCustomBridgeHeadRoadBits(end, rtt, end_rb);
					}
				}
			}
		}
	}

	/* Elrails got added in rev 24 */
	if (IsSavegameVersionBefore(SLV_24)) {
		RailType min_rail = RAILTYPE_ELECTRIC;

		for (Train *v : Train::Iterate()) {
			RailType rt = RailVehInfo(v->engine_type)->railtype;

			v->railtype = rt;
			if (rt == RAILTYPE_ELECTRIC) min_rail = RAILTYPE_RAIL;
		}

		/* .. so we convert the entire map from normal to elrail (so maintain "fairness") */
		for (TileIndex t = 0; t < map_size; t++) {
			switch (GetTileType(t)) {
				case MP_RAILWAY:
					SetRailType(t, UpdateRailType(GetRailType(t), min_rail));
					break;

				case MP_ROAD:
					if (IsLevelCrossing(t)) {
						SetRailType(t, UpdateRailType(GetRailType(t), min_rail));
					}
					break;

				case MP_STATION:
					if (HasStationRail(t)) {
						SetRailType(t, UpdateRailType(GetRailType(t), min_rail));
					}
					break;

				case MP_TUNNELBRIDGE:
					if (GetTunnelBridgeTransportType(t) == TRANSPORT_RAIL) {
						SetRailType(t, UpdateRailType(GetRailType(t), min_rail));
					}
					break;

				default:
					break;
			}
			if (IsPlainRailTile(t) || (IsRailTunnelBridgeTile(t) && IsBridge(t))) {
				SetSecondaryRailType(t, GetRailType(t));
			}
		}
	}

	/* In version 16.1 of the savegame a company can decide if trains, which get
	 * replaced, shall keep their old length. In all prior versions, just default
	 * to false */
	if (IsSavegameVersionBefore(SLV_16, 1)) {
		for (Company *c : Company::Iterate()) c->settings.renew_keep_length = false;
	}

	if (IsSavegameVersionBefore(SLV_123)) {
		/* Waypoints became subclasses of stations ... */
		MoveWaypointsToBaseStations();
		/* ... and buoys were moved to waypoints. */
		MoveBuoysToWaypoints();
	}

	/* From version 15, we moved a semaphore bit from bit 2 to bit 3 in m4, making
	 *  room for PBS. Now in version 21 move it back :P. */
	if (IsSavegameVersionBefore(SLV_21) && !IsSavegameVersionBefore(SLV_15)) {
		for (TileIndex t = 0; t < map_size; t++) {
			switch (GetTileType(t)) {
				case MP_RAILWAY:
					if (HasSignals(t)) {
						/* Original signal type/variant was stored in m4 but since saveload
						 * version 48 they are in m2. The bits has been already moved to m2
						 * (see the code somewhere above) so don't use m4, use m2 instead. */

						/* convert PBS signals to combo-signals */
						if (HasBit(_m[t].m2, 2)) SB(_m[t].m2, 0, 2, SIGTYPE_COMBO);

						/* move the signal variant back */
						SB(_m[t].m2, 2, 1, HasBit(_m[t].m2, 3) ? SIG_SEMAPHORE : SIG_ELECTRIC);
						ClrBit(_m[t].m2, 3);
					}

					/* Clear PBS reservation on track */
					if (!IsRailDepotTile(t)) {
						SB(_m[t].m4, 4, 4, 0);
					} else {
						ClrBit(_m[t].m3, 6);
					}
					break;

				case MP_STATION: // Clear PBS reservation on station
					ClrBit(_m[t].m3, 6);
					break;

				default: break;
			}
		}
	}

	if (IsSavegameVersionBefore(SLV_25)) {
		for (RoadVehicle *rv : RoadVehicle::Iterate()) {
			rv->vehstatus &= ~0x40;
		}
	}

	if (IsSavegameVersionBefore(SLV_26)) {
		for (Station *st : Station::Iterate()) {
			for (CargoID c = 0; c < NUM_CARGO; c++) {
				st->goods[c].last_vehicle_type = VEH_INVALID;
			}
		}
	}

	YapfNotifyTrackLayoutChange(INVALID_TILE, INVALID_TRACK);

	if (IsSavegameVersionBefore(SLV_34)) {
		for (Company *c : Company::Iterate()) ResetCompanyLivery(c);
	}

	for (Company *c : Company::Iterate()) {
		c->avail_railtypes = GetCompanyRailTypes(c->index);
		c->avail_roadtypes = GetCompanyRoadTypes(c->index);
	}

	AfterLoadStations();

	/* Station blocked, wires and pylon flags need to be stored in the map. */
	UpdateStationTileCacheFlags(SlXvIsFeatureMissing(XSLFI_STATION_TILE_CACHE_FLAGS));

	/* Time starts at 0 instead of 1920.
	 * Account for this in older games by adding an offset */
	if (IsSavegameVersionBefore(SLV_31)) {
		CalTime::Detail::now.cal_date += CalTime::DAYS_TILL_ORIGINAL_BASE_YEAR.AsDelta();
		EconTime::Detail::now.econ_date += EconTime::DAYS_TILL_ORIGINAL_BASE_YEAR.AsDelta();
		CalTime::Detail::now.cal_ymd = CalTime::ConvertDateToYMD(CalTime::CurDate());
		EconTime::Detail::now.econ_ymd = EconTime::ConvertDateToYMD(EconTime::CurDate());
		RecalculateStateTicksOffset();
		UpdateCachedSnowLine();

		for (Station *st : Station::Iterate())   st->build_date      += CalTime::DAYS_TILL_ORIGINAL_BASE_YEAR.AsDelta();
		for (Waypoint *wp : Waypoint::Iterate()) wp->build_date      += CalTime::DAYS_TILL_ORIGINAL_BASE_YEAR.AsDelta();
		for (Engine *e : Engine::Iterate())      e->intro_date       += CalTime::DAYS_TILL_ORIGINAL_BASE_YEAR.AsDelta();
		for (Company *c : Company::Iterate())    c->inaugurated_year += CalTime::ORIGINAL_BASE_YEAR.AsDelta();
		for (Industry *i : Industry::Iterate())  i->last_prod_year   += EconTime::ORIGINAL_BASE_YEAR.AsDelta();

		for (Vehicle *v : Vehicle::Iterate()) {
			v->date_of_last_service += EconTime::DAYS_TILL_ORIGINAL_BASE_YEAR.AsDelta();
			v->build_year += CalTime::ORIGINAL_BASE_YEAR.AsDelta();
		}
	}

	if (SlXvIsFeatureMissing(XSLFI_VARIABLE_DAY_LENGTH, 6)) {
		EconTime::Detail::years_elapsed = EconTime::CurYear().base() - 1;
		EconTime::Detail::period_display_offset = 0;
		for (Company *c : Company::Iterate()) {
			if (SlXvIsFeaturePresent(XSLFI_VARIABLE_DAY_LENGTH, 5, 5)) {
				/* inaugurated_year is calendar time in XSLFI_VARIABLE_DAY_LENGTH version 5 */
				c->age_years = std::max<YearDelta>(0, CalTime::CurYear() - c->inaugurated_year);
				c->display_inaugurated_period = EconTime::Detail::WallClockYearToDisplay(c->inaugurated_year.base() + EconTime::CurYear().base() - CalTime::CurYear().base());
			} else {
				c->age_years = std::max<YearDelta>(0, EconTime::CurYear().base() - c->inaugurated_year.base());
				c->display_inaugurated_period = EconTime::Detail::WallClockYearToDisplay(c->inaugurated_year.base());
				c->inaugurated_year += CalTime::CurYear().base() - EconTime::CurYear().base();
			}
		}
	}

	/* From 32 on we save the industry who made the farmland.
	 *  To give this prettiness to old savegames, we remove all farmfields and
	 *  plant new ones. */
	if (IsSavegameVersionBefore(SLV_32)) {
		for (TileIndex t = 0; t < map_size; t++) {
			if (IsTileType(t, MP_CLEAR) && IsClearGround(t, CLEAR_FIELDS)) {
				/* remove fields */
				MakeClear(t, CLEAR_GRASS, 3);
			}
		}

		for (Industry *i : Industry::Iterate()) {
			uint j;

			if (GetIndustrySpec(i->type)->behaviour & INDUSTRYBEH_PLANT_ON_BUILT) {
				for (j = 0; j != 50; j++) PlantRandomFarmField(i);
			}
		}
	}

	/* Setting no refit flags to all orders in savegames from before refit in orders were added */
	if (IsSavegameVersionBefore(SLV_36)) {
		IterateVehicleAndOrderListOrders([](Order *order) {
			order->SetRefit(CARGO_NO_REFIT);
		});
	}

	/* from version 38 we have optional elrails, since we cannot know the
	 * preference of a user, let elrails enabled; it can be disabled manually */
	if (IsSavegameVersionBefore(SLV_38)) _settings_game.vehicle.disable_elrails = false;
	/* do the same as when elrails were enabled/disabled manually just now */
	UpdateDisableElrailSettingState(_settings_game.vehicle.disable_elrails, false);
	InitializeRailGUI();

	/* From version 53, the map array was changed for house tiles to allow
	 * space for newhouses grf features. A new byte, m7, was also added. */
	if (IsSavegameVersionBefore(SLV_53)) {
		for (TileIndex t = 0; t < map_size; t++) {
			if (IsTileType(t, MP_HOUSE)) {
				if (GB(_m[t].m3, 6, 2) != TOWN_HOUSE_COMPLETED) {
					/* Move the construction stage from m3[7..6] to m5[5..4].
					 * The construction counter does not have to move. */
					SB(_m[t].m5, 3, 2, GB(_m[t].m3, 6, 2));
					SB(_m[t].m3, 6, 2, 0);

					/* The "house is completed" bit is now in m6[2]. */
					SetHouseCompleted(t, false);
				} else {
					/* The "lift has destination" bit has been moved from
					 * m5[7] to m7[0]. */
					AssignBit(_me[t].m7, 0, HasBit(_m[t].m5, 7));
					ClrBit(_m[t].m5, 7);

					/* The "lift is moving" bit has been removed, as it does
					 * the same job as the "lift has destination" bit. */
					ClrBit(_m[t].m1, 7);

					/* The position of the lift goes from m1[7..0] to m6[7..2],
					 * making m1 totally free, now. The lift position does not
					 * have to be a full byte since the maximum value is 36. */
					SetLiftPosition(t, GB(_m[t].m1, 0, 6));

					_m[t].m1 = 0;
					_m[t].m3 = 0;
					SetHouseCompleted(t, true);
				}
			}
		}
	}

	if (IsSavegameVersionBefore(SLV_INCREASE_HOUSE_LIMIT) && SlXvIsFeatureMissing(XSLFI_MORE_HOUSES, 3)) {
		for (TileIndex t = 0; t < map_size; t++) {
			if (IsTileType(t, MP_HOUSE)) {
				if (SlXvIsFeaturePresent(XSLFI_MORE_HOUSES, 1, 2)) {
					/* House type is moved from m4 + m3[6..5] to m8. */
					SetHouseType(t, _m[t].m4 | (GB(_m[t].m3, 5, 2) << 8));
					SB(_m[t].m3, 5, 2, 0);
				} else {
					/* House type is moved from m4 + m3[6] to m8. */
					SetHouseType(t, _m[t].m4 | (GB(_m[t].m3, 6, 1) << 8));
					ClrBit(_m[t].m3, 6);
				}
			}
		}
	}

	/* Check and update house and town values */
	UpdateHousesAndTowns(gcf_res != GLC_ALL_GOOD);

	if (IsSavegameVersionBefore(SLV_43)) {
		for (TileIndex t = 0; t < map_size; t++) {
			if (IsTileType(t, MP_INDUSTRY)) {
				switch (GetIndustryGfx(t)) {
					case GFX_POWERPLANT_SPARKS:
						_m[t].m3 = GB(_m[t].m1, 2, 5);
						break;

					case GFX_OILWELL_ANIMATED_1:
					case GFX_OILWELL_ANIMATED_2:
					case GFX_OILWELL_ANIMATED_3:
						_m[t].m3 = GB(_m[t].m1, 0, 2);
						break;

					case GFX_COAL_MINE_TOWER_ANIMATED:
					case GFX_COPPER_MINE_TOWER_ANIMATED:
					case GFX_GOLD_MINE_TOWER_ANIMATED:
						 _m[t].m3 = _m[t].m1;
						 break;

					default: // No animation states to change
						break;
				}
			}
		}
	}

	if (IsSavegameVersionBefore(SLV_45)) {
		/* Originally just the fact that some cargo had been paid for was
		 * stored to stop people cheating and cashing in several times. This
		 * wasn't enough though as it was cleared when the vehicle started
		 * loading again, even if it didn't actually load anything, so now the
		 * amount that has been paid is stored. */
		for (Vehicle *v : Vehicle::Iterate()) {
			ClrBit(v->vehicle_flags, 2);
		}
	}

	/* Buoys do now store the owner of the previous water tile, which can never
	 * be OWNER_NONE. So replace OWNER_NONE with OWNER_WATER. */
	if (IsSavegameVersionBefore(SLV_46)) {
		for (Waypoint *wp : Waypoint::Iterate()) {
			if ((wp->facilities & FACIL_DOCK) != 0 && IsTileOwner(wp->xy, OWNER_NONE) && TileHeight(wp->xy) == 0) SetTileOwner(wp->xy, OWNER_WATER);
		}
	}

	if (IsSavegameVersionBefore(SLV_50)) {
		/* Aircraft units changed from 8 mph to 1 km-ish/h */
		for (Aircraft *v : Aircraft::Iterate()) {
			if (v->subtype <= AIR_AIRCRAFT) {
				const AircraftVehicleInfo *avi = AircraftVehInfo(v->engine_type);
				v->cur_speed *= 128;
				v->cur_speed /= 10;
				v->acceleration = avi->acceleration;
			}
		}
	}

	if (IsSavegameVersionBefore(SLV_49)) for (Company *c : Company::Iterate()) c->face = ConvertFromOldCompanyManagerFace(c->face);

	if (IsSavegameVersionBefore(SLV_52)) {
		for (TileIndex t = 0; t < map_size; t++) {
			if (IsTileType(t, MP_OBJECT) && _m[t].m5 == OBJECT_STATUE) {
				_m[t].m2 = CalcClosestTownFromTile(t)->index;
			}
		}
	}

	/* A setting containing the proportion of towns that grow twice as
	 * fast was added in version 54. From version 56 this is now saved in the
	 * town as cities can be built specifically in the scenario editor. */
	if (IsSavegameVersionBefore(SLV_56)) {
		for (Town *t : Town::Iterate()) {
			if (_settings_game.economy.larger_towns != 0 && (t->index % _settings_game.economy.larger_towns) == 0) {
				t->larger_town = true;
			}
		}
	}

	if (IsSavegameVersionBefore(SLV_57)) {
		/* Added a FIFO queue of vehicles loading at stations */
		for (Vehicle *v : Vehicle::Iterate()) {
			if ((v->type != VEH_TRAIN || Train::From(v)->IsFrontEngine()) &&  // for all locs
					!(v->vehstatus & (VS_STOPPED | VS_CRASHED)) && // not stopped or crashed
					v->current_order.IsType(OT_LOADING)) {         // loading
				Station::Get(v->last_station_visited)->loading_vehicles.push_back(v);

				/* The loading finished flag is *only* set when actually completely
				 * finished. Because the vehicle is loading, it is not finished. */
				ClrBit(v->vehicle_flags, VF_LOADING_FINISHED);
			}
		}
	} else if (IsSavegameVersionBefore(SLV_59)) {
		/* For some reason non-loading vehicles could be in the station's loading vehicle list */

		for (Station *st : Station::Iterate()) {
			st->loading_vehicles.erase(std::remove_if(st->loading_vehicles.begin(), st->loading_vehicles.end(),
				[](Vehicle *v) {
					return !v->current_order.IsType(OT_LOADING);
				}), st->loading_vehicles.end());
		}
	}

	if (IsSavegameVersionBefore(SLV_58)) {
		/* Setting difficulty industry_density other than zero get bumped to +1
		 * since a new option (very low at position 1) has been added */
		if (_settings_game.difficulty.industry_density > 0) {
			_settings_game.difficulty.industry_density++;
		}

		/* Same goes for number of towns, although no test is needed, just an increment */
		_settings_game.difficulty.number_towns++;
	}

	if (IsSavegameVersionBefore(SLV_64)) {
		/* Since now we allow different signal types and variants on a single tile.
		 * Move signal states to m4 to make room and clone the signal type/variant. */
		for (TileIndex t = 0; t < map_size; t++) {
			if (IsTileType(t, MP_RAILWAY) && HasSignals(t)) {
				/* move signal states */
				SetSignalStates(t, GB(_m[t].m2, 4, 4));
				SB(_m[t].m2, 4, 4, 0);
				/* clone signal type and variant */
				SB(_m[t].m2, 4, 3, GB(_m[t].m2, 0, 3));
			}
		}
	}

	if (IsSavegameVersionBefore(SLV_69)) {
		/* In some old savegames a bit was cleared when it should not be cleared */
		for (RoadVehicle *rv : RoadVehicle::Iterate()) {
			if (rv->state == 250 || rv->state == 251) {
				SetBit(rv->state, 2);
			}
		}
	}

	if (IsSavegameVersionBefore(SLV_70)) {
		/* Added variables to support newindustries */
		for (Industry *i : Industry::Iterate()) i->founder = OWNER_NONE;
	}

	/* From version 82, old style canals (above sealevel (0), WATER owner) are no longer supported.
	    Replace the owner for those by OWNER_NONE. */
	if (IsSavegameVersionBefore(SLV_82)) {
		for (TileIndex t = 0; t < map_size; t++) {
			if (IsTileType(t, MP_WATER) &&
					GetWaterTileType(t) == WATER_TILE_CLEAR &&
					GetTileOwner(t) == OWNER_WATER &&
					TileHeight(t) != 0) {
				SetTileOwner(t, OWNER_NONE);
			}
		}
	}

	/*
	 * Add the 'previous' owner to the ship depots so we can reset it with
	 * the correct values when it gets destroyed. This prevents that
	 * someone can remove canals owned by somebody else and it prevents
	 * making floods using the removal of ship depots.
	 */
	if (IsSavegameVersionBefore(SLV_83)) {
		for (TileIndex t = 0; t < map_size; t++) {
			if (IsShipDepotTile(t)) {
				_m[t].m4 = (TileHeight(t) == 0) ? OWNER_WATER : OWNER_NONE;
			}
		}
	}

	if (IsSavegameVersionBefore(SLV_74)) {
		for (Station *st : Station::Iterate()) {
			for (GoodsEntry &ge : st->goods) {
				ge.last_speed = 0;
				if (ge.CargoAvailableCount() != 0) SetBit(ge.status, GoodsEntry::GES_RATING);
			}
		}
	}

	/* At version 78, industry cargo types can be changed, and are stored with the industry. For older save versions
	 * copy the IndustrySpec's cargo types over to the Industry. */
	if (IsSavegameVersionBefore(SLV_78)) {
		for (Industry *i : Industry::Iterate()) {
			const IndustrySpec *indsp = GetIndustrySpec(i->type);
			for (uint8_t j = 0; j < i->produced_cargo_count; j++) {
				i->produced[j].cargo = indsp->produced_cargo[j];
			}
			for (uint8_t j = 0; j < i->accepted_cargo_count; j++) {
				i->accepted[j].cargo = indsp->accepts_cargo[j];
			}
		}
	}

	/* Industry cargo slots were fixed size before (and including) SLV_VEHICLE_ECONOMY_AGE (either 2/3 or 16/16),
	 * after this they are dynamic. Trim excess slots. */
	if (SlXvIsFeatureMissing(XSLFI_INDUSTRY_CARGO_REORGANISE) && IsSavegameVersionBeforeOrAt(SLV_VEHICLE_ECONOMY_AGE)) {
		for (Industry *i : Industry::Iterate()) {
			TrimIndustryAcceptedProduced(i);
		}
	}

	/* Before version 81, the density of grass was always stored as zero, and
	 * grassy trees were always drawn fully grassy. Furthermore, trees on rough
	 * land used to have zero density, now they have full density. Therefore,
	 * make all grassy/rough land trees have a density of 3. */
	if (IsSavegameVersionBefore(SLV_81)) {
		for (TileIndex t = 0; t < map_size; t++) {
			if (GetTileType(t) == MP_TREES) {
				TreeGround groundType = (TreeGround)GB(_m[t].m2, 4, 2);
				if (groundType != TREE_GROUND_SNOW_DESERT) SB(_m[t].m2, 6, 2, 3);
			}
		}
	}


	if (IsSavegameVersionBefore(SLV_93)) {
		/* Rework of orders. */
		IterateAllNonVehicleOrders([&](Order *order) {
			order->ConvertFromOldSavegame();
		});

		for (Vehicle *v : Vehicle::Iterate()) {
			if (v->orders != nullptr && v->orders->GetFirstOrder() != nullptr && v->orders->GetFirstOrder()->IsType(OT_NOTHING)) {
				v->orders->FreeChain();
				v->orders = nullptr;
			}

			v->current_order.ConvertFromOldSavegame();
			if (v->type == VEH_ROAD && v->IsPrimaryVehicle() && v->FirstShared() == v) {
				for (Order *order : v->Orders()) order->SetNonStopType(ONSF_NO_STOP_AT_INTERMEDIATE_STATIONS);
			}
		}
		IntialiseOrderDestinationRefcountMap();
	} else if (IsSavegameVersionBefore(SLV_94)) {
		/* Unload and transfer are now mutual exclusive. */
		IterateVehicleAndOrderListOrders([](Order *order) {
			if ((order->GetUnloadType() & (OUFB_UNLOAD | OUFB_TRANSFER)) == (OUFB_UNLOAD | OUFB_TRANSFER)) {
				order->SetUnloadType(OUFB_TRANSFER);
				order->SetLoadType(OLFB_NO_LOAD);
			}
		});
	}

	if (IsSavegameVersionBefore(SLV_DEPOT_UNBUNCHING) && SlXvIsFeatureMissing(XSLFI_DEPOT_UNBUNCHING)) {
		/* OrderDepotActionFlags were moved, instead of starting at bit 4 they now start at bit 3,
		 * this clobbers the wait is timetabled flag of XSLFI_TT_WAIT_IN_DEPOT (version 1). */
		IterateVehicleAndOrderListOrders([](Order *order) {
			if (!order->IsType(OT_GOTO_DEPOT)) return;
			if (SlXvIsFeaturePresent(XSLFI_TT_WAIT_IN_DEPOT, 1, 1)) {
				/* Bit 3 was previously the wait is timetabled flag, move that to xflags (version 2 of XSLFI_TT_WAIT_IN_DEPOT) */
				order->SetWaitTimetabled(HasBit(order->GetRawFlags(), 3));
			}
			OrderDepotActionFlags flags = (OrderDepotActionFlags)(order->GetDepotActionType() >> 1);
			order->SetDepotActionType(flags);
		});
	} else if (SlXvIsFeaturePresent(XSLFI_TT_WAIT_IN_DEPOT, 1, 1)) {
		IterateVehicleAndOrderListOrders([](Order *order) {
			/* Bit 3 was previously the wait is timetabled flag, move that to xflags (version 2 of XSLFI_TT_WAIT_IN_DEPOT) */
			if (order->IsType(OT_GOTO_DEPOT)) order->SetWaitTimetabled(HasBit(order->GetRawFlags(), 3));
		});
	}
	if (!IsSavegameVersionBefore(SLV_DEPOT_UNBUNCHING)) {
		/* Move unbunch depot action from bit 2 to bit 3 */
		IterateVehicleAndOrderListOrders([](Order *order) {
			if (!order->IsType(OT_GOTO_DEPOT)) return;
			OrderDepotActionFlags flags = order->GetDepotActionType();
			if ((flags & ODATFB_SELL) != 0) {
				flags ^= (ODATFB_SELL | ODATFB_UNBUNCH); // Move unbunch from bit 2 to bit 3 (sell to unbunch)
				order->SetDepotActionType(flags);
			}
		});
	}

	if (SlXvIsFeaturePresent(XSLFI_JOKERPP, 1, SL_JOKER_1_23)) {
		IterateAllNonVehicleOrders([&](Order *order) {
			if (order->IsType(OT_CONDITIONAL) && order->GetConditionVariable() == OCV_SLOT_OCCUPANCY) {
				order->GetXDataRef() = order->GetConditionValue();
			}
		});
	}

	if (IsSavegameVersionBefore(SLV_84)) {
		/* Set all share owners to INVALID_COMPANY for
		 * 1) all inactive companies
		 *     (when inactive companies were stored in the savegame - TTD, TTDP and some
		 *      *really* old revisions of OTTD; else it is already set in InitializeCompanies())
		 * 2) shares that are owned by inactive companies or self
		 *     (caused by cheating clients in earlier revisions) */
		for (Company *c : Company::Iterate()) {
			for (auto &share_owner : c->share_owners) {
				if (share_owner == INVALID_COMPANY) continue;
				if (!Company::IsValidID(share_owner) || share_owner == c->index) share_owner = INVALID_COMPANY;
			}
		}
	}

	/* The water class was moved/unified. */
	if (IsSavegameVersionBefore(SLV_146)) {
		for (TileIndex t = 0; t < map_size; t++) {
			switch (GetTileType(t)) {
				case MP_STATION:
					switch (GetStationType(t)) {
						case STATION_OILRIG:
						case STATION_DOCK:
						case STATION_BUOY:
							SetWaterClass(t, (WaterClass)GB(_m[t].m3, 0, 2));
							SB(_m[t].m3, 0, 2, 0);
							break;

						default:
							SetWaterClass(t, WATER_CLASS_INVALID);
							break;
					}
					break;

				case MP_WATER:
					SetWaterClass(t, (WaterClass)GB(_m[t].m3, 0, 2));
					SB(_m[t].m3, 0, 2, 0);
					break;

				case MP_OBJECT:
					SetWaterClass(t, WATER_CLASS_INVALID);
					break;

				default:
					/* No water class. */
					break;
			}
		}
	}

	if (IsSavegameVersionBefore(SLV_86)) {
		for (TileIndex t = 0; t < map_size; t++) {
			/* Move river flag and update canals to use water class */
			if (IsTileType(t, MP_WATER)) {
				if (GetWaterClass(t) != WATER_CLASS_RIVER) {
					if (IsWater(t)) {
						Owner o = GetTileOwner(t);
						if (o == OWNER_WATER) {
							MakeSea(t);
						} else {
							MakeCanal(t, o, Random());
						}
					} else if (IsShipDepot(t)) {
						Owner o = (Owner)_m[t].m4; // Original water owner
						SetWaterClass(t, o == OWNER_WATER ? WATER_CLASS_SEA : WATER_CLASS_CANAL);
					}
				}
			}
		}

		/* Update locks, depots, docks and buoys to have a water class based
		 * on its neighbouring tiles. Done after river and canal updates to
		 * ensure neighbours are correct. */
		for (TileIndex t = 0; t < map_size; t++) {
			if (!IsTileFlat(t)) continue;

			if (IsTileType(t, MP_WATER) && IsLock(t)) SetWaterClassDependingOnSurroundings(t, false);
			if (IsTileType(t, MP_STATION) && (IsDock(t) || IsBuoy(t))) SetWaterClassDependingOnSurroundings(t, false);
		}
	}

	if (IsSavegameVersionBefore(SLV_87)) {
		for (TileIndex t = 0; t < map_size; t++) {
			/* skip oil rigs at borders! */
			if ((IsTileType(t, MP_WATER) || IsBuoyTile(t)) &&
					(TileX(t) == 0 || TileY(t) == 0 || TileX(t) == MapMaxX() - 1 || TileY(t) == MapMaxY() - 1)) {
				/* Some version 86 savegames have wrong water class at map borders (under buoy, or after removing buoy).
				 * This conversion has to be done before buoys with invalid owner are removed. */
				SetWaterClass(t, WATER_CLASS_SEA);
			}

			if (IsBuoyTile(t) || IsDriveThroughStopTile(t) || IsTileType(t, MP_WATER)) {
				Owner o = GetTileOwner(t);
				if (o < MAX_COMPANIES && !Company::IsValidID(o)) {
					Backup<CompanyID> cur_company(_current_company, o, FILE_LINE);
					ChangeTileOwner(t, o, INVALID_OWNER);
					cur_company.Restore();
				}
				if (IsBuoyTile(t)) {
					/* reset buoy owner to OWNER_NONE in the station struct
					 * (even if it is owned by active company) */
					Waypoint::GetByTile(t)->owner = OWNER_NONE;
				}
			} else if (IsTileType(t, MP_ROAD)) {
				/* works for all RoadTileType */
				for (RoadTramType rtt : _roadtramtypes) {
					/* update even non-existing road types to update tile owner too */
					Owner o = GetRoadOwner(t, rtt);
					if (o < MAX_COMPANIES && !Company::IsValidID(o)) SetRoadOwner(t, rtt, OWNER_NONE);
				}
				if (IsLevelCrossing(t)) {
					if (!Company::IsValidID(GetTileOwner(t))) FixOwnerOfRailTrack(t);
				}
			} else if (IsPlainRailTile(t)) {
				if (!Company::IsValidID(GetTileOwner(t))) FixOwnerOfRailTrack(t);
			}
		}
	}

	if (IsSavegameVersionBefore(SLV_88)) {
		/* Profits are now with 8 bit fract */
		for (Vehicle *v : Vehicle::Iterate()) {
			v->profit_this_year <<= 8;
			v->profit_last_year <<= 8;
			v->running_ticks = 0;
		}
	}

	if (IsSavegameVersionBefore(SLV_91)) {
		/* Increase HouseAnimationFrame from 5 to 7 bits */
		for (TileIndex t = 0; t < map_size; t++) {
			if (IsTileType(t, MP_HOUSE) && GetHouseType(t) >= NEW_HOUSE_OFFSET) {
				SB(_me[t].m6, 2, 6, GB(_me[t].m6, 3, 5));
				SB(_m[t].m3, 5, 1, 0);
			}
		}
	}

	if (IsSavegameVersionBefore(SLV_62)) {
		GroupStatistics::UpdateAfterLoad(); // Ensure statistics pool is initialised before trying to delete vehicles
		/* Remove all trams from savegames without tram support.
		 * There would be trams without tram track under causing crashes sooner or later. */
		for (RoadVehicle *v : RoadVehicle::IterateFrontOnly()) {
			if (HasBit(EngInfo(v->engine_type)->misc_flags, EF_ROAD_TRAM)) {
				ShowErrorMessage(STR_WARNING_LOADGAME_REMOVED_TRAMS, INVALID_STRING_ID, WL_CRITICAL);
				delete v;
			}
		}
	}

	if (IsSavegameVersionBefore(SLV_99)) {
		for (TileIndex t = 0; t < map_size; t++) {
			/* Set newly introduced WaterClass of industry tiles */
			if (IsTileType(t, MP_STATION) && IsOilRig(t)) {
				SetWaterClassDependingOnSurroundings(t, true);
			}
			if (IsTileType(t, MP_INDUSTRY)) {
				if ((GetIndustrySpec(GetIndustryType(t))->behaviour & INDUSTRYBEH_BUILT_ONWATER) != 0) {
					SetWaterClassDependingOnSurroundings(t, true);
				} else {
					SetWaterClass(t, WATER_CLASS_INVALID);
				}
			}

			/* Replace "house construction year" with "house age" */
			if (IsTileType(t, MP_HOUSE) && IsHouseCompleted(t)) {
<<<<<<< HEAD
				_m[t].m5 = ClampTo<uint8_t>(CalTime::CurYear() - (_m[t].m5 + CalTime::ORIGINAL_BASE_YEAR.base()));
			}
		}
	}

	/* Tunnel pool has to be initiated before reservations. */
	if (SlXvIsFeatureMissing(XSLFI_CHUNNEL)) {
		for (TileIndex t = 0; t < map_size; t++) {
			if (IsTunnelTile(t)) {
				DiagDirection dir = GetTunnelBridgeDirection(t);
				if (dir == DIAGDIR_SE || dir == DIAGDIR_SW) {
					TileIndex start_tile = t;
					TileIndex end_tile = GetOtherTunnelBridgeEndOld(start_tile);

					if (!Tunnel::CanAllocateItem()) {
						SetSaveLoadError(STR_ERROR_TUNNEL_TOO_MANY);
						/* Restore the signals */
						ResetSignalHandlers();
						return false;
					}

					const Tunnel *t = new Tunnel(start_tile, end_tile, TileHeight(start_tile), false);

					SetTunnelIndex(start_tile, t->index);
					SetTunnelIndex(end_tile, t->index);
				}
=======
				t.m5() = ClampTo<uint8_t>(TimerGameCalendar::year - (CalendarTime::ORIGINAL_BASE_YEAR + t.m5()));
>>>>>>> 666f7bfe
			}
		}
	}

	/* Move the signal variant back up one bit for PBS. We don't convert the old PBS
	 * format here, as an old layout wouldn't work properly anyway. To be safe, we
	 * clear any possible PBS reservations as well. */
	if (IsSavegameVersionBefore(SLV_100)) {
		for (TileIndex t = 0; t < map_size; t++) {
			switch (GetTileType(t)) {
				case MP_RAILWAY:
					if (HasSignals(t)) {
						/* move the signal variant */
						SetSignalVariant(t, TRACK_UPPER, HasBit(_m[t].m2, 2) ? SIG_SEMAPHORE : SIG_ELECTRIC);
						SetSignalVariant(t, TRACK_LOWER, HasBit(_m[t].m2, 6) ? SIG_SEMAPHORE : SIG_ELECTRIC);
						ClrBit(_m[t].m2, 2);
						ClrBit(_m[t].m2, 6);
					}

					/* Clear PBS reservation on track */
					if (IsRailDepot(t)) {
						SetDepotReservation(t, false);
					} else {
						SetTrackReservation(t, TRACK_BIT_NONE);
					}
					break;

				case MP_ROAD: // Clear PBS reservation on crossing
					if (IsLevelCrossing(t)) SetCrossingReservation(t, false);
					break;

				case MP_STATION: // Clear PBS reservation on station
					if (HasStationRail(t)) SetRailStationReservation(t, false);
					break;

				case MP_TUNNELBRIDGE: // Clear PBS reservation on tunnels/bridges
					if (GetTunnelBridgeTransportType(t) == TRANSPORT_RAIL) UnreserveAcrossRailTunnelBridge(t);
					break;

				default: break;
			}
		}
	}

	/* Reserve all tracks trains are currently on. */
	if (IsSavegameVersionBefore(SLV_101)) {
		for (const Train *t : Train::IterateFrontOnly()) {
			t->ReserveTrackUnderConsist();
		}
	}

	if (IsSavegameVersionBefore(SLV_102)) {
		for (TileIndex t = 0; t < map_size; t++) {
			/* Now all crossings should be in correct state */
			if (IsLevelCrossingTile(t)) UpdateLevelCrossing(t, false);
		}
	}

	if (IsSavegameVersionBefore(SLV_103)) {
		/* Non-town-owned roads now store the closest town */
		UpdateNearestTownForRoadTiles(false);

		/* signs with invalid owner left from older savegames */
		for (Sign *si : Sign::Iterate()) {
			if (si->owner != OWNER_NONE && !Company::IsValidID(si->owner)) si->owner = OWNER_NONE;
		}

		/* Station can get named based on an industry type, but the current ones
		 * are not, so mark them as if they are not named by an industry. */
		for (Station *st : Station::Iterate()) {
			st->indtype = IT_INVALID;
		}
	}

	if (IsSavegameVersionBefore(SLV_104)) {
		for (Aircraft *a : Aircraft::Iterate()) {
			/* Set engine_type of shadow and rotor */
			if (!a->IsNormalAircraft()) {
				a->engine_type = a->First()->engine_type;
			}
		}

		/* More companies ... */
		for (Company *c : Company::Iterate()) {
			if (c->bankrupt_asked == 0xFF) c->bankrupt_asked = MAX_UVALUE(CompanyMask);
		}

		for (Engine *e : Engine::Iterate()) {
			if (e->company_avail == 0xFF) e->company_avail = MAX_UVALUE(CompanyMask);
		}

		for (Town *t : Town::Iterate()) {
			if (t->have_ratings == 0xFF) t->have_ratings = MAX_UVALUE(CompanyMask);
			for (uint i = 8; i != MAX_COMPANIES; i++) t->ratings[i] = RATING_INITIAL;
		}
	}

	if (IsSavegameVersionBefore(SLV_112)) {
		for (TileIndex t = 0; t < map_size; t++) {
			/* Check for HQ bit being set, instead of using map accessor,
			 * since we've already changed it code-wise */
			if (IsTileType(t, MP_OBJECT) && HasBit(_m[t].m5, 7)) {
				/* Move size and part identification of HQ out of the m5 attribute,
				 * on new locations */
				_m[t].m3 = GB(_m[t].m5, 0, 5);
				_m[t].m5 = OBJECT_HQ;
			}
		}
	}
	if (IsSavegameVersionBefore(SLV_144)) {
		for (TileIndex t = 0; t < map_size; t++) {
			if (!IsTileType(t, MP_OBJECT)) continue;

			/* Reordering/generalisation of the object bits. */
			ObjectType type = _m[t].m5;
			SB(_me[t].m6, 2, 4, type == OBJECT_HQ ? GB(_m[t].m3, 2, 3) : 0);
			_m[t].m3 = type == OBJECT_HQ ? GB(_m[t].m3, 1, 1) | GB(_m[t].m3, 0, 1) << 4 : 0;

			/* Make sure those bits are clear as well! */
			_m[t].m4 = 0;
			_me[t].m7 = 0;
		}
	}

	if (IsSavegameVersionBefore(SLV_147) && Object::GetNumItems() == 0) {
		/* Make real objects for object tiles. */
		for (TileIndex t = 0; t < map_size; t++) {
			if (!IsTileType(t, MP_OBJECT)) continue;

			if (Town::GetNumItems() == 0) {
				/* No towns, so remove all objects! */
				DoClearSquare(t);
			} else {
				uint offset = _m[t].m3;

				/* Also move the animation state. */
				_m[t].m3 = GB(_me[t].m6, 2, 4);
				SB(_me[t].m6, 2, 4, 0);

				if (offset == 0) {
					/* No offset, so make the object. */
					ObjectType type = _m[t].m5;
					int size = type == OBJECT_HQ ? 2 : 1;

					if (!Object::CanAllocateItem()) {
						/* Nice... you managed to place 64k lighthouses and
						 * antennae on the map... boohoo. */
						SlError(STR_ERROR_TOO_MANY_OBJECTS);
					}

					Object *o = new Object();
					o->location.tile = t;
					o->location.w    = size;
					o->location.h    = size;
					o->build_date    = CalTime::CurDate();
					o->town          = type == OBJECT_STATUE ? Town::Get(_m[t].m2) : CalcClosestTownFromTile(t, UINT_MAX);
					_m[t].m2 = o->index;
					Object::IncTypeCount(type);
				} else {
					/* We're at an offset, so get the ID from our "root". */
					TileIndex northern_tile = t - TileXY(GB(offset, 0, 4), GB(offset, 4, 4));
					assert_tile(IsTileType(northern_tile, MP_OBJECT), northern_tile);
					_m[t].m2 = _m[northern_tile].m2;
				}
			}
		}
	}

	if (IsSavegameVersionBefore(SLV_113)) {
		/* allow_town_roads is added, set it if town_layout wasn't TL_NO_ROADS */
		if (_settings_game.economy.town_layout == 0) { // was TL_NO_ROADS
			_settings_game.economy.allow_town_roads = false;
			_settings_game.economy.town_layout = TL_BETTER_ROADS;
		} else {
			_settings_game.economy.allow_town_roads = true;
			_settings_game.economy.town_layout = static_cast<TownLayout>(_settings_game.economy.town_layout - 1);
		}

		/* Initialize layout of all towns. Older versions were using different
		 * generator for random town layout, use it if needed. */
		for (Town *t : Town::Iterate()) {
			if (_settings_game.economy.town_layout != TL_RANDOM) {
				t->layout = _settings_game.economy.town_layout;
				continue;
			}

			/* Use old layout randomizer code */
			uint8_t layout = TileHash(TileX(t->xy), TileY(t->xy)) % 6;
			switch (layout) {
				default: break;
				case 5: layout = 1; break;
				case 0: layout = 2; break;
			}
			t->layout = static_cast<TownLayout>(layout - 1);
		}
	}

	if (IsSavegameVersionBefore(SLV_114)) {
		/* There could be (deleted) stations with invalid owner, set owner to OWNER NONE.
		 * The conversion affects oil rigs and buoys too, but it doesn't matter as
		 * they have st->owner == OWNER_NONE already. */
		for (Station *st : Station::Iterate()) {
			if (!Company::IsValidID(st->owner)) st->owner = OWNER_NONE;
		}
	}

	/* Trains could now stop in a specific location. */
	if (IsSavegameVersionBefore(SLV_117)) {
		IterateVehicleAndOrderListOrders([](Order *o) {
			if (o->IsType(OT_GOTO_STATION)) o->SetStopLocation(OSL_PLATFORM_FAR_END);
		});
	}

	if (IsSavegameVersionBefore(SLV_120)) {
		extern VehicleDefaultSettings _old_vds;
		for (Company *c : Company::Iterate()) {
			c->settings.vehicle = _old_vds;
		}
	}

	if (IsSavegameVersionBefore(SLV_121)) {
		/* Delete small ufos heading for non-existing vehicles */
		for (DisasterVehicle *v : DisasterVehicle::Iterate()) {
			if (v->subtype == 2 /* ST_SMALL_UFO */ && v->state != 0) {
				const Vehicle *u = Vehicle::GetIfValid(v->dest_tile);
				if (u == nullptr || u->type != VEH_ROAD || !RoadVehicle::From(u)->IsFrontEngine()) {
					delete v;
				}
			}
		}

		/* We didn't store cargo payment yet, so make them for vehicles that are
		 * currently at a station and loading/unloading. If they don't get any
		 * payment anymore they just removed in the next load/unload cycle.
		 * However, some 0.7 versions might have cargo payment. For those we just
		 * add cargopayment for the vehicles that don't have it.
		 */
		for (Station *st : Station::Iterate()) {
			for (Vehicle *v : st->loading_vehicles) {
				/* There are always as many CargoPayments as Vehicles. We need to make the
				 * assert() in Pool::GetNew() happy by calling CanAllocateItem(). */
				static_assert(CargoPaymentPool::MAX_SIZE == VehiclePool::MAX_SIZE);
				assert(CargoPayment::CanAllocateItem());
				if (v->cargo_payment == nullptr) v->cargo_payment = new CargoPayment(v);
			}
		}
	}

	if (IsSavegameVersionBefore(SLV_122)) {
		/* Animated tiles would sometimes not be actually animated or
		 * in case of old savegames duplicate. */

		for (auto tile = _animated_tiles.begin(); tile != _animated_tiles.end(); /* Nothing */) {
			/* Remove if tile is not animated */
			bool remove = !MayAnimateTile(tile->first);

			if (remove) {
				tile = _animated_tiles.erase(tile);
			} else {
				tile++;
			}
		}
	}

	if (IsSavegameVersionBefore(SLV_124) && !IsSavegameVersionBefore(SLV_1)) {
		/* The train station tile area was added, but for really old (TTDPatch) it's already valid. */
		for (Waypoint *wp : Waypoint::Iterate()) {
			if (wp->facilities & FACIL_TRAIN) {
				wp->train_station.tile = wp->xy;
				wp->train_station.w = 1;
				wp->train_station.h = 1;
			} else {
				wp->train_station.tile = INVALID_TILE;
				wp->train_station.w = 0;
				wp->train_station.h = 0;
			}
		}
	}

	if (IsSavegameVersionBefore(SLV_125)) {
		/* Convert old subsidies */
		for (Subsidy *s : Subsidy::Iterate()) {
			if (s->remaining < 12) {
				/* Converting nonawarded subsidy */
				s->remaining = 12 - s->remaining; // convert "age" to "remaining"
				s->awarded = INVALID_COMPANY; // not awarded to anyone
				const CargoSpec *cs = CargoSpec::Get(s->cargo_type);
				switch (cs->town_acceptance_effect) {
					case TAE_PASSENGERS:
					case TAE_MAIL:
						/* Town -> Town */
						s->src_type = s->dst_type = SourceType::Town;
						if (Town::IsValidID(s->src) && Town::IsValidID(s->dst)) continue;
						break;
					case TAE_GOODS:
					case TAE_FOOD:
						/* Industry -> Town */
						s->src_type = SourceType::Industry;
						s->dst_type = SourceType::Town;
						if (Industry::IsValidID(s->src) && Town::IsValidID(s->dst)) continue;
						break;
					default:
						/* Industry -> Industry */
						s->src_type = s->dst_type = SourceType::Industry;
						if (Industry::IsValidID(s->src) && Industry::IsValidID(s->dst)) continue;
						break;
				}
			} else {
				/* Do our best for awarded subsidies. The original source or destination industry
				 * can't be determined anymore for awarded subsidies, so invalidate them.
				 * Town -> Town subsidies are converted using simple heuristic */
				s->remaining = 24 - s->remaining; // convert "age of awarded subsidy" to "remaining"
				const CargoSpec *cs = CargoSpec::Get(s->cargo_type);
				switch (cs->town_acceptance_effect) {
					case TAE_PASSENGERS:
					case TAE_MAIL: {
						/* Town -> Town */
						const Station *ss = Station::GetIfValid(s->src);
						const Station *sd = Station::GetIfValid(s->dst);
						if (ss != nullptr && sd != nullptr && ss->owner == sd->owner &&
								Company::IsValidID(ss->owner)) {
							s->src_type = s->dst_type = SourceType::Town;
							s->src = ss->town->index;
							s->dst = sd->town->index;
							s->awarded = ss->owner;
							continue;
						}
						break;
					}
					default:
						break;
				}
			}
			/* Awarded non-town subsidy or invalid source/destination, invalidate */
			delete s;
		}
	}

	if (IsSavegameVersionBefore(SLV_126)) {
		/* Recompute inflation based on old unround loan limit
		 * Note: Max loan is 500000. With an inflation of 4% across 170 years
		 *       that results in a max loan of about 0.7 * 2^31.
		 *       So taking the 16 bit fractional part into account there are plenty of bits left
		 *       for unmodified savegames ...
		 */
		uint64_t aimed_inflation = (_economy.old_max_loan_unround << 16 | _economy.old_max_loan_unround_fract) / _settings_game.difficulty.max_loan;

		/* ... well, just clamp it then. */
		if (aimed_inflation > MAX_INFLATION) aimed_inflation = MAX_INFLATION;

		/* Simulate the inflation, so we also get the payment inflation */
		while (_economy.inflation_prices < aimed_inflation) {
			if (AddInflation(false)) break;
		}
	}

	if (IsSavegameVersionBefore(SLV_128)) {
		for (const Depot *d : Depot::Iterate()) {
			/* At some point, invalid depots were saved into the game (possibly those removed in the past?)
			 * Remove them here, so they don't cause issues further down the line */
			if (!IsDepotTile(d->xy)) {
				Debug(sl, 0, "Removing invalid depot {} at {}, {}", d->index, TileX(d->xy), TileY(d->xy));
				delete d;
				d = nullptr;
				continue;
			}
			_m[d->xy].m2 = d->index;
			if (IsTileType(d->xy, MP_WATER)) _m[GetOtherShipDepotTile(d->xy)].m2 = d->index;
		}
	}

	/* The behaviour of force_proceed has been changed. Now
	 * it counts signals instead of some random time out. */
	if (IsSavegameVersionBefore(SLV_131)) {
		for (Train *t : Train::Iterate()) {
			if (t->force_proceed != TFP_NONE) {
				t->force_proceed = TFP_STUCK;
			}
		}
	}

	/* The bits for the tree ground and tree density have
	 * been swapped (m2 bits 7..6 and 5..4. */
	if (IsSavegameVersionBefore(SLV_135)) {
		for (TileIndex t = 0; t < map_size; t++) {
			if (IsTileType(t, MP_CLEAR)) {
				if (GetRawClearGround(t) == CLEAR_SNOW) {
					SetClearGroundDensity(t, CLEAR_GRASS, GetClearDensity(t));
					SetBit(_m[t].m3, 4);
				} else {
					ClrBit(_m[t].m3, 4);
				}
			}
			if (IsTileType(t, MP_TREES)) {
				uint density = GB(_m[t].m2, 6, 2);
				uint ground = GB(_m[t].m2, 4, 2);
				_m[t].m2 = ground << 6 | density << 4;
			}
		}
	}

	/* Wait counter and load/unload ticks got split. */
	if (IsSavegameVersionBefore(SLV_136)) {
		for (Aircraft *a : Aircraft::Iterate()) {
			a->turn_counter = a->current_order.IsType(OT_LOADING) ? 0 : a->load_unload_ticks;
		}

		for (Train *t : Train::Iterate()) {
			t->wait_counter = t->current_order.IsType(OT_LOADING) ? 0 : t->load_unload_ticks;
		}
	}

	/* Airport tile animation uses animation frame instead of other graphics id */
	if (IsSavegameVersionBefore(SLV_137)) {
		struct AirportTileConversion {
			uint8_t old_start;
			uint8_t num_frames;
		};
		static const AirportTileConversion atcs[] = {
			{31,  12}, // APT_RADAR_GRASS_FENCE_SW
			{50,   4}, // APT_GRASS_FENCE_NE_FLAG
			{62,   2}, // 1 unused tile
			{66,  12}, // APT_RADAR_FENCE_SW
			{78,  12}, // APT_RADAR_FENCE_NE
			{101, 10}, // 9 unused tiles
			{111,  8}, // 7 unused tiles
			{119, 15}, // 14 unused tiles (radar)
			{140,  4}, // APT_GRASS_FENCE_NE_FLAG_2
		};
		for (TileIndex t = 0; t < map_size; t++) {
			if (IsAirportTile(t)) {
				StationGfx old_gfx = GetStationGfx(t);
				uint8_t offset = 0;
				for (const auto &atc : atcs) {
					if (old_gfx < atc.old_start) {
						SetStationGfx(t, old_gfx - offset);
						break;
					}
					if (old_gfx < atc.old_start + atc.num_frames) {
						SetAnimationFrame(t, old_gfx - atc.old_start);
						SetStationGfx(t, atc.old_start - offset);
						break;
					}
					offset += atc.num_frames - 1;
				}
			}
		}
	}

	/* Oilrig was moved from id 15 to 9. */
	if (IsSavegameVersionBefore(SLV_139)) {
		for (Station *st : Station::Iterate()) {
			if (st->airport.tile != INVALID_TILE && st->airport.type == 15) {
				st->airport.type = AT_OILRIG;
			}
		}
	}

	if (IsSavegameVersionBefore(SLV_140)) {
		for (Station *st : Station::Iterate()) {
			if (st->airport.tile != INVALID_TILE) {
				st->airport.w = st->airport.GetSpec()->size_x;
				st->airport.h = st->airport.GetSpec()->size_y;
			}
		}
	}

	if (IsSavegameVersionBefore(SLV_141)) {
		for (TileIndex t = 0; t < map_size; t++) {
			/* Reset tropic zone for VOID tiles, they shall not have any. */
			if (IsTileType(t, MP_VOID)) SetTropicZone(t, TROPICZONE_NORMAL);
		}

		/* We need to properly number/name the depots.
		 * The first step is making sure none of the depots uses the
		 * 'default' names, after that we can assign the names. */
		for (Depot *d : Depot::Iterate()) d->town_cn = UINT16_MAX;

		for (Depot *d : Depot::Iterate()) MakeDefaultName(d);
	}

	if (IsSavegameVersionBefore(SLV_142)) {
		for (Depot *d : Depot::Iterate()) d->build_date = CalTime::CurDate();
	}

	if (SlXvIsFeatureMissing(XSLFI_INFRA_SHARING)) {
		for (Company *c : Company::Iterate()) {
			/* yearly_expenses has 3*15 entries now, saveload code gave us 3*13.
			 * Move the old data to the right place in the new array and clear the new data.
			 * The move has to be done in reverse order (first 2, then 1). */
			// MemMoveT(&c->yearly_expenses[2][0], &c->yearly_expenses[1][11], 13);
			// MemMoveT(&c->yearly_expenses[1][0], &c->yearly_expenses[0][13], 13);
			// The below are equivalent to the MemMoveT calls above
			std::copy_backward(&c->yearly_expenses[1][11], &c->yearly_expenses[1][11] + 13, &c->yearly_expenses[2][0] + 13);
			std::copy_backward(&c->yearly_expenses[0][13], &c->yearly_expenses[0][13] + 13, &c->yearly_expenses[1][0] + 13);
			/* Clear the old location of just-moved data, so sharing income/expenses is set to 0 */
			std::fill_n(&c->yearly_expenses[0][13], 2, 0);
			std::fill_n(&c->yearly_expenses[1][13], 2, 0);
		}
	}

	/* In old versions it was possible to remove an airport while a plane was
	 * taking off or landing. This gives all kind of problems when building
	 * another airport in the same station so we don't allow that anymore.
	 * For old savegames with such aircraft we just throw them in the air and
	 * treat the aircraft like they were flying already. */
	if (IsSavegameVersionBefore(SLV_146)) {
		for (Aircraft *v : Aircraft::Iterate()) {
			if (!v->IsNormalAircraft()) continue;
			Station *st = GetTargetAirportIfValid(v);
			if (st == nullptr && v->state != FLYING) {
				v->state = FLYING;
				UpdateAircraftCache(v);
				AircraftNextAirportPos_and_Order(v);
				/* get aircraft back on running altitude */
				if ((v->vehstatus & VS_CRASHED) == 0) {
					GetAircraftFlightLevelBounds(v, &v->z_pos, nullptr);
					SetAircraftPosition(v, v->x_pos, v->y_pos, GetAircraftFlightLevel(v));
				}
			}
		}
	}

	/* Move the animation frame to the same location (m7) for all objects. */
	if (IsSavegameVersionBefore(SLV_147)) {
		for (TileIndex t = 0; t < map_size; t++) {
			switch (GetTileType(t)) {
				case MP_HOUSE:
					if (GetHouseType(t) >= NEW_HOUSE_OFFSET) {
						uint per_proc = _me[t].m7;
						_me[t].m7 = GB(_me[t].m6, 2, 6) | (GB(_m[t].m3, 5, 1) << 6);
						SB(_m[t].m3, 5, 1, 0);
						SB(_me[t].m6, 2, 6, std::min(per_proc, 63U));
					}
					break;

				case MP_INDUSTRY: {
					uint rand = _me[t].m7;
					_me[t].m7 = _m[t].m3;
					_m[t].m3 = rand;
					break;
				}

				case MP_OBJECT:
					_me[t].m7 = _m[t].m3;
					_m[t].m3 = 0;
					break;

				default:
					/* For stations/airports it's already at m7 */
					break;
			}
		}
	}

	/* Add (random) colour to all objects. */
	if (IsSavegameVersionBefore(SLV_148)) {
		for (Object *o : Object::Iterate()) {
			Owner owner = GetTileOwner(o->location.tile);
			o->colour = (owner == OWNER_NONE) ? static_cast<Colours>(GB(Random(), 0, 4)) : Company::Get(owner)->livery->colour1;
		}
	}

	if (IsSavegameVersionBefore(SLV_149)) {
		for (TileIndex t = 0; t < map_size; t++) {
			if (!IsTileType(t, MP_STATION)) continue;
			if (!IsBuoy(t) && !IsOilRig(t) && !(IsDock(t) && IsTileFlat(t))) {
				SetWaterClass(t, WATER_CLASS_INVALID);
			}
		}

		/* Waypoints with custom name may have a non-unique town_cn,
		 * renumber those. First set all affected waypoints to the
		 * highest possible number to get them numbered in the
		 * order they have in the pool. */
		for (Waypoint *wp : Waypoint::Iterate()) {
			if (!wp->name.empty()) wp->town_cn = UINT16_MAX;
		}

		for (Waypoint *wp : Waypoint::Iterate()) {
			if (!wp->name.empty()) MakeDefaultName(wp);
		}
	}

	if (IsSavegameVersionBefore(SLV_152)) {
		_industry_builder.Reset(); // Initialize industry build data.

		/* The moment vehicles go from hidden to visible changed. This means
		 * that vehicles don't always get visible anymore causing things to
		 * get messed up just after loading the savegame. This fixes that. */
		for (Vehicle *v : Vehicle::Iterate()) {
			/* Not all vehicle types can be inside a tunnel. Furthermore,
			 * testing IsTunnelTile() for invalid tiles causes a crash. */
			if (!v->IsGroundVehicle()) continue;

			/* Is the vehicle in a tunnel? */
			if (!IsTunnelTile(v->tile)) continue;

			/* Is the vehicle actually at a tunnel entrance/exit? */
			TileIndex vtile = TileVirtXY(v->x_pos, v->y_pos);
			if (!IsTunnelTile(vtile)) continue;

			/* Are we actually in this tunnel? Or maybe a lower tunnel? */
			if (GetSlopePixelZ(v->x_pos, v->y_pos, true) != v->z_pos) continue;

			/* What way are we going? */
			const DiagDirection dir = GetTunnelBridgeDirection(vtile);
			const DiagDirection vdir = DirToDiagDir(v->direction);

			/* Have we passed the visibility "switch" state already? */
			uint8_t pos = (DiagDirToAxis(vdir) == AXIS_X ? v->x_pos : v->y_pos) & TILE_UNIT_MASK;
			uint8_t frame = (vdir == DIAGDIR_NE || vdir == DIAGDIR_NW) ? TILE_SIZE - 1 - pos : pos;
			extern const uint8_t _tunnel_visibility_frame[DIAGDIR_END];

			/* Should the vehicle be hidden or not? */
			bool hidden;
			if (dir == vdir) { // Entering tunnel
				hidden = frame >= _tunnel_visibility_frame[dir];
				v->tile = vtile;
				v->UpdatePosition();
			} else if (dir == ReverseDiagDir(vdir)) { // Leaving tunnel
				hidden = frame < TILE_SIZE - _tunnel_visibility_frame[dir];
				/* v->tile changes at the moment when the vehicle leaves the tunnel. */
				v->tile = hidden ? GetOtherTunnelBridgeEndOld(vtile) : vtile;
				v->UpdatePosition();
			} else {
				/* We could get here in two cases:
				 * - for road vehicles, it is reversing at the end of the tunnel
				 * - it is crashed in the tunnel entry (both train or RV destroyed by UFO)
				 * Whatever case it is, do not change anything and use the old values.
				 * Especially changing RV's state would break its reversing in the middle. */
				continue;
			}

			if (hidden) {
				v->vehstatus |= VS_HIDDEN;

				switch (v->type) {
					case VEH_TRAIN: Train::From(v)->track       = TRACK_BIT_WORMHOLE; break;
					case VEH_ROAD:  RoadVehicle::From(v)->state = RVSB_WORMHOLE;      break;
					default: NOT_REACHED();
				}
			} else {
				v->vehstatus &= ~VS_HIDDEN;

				switch (v->type) {
					case VEH_TRAIN: Train::From(v)->track       = DiagDirToDiagTrackBits(vdir); break;
					case VEH_ROAD:  RoadVehicle::From(v)->state = DiagDirToDiagTrackdir(vdir); RoadVehicle::From(v)->frame = frame; break;
					default: NOT_REACHED();
				}
			}
		}
	}

	if (IsSavegameVersionBefore(SLV_153)) {
		for (RoadVehicle *rv : RoadVehicle::Iterate()) {
			if (rv->state == RVSB_IN_DEPOT || rv->state == RVSB_WORMHOLE) continue;

			bool loading = rv->current_order.IsType(OT_LOADING) || rv->current_order.IsType(OT_LEAVESTATION);
			if (HasBit(rv->state, RVS_IN_ROAD_STOP)) {
				extern const uint8_t _road_stop_stop_frame[];
				SB(rv->state, RVS_ENTERED_STOP, 1, loading || rv->frame > _road_stop_stop_frame[rv->state - RVSB_IN_ROAD_STOP + (_settings_game.vehicle.road_side << RVS_DRIVE_SIDE)]);
			} else if (HasBit(rv->state, RVS_IN_DT_ROAD_STOP)) {
				SB(rv->state, RVS_ENTERED_STOP, 1, loading || rv->frame > RVC_DRIVE_THROUGH_STOP_FRAME);
			}
		}
	}

	if (IsSavegameVersionBefore(SLV_156)) {
		/* The train's pathfinder lost flag got moved. */
		for (Train *t : Train::Iterate()) {
			if (!HasBit(t->flags, 5)) continue;

			ClrBit(t->flags, 5);
			SetBit(t->vehicle_flags, VF_PATHFINDER_LOST);
		}

		/* Introduced terraform/clear limits. */
		for (Company *c : Company::Iterate()) {
			c->terraform_limit = _settings_game.construction.terraform_frame_burst << 16;
			c->clear_limit     = _settings_game.construction.clear_frame_burst << 16;
		}
	}

	if (IsSavegameVersionBefore(SLV_CONSISTENT_PARTIAL_Z) && SlXvIsFeatureMissing(XSLFI_CONSISTENT_PARTIAL_Z)) {
		/*
		 * The logic of GetPartialPixelZ has been changed, so the resulting Zs on
		 * the map are consistent. This requires that the Z position of some
		 * vehicles is updated to reflect this new situation.
		 *
		 * This needs to be before SLV_158, because that performs asserts using
		 * GetSlopePixelZ which internally uses GetPartialPixelZ.
		 */
		for (Vehicle *v : Vehicle::Iterate()) {
			if (v->IsGroundVehicle() && TileVirtXY(v->x_pos, v->y_pos) == v->tile) {
				/* Vehicle is on the ground, and not in a wormhole. */
				v->z_pos = GetSlopePixelZ(v->x_pos, v->y_pos, true);
			}
		}
	}

	if (IsSavegameVersionBefore(SLV_158)) {
		for (Vehicle *v : Vehicle::Iterate()) {
			switch (v->type) {
				case VEH_TRAIN: {
					Train *t = Train::From(v);

					/* Clear old GOINGUP / GOINGDOWN flags.
					 * It was changed in savegame version 139, but savegame
					 * version 158 doesn't use these bits, so it doesn't hurt
					 * to clear them unconditionally. */
					ClrBit(t->flags, 1);
					ClrBit(t->flags, 2);

					/* Clear both bits first. */
					ClrBit(t->gv_flags, GVF_GOINGUP_BIT);
					ClrBit(t->gv_flags, GVF_GOINGDOWN_BIT);

					/* Crashed vehicles can't be going up/down. */
					if (t->vehstatus & VS_CRASHED) break;

					/* Only X/Y tracks can be sloped. */
					if (t->track != TRACK_BIT_X && t->track != TRACK_BIT_Y) break;

					t->gv_flags |= FixVehicleInclination(t, t->direction);
					break;
				}
				case VEH_ROAD: {
					RoadVehicle *rv = RoadVehicle::From(v);
					ClrBit(rv->gv_flags, GVF_GOINGUP_BIT);
					ClrBit(rv->gv_flags, GVF_GOINGDOWN_BIT);

					/* Crashed vehicles can't be going up/down. */
					if (rv->vehstatus & VS_CRASHED) break;

					if (rv->state == RVSB_IN_DEPOT || rv->state == RVSB_WORMHOLE) break;

					TrackBits trackbits = TrackdirBitsToTrackBits(GetTileTrackdirBits(rv->tile, TRANSPORT_ROAD, GetRoadTramType(rv->roadtype)));

					/* Only X/Y tracks can be sloped. */
					if (trackbits != TRACK_BIT_X && trackbits != TRACK_BIT_Y) break;

					Direction dir = rv->direction;

					/* Test if we are reversing. */
					Axis a = trackbits == TRACK_BIT_X ? AXIS_X : AXIS_Y;
					if (AxisToDirection(a) != dir &&
							AxisToDirection(a) != ReverseDir(dir)) {
						/* When reversing, the road vehicle is on the edge of the tile,
						 * so it can be safely compared to the middle of the tile. */
						dir = INVALID_DIR;
					}

					rv->gv_flags |= FixVehicleInclination(rv, dir);
					break;
				}
				case VEH_SHIP:
					break;

				default:
					continue;
			}

			if (IsBridgeTile(v->tile) && TileVirtXY(v->x_pos, v->y_pos) == v->tile) {
				/* In old versions, z_pos was 1 unit lower on bridge heads.
				 * However, this invalid state could be converted to new savegames
				 * by loading and saving the game in a new version. */
				v->z_pos = GetSlopePixelZ(v->x_pos, v->y_pos, true);
				DiagDirection dir = GetTunnelBridgeDirection(v->tile);
				if (v->type == VEH_TRAIN && !(v->vehstatus & VS_CRASHED) &&
						v->direction != DiagDirToDir(dir)) {
					/* If the train has left the bridge, it shouldn't have
					 * track == TRACK_BIT_WORMHOLE - this could happen
					 * when the train was reversed while on the last "tick"
					 * on the ramp before leaving the ramp to the bridge. */
					Train::From(v)->track = DiagDirToDiagTrackBits(dir);
				}
			}

			/* If the vehicle is really above v->tile (not in a wormhole),
			 * it should have set v->z_pos correctly. */
			assert(v->tile != TileVirtXY(v->x_pos, v->y_pos) || v->z_pos == GetSlopePixelZ(v->x_pos, v->y_pos, true));
		}

		/* Fill Vehicle::cur_real_order_index */
		for (Vehicle *v : Vehicle::IterateFrontOnly()) {
			if (!v->IsPrimaryVehicle()) continue;

			/* Older versions are less strict with indices being in range and fix them on the fly */
			if (v->cur_implicit_order_index >= v->GetNumOrders()) v->cur_implicit_order_index = 0;

			v->cur_real_order_index = v->cur_implicit_order_index;
			v->UpdateRealOrderIndex();
		}
	}

	if (IsSavegameVersionBefore(SLV_159)) {
		/* If the savegame is old (before version 100), then the value of 255
		 * for these settings did not mean "disabled". As such everything
		 * before then did reverse.
		 * To simplify stuff we disable all turning around or we do not
		 * disable anything at all. So, if some reversing was disabled we
		 * will keep reversing disabled, otherwise it'll be turned on. */
		_settings_game.pf.reverse_at_signals = IsSavegameVersionBefore(SLV_100) || (_settings_game.pf.wait_oneway_signal != 255 && _settings_game.pf.wait_twoway_signal != 255 && _settings_game.pf.wait_for_pbs_path != 255);

		for (Train *t : Train::Iterate()) {
			_settings_game.vehicle.max_train_length = std::max<uint8_t>(_settings_game.vehicle.max_train_length, CeilDiv(t->gcache.cached_total_length, TILE_SIZE));
		}
	}

	if (IsSavegameVersionBefore(SLV_160)) {
		/* Setting difficulty industry_density other than zero get bumped to +1
		 * since a new option (minimal at position 1) has been added */
		if (_settings_game.difficulty.industry_density > 0) {
			_settings_game.difficulty.industry_density++;
		}
	}

	if (IsSavegameVersionBefore(SLV_161)) {
		/* Before savegame version 161, persistent storages were not stored in a pool. */

		if (!IsSavegameVersionBefore(SLV_76)) {
			for (Industry *ind : Industry::Iterate()) {
				assert(ind->psa != nullptr);

				/* Check if the old storage was empty. */
				bool is_empty = true;
				for (uint i = 0; i < sizeof(ind->psa->storage); i++) {
					if (ind->psa->GetValue(i) != 0) {
						is_empty = false;
						break;
					}
				}

				if (!is_empty) {
					ind->psa->grfid = _industry_mngr.GetGRFID(ind->type);
				} else {
					delete ind->psa;
					ind->psa = nullptr;
				}
			}
		}

		if (!IsSavegameVersionBefore(SLV_145)) {
			for (Station *st : Station::Iterate()) {
				if (!(st->facilities & FACIL_AIRPORT)) continue;
				assert(st->airport.psa != nullptr);

				/* Check if the old storage was empty. */
				bool is_empty = true;
				for (uint i = 0; i < sizeof(st->airport.psa->storage); i++) {
					if (st->airport.psa->GetValue(i) != 0) {
						is_empty = false;
						break;
					}
				}

				if (!is_empty) {
					st->airport.psa->grfid = _airport_mngr.GetGRFID(st->airport.type);
				} else {
					delete st->airport.psa;
					st->airport.psa = nullptr;

				}
			}
		}
	}

	/* This triggers only when old snow_lines were copied into the snow_line_height. */
	if (IsSavegameVersionBefore(SLV_164) && _settings_game.game_creation.snow_line_height >= MIN_SNOWLINE_HEIGHT * TILE_HEIGHT && SlXvIsFeatureMissing(XSLFI_CHILLPP)) {
		_settings_game.game_creation.snow_line_height /= TILE_HEIGHT;
		UpdateCachedSnowLine();
		UpdateCachedSnowLineBounds();
	}

	if (IsSavegameVersionBefore(SLV_164) && !IsSavegameVersionBefore(SLV_32)) {
		/* We store 4 fences in the field tiles instead of only SE and SW. */
		for (TileIndex t = 0; t < map_size; t++) {
			if (!IsTileType(t, MP_CLEAR) && !IsTileType(t, MP_TREES)) continue;
			if (IsTileType(t, MP_CLEAR) && IsClearGround(t, CLEAR_FIELDS)) continue;
			uint fence = GB(_m[t].m4, 5, 3);
			if (fence != 0 && IsTileType(TileAddXY(t, 1, 0), MP_CLEAR) && IsClearGround(TileAddXY(t, 1, 0), CLEAR_FIELDS)) {
				SetFence(TileAddXY(t, 1, 0), DIAGDIR_NE, fence);
			}
			fence = GB(_m[t].m4, 2, 3);
			if (fence != 0 && IsTileType(TileAddXY(t, 0, 1), MP_CLEAR) && IsClearGround(TileAddXY(t, 0, 1), CLEAR_FIELDS)) {
				SetFence(TileAddXY(t, 0, 1), DIAGDIR_NW, fence);
			}
			SB(_m[t].m4, 2, 3, 0);
			SB(_m[t].m4, 5, 3, 0);
		}
	}

	if (IsSavegameVersionBefore(SLV_165)) {
		for (Town *t : Town::Iterate()) {
			/* Set the default cargo requirement for town growth */
			switch (_settings_game.game_creation.landscape) {
				case LT_ARCTIC:
					if (FindFirstCargoWithTownAcceptanceEffect(TAE_FOOD) != nullptr) t->goal[TAE_FOOD] = TOWN_GROWTH_WINTER;
					break;

				case LT_TROPIC:
					if (FindFirstCargoWithTownAcceptanceEffect(TAE_FOOD) != nullptr) t->goal[TAE_FOOD] = TOWN_GROWTH_DESERT;
					if (FindFirstCargoWithTownAcceptanceEffect(TAE_WATER) != nullptr) t->goal[TAE_WATER] = TOWN_GROWTH_DESERT;
					break;
			}
		}
	}

	if (IsSavegameVersionBefore(SLV_165)) {
		/* Adjust zoom level to account for new levels */
		_saved_scrollpos_zoom = static_cast<ZoomLevel>(_saved_scrollpos_zoom + ZOOM_BASE_SHIFT);
		_saved_scrollpos_x *= ZOOM_BASE;
		_saved_scrollpos_y *= ZOOM_BASE;
	}

	/* When any NewGRF has been changed the availability of some vehicles might
	 * have been changed too. e->company_avail must be set to 0 in that case
	 * which is done by StartupEngines(). */
	if (gcf_res != GLC_ALL_GOOD) StartupEngines();

	/* Set some breakdown-related variables to the correct values. */
	if (SlXvIsFeatureMissing(XSLFI_IMPROVED_BREAKDOWNS)) {
		_settings_game.vehicle.improved_breakdowns = false;
		for (Train *v : Train::Iterate()) {
			if (v->IsFrontEngine()) {
				if (v->breakdown_ctr == 1) SetBit(v->flags, VRF_BREAKDOWN_STOPPED);
			} else if (v->IsEngine() || v->IsMultiheaded()) {
				/** Non-front engines could have a reliability of 0.
				 * Set it to the reliability of the front engine or the maximum, whichever is lower. */
				const Engine *e = Engine::Get(v->engine_type);
				v->reliability_spd_dec = e->reliability_spd_dec;
				v->reliability = std::min(v->First()->reliability, e->reliability);
			}
		}
	}
	if (!SlXvIsFeaturePresent(XSLFI_IMPROVED_BREAKDOWNS, 3)) {
		for (Vehicle *v : Vehicle::Iterate()) {
			switch(v->type) {
				case VEH_TRAIN:
				case VEH_ROAD:
					v->breakdown_chance_factor = 128;
					break;

				case VEH_SHIP:
					v->breakdown_chance_factor = 64;
					break;

				case VEH_AIRCRAFT:
					v->breakdown_chance_factor = Clamp(64 + (AircraftVehInfo(v->engine_type)->max_speed >> 3), 0, 255);
					v->breakdown_severity = 40;
					break;

				default:
					break;
			}
		}
	}
	if (!SlXvIsFeaturePresent(XSLFI_IMPROVED_BREAKDOWNS, 4)) {
		for (Vehicle *v : Vehicle::Iterate()) {
			switch(v->type) {
				case VEH_AIRCRAFT:
					if (v->breakdown_type == BREAKDOWN_AIRCRAFT_SPEED && v->breakdown_severity == 0) {
						v->breakdown_severity = std::max(1, std::min(v->vcache.cached_max_speed >> 4, 255));
					}
					break;

				default:
					break;
			}
		}
	}
	if (SlXvIsFeatureMissing(XSLFI_CONSIST_BREAKDOWN_FLAG)) {
		for (Train *v : Train::Iterate()) {
			if (v->breakdown_ctr != 0 && (v->IsEngine() || v->IsMultiheaded())) {
				SetBit(v->First()->flags, VRF_CONSIST_BREAKDOWN);
			}
		}
	}

	/* The road owner of standard road stops was not properly accounted for. */
	if (IsSavegameVersionBefore(SLV_172)) {
		for (TileIndex t = 0; t < map_size; t++) {
			if (!IsBayRoadStopTile(t)) continue;
			Owner o = GetTileOwner(t);
			SetRoadOwner(t, RTT_ROAD, o);
			SetRoadOwner(t, RTT_TRAM, o);
		}
	}

	if (IsSavegameVersionBefore(SLV_175)) {
		/* Introduced tree planting limit. */
		for (Company *c : Company::Iterate()) c->tree_limit = _settings_game.construction.tree_frame_burst << 16;
	}

	if (IsSavegameVersionBefore(SLV_177)) {
		/* Fix too high inflation rates */
		if (_economy.inflation_prices > MAX_INFLATION) _economy.inflation_prices = MAX_INFLATION;
		if (_economy.inflation_payment > MAX_INFLATION) _economy.inflation_payment = MAX_INFLATION;

		/* We have to convert the quarters of bankruptcy into months of bankruptcy */
		for (Company *c : Company::Iterate()) {
			c->months_of_bankruptcy = 3 * c->months_of_bankruptcy;
		}
	}

	if (IsSavegameVersionBefore(SLV_182)) {
		/* Aircraft acceleration variable was bonkers */
		for (Aircraft *v : Aircraft::Iterate()) {
			if (v->subtype <= AIR_AIRCRAFT) {
				const AircraftVehicleInfo *avi = AircraftVehInfo(v->engine_type);
				v->acceleration = avi->acceleration;
			}
		}

		/* Blocked tiles could be reserved due to a bug, which causes
		 * other places to assert upon e.g. station reconstruction. */
		for (TileIndex t = 0; t < map_size; t++) {
			if (HasStationTileRail(t) && IsStationTileBlocked(t)) {
				SetRailStationReservation(t, false);
			}
		}
	}

	if (IsSavegameVersionBefore(SLV_184)) {
		/* The global units configuration is split up in multiple configurations. */
		extern uint8_t _old_units;
		_settings_game.locale.units_velocity = Clamp(_old_units, 0, 2);
		_settings_game.locale.units_power    = Clamp(_old_units, 0, 2);
		_settings_game.locale.units_weight   = Clamp(_old_units, 1, 2);
		_settings_game.locale.units_volume   = Clamp(_old_units, 1, 2);
		_settings_game.locale.units_force    = 2;
		_settings_game.locale.units_height   = Clamp(_old_units, 0, 2);
	}

	if (IsSavegameVersionBefore(SLV_VELOCITY_NAUTICAL)) {
		/* Match nautical velocity with land velocity units. */
		_settings_game.locale.units_velocity_nautical = _settings_game.locale.units_velocity;
	}

	if (IsSavegameVersionBefore(SLV_186)) {
		/* Move ObjectType from map to pool */
		for (TileIndex t = 0; t < map_size; t++) {
			if (IsTileType(t, MP_OBJECT)) {
				Object *o = Object::Get(_m[t].m2);
				o->type = _m[t].m5;
				_m[t].m5 = 0; // zero upper bits of (now bigger) ObjectID
			}
		}
	}

	/* Beyond this point, tile types which can be accessed by vehicles must be in a valid state. */

	/* Update all vehicles: Phase 2 */
	AfterLoadVehiclesPhase2(true);

	/* The center of train vehicles was changed, fix up spacing. */
	if (IsSavegameVersionBefore(SLV_164)) FixupTrainLengths();

	/* In version 2.2 of the savegame, we have new airports, so status of all aircraft is reset.
	 * This has to be called after all map array updates */
	if (IsSavegameVersionBefore(SLV_2, 2)) UpdateOldAircraft();

	if (SlXvIsFeaturePresent(XSLFI_SPRINGPP)) {
		// re-arrange vehicle_flags
		for (Vehicle *v : Vehicle::Iterate()) {
			AssignBit(v->vehicle_flags, VF_AUTOMATE_TIMETABLE, HasBit(v->vehicle_flags, 6));
			SB(v->vehicle_flags, VF_STOP_LOADING, 4, GB(v->vehicle_flags, 7, 4));
		}
	}

	if (SlXvIsFeaturePresent(XSLFI_CHILLPP, SL_CHILLPP_232)) {
		// re-arrange vehicle_flags
		for (Vehicle *v : Vehicle::Iterate()) {
			AssignBit(v->vehicle_flags, VF_AUTOMATE_TIMETABLE, HasBit(v->vehicle_flags, 7));
			AssignBit(v->vehicle_flags, VF_PATHFINDER_LOST, HasBit(v->vehicle_flags, 8));
			SB(v->vehicle_flags, VF_SERVINT_IS_CUSTOM, 7, 0);
		}
	} else if (SlXvIsFeaturePresent(XSLFI_CHILLPP)) {
		// re-arrange vehicle_flags
		for (Vehicle *v : Vehicle::Iterate()) {
			AssignBit(v->vehicle_flags, VF_AUTOMATE_TIMETABLE, HasBit(v->vehicle_flags, 6));
			SB(v->vehicle_flags, VF_STOP_LOADING, 9, 0);
		}
	}

	if (IsSavegameVersionBefore(SLV_188)) {
		/* Fix articulated road vehicles.
		 * Some curves were shorter than other curves.
		 * Now they have the same length, but that means that trailing articulated parts will
		 * take longer to go through the curve than the parts in front which already left the courve.
		 * So, make articulated parts catch up. */
		bool roadside = _settings_game.vehicle.road_side == 1;
		std::vector<uint> skip_frames;
		for (RoadVehicle *v : RoadVehicle::IterateFrontOnly()) {
			if (!v->IsFrontEngine()) continue;
			skip_frames.clear();
			TileIndex prev_tile = v->tile;
			uint prev_tile_skip = 0;
			uint cur_skip = 0;
			for (RoadVehicle *u = v; u != nullptr; u = u->Next()) {
				if (u->tile != prev_tile) {
					prev_tile_skip = cur_skip;
					prev_tile = u->tile;
				} else {
					cur_skip = prev_tile_skip;
				}

				uint &this_skip = skip_frames.emplace_back(prev_tile_skip);

				/* The following 3 curves now take longer than before */
				switch (u->state) {
					case 2:
						cur_skip++;
						if (u->frame <= (roadside ? 9 : 5)) this_skip = cur_skip;
						break;

					case 4:
						cur_skip++;
						if (u->frame <= (roadside ? 5 : 9)) this_skip = cur_skip;
						break;

					case 5:
						cur_skip++;
						if (u->frame <= (roadside ? 4 : 2)) this_skip = cur_skip;
						break;

					default:
						break;
				}
			}
			while (cur_skip > skip_frames[0]) {
				RoadVehicle *u = v;
				RoadVehicle *prev = nullptr;
				for (uint sf : skip_frames) {
					if (sf >= cur_skip) IndividualRoadVehicleController(u, prev);

					prev = u;
					u = u->Next();
				}
				cur_skip--;
			}
		}
	}

	if (IsSavegameVersionBefore(SLV_190)) {
		IterateAllNonVehicleOrders([&](Order *order) {
			order->SetTravelTimetabled(order->GetTravelTime() > 0);
			order->SetWaitTimetabled(order->GetWaitTime() > 0);
		});
	} else if (SlXvIsFeatureMissing(XSLFI_TIMETABLE_EXTRA)) {
		IterateAllNonVehicleOrders([&](Order *order) {
			if (order->IsType(OT_CONDITIONAL)) {
				order->SetWaitTimetabled(order->GetWaitTime() > 0);
			}
		});
	}

	if (SlXvIsFeaturePresent(XSLFI_TT_WAIT_IN_DEPOT, 1, 1) || IsSavegameVersionBefore(SLV_190) || SlXvIsFeatureMissing(XSLFI_TIMETABLE_EXTRA)) {
		for (OrderList *orderlist : OrderList::Iterate()) {
			orderlist->RecalculateTimetableDuration();
		}
	}

	if (SlXvIsFeatureMissing(XSLFI_REVERSE_AT_WAYPOINT)) {
		for (Train *t : Train::Iterate()) {
			t->reverse_distance = 0;
		}
	}

	if (SlXvIsFeatureMissing(XSLFI_SPEED_RESTRICTION)) {
		for (Train *t : Train::Iterate()) {
			t->speed_restriction = 0;
		}
	}

	if (SlXvIsFeaturePresent(XSLFI_JOKERPP)) {
		for (TileIndex t = 0; t < map_size; t++) {
			if (IsTileType(t, MP_RAILWAY) && HasSignals(t)) {
				if (GetSignalType(t, TRACK_LOWER) == SIGTYPE_PROG) SetSignalType(t, TRACK_LOWER, SIGTYPE_BLOCK);
				if (GetSignalType(t, TRACK_UPPER) == SIGTYPE_PROG) SetSignalType(t, TRACK_UPPER, SIGTYPE_BLOCK);
			}
		}
		for (Vehicle *v : Vehicle::Iterate()) {
			SB(v->vehicle_flags, 10, 2, 0);
		}
		extern std::vector<OrderList *> _jokerpp_auto_separation;
		extern std::vector<OrderList *> _jokerpp_non_auto_separation;
		for (OrderList *list : _jokerpp_auto_separation) {
			for (Vehicle *w = list->GetFirstSharedVehicle(); w != nullptr; w = w->NextShared()) {
				SetBit(w->vehicle_flags, VF_TIMETABLE_SEPARATION);
				w->ClearSeparation();
			}
		}
		for (OrderList *list : _jokerpp_non_auto_separation) {
			for (Vehicle *w = list->GetFirstSharedVehicle(); w != nullptr; w = w->NextShared()) {
				ClrBit(w->vehicle_flags, VF_TIMETABLE_SEPARATION);
				w->ClearSeparation();
			}
		}
		_jokerpp_auto_separation.clear();
		_jokerpp_non_auto_separation.clear();
	}
	if (SlXvIsFeaturePresent(XSLFI_CHILLPP, SL_CHILLPP_232)) {
		for (TileIndex t = 0; t < map_size; t++) {
			if (IsTileType(t, MP_RAILWAY) && HasSignals(t)) {
				if (GetSignalType(t, TRACK_LOWER) == 7) SetSignalType(t, TRACK_LOWER, SIGTYPE_BLOCK);
				if (GetSignalType(t, TRACK_UPPER) == 7) SetSignalType(t, TRACK_UPPER, SIGTYPE_BLOCK);
			}
		}
	}

	/*
	 * Only keep order-backups for network clients (and when replaying).
	 * If we are a network server or not networking, then we just loaded a previously
	 * saved-by-server savegame. There are no clients with a backup, so clear it.
	 * Furthermore before savegame version SLV_192 the actual content was always corrupt.
	 */
	if (!_networking || _network_server || IsSavegameVersionBefore(SLV_192)) {
#ifndef DEBUG_DUMP_COMMANDS
		/* Note: We cannot use CleanPool since that skips part of the destructor
		 * and then leaks un-reachable Orders in the order pool. */
		for (OrderBackup *ob : OrderBackup::Iterate()) {
			delete ob;
		}
#endif
	}

	if (IsSavegameVersionBefore(SLV_198) && !SlXvIsFeaturePresent(XSLFI_JOKERPP, SL_JOKER_1_27)) {
		/* Convert towns growth_rate and grow_counter to ticks */
		for (Town *t : Town::Iterate()) {
			/* 0x8000 = TOWN_GROWTH_RATE_CUSTOM previously */
			if (t->growth_rate & 0x8000) SetBit(t->flags, TOWN_CUSTOM_GROWTH);
			if (t->growth_rate != TOWN_GROWTH_RATE_NONE) {
				t->growth_rate = TownTicksToGameTicks(t->growth_rate & ~0x8000);
			}
			/* Add t->index % TOWN_GROWTH_TICKS to spread growth across ticks. */
			t->grow_counter = TownTicksToGameTicks(t->grow_counter) + t->index % TOWN_GROWTH_TICKS;
		}
	}

	if (IsSavegameVersionBefore(SLV_EXTEND_INDUSTRY_CARGO_SLOTS)) {
		/* Make sure added industry cargo slots are cleared */
		for (Industry *i : Industry::Iterate()) {
			/* Make sure last_cargo_accepted_at is copied to elements for every valid input cargo.
			 * The loading routine should put the original singular value into the first array element. */
			for (auto &a : i->Accepted()) {
				if (a.cargo != INVALID_CARGO) {
					a.last_accepted = i->GetAccepted(0).last_accepted;
				} else {
					a.last_accepted = EconomyTime::MIN_DATE;
				}
			}
		}
	}

	if (!IsSavegameVersionBefore(SLV_TIMETABLE_START_TICKS)) {
		/* Convert timetable start from a date to an absolute tick in TimerGameTick::counter. */
		for (Vehicle *v : Vehicle::Iterate()) {
			/* If the start date is 0, the vehicle is not waiting to start and can be ignored. */
			if (v->timetable_start == 0) continue;

			v->timetable_start += _state_ticks.base() - _tick_counter;
		}
	} else if (!SlXvIsFeaturePresent(XSLFI_TIMETABLES_START_TICKS, 3)) {
		extern btree::btree_map<VehicleID, uint16_t> _old_timetable_start_subticks_map;

		for (Vehicle *v : Vehicle::Iterate()) {
			if (v->timetable_start == 0) continue;

			if (SlXvIsFeatureMissing(XSLFI_TIMETABLES_START_TICKS)) {
				v->timetable_start.edit_base() *= DAY_TICKS;
			}

			v->timetable_start = DateTicksToStateTicks(v->timetable_start.base());

			if (SlXvIsFeaturePresent(XSLFI_TIMETABLES_START_TICKS, 2, 2)) {
				v->timetable_start += _old_timetable_start_subticks_map[v->index];
			}
		}

		_old_timetable_start_subticks_map.clear();
	}

	if (!IsSavegameVersionBefore(SLV_DEPOT_UNBUNCHING)) {
		for (Vehicle *v : Vehicle::IterateFrontOnly()) {
			if (v->unbunch_state != nullptr) {
				if (v->unbunch_state->depot_unbunching_last_departure > 0) {
					v->unbunch_state->depot_unbunching_last_departure += _state_ticks.base() - _tick_counter;
				} else {
					v->unbunch_state->depot_unbunching_last_departure = INVALID_STATE_TICKS;
				}
				if (v->unbunch_state->depot_unbunching_next_departure > 0) {
					v->unbunch_state->depot_unbunching_next_departure += _state_ticks.base() - _tick_counter;
				} else {
					v->unbunch_state->depot_unbunching_next_departure = INVALID_STATE_TICKS;
				}
			}
		}
	}

	if (SlXvIsFeaturePresent(XSLFI_SPRINGPP, 1, 1)) {
		/*
		 * Cost scaling changes:
		 * SpringPP v2.0.102 divides all prices by the difficulty factor, effectively making things about 8 times cheaper.
		 * Adjust the inflation factor to compensate for this, as otherwise the game is unplayable on load if inflation has been running for a while.
		 * To avoid making things too cheap, clamp the price inflation factor to no lower than the payment inflation factor.
		 */

		Debug(sl, 3, "Inflation prices: {}", _economy.inflation_prices / 65536.0);
		Debug(sl, 3, "Inflation payments: {}", _economy.inflation_payment / 65536.0);

		_economy.inflation_prices >>= 3;
		if (_economy.inflation_prices < _economy.inflation_payment) {
			_economy.inflation_prices = _economy.inflation_payment;
		}

		Debug(sl, 3, "New inflation prices: {}", _economy.inflation_prices / 65536.0);
	}

	if (SlXvIsFeaturePresent(XSLFI_MIGHT_USE_PAX_SIGNALS) || SlXvIsFeatureMissing(XSLFI_TRACE_RESTRICT)) {
		for (TileIndex t = 0; t < map_size; t++) {
			if (HasStationTileRail(t)) {
				/* clear station PAX bit */
				ClrBit(_me[t].m6, 6);
			}
			if (IsTileType(t, MP_RAILWAY) && HasSignals(t)) {
				/*
				 * tracerestrict uses same bit as 1st PAX signals bit
				 * only conditionally clear the bit, don't bother checking for whether to set it
				 */
				if (IsRestrictedSignal(t)) {
					TraceRestrictSetIsSignalRestrictedBit(t);
				}

				/* clear 2nd signal PAX bit */
				ClrBit(_m[t].m2, 13);
			}
		}
	}

	if (SlXvIsFeaturePresent(XSLFI_TRAFFIC_LIGHTS)) {
		/* remove traffic lights */
		for (TileIndex t = 0; t < map_size; t++) {
			if (IsTileType(t, MP_ROAD) && (GetRoadTileType(t) == ROAD_TILE_NORMAL)) {
				DeleteAnimatedTile(t);
				ClrBit(_me[t].m7, 4);
			}
		}
	}

	if (SlXvIsFeaturePresent(XSLFI_RAIL_AGEING)) {
		/* remove rail aging data */
		for (TileIndex t = 0; t < map_size; t++) {
			if (IsPlainRailTile(t)) {
				SB(_me[t].m7, 0, 8, 0);
			}
		}
	}

	if (SlXvIsFeaturePresent(XSLFI_SPRINGPP)) {
		/* convert wait for cargo orders to ordinary load if possible */
		IterateVehicleAndOrderListOrders([](Order *order) {
			if ((order->IsType(OT_GOTO_STATION) || order->IsType(OT_LOADING) || order->IsType(OT_IMPLICIT)) && order->GetLoadType() == static_cast<OrderLoadFlags>(1)) {
				order->SetLoadType(OLF_LOAD_IF_POSSIBLE);
			}
		});
	}

	if (SlXvIsFeaturePresent(XSLFI_SIG_TUNNEL_BRIDGE, 1, 1)) {
		/* set the semaphore bit to match what it would have been in v1 */
		/* clear the PBS bit, update the end signal state */
		for (TileIndex t = 0; t < map_size; t++) {
			if (IsTileType(t, MP_TUNNELBRIDGE) && GetTunnelBridgeTransportType(t) == TRANSPORT_RAIL && IsTunnelBridgeWithSignalSimulation(t)) {
				SetTunnelBridgeSemaphore(t, CalTime::CurYear() < _settings_client.gui.semaphore_build_before);
				SetTunnelBridgePBS(t, false);
				UpdateSignalsOnSegment(t, INVALID_DIAGDIR, GetTileOwner(t));
			}
		}
	}
	if (SlXvIsFeaturePresent(XSLFI_SIG_TUNNEL_BRIDGE, 1, 2)) {
		/* red/green signal state bit for tunnel entrances moved
		 * to no longer re-use signalled tunnel exit bit
		 */
		for (TileIndex t = 0; t < map_size; t++) {
			if (IsTileType(t, MP_TUNNELBRIDGE) && GetTunnelBridgeTransportType(t) == TRANSPORT_RAIL && IsTunnelBridgeWithSignalSimulation(t)) {
				if (HasBit(_m[t].m5, 5)) {
					/* signalled tunnel entrance */
					SignalState state = HasBit(_m[t].m5, 6) ? SIGNAL_STATE_RED : SIGNAL_STATE_GREEN;
					ClrBit(_m[t].m5, 6);
					SetTunnelBridgeEntranceSignalState(t, state);
				}
			}
		}
	}
	if (SlXvIsFeaturePresent(XSLFI_SIG_TUNNEL_BRIDGE, 1, 4)) {
		/* load_unload_ticks --> tunnel_bridge_signal_num */
		for (Train *t : Train::Iterate()) {
			TileIndex tile = t->tile;
			if (IsTileType(tile, MP_TUNNELBRIDGE) && GetTunnelBridgeTransportType(tile) == TRANSPORT_RAIL && IsTunnelBridgeWithSignalSimulation(tile)) {
				t->tunnel_bridge_signal_num = t->load_unload_ticks;
				t->load_unload_ticks = 0;
			}
		}
	}
	if (SlXvIsFeaturePresent(XSLFI_SIG_TUNNEL_BRIDGE, 1, 5)) {
		/* entrance and exit signal red/green states now have separate bits */
		for (TileIndex t = 0; t < map_size; t++) {
			if (IsTileType(t, MP_TUNNELBRIDGE) && GetTunnelBridgeTransportType(t) == TRANSPORT_RAIL && IsTunnelBridgeSignalSimulationExit(t)) {
				SetTunnelBridgeExitSignalState(t, HasBit(_me[t].m6, 0) ? SIGNAL_STATE_GREEN : SIGNAL_STATE_RED);
			}
		}
	}
	if (SlXvIsFeaturePresent(XSLFI_SIG_TUNNEL_BRIDGE, 1, 7)) {
		/* spacing setting moved to company settings */
		for (Company *c : Company::Iterate()) {
			c->settings.old_simulated_wormhole_signals = _settings_game.construction.old_simulated_wormhole_signals;
		}
	}
	if (SlXvIsFeaturePresent(XSLFI_SIG_TUNNEL_BRIDGE, 1, 8)) {
		/* spacing made per tunnel/bridge */
		for (TileIndex t = 0; t < map_size; t++) {
			if (IsTileType(t, MP_TUNNELBRIDGE) && GetTunnelBridgeTransportType(t) == TRANSPORT_RAIL && IsTunnelBridgeWithSignalSimulation(t)) {
				DiagDirection dir = GetTunnelBridgeDirection(t);
				if (dir == DIAGDIR_NE || dir == DIAGDIR_SE) {
					TileIndex other = GetOtherTunnelBridgeEnd(t);
					Owner owner = GetTileOwner(t);
					int target;
					if (Company::IsValidID(owner)) {
						target = Company::Get(owner)->settings.old_simulated_wormhole_signals;
					} else {
						target = 4;
					}
					uint spacing = GetBestTunnelBridgeSignalSimulationSpacing(t, other, target);
					SetTunnelBridgeSignalSimulationSpacing(t, spacing);
					SetTunnelBridgeSignalSimulationSpacing(other, spacing);
				}
			}
		}
		/* force aspect re-calculation */
		_extra_aspects = 0;
		_aspect_cfg_hash = 0;
	}

	if (SlXvIsFeatureMissing(XSLFI_CUSTOM_BRIDGE_HEADS)) {
		/* ensure that previously unused custom bridge-head bits are cleared */
		for (TileIndex t = 0; t < map_size; t++) {
			if (IsBridgeTile(t) && GetTunnelBridgeTransportType(t) == TRANSPORT_ROAD) {
				SB(_m[t].m2, 0, 8, 0);
			}
		}
	}

	if (IsSavegameVersionBefore(SLV_SHIPS_STOP_IN_LOCKS)) {
		/* Move ships from lock slope to upper or lower position. */
		for (Ship *s : Ship::Iterate()) {
			/* Suitable tile? */
			if (!IsTileType(s->tile, MP_WATER) || !IsLock(s->tile) || GetLockPart(s->tile) != LOCK_PART_MIDDLE) continue;

			/* We don't need to adjust position when at the tile centre */
			int x = s->x_pos & 0xF;
			int y = s->y_pos & 0xF;
			if (x == 8 && y == 8) continue;

			/* Test if ship is on the second half of the tile */
			bool second_half;
			DiagDirection shipdiagdir = DirToDiagDir(s->direction);
			switch (shipdiagdir) {
				default: NOT_REACHED();
				case DIAGDIR_NE: second_half = x < 8; break;
				case DIAGDIR_NW: second_half = y < 8; break;
				case DIAGDIR_SW: second_half = x > 8; break;
				case DIAGDIR_SE: second_half = y > 8; break;
			}

			DiagDirection slopediagdir = GetInclinedSlopeDirection(GetTileSlope(s->tile));

			/* Heading up slope == passed half way */
			if ((shipdiagdir == slopediagdir) == second_half) {
				/* On top half of lock */
				s->z_pos = GetTileMaxZ(s->tile) * (int)TILE_HEIGHT;
			} else {
				/* On lower half of lock */
				s->z_pos = GetTileZ(s->tile) * (int)TILE_HEIGHT;
			}
		}
	}

	if (IsSavegameVersionBefore(SLV_TOWN_CARGOGEN)) {
		/* Ensure the original cargo generation mode is used */
		_settings_game.economy.town_cargogen_mode = TCGM_ORIGINAL;
	}

	if (IsSavegameVersionBefore(SLV_SERVE_NEUTRAL_INDUSTRIES)) {
		/* Ensure the original neutral industry/station behaviour is used */
		_settings_game.station.serve_neutral_industries = true;

		/* Link oil rigs to their industry and back. */
		for (Station *st : Station::Iterate()) {
			if (IsTileType(st->xy, MP_STATION) && IsOilRig(st->xy)) {
				/* Industry tile is always adjacent during construction by TileDiffXY(0, 1) */
				st->industry = Industry::GetByTile(st->xy + TileDiffXY(0, 1));
				st->industry->neutral_station = st;
			}
		}
	} else {
		/* Link neutral station back to industry, as this is not saved. */
		for (Industry *ind : Industry::Iterate()) if (ind->neutral_station != nullptr) ind->neutral_station->industry = ind;
	}

	if (IsSavegameVersionBefore(SLV_TREES_WATER_CLASS) && !SlXvIsFeaturePresent(XSLFI_CHUNNEL, 2)) {
		/* Update water class for trees. */
		for (TileIndex t = 0; t < map_size; t++) {
			if (IsTileType(t, MP_TREES)) SetWaterClass(t, GetTreeGround(t) == TREE_GROUND_SHORE ? WATER_CLASS_SEA : WATER_CLASS_INVALID);
		}
	}

	/* Update structures for multitile docks */
	if (IsSavegameVersionBefore(SLV_MULTITILE_DOCKS)) {
		for (TileIndex t = 0; t < map_size; t++) {
			/* Clear docking tile flag from relevant tiles as it
			 * was not previously cleared. */
			if (IsTileType(t, MP_WATER) || IsTileType(t, MP_RAILWAY) || IsTileType(t, MP_STATION) || IsTileType(t, MP_TUNNELBRIDGE)) {
				SetDockingTile(t, false);
			}
			/* Add docks and oilrigs to Station::ship_station. */
			if (IsTileType(t, MP_STATION)) {
				if (IsDock(t) || IsOilRig(t)) Station::GetByTile(t)->ship_station.Add(t);
			}
		}
	}

	if (IsSavegameVersionBeforeOrAt(SLV_ENDING_YEAR) || !SlXvIsFeaturePresent(XSLFI_MULTIPLE_DOCKS, 2) || !SlXvIsFeaturePresent(XSLFI_DOCKING_CACHE_VER, 3)) {
		/* Update station docking tiles. Was only needed for pre-SLV_MULTITLE_DOCKS
		 * savegames, but a bug in docking tiles touched all savegames between
		 * SLV_MULTITILE_DOCKS and SLV_ENDING_YEAR. */
		/* Placing objects on docking tiles was not updating adjacent station's docking tiles. */
		for (Station *st : Station::Iterate()) {
			if (st->ship_station.tile != INVALID_TILE) UpdateStationDockingTiles(st);
		}
	}

	/* Make sure all industries exclusive supplier/consumer set correctly. */
	if (IsSavegameVersionBefore(SLV_GS_INDUSTRY_CONTROL)) {
		for (Industry *i : Industry::Iterate()) {
			i->exclusive_supplier = INVALID_OWNER;
			i->exclusive_consumer = INVALID_OWNER;
		}
	}

	/* Make sure all industries exclusive supplier/consumer set correctly. */
	if (IsSavegameVersionBefore(SLV_GS_INDUSTRY_CONTROL)) {
		for (Industry *i : Industry::Iterate()) {
			i->exclusive_supplier = INVALID_OWNER;
			i->exclusive_consumer = INVALID_OWNER;
		}
	}

	if (IsSavegameVersionBefore(SLV_GROUP_REPLACE_WAGON_REMOVAL)) {
		/* Propagate wagon removal flag for compatibility */
		/* Temporary bitmask of company wagon removal setting */
		uint16_t wagon_removal = 0;
		for (const Company *c : Company::Iterate()) {
			if (c->settings.renew_keep_length) SetBit(wagon_removal, c->index);
		}
		for (Group *g : Group::Iterate()) {
			if (g->flags != 0) {
				/* Convert old replace_protection value to flag. */
				g->flags = 0;
				SetBit(g->flags, GroupFlags::GF_REPLACE_PROTECTION);
			}
			if (HasBit(wagon_removal, g->owner)) SetBit(g->flags, GroupFlags::GF_REPLACE_WAGON_REMOVAL);
		}
	}

	/* Use current order time to approximate last loading time */
	if (IsSavegameVersionBefore(SLV_LAST_LOADING_TICK) && SlXvIsFeatureMissing(XSLFI_LAST_LOADING_TICK)) {
		for (Vehicle *v : Vehicle::Iterate()) {
			v->last_loading_tick = _state_ticks - v->current_order_time;
		}
	} else if (SlXvIsFeatureMissing(XSLFI_LAST_LOADING_TICK, 3)) {
		const StateTicksDelta delta = _state_ticks.base() - (int64_t)_scaled_tick_counter;
		for (Vehicle *v : Vehicle::Iterate()) {
			if (v->last_loading_tick != 0) {
				if (SlXvIsFeaturePresent(XSLFI_LAST_LOADING_TICK, 1, 1)) v->last_loading_tick = v->last_loading_tick.base() * DayLengthFactor();
				v->last_loading_tick += delta;
			}
		}
	}

	if (!IsSavegameVersionBefore(SLV_MULTITRACK_LEVEL_CROSSINGS)) {
		_settings_game.vehicle.adjacent_crossings = true;
	} else if (SlXvIsFeatureMissing(XSLFI_ADJACENT_CROSSINGS)) {
		_settings_game.vehicle.adjacent_crossings = false;
	}

	/* Compute station catchment areas. This is needed here in case UpdateStationAcceptance is called below. */
	Station::RecomputeCatchmentForAll();

	/* Station acceptance is some kind of cache */
	if (IsSavegameVersionBefore(SLV_127)) {
		for (Station *st : Station::Iterate()) UpdateStationAcceptance(st, false);
	}

	// setting moved from game settings to company settings
	if (SlXvIsFeaturePresent(XSLFI_ORDER_OCCUPANCY, 1, 1)) {
		for (Company *c : Company::Iterate()) {
			c->settings.order_occupancy_smoothness = _settings_game.order.old_occupancy_smoothness;
		}
	}

	/* Set lifetime vehicle profit to 0 if lifetime profit feature is missing */
	if (SlXvIsFeatureMissing(XSLFI_VEH_LIFETIME_PROFIT)) {
		for (Vehicle *v : Vehicle::Iterate()) {
			v->profit_lifetime = 0;
		}
	}

	if (SlXvIsFeaturePresent(XSLFI_AUTO_TIMETABLE, 1, 3)) {
		for (Vehicle *v : Vehicle::Iterate()) {
			AssignBit(v->vehicle_flags, VF_TIMETABLE_SEPARATION, _settings_game.order.old_timetable_separation);
		}
	}

	if (_file_to_saveload.abstract_ftype == FT_SCENARIO) {
		/* Apply the new-game cargo scale values for scenarios */
		_settings_game.economy.town_cargo_scale = _settings_newgame.economy.town_cargo_scale;
		_settings_game.economy.industry_cargo_scale = _settings_newgame.economy.industry_cargo_scale;
		_settings_game.economy.town_cargo_scale_mode = _settings_newgame.economy.town_cargo_scale_mode;
		_settings_game.economy.industry_cargo_scale_mode = _settings_newgame.economy.industry_cargo_scale_mode;
	} else {
		if (SlXvIsFeatureMissing(XSLFI_TOWN_CARGO_ADJ)) {
			_settings_game.economy.town_cargo_scale = 100;
		} else if (SlXvIsFeaturePresent(XSLFI_TOWN_CARGO_ADJ, 1, 1)) {
			_settings_game.economy.town_cargo_scale = ScaleQuantity(100, _settings_game.old_economy.town_cargo_factor * 10);
		} else if (SlXvIsFeaturePresent(XSLFI_TOWN_CARGO_ADJ, 2, 2)) {
			_settings_game.economy.town_cargo_scale = ScaleQuantity(100, _settings_game.old_economy.town_cargo_scale_factor);
		}
		if (!SlXvIsFeaturePresent(XSLFI_TOWN_CARGO_ADJ, 3)) {
			_settings_game.economy.town_cargo_scale_mode = CSM_NORMAL;
		}

		if (SlXvIsFeatureMissing(XSLFI_INDUSTRY_CARGO_ADJ)) {
			_settings_game.economy.industry_cargo_scale = 100;
		} else if (SlXvIsFeaturePresent(XSLFI_INDUSTRY_CARGO_ADJ, 1, 1)) {
			_settings_game.economy.industry_cargo_scale = ScaleQuantity(100, _settings_game.old_economy.industry_cargo_scale_factor);
		}
		if (!SlXvIsFeaturePresent(XSLFI_INDUSTRY_CARGO_ADJ, 2)) {
			_settings_game.economy.industry_cargo_scale_mode = CSM_NORMAL;
		}
	}

	if (SlXvIsFeatureMissing(XSLFI_SAFER_CROSSINGS)) {
		for (TileIndex t = 0; t < map_size; t++) {
			if (IsLevelCrossingTile(t)) {
				SetCrossingOccupiedByRoadVehicle(t, IsTrainCollidableRoadVehicleOnGround(t));
			}
		}
	}

	if (SlXvIsFeatureMissing(XSLFI_TIMETABLE_EXTRA)) {
		for (Vehicle *v : Vehicle::Iterate()) {
			v->cur_timetable_order_index = v->GetNumManualOrders() > 0 ? v->cur_real_order_index : INVALID_VEH_ORDER_ID;
		}
		for (OrderBackup *bckup : OrderBackup::Iterate()) {
			bckup->cur_timetable_order_index = INVALID_VEH_ORDER_ID;
		}
		IterateAllNonVehicleOrders([&](Order *order) {
			if (order->IsType(OT_CONDITIONAL)) {
				if (order->GetTravelTime() != 0) {
					Debug(sl, 1, "Fixing: order->GetTravelTime() != 0, {}", order->GetTravelTime());
					order->SetTravelTime(0);
				}
			}
		});
#ifdef WITH_ASSERT
		for (OrderList *order_list : OrderList::Iterate()) {
			order_list->DebugCheckSanity();
		}
#endif
	}

	if (SlXvIsFeaturePresent(XSLFI_TRAIN_THROUGH_LOAD, 0, 1)) {
		for (Vehicle *v : Vehicle::Iterate()) {
			if (v->cargo_payment == nullptr) {
				for (Vehicle *u = v; u != nullptr; u = u->Next()) {
					if (HasBit(v->vehicle_flags, VF_CARGO_UNLOADING)) ClrBit(v->vehicle_flags, VF_CARGO_UNLOADING);
				}
			}
		}
	}

	if (SlXvIsFeatureMissing(XSLFI_BUY_LAND_RATE_LIMIT)) {
		/* Introduced land purchasing limit. */
		for (Company *c : Company::Iterate()) {
			c->purchase_land_limit = _settings_game.construction.purchase_land_frame_burst << 16;
		}
	}

	if (SlXvIsFeatureMissing(XSLFI_BUILD_OBJECT_RATE_LIMIT)) {
		/* Introduced build object limit. */
		for (Company *c : Company::Iterate()) {
			c->build_object_limit = _settings_game.construction.build_object_frame_burst << 16;
		}
	}

	if (SlXvIsFeaturePresent(XSLFI_MORE_COND_ORDERS, 1, 1)) {
		IterateAllNonVehicleOrders([&](Order *order) {
			/* Insertion of OCV_MAX_RELIABILITY between OCV_REMAINING_LIFETIME and OCV_CARGO_WAITING */
			if (order->IsType(OT_CONDITIONAL) && order->GetConditionVariable() > OCV_REMAINING_LIFETIME) {
				order->SetConditionVariable(static_cast<OrderConditionVariable>((uint)order->GetConditionVariable() + 1));
			}
		});
	}
	if (SlXvIsFeaturePresent(XSLFI_MORE_COND_ORDERS, 1, 14)) {
		for (OrderList *order_list : OrderList::Iterate()) {
			auto get_real_station = [&order_list](const Order *order) -> StationID {
				const uint max = std::min<uint>(64, order_list->GetNumOrders());
				for (uint i = 0; i < max; i++) {
					if (order->IsType(OT_GOTO_STATION) && Station::IsValidID(order->GetDestination())) return order->GetDestination();

					order = order_list->GetNext(order);
				}
				return INVALID_STATION;
			};

			for (Order *order : order_list->Orders()) {
				/* Fixup station ID for OCV_CARGO_WAITING, OCV_CARGO_ACCEPTANCE, OCV_FREE_PLATFORMS, OCV_CARGO_WAITING_AMOUNT, OCV_CARGO_WAITING_AMOUNT_PERCENTAGE */
				if (order->IsType(OT_CONDITIONAL) && ConditionVariableHasStationID(order->GetConditionVariable())) {
					StationID next_id = get_real_station(order);
					order->SetConditionStationID(next_id);
					if (next_id != INVALID_STATION && order->GetConditionViaStationID() == next_id) {
						/* Duplicate next and via, remove via */
						order->ClearConditionViaStation();
					}
					if (order->HasConditionViaStation() && !Station::IsValidID(order->GetConditionViaStationID())) {
						/* Via station is invalid */
						order->SetConditionViaStationID(INVALID_STATION);
					}
				}
			}
		}
	}

	if (SlXvIsFeatureMissing(XSLFI_CONSIST_SPEED_RD_FLAG)) {
		for (Train *t : Train::Iterate()) {
			if ((t->track & TRACK_BIT_WORMHOLE && !(t->vehstatus & VS_HIDDEN)) || t->track == TRACK_BIT_DEPOT) {
				SetBit(t->First()->flags, VRF_CONSIST_SPEED_REDUCTION);
			}
		}
	}

	if (SlXvIsFeatureMissing(XSLFI_SAVEGAME_UNIQUE_ID)) {
		/* Generate a random id for savegames that didn't have one */
		/* We keep id 0 for old savegames that don't have an id */
		_settings_game.game_creation.generation_unique_id = _interactive_random.Next(UINT32_MAX-1) + 1; /* Generates between [1;UINT32_MAX] */
	}

	if (SlXvIsFeatureMissing(XSLFI_TOWN_MULTI_BUILDING)) {
		for (Town *t : Town::Iterate()) {
			t->church_count = HasBit(t->flags, 1) ? 1 : 0;
			t->stadium_count = HasBit(t->flags, 2) ? 1 : 0;
		}
	}

	if (SlXvIsFeatureMissing(XSLFI_ONE_WAY_DT_ROAD_STOP)) {
		for (TileIndex t = 0; t < map_size; t++) {
			if (IsDriveThroughStopTile(t)) {
				SetDriveThroughStopDisallowedRoadDirections(t, DRD_NONE);
			}
		}
	}

	if (SlXvIsFeatureMissing(XSLFI_ONE_WAY_ROAD_STATE)) {
		extern void RecalculateRoadCachedOneWayStates();
		RecalculateRoadCachedOneWayStates();
	}

	if (SlXvIsFeatureMissing(XSLFI_ANIMATED_TILE_EXTRA)) {
		UpdateAllAnimatedTileSpeeds();
	}

	if (!SlXvIsFeaturePresent(XSLFI_REALISTIC_TRAIN_BRAKING, 2)) {
		for (Train *t : Train::Iterate()) {
			if (!(t->vehstatus & VS_CRASHED)) {
				t->crash_anim_pos = 0;
			}
			if (t->lookahead != nullptr) SetBit(t->lookahead->flags, TRLF_APPLY_ADVISORY);
		}
	}

	if (!SlXvIsFeaturePresent(XSLFI_REALISTIC_TRAIN_BRAKING, 3) && _settings_game.vehicle.train_braking_model == TBM_REALISTIC) {
		UpdateAllBlockSignals();
	}

	if (!SlXvIsFeaturePresent(XSLFI_REALISTIC_TRAIN_BRAKING, 5) && _settings_game.vehicle.train_braking_model == TBM_REALISTIC) {
		for (Train *t : Train::IterateFrontOnly()) {
			if (t->lookahead != nullptr) {
				t->lookahead->SetNextExtendPosition();
			}
		}
	}

	if (!SlXvIsFeaturePresent(XSLFI_REALISTIC_TRAIN_BRAKING, 6) && _settings_game.vehicle.train_braking_model == TBM_REALISTIC) {
		for (Train *t : Train::IterateFrontOnly()) {
			if (t->lookahead != nullptr) {
				t->lookahead->cached_zpos = t->CalculateOverallZPos();
				t->lookahead->zpos_refresh_remaining = t->GetZPosCacheUpdateInterval();
			}
		}
	}

	if (SlXvIsFeatureMissing(XSLFI_INFLATION_FIXED_DATES)) {
		_settings_game.economy.inflation_fixed_dates = !IsSavegameVersionBefore(SLV_GS_INDUSTRY_CONTROL);
	}

	if (SlXvIsFeatureMissing(XSLFI_CUSTOM_TOWN_ZONE)) {
		_settings_game.economy.city_zone_0_mult = _settings_game.economy.town_zone_0_mult;
		_settings_game.economy.city_zone_1_mult = _settings_game.economy.town_zone_1_mult;
		_settings_game.economy.city_zone_2_mult = _settings_game.economy.town_zone_2_mult;
		_settings_game.economy.city_zone_3_mult = _settings_game.economy.town_zone_3_mult;
		_settings_game.economy.city_zone_4_mult = _settings_game.economy.town_zone_4_mult;
	}

	if (!SlXvIsFeaturePresent(XSLFI_WATER_FLOODING, 2)) {
		for (TileIndex t = 0; t < map_size; t++) {
			if (IsTileType(t, MP_WATER)) {
				SetNonFloodingWaterTile(t, false);
			}
		}
	}

	if (SlXvIsFeatureMissing(XSLFI_TRACE_RESTRICT_TUNBRIDGE)) {
		for (TileIndex t = 0; t < map_size; t++) {
			if (IsTileType(t, MP_TUNNELBRIDGE) && GetTunnelBridgeTransportType(t) == TRANSPORT_RAIL && IsTunnelBridgeWithSignalSimulation(t)) {
				SetTunnelBridgeRestrictedSignal(t, false);
			}
		}
	}

	if (SlXvIsFeatureMissing(XSLFI_OBJECT_GROUND_TYPES, 3)) {
		for (TileIndex t = 0; t < map_size; t++) {
			if (IsTileType(t, MP_OBJECT)) {
				if (SlXvIsFeatureMissing(XSLFI_OBJECT_GROUND_TYPES)) _m[t].m4 = 0;
				if (SlXvIsFeatureMissing(XSLFI_OBJECT_GROUND_TYPES, 2)) {
					ObjectType type = GetObjectType(t);
					extern void SetObjectFoundationType(TileIndex tile, Slope tileh, ObjectType type, const ObjectSpec *spec);
					SetObjectFoundationType(t, SLOPE_ELEVATED, type, ObjectSpec::Get(type));
				}
				if (SlXvIsFeatureMissing(XSLFI_OBJECT_GROUND_TYPES, 3)) {
					if (ObjectSpec::GetByTile(t)->ctrl_flags & OBJECT_CTRL_FLAG_VPORT_MAP_TYPE) {
						SetObjectHasViewportMapViewOverride(t, true);
					}
				}
			}
		}
	}

	if (SlXvIsFeatureMissing(XSLFI_ST_INDUSTRY_CARGO_MODE)) {
		_settings_game.station.station_delivery_mode = SD_NEAREST_FIRST;
	}

	if (SlXvIsFeatureMissing(XSLFI_TL_SPEED_LIMIT)) {
		_settings_game.vehicle.through_load_speed_limit = 15;
	}

	if (SlXvIsFeatureMissing(XSLFI_RAIL_DEPOT_SPEED_LIMIT)) {
		_settings_game.vehicle.rail_depot_speed_limit = 61;
	}

	if (SlXvIsFeaturePresent(XSLFI_SCHEDULED_DISPATCH, 1, 2)) {
		for (OrderList *order_list : OrderList::Iterate()) {
			if (order_list->GetScheduledDispatchScheduleCount() == 1) {
				const DispatchSchedule &ds = order_list->GetDispatchScheduleByIndex(0);
				if (!(ds.GetScheduledDispatchStartTick() >= 0 && ds.IsScheduledDispatchValid()) && ds.GetScheduledDispatch().empty()) {
					order_list->GetScheduledDispatchScheduleSet().clear();
				} else {
					VehicleOrderID idx = order_list->GetFirstSharedVehicle()->GetFirstWaitingLocation(false);
					if (idx != INVALID_VEH_ORDER_ID) {
						order_list->GetOrderAt(idx)->SetDispatchScheduleIndex(0);
					}
				}
			}
		}
	}
	if (SlXvIsFeaturePresent(XSLFI_SCHEDULED_DISPATCH, 1, 4)) {
		extern btree::btree_map<DispatchSchedule *, uint16_t> _old_scheduled_dispatch_start_full_date_fract_map;

		for (OrderList *order_list : OrderList::Iterate()) {
			for (DispatchSchedule &ds : order_list->GetScheduledDispatchScheduleSet()) {
				StateTicks start_tick = DateToStateTicks(EconTime::DeserialiseDateClamped(ds.GetScheduledDispatchStartTick().base())) + _old_scheduled_dispatch_start_full_date_fract_map[&ds];
				ds.SetScheduledDispatchStartTick(start_tick);
			}
		}

		_old_scheduled_dispatch_start_full_date_fract_map.clear();
	}

	if (SlXvIsFeaturePresent(XSLFI_TRACE_RESTRICT, 7, 12)) {
		/* Move vehicle in slot flag */
		for (Vehicle *v : Vehicle::Iterate()) {
			if (v->type == VEH_TRAIN && HasBit(Train::From(v)->flags, 2)) { /* was VRF_HAVE_SLOT */
				SetBit(v->vehicle_flags, VF_HAVE_SLOT);
				ClrBit(Train::From(v)->flags, 2);
			} else {
				ClrBit(v->vehicle_flags, VF_HAVE_SLOT);
			}
		}
	} else if (SlXvIsFeatureMissing(XSLFI_TRACE_RESTRICT)) {
		for (Vehicle *v : Vehicle::Iterate()) {
			ClrBit(v->vehicle_flags, VF_HAVE_SLOT);
		}
	}

	if (SlXvIsFeatureMissing(XSLFI_INDUSTRY_ANIM_MASK)) {
		ApplyIndustryTileAnimMasking();
	}

	if (SlXvIsFeatureMissing(XSLFI_NEW_SIGNAL_STYLES)) {
		for (TileIndex t = 0; t < map_size; t++) {
			if (IsTileType(t, MP_RAILWAY) && HasSignals(t)) {
				/* clear signal style field */
				_me[t].m6 = 0;
			}
			if (IsRailTunnelBridgeTile(t)) {
				/* Clear signal style is non-zero flag */
				ClrBit(_m[t].m3, 7);
			}
		}
	}

	if (SlXvIsFeaturePresent(XSLFI_NEW_SIGNAL_STYLES) && SlXvIsFeatureMissing(XSLFI_NEW_SIGNAL_STYLES, 5)) {
		/* Previously both tunnel ends shared the same style, set second style field to be a copy of the first */
		for (Tunnel *tunnel : Tunnel::Iterate()) {
			tunnel->style_s = tunnel->style_n;
		}
	}

	if (SlXvIsFeatureMissing(XSLFI_NEW_SIGNAL_STYLES, 5)) {
		for (TileIndex t = 0; t < map_size; t++) {
			if (IsRailTunnelBridgeTile(t) && IsTunnelBridgeSignalSimulationEntranceOnly(t)) {
				SetTunnelBridgePBS(t, false);
			}
		}
	}

	if (SlXvIsFeatureMissing(XSLFI_REALISTIC_TRAIN_BRAKING, 8)) {
		_aspect_cfg_hash = 0;
	}

	if (!SlXvIsFeaturePresent(XSLFI_REALISTIC_TRAIN_BRAKING, 9) && _settings_game.vehicle.train_braking_model == TBM_REALISTIC) {
		for (Train *t : Train::IterateFrontOnly()) {
			if (t->lookahead != nullptr) {
				t->lookahead->lookahead_end_position = t->lookahead->reservation_end_position + 1;
			}
		}
	}

	if (SlXvIsFeatureMissing(XSLFI_NO_TREE_COUNTER)) {
		for (TileIndex t = 0; t < map_size; t++) {
			if (IsTileType(t, MP_TREES)) {
				ClearOldTreeCounter(t);
			}
		}
	}

	if (SlXvIsFeatureMissing(XSLFI_REMAIN_NEXT_ORDER_STATION)) {
		for (Company *c : Company::Iterate()) {
			/* Approximately the same time as when this was feature was added and unconditionally enabled */
			c->settings.remain_if_next_order_same_station = SlXvIsFeaturePresent(XSLFI_TRACE_RESTRICT_TUNBRIDGE);
		}
	}

	if (SlXvIsFeatureMissing(XSLFI_MORE_CARGO_AGE)) {
		_settings_game.economy.payment_algorithm = IsSavegameVersionBefore(SLV_MORE_CARGO_AGE) ? CPA_TRADITIONAL : CPA_MODERN;
	}

	if (SlXvIsFeatureMissing(XSLFI_VARIABLE_TICK_RATE)) {
		_settings_game.economy.tick_rate = IsSavegameVersionBeforeOrAt(SLV_MORE_CARGO_AGE) ? TRM_TRADITIONAL : TRM_MODERN;
	}

	if (SlXvIsFeatureMissing(XSLFI_ROAD_VEH_FLAGS)) {
		for (RoadVehicle *rv : RoadVehicle::Iterate()) {
			if (IsLevelCrossingTile(rv->tile)) {
				SetBit(rv->First()->rvflags, RVF_ON_LEVEL_CROSSING);
			}
		}
	}

	if (SlXvIsFeatureMissing(XSLFI_AI_START_DATE) && IsSavegameVersionBefore(SLV_AI_START_DATE)) {
		/* For older savegames, we don't now the actual interval; so set it to the newgame value. */
		_settings_game.difficulty.competitors_interval = _settings_newgame.difficulty.competitors_interval;

		/* We did load the "period" of the timer, but not the fired/elapsed. We can deduce that here. */
		extern TimeoutTimer<TimerGameTick> _new_competitor_timeout;
		_new_competitor_timeout.storage.elapsed = 0;
		_new_competitor_timeout.fired = _new_competitor_timeout.period.value == 0;
	}

	if (SlXvIsFeatureMissing(XSLFI_SAVEGAME_ID) && IsSavegameVersionBefore(SLV_SAVEGAME_ID)) {
		GenerateSavegameId();
	}

	if (IsSavegameVersionBefore(SLV_NEWGRF_LAST_SERVICE) && SlXvIsFeatureMissing(XSLFI_NEWGRF_LAST_SERVICE)) {
		/* Set service date provided to NewGRF. */
		for (Vehicle *v : Vehicle::Iterate()) {
			v->date_of_last_service_newgrf = TimerGameCalendar::Date{v->date_of_last_service.base()};
		}
	}

	if (IsSavegameVersionBefore(SLV_SHIP_ACCELERATION) && SlXvIsFeatureMissing(XSLFI_SHIP_ACCELERATION)) {
		/* NewGRF acceleration information was added to ships. */
		for (Ship *s : Ship::Iterate()) {
			if (s->acceleration == 0) s->acceleration = ShipVehInfo(s->engine_type)->acceleration;
		}
	}

	if (IsSavegameVersionBefore(SLV_MAX_LOAN_FOR_COMPANY)) {
		for (Company *c : Company::Iterate()) {
			c->max_loan = COMPANY_MAX_LOAN_DEFAULT;
		}
	}

	if (IsSavegameVersionBefore(SLV_SCRIPT_RANDOMIZER)) {
		ScriptObject::InitializeRandomizers();
	}

	if (IsSavegameVersionBeforeOrAt(SLV_MULTITRACK_LEVEL_CROSSINGS) && SlXvIsFeatureMissing(XSLFI_AUX_TILE_LOOP)) {
		_settings_game.construction.flood_from_edges = false;
	}

	for (Company *c : Company::Iterate()) {
		UpdateCompanyLiveries(c);
	}

	/* Update free group numbers data for each company, required regardless of savegame version. */
	for (Group *g : Group::Iterate()) {
		Company *c = Company::Get(g->owner);
		if (IsSavegameVersionBefore(SLV_GROUP_NUMBERS) && SlXvIsFeatureMissing(XSLFI_GROUP_NUMBERS)) {
			/* Use the index as group number when converting old savegames. */
			g->number = c->freegroups.UseID(g->index);
		} else {
			c->freegroups.UseID(g->number);
		}
	}

	/*
	 * The center of train vehicles was changed, fix up spacing.
	 * Delay this until all train and track updates have been performed.
	 */
	if (IsSavegameVersionBefore(SLV_164)) FixupTrainLengths();

	InitializeRoadGUI();

	/* This needs to be done after conversion. */
	RebuildViewportKdtree();
	ViewportMapBuildTunnelCache();
	AddIndustriesToLocationCaches();

	/* Road stops is 'only' updating some caches */
	AfterLoadRoadStops();
	AfterLoadLabelMaps();
	AfterLoadCompanyStats();
	AfterLoadStoryBook();

	AfterLoadVehiclesRemoveAnyFoundInvalid();

	GamelogPrintDebug(1);

	SetupTickRate();

	InitializeWindowsAndCaches();
	/* Restore the signals */
	ResetSignalHandlers();

	AfterLoadLinkGraphs();

	AfterLoadTraceRestrict();
	AfterLoadTemplateVehiclesUpdate();
	if (SlXvIsFeaturePresent(XSLFI_TEMPLATE_REPLACEMENT, 1, 7)) {
		AfterLoadTemplateVehiclesUpdateProperties();
	}

	InvalidateVehicleTickCaches();
	ClearVehicleTickCaches();

	UpdateAllVehiclesIsDrawn();

	extern void YapfCheckRailSignalPenalties();
	YapfCheckRailSignalPenalties();

	bool update_always_reserve_through = SlXvIsFeaturePresent(XSLFI_REALISTIC_TRAIN_BRAKING, 8, 10);
	UpdateExtraAspectsVariable(update_always_reserve_through);

	if (SlXvIsFeatureMissing(XSLFI_SIGNAL_SPECIAL_PROPAGATION_FLAG, 2)) {
		UpdateAllSignalsSpecialPropagationFlag();
	}

	UpdateCargoScalers();

	if (_networking && !_network_server) {
		SlProcessVENC();
		SlProcessERNC();

		if (!_settings_client.client_locale.sync_locale_network_server) {
			_settings_game.locale = _settings_newgame.locale;
		}
	}

	/* Show this message last to avoid covering up an error message if we bail out part way */
	switch (gcf_res) {
		case GLC_COMPATIBLE: ShowErrorMessage(STR_NEWGRF_COMPATIBLE_LOAD_WARNING, INVALID_STRING_ID, WL_CRITICAL); break;
		case GLC_NOT_FOUND:  ShowErrorMessage(STR_NEWGRF_DISABLED_WARNING, INVALID_STRING_ID, WL_CRITICAL); _pause_mode = PM_PAUSED_ERROR; break;
		default: break;
	}

	if (!_networking || _network_server) {
		extern void AfterLoad_LinkGraphPauseControl();
		AfterLoad_LinkGraphPauseControl();
	}

	if (SlXvIsFeatureMissing(XSLFI_CONSISTENT_PARTIAL_Z)) {
		CheckGroundVehiclesAtCorrectZ();
	} else {
#ifdef _DEBUG
		CheckGroundVehiclesAtCorrectZ();
#endif
	}

	_game_load_cur_date_ymd = EconTime::CurYMD();
	_game_load_date_fract = EconTime::CurDateFract();
	_game_load_tick_skip_counter = TickSkipCounter();
	_game_load_state_ticks = _state_ticks;
	_game_load_time = time(nullptr);

	/* Start the scripts. This MUST happen after everything else except
	 * starting a new company. */
	StartScripts();

	/* If Load Scenario / New (Scenario) Game is used,
	 *  a company does not exist yet. So create one here.
	 * 1 exception: network-games. Those can have 0 companies
	 *   But this exception is not true for non-dedicated network servers! */
	if (!Company::IsValidID(GetDefaultLocalCompany()) && (!_networking || (_networking && _network_server && !_network_dedicated))) {
		Company *c = DoStartupNewCompany(DSNC_DURING_LOAD);
		c->settings = _settings_client.company;
	}

	return true;
}

/**
 * Reload all NewGRF files during a running game. This is a cut-down
 * version of AfterLoadGame().
 * XXX - We need to reset the vehicle position hash because with a non-empty
 * hash AfterLoadVehicles() will loop infinitely. We need AfterLoadVehicles()
 * to recalculate vehicle data as some NewGRF vehicle sets could have been
 * removed or added and changed statistics
 */
void ReloadNewGRFData()
{
	RegisterGameEvents(GEF_RELOAD_NEWGRF);
	AppendSpecialEventsLogEntry("NewGRF reload");

	RailTypeLabel rail_type_label_map[RAILTYPE_END];
	for (RailType rt = RAILTYPE_BEGIN; rt != RAILTYPE_END; rt++) {
		rail_type_label_map[rt] = GetRailTypeInfo(rt)->label;
	}

	/* reload grf data */
	GfxLoadSprites();
	RecomputePrices();
	LoadStringWidthTable();
	/* reload vehicles */
	ResetVehicleHash();
	AfterLoadLabelMaps();
	AfterLoadEngines();
	AnalyseIndustryTileSpriteGroups();
	extern void AnalyseHouseSpriteGroups();
	AnalyseHouseSpriteGroups();
	AfterLoadVehiclesPhase1(false);
	AfterLoadVehiclesPhase2(false);
	StartupEngines();
	GroupStatistics::UpdateAfterLoad();
	/* update station graphics */
	AfterLoadStations();
	UpdateStationTileCacheFlags(false);

	RailType rail_type_translate_map[RAILTYPE_END];
	for (RailType old_type = RAILTYPE_BEGIN; old_type != RAILTYPE_END; old_type++) {
		RailType new_type = GetRailTypeByLabel(rail_type_label_map[old_type]);
		rail_type_translate_map[old_type] = (new_type == INVALID_RAILTYPE) ? RAILTYPE_RAIL : new_type;
	}

	/* Restore correct railtype for all rail tiles.*/
	const TileIndex map_size = MapSize();
	for (TileIndex t = 0; t < map_size; t++) {
		if (GetTileType(t) == MP_RAILWAY ||
				IsLevelCrossingTile(t) ||
				IsRailStationTile(t) ||
				IsRailWaypointTile(t) ||
				IsRailTunnelBridgeTile(t)) {
			SetRailType(t, rail_type_translate_map[GetRailType(t)]);
			RailType secondary = GetTileSecondaryRailTypeIfValid(t);
			if (secondary != INVALID_RAILTYPE) SetSecondaryRailType(t, rail_type_translate_map[secondary]);
		}
	}

	UpdateExtraAspectsVariable();

	InitRoadTypesCaches();

	ReInitAllWindows(false);

	/* Update company statistics. */
	AfterLoadCompanyStats();
	/* Check and update house and town values */
	UpdateHousesAndTowns(true);
	/* Delete news referring to no longer existing entities */
	DeleteInvalidEngineNews();
	/* Update livery selection windows */
	for (CompanyID i = COMPANY_FIRST; i < MAX_COMPANIES; i++) InvalidateWindowData(WC_COMPANY_COLOUR, i);
	/* Update company infrastructure counts. */
	InvalidateWindowClassesData(WC_COMPANY_INFRASTRUCTURE);
	InvalidateWindowClassesData(WC_BUILD_TOOLBAR);
	/* redraw the whole screen */
	MarkWholeScreenDirty();
	CheckTrainsLengths();
	AfterLoadTemplateVehiclesUpdateImages();
	AfterLoadTemplateVehiclesUpdateProperties();
	UpdateAllAnimatedTileSpeeds();

	InvalidateWindowData(WC_BUILD_SIGNAL, 0);
}<|MERGE_RESOLUTION|>--- conflicted
+++ resolved
@@ -281,7 +281,7 @@
 		if (_file_to_saveload.abstract_ftype == FT_SCENARIO && c->inaugurated_year != CalTime::MIN_YEAR) {
 			c->inaugurated_year = CalTime::CurYear();
 			c->display_inaugurated_period = EconTime::Detail::WallClockYearToDisplay(EconTime::CurYear());
-			c->age_years = 0;
+			c->age_years = YearDelta{0};
 		}
 	}
 
@@ -516,7 +516,7 @@
 
 	/* try to find any connected rail */
 	for (DiagDirection dd = DIAGDIR_BEGIN; dd < DIAGDIR_END; dd++) {
-		TileIndex tt{t + TileOffsByDiagDir(dd)};
+		TileIndex tt = t + TileOffsByDiagDir(dd);
 		if (GetTileTrackStatus(t, TRANSPORT_RAIL, 0, dd) != 0 &&
 				GetTileTrackStatus(tt, TRANSPORT_RAIL, 0, ReverseDiagDir(dd)) != 0 &&
 				Company::IsValidID(GetTileOwner(tt))) {
@@ -890,17 +890,8 @@
 	 * must be done before loading sprites as some newgrfs check it */
 	CalTime::Detail::SetDate(CalTime::CurDate(), CalTime::CurDateFract());
 
-<<<<<<< HEAD
 	if (SlXvIsFeaturePresent(XSLFI_VARIABLE_DAY_LENGTH, 5) || !IsSavegameVersionBefore(SLV_ECONOMY_DATE)) {
 		EconTime::Detail::SetDate(EconTime::CurDate(), EconTime::CurDateFract());
-=======
-	/* Only new games can use wallclock units. */
-	if (IsSavegameVersionBefore(SLV_ECONOMY_MODE_TIMEKEEPING_UNITS)) _settings_game.economy.timekeeping_units = TKU_CALENDAR;
-
-	/* Update economy year. If we don't have a separate economy date saved, follow the calendar date. */
-	if (IsSavegameVersionBefore(SLV_ECONOMY_DATE)) {
-		TimerGameEconomy::SetDate(TimerGameEconomy::Date{TimerGameCalendar::date.base()}, TimerGameCalendar::date_fract);
->>>>>>> 666f7bfe
 	} else {
 		/* Set economy date from calendar date */
 		EconTime::Detail::SetDate(ToEconTimeCast(CalTime::CurDate()), CalTime::CurDateFract());
@@ -1871,17 +1862,17 @@
 	}
 
 	if (SlXvIsFeatureMissing(XSLFI_VARIABLE_DAY_LENGTH, 6)) {
-		EconTime::Detail::years_elapsed = EconTime::CurYear().base() - 1;
-		EconTime::Detail::period_display_offset = 0;
+		EconTime::Detail::years_elapsed = EconTime::CurYear() - EconTime::Year{1};
+		EconTime::Detail::period_display_offset = YearDelta{0};
 		for (Company *c : Company::Iterate()) {
 			if (SlXvIsFeaturePresent(XSLFI_VARIABLE_DAY_LENGTH, 5, 5)) {
 				/* inaugurated_year is calendar time in XSLFI_VARIABLE_DAY_LENGTH version 5 */
-				c->age_years = std::max<YearDelta>(0, CalTime::CurYear() - c->inaugurated_year);
-				c->display_inaugurated_period = EconTime::Detail::WallClockYearToDisplay(c->inaugurated_year.base() + EconTime::CurYear().base() - CalTime::CurYear().base());
+				c->age_years = std::max<YearDelta>(YearDelta{0}, CalTime::CurYear() - c->inaugurated_year);
+				c->display_inaugurated_period = EconTime::Detail::WallClockYearToDisplay(EconTime::Year{c->inaugurated_year.base() + EconTime::CurYear().base() - CalTime::CurYear().base()});
 			} else {
-				c->age_years = std::max<YearDelta>(0, EconTime::CurYear().base() - c->inaugurated_year.base());
-				c->display_inaugurated_period = EconTime::Detail::WallClockYearToDisplay(c->inaugurated_year.base());
-				c->inaugurated_year += CalTime::CurYear().base() - EconTime::CurYear().base();
+				c->age_years = std::max<YearDelta>(YearDelta{0}, YearDelta{EconTime::CurYear().base() - c->inaugurated_year.base()});
+				c->display_inaugurated_period = EconTime::Detail::WallClockYearToDisplay(EconTime::Year{c->inaugurated_year.base()});
+				c->inaugurated_year += YearDelta{CalTime::CurYear().base() - EconTime::CurYear().base()};
 			}
 		}
 	}
@@ -2421,7 +2412,6 @@
 
 			/* Replace "house construction year" with "house age" */
 			if (IsTileType(t, MP_HOUSE) && IsHouseCompleted(t)) {
-<<<<<<< HEAD
 				_m[t].m5 = ClampTo<uint8_t>(CalTime::CurYear() - (_m[t].m5 + CalTime::ORIGINAL_BASE_YEAR.base()));
 			}
 		}
@@ -2448,9 +2438,6 @@
 					SetTunnelIndex(start_tile, t->index);
 					SetTunnelIndex(end_tile, t->index);
 				}
-=======
-				t.m5() = ClampTo<uint8_t>(TimerGameCalendar::year - (CalendarTime::ORIGINAL_BASE_YEAR + t.m5()));
->>>>>>> 666f7bfe
 			}
 		}
 	}
@@ -3701,7 +3688,7 @@
 				if (a.cargo != INVALID_CARGO) {
 					a.last_accepted = i->GetAccepted(0).last_accepted;
 				} else {
-					a.last_accepted = EconomyTime::MIN_DATE;
+					a.last_accepted = EconTime::MIN_DATE;
 				}
 			}
 		}
@@ -3713,7 +3700,7 @@
 			/* If the start date is 0, the vehicle is not waiting to start and can be ignored. */
 			if (v->timetable_start == 0) continue;
 
-			v->timetable_start += _state_ticks.base() - _tick_counter;
+			v->timetable_start += StateTicksDelta{_state_ticks.base() - (int64_t)_tick_counter};
 		}
 	} else if (!SlXvIsFeaturePresent(XSLFI_TIMETABLES_START_TICKS, 3)) {
 		extern btree::btree_map<VehicleID, uint16_t> _old_timetable_start_subticks_map;
@@ -3725,10 +3712,10 @@
 				v->timetable_start.edit_base() *= DAY_TICKS;
 			}
 
-			v->timetable_start = DateTicksToStateTicks(v->timetable_start.base());
+			v->timetable_start = DateTicksToStateTicks(EconTime::DateTicks{v->timetable_start.base()});
 
 			if (SlXvIsFeaturePresent(XSLFI_TIMETABLES_START_TICKS, 2, 2)) {
-				v->timetable_start += _old_timetable_start_subticks_map[v->index];
+				v->timetable_start += StateTicksDelta{_old_timetable_start_subticks_map[v->index]};
 			}
 		}
 
@@ -3739,12 +3726,12 @@
 		for (Vehicle *v : Vehicle::IterateFrontOnly()) {
 			if (v->unbunch_state != nullptr) {
 				if (v->unbunch_state->depot_unbunching_last_departure > 0) {
-					v->unbunch_state->depot_unbunching_last_departure += _state_ticks.base() - _tick_counter;
+					v->unbunch_state->depot_unbunching_last_departure += StateTicksDelta{_state_ticks.base() - (int64_t)_tick_counter};
 				} else {
 					v->unbunch_state->depot_unbunching_last_departure = INVALID_STATE_TICKS;
 				}
 				if (v->unbunch_state->depot_unbunching_next_departure > 0) {
-					v->unbunch_state->depot_unbunching_next_departure += _state_ticks.base() - _tick_counter;
+					v->unbunch_state->depot_unbunching_next_departure += StateTicksDelta{_state_ticks.base() - (int64_t)_tick_counter};
 				} else {
 					v->unbunch_state->depot_unbunching_next_departure = INVALID_STATE_TICKS;
 				}
@@ -4032,10 +4019,10 @@
 			v->last_loading_tick = _state_ticks - v->current_order_time;
 		}
 	} else if (SlXvIsFeatureMissing(XSLFI_LAST_LOADING_TICK, 3)) {
-		const StateTicksDelta delta = _state_ticks.base() - (int64_t)_scaled_tick_counter;
+		const StateTicksDelta delta = StateTicksDelta{_state_ticks.base() - (int64_t)_scaled_tick_counter};
 		for (Vehicle *v : Vehicle::Iterate()) {
 			if (v->last_loading_tick != 0) {
-				if (SlXvIsFeaturePresent(XSLFI_LAST_LOADING_TICK, 1, 1)) v->last_loading_tick = v->last_loading_tick.base() * DayLengthFactor();
+				if (SlXvIsFeaturePresent(XSLFI_LAST_LOADING_TICK, 1, 1)) v->last_loading_tick = StateTicks{v->last_loading_tick.base() * DayLengthFactor()};
 				v->last_loading_tick += delta;
 			}
 		}
@@ -4457,7 +4444,7 @@
 	if (IsSavegameVersionBefore(SLV_NEWGRF_LAST_SERVICE) && SlXvIsFeatureMissing(XSLFI_NEWGRF_LAST_SERVICE)) {
 		/* Set service date provided to NewGRF. */
 		for (Vehicle *v : Vehicle::Iterate()) {
-			v->date_of_last_service_newgrf = TimerGameCalendar::Date{v->date_of_last_service.base()};
+			v->date_of_last_service_newgrf = ToCalTimeCast(v->date_of_last_service);
 		}
 	}
 
