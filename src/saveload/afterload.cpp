--- conflicted
+++ resolved
@@ -1148,11 +1148,7 @@
 						ResetSignalHandlers();
 						return false;
 					}
-<<<<<<< HEAD
-					SB(_me[t].m6, 3, 3, st);
-=======
-					SB(t.m6(), 3, 3, to_underlying(st));
->>>>>>> 60d0d7b8
+					SB(_me[t].m6, 3, 3, to_underlying(st));
 					break;
 				}
 			}
@@ -2276,19 +2272,11 @@
 			switch (GetTileType(t)) {
 				case MP_STATION:
 					switch (GetStationType(t)) {
-<<<<<<< HEAD
-						case STATION_OILRIG:
-						case STATION_DOCK:
-						case STATION_BUOY:
-							SetWaterClass(t, (WaterClass)GB(_m[t].m3, 0, 2));
-							SB(_m[t].m3, 0, 2, 0);
-=======
 						case StationType::Oilrig:
 						case StationType::Dock:
 						case StationType::Buoy:
-							SetWaterClass(t, (WaterClass)GB(t.m3(), 0, 2));
-							SB(t.m3(), 0, 2, 0);
->>>>>>> 60d0d7b8
+							SetWaterClass(t, (WaterClass)GB(_m[t].m3, 0, 2));
+							SB(_m[t].m3, 0, 2, 0);
 							break;
 
 						default:
