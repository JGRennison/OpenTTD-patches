--- conflicted
+++ resolved
@@ -1483,19 +1483,11 @@
 
 							/* MakeRoadNormal */
 							SetTileType(t, MP_ROAD);
-<<<<<<< HEAD
-							_m[t].m2 = town;
+							_m[t].m2 = town.base();
 							_m[t].m3 = 0;
 							_m[t].m5 = (axis == AXIS_X ? ROAD_Y : ROAD_X) | ROAD_TILE_NORMAL << 6;
 							SB(_me[t].m6, 2, 4, 0);
 							_me[t].m7 = 1 << 6;
-=======
-							t.m2() = town.base();
-							t.m3() = 0;
-							t.m5() = (axis == AXIS_X ? ROAD_Y : ROAD_X) | ROAD_TILE_NORMAL << 6;
-							SB(t.m6(), 2, 4, 0);
-							t.m7() = 1 << 6;
->>>>>>> 70c9f396
 							SetRoadOwner(t, RTT_TRAM, OWNER_NONE);
 						}
 					} else {
@@ -2050,15 +2042,9 @@
 	if (IsSavegameVersionBefore(SLV_49)) for (Company *c : Company::Iterate()) c->face = ConvertFromOldCompanyManagerFace(c->face);
 
 	if (IsSavegameVersionBefore(SLV_52)) {
-<<<<<<< HEAD
 		for (TileIndex t(0); t < map_size; t++) {
 			if (IsTileType(t, MP_OBJECT) && _m[t].m5 == OBJECT_STATUE) {
-				_m[t].m2 = CalcClosestTownFromTile(t)->index;
-=======
-		for (auto t : Map::Iterate()) {
-			if (IsTileType(t, MP_OBJECT) && t.m5() == OBJECT_STATUE) {
-				t.m2() = CalcClosestTownFromTile(t)->index.base();
->>>>>>> 70c9f396
+				_m[t].m2 = CalcClosestTownFromTile(t)->index.base();
 			}
 		}
 	}
@@ -2788,9 +2774,8 @@
 						const Station *sd = Station::GetIfValid(s->dst.id);
 						if (ss != nullptr && sd != nullptr && ss->owner == sd->owner &&
 								Company::IsValidID(ss->owner)) {
-							s->src.type = s->dst.type = SourceType::Town;
-							s->src.SetIndex(ss->town->index);
-							s->dst.SetIndex(sd->town->index);
+							s->src = Source::Make<SourceType::Town>(ss->town->index);
+							s->dst = Source::Make<SourceType::Town>(sd->town->index);
 							s->awarded = ss->owner;
 							continue;
 						}
