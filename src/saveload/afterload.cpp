--- conflicted
+++ resolved
@@ -389,16 +389,16 @@
  * @param c the GRF to get the 'previous' version of.
  * @return the GRF identifier or \a c if none could be found.
  */
-static const GRFIdentifier *GetOverriddenIdentifier(const GRFConfig *c)
+static const GRFIdentifier &GetOverriddenIdentifier(const GRFConfig *c)
 {
 	const LoggedAction &la = _gamelog_actions.back();
-	if (la.at != GLAT_LOAD) return &c->ident;
+	if (la.at != GLAT_LOAD) return c->ident;
 
 	for (const LoggedChange &lc : la.changes) {
-		if (lc.ct == GLCT_GRFCOMPAT && lc.grfcompat.grfid == c->ident.grfid) return &lc.grfcompat;
-	}
-
-	return &c->ident;
+		if (lc.ct == GLCT_GRFCOMPAT && lc.grfcompat.grfid == c->ident.grfid) return lc.grfcompat;
+	}
+
+	return c->ident;
 }
 
 /** Was the saveload crash because of missing NewGRFs? */
@@ -451,15 +451,9 @@
 
 		for (const GRFConfig *c = _grfconfig; c != nullptr; c = c->next) {
 			if (HasBit(c->flags, GCF_COMPATIBLE)) {
-<<<<<<< HEAD
-				const GRFIdentifier *replaced = GetOverriddenIdentifier(c);
+				const GRFIdentifier &replaced = GetOverriddenIdentifier(c);
 				buffer.format("NewGRF {:08X} (checksum {}) not found.\n  Loaded NewGRF \"{}\" (checksum {}) with same GRF ID instead.\n",
-						BSWAP32(c->ident.grfid), c->original_md5sum, c->filename, replaced->md5sum);
-=======
-				const GRFIdentifier &replaced = _gamelog.GetOverriddenIdentifier(*c);
-				fmt::format_to(std::back_inserter(message), "NewGRF {:08X} (checksum {}) not found.\n  Loaded NewGRF \"{}\" (checksum {}) with same GRF ID instead.\n",
-						BSWAP32(c->ident.grfid), FormatArrayAsHex(c->original_md5sum), c->filename, FormatArrayAsHex(replaced.md5sum));
->>>>>>> d05cc2ef
+						BSWAP32(c->ident.grfid), c->original_md5sum, c->filename, replaced.md5sum);
 			}
 			if (c->status == GCS_NOT_FOUND) {
 				buffer.format("NewGRF {:08X} ({}) not found; checksum {}.\n", BSWAP32(c->ident.grfid), c->filename, c->ident.md5sum);
@@ -850,11 +844,7 @@
 		if (c->status == GCS_NOT_FOUND) {
 			GamelogGRFRemove(c->ident.grfid);
 		} else if (HasBit(c->flags, GCF_COMPATIBLE)) {
-<<<<<<< HEAD
-			GamelogGRFCompatible(&c->ident);
-=======
-			_gamelog.GRFCompatible(c->ident);
->>>>>>> d05cc2ef
+			GamelogGRFCompatible(c->ident);
 		}
 	}
 
