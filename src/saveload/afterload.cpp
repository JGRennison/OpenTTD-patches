/*
 * This file is part of OpenTTD.
 * OpenTTD is free software; you can redistribute it and/or modify it under the terms of the GNU General Public License as published by the Free Software Foundation, version 2.
 * OpenTTD is distributed in the hope that it will be useful, but WITHOUT ANY WARRANTY; without even the implied warranty of MERCHANTABILITY or FITNESS FOR A PARTICULAR PURPOSE.
 * See the GNU General Public License for more details. You should have received a copy of the GNU General Public License along with OpenTTD. If not, see <http://www.gnu.org/licenses/>.
 */

/** @file afterload.cpp Code updating data after game load */

#include "../stdafx.h"
#include "../void_map.h"
#include "../signs_base.h"
#include "../depot_base.h"
#include "../tunnel_base.h"
#include "../fios.h"
#include "../gamelog_internal.h"
#include "../network/network.h"
#include "../network/network_func.h"
#include "../gfxinit.h"
#include "../viewport_func.h"
#include "../viewport_kdtree.h"
#include "../industry.h"
#include "../clear_map.h"
#include "../vehicle_func.h"
#include "../string_func.h"
#include "../date_func.h"
#include "../roadveh.h"
#include "../train.h"
#include "../station_base.h"
#include "../waypoint_base.h"
#include "../roadstop_base.h"
#include "../tunnelbridge_map.h"
#include "../pathfinder/yapf/yapf_cache.h"
#include "../elrail_func.h"
#include "../signs_func.h"
#include "../aircraft.h"
#include "../object_map.h"
#include "../object_base.h"
#include "../tree_map.h"
#include "../company_func.h"
#include "../road_cmd.h"
#include "../ai/ai.hpp"
#include "../ai/ai_gui.hpp"
#include "../town.h"
#include "../economy_base.h"
#include "../animated_tile_func.h"
#include "../subsidy_base.h"
#include "../subsidy_func.h"
#include "../newgrf.h"
#include "../engine_func.h"
#include "../rail_gui.h"
#include "../core/backup_type.hpp"
#include "../core/mem_func.hpp"
#include "../smallmap_gui.h"
#include "../news_func.h"
#include "../order_backup.h"
#include "../error.h"
#include "../disaster_vehicle.h"
#include "../ship.h"
#include "../tracerestrict.h"
#include "../tunnel_map.h"
#include "../bridge_signal_map.h"
#include "../water.h"


#include "saveload_internal.h"

#include <signal.h>
#include <algorithm>

#include "../safeguards.h"

extern Company *DoStartupNewCompany(bool is_ai, CompanyID company = INVALID_COMPANY);

/**
 * Makes a tile canal or water depending on the surroundings.
 *
 * Must only be used for converting old savegames. Use WaterClass now.
 *
 * This as for example docks and shipdepots do not store
 * whether the tile used to be canal or 'normal' water.
 * @param t the tile to change.
 * @param include_invalid_water_class Also consider WATER_CLASS_INVALID, i.e. industry tiles on land
 */
void SetWaterClassDependingOnSurroundings(TileIndex t, bool include_invalid_water_class)
{
	/* If the slope is not flat, we always assume 'land' (if allowed). Also for one-corner-raised-shores.
	 * Note: Wrt. autosloping under industry tiles this is the most fool-proof behaviour. */
	if (!IsTileFlat(t)) {
		if (include_invalid_water_class) {
			SetWaterClass(t, WATER_CLASS_INVALID);
			return;
		} else {
			SlErrorCorrupt("Invalid water class for dry tile");
		}
	}

	/* Mark tile dirty in all cases */
	MarkTileDirtyByTile(t);

	if (TileX(t) == 0 || TileY(t) == 0 || TileX(t) == MapMaxX() - 1 || TileY(t) == MapMaxY() - 1) {
		/* tiles at map borders are always WATER_CLASS_SEA */
		SetWaterClass(t, WATER_CLASS_SEA);
		return;
	}

	bool has_water = false;
	bool has_canal = false;
	bool has_river = false;

	for (DiagDirection dir = DIAGDIR_BEGIN; dir < DIAGDIR_END; dir++) {
		TileIndex neighbour = TileAddByDiagDir(t, dir);
		switch (GetTileType(neighbour)) {
			case MP_WATER:
				/* clear water and shipdepots have already a WaterClass associated */
				if (IsCoast(neighbour)) {
					has_water = true;
				} else if (!IsLock(neighbour)) {
					switch (GetWaterClass(neighbour)) {
						case WATER_CLASS_SEA:   has_water = true; break;
						case WATER_CLASS_CANAL: has_canal = true; break;
						case WATER_CLASS_RIVER: has_river = true; break;
						default: SlErrorCorrupt("Invalid water class for tile");
					}
				}
				break;

			case MP_RAILWAY:
				/* Shore or flooded halftile */
				has_water |= (GetRailGroundType(neighbour) == RAIL_GROUND_WATER);
				break;

			case MP_TREES:
				/* trees on shore */
				has_water |= (GB(_m[neighbour].m2, 4, 2) == TREE_GROUND_SHORE);
				break;

			default: break;
		}
	}

	if (!has_water && !has_canal && !has_river && include_invalid_water_class) {
		SetWaterClass(t, WATER_CLASS_INVALID);
		return;
	}

	if (has_river && !has_canal) {
		SetWaterClass(t, WATER_CLASS_RIVER);
	} else if (has_canal || !has_water) {
		SetWaterClass(t, WATER_CLASS_CANAL);
	} else {
		SetWaterClass(t, WATER_CLASS_SEA);
	}
}

static void ConvertTownOwner()
{
	for (TileIndex tile = 0; tile != MapSize(); tile++) {
		switch (GetTileType(tile)) {
			case MP_ROAD:
				if (GB(_m[tile].m5, 4, 2) == ROAD_TILE_CROSSING && HasBit(_m[tile].m3, 7)) {
					_m[tile].m3 = OWNER_TOWN;
				}
				FALLTHROUGH;

			case MP_TUNNELBRIDGE:
				if (_m[tile].m1 & 0x80) SetTileOwner(tile, OWNER_TOWN);
				break;

			default: break;
		}
	}
}

/* since savegame version 4.1, exclusive transport rights are stored at towns */
static void UpdateExclusiveRights()
{
	for (Town *t : Town::Iterate()) {
		t->exclusivity = INVALID_COMPANY;
	}

	/* FIXME old exclusive rights status is not being imported (stored in s->blocked_months_obsolete)
	 *   could be implemented this way:
	 * 1.) Go through all stations
	 *     Build an array town_blocked[ town_id ][ company_id ]
	 *     that stores if at least one station in that town is blocked for a company
	 * 2.) Go through that array, if you find a town that is not blocked for
	 *     one company, but for all others, then give him exclusivity.
	 */
}

static const byte convert_currency[] = {
	 0,  1, 12,  8,  3,
	10, 14, 19,  4,  5,
	 9, 11, 13,  6, 17,
	16, 22, 21,  7, 15,
	18,  2, 20,
};

/* since savegame version 4.2 the currencies are arranged differently */
static void UpdateCurrencies()
{
	_settings_game.locale.currency = convert_currency[_settings_game.locale.currency];
}

/* Up to revision 1413 the invisible tiles at the southern border have not been
 * MP_VOID, even though they should have. This is fixed by this function
 */
static void UpdateVoidTiles()
{
	for (uint x = 0; x < MapSizeX(); x++) MakeVoid(TileXY(x, MapMaxY()));
	for (uint y = 0; y < MapSizeY(); y++) MakeVoid(TileXY(MapMaxX(), y));
}

static inline RailType UpdateRailType(RailType rt, RailType min)
{
	return rt >= min ? (RailType)(rt + 1): rt;
}

/**
 * Update the viewport coordinates of all signs.
 */
void UpdateAllVirtCoords()
{
	UpdateAllStationVirtCoords();
	UpdateAllSignVirtCoords();
	UpdateAllTownVirtCoords();
	RebuildViewportKdtree();
}

void ClearAllCachedNames()
{
	ClearAllStationCachedNames();
	ClearAllTownCachedNames();
	ClearAllIndustryCachedNames();
}

/**
 * Initialization of the windows and several kinds of caches.
 * This is not done directly in AfterLoadGame because these
 * functions require that all saveload conversions have been
 * done. As people tend to add savegame conversion stuff after
 * the initialization of the windows and caches quite some bugs
 * had been made.
 * Moving this out of there is both cleaner and less bug-prone.
 */
static void InitializeWindowsAndCaches()
{
	/* Initialize windows */
	ResetWindowSystem();
	SetupColoursAndInitialWindow();

	/* Update coordinates of the signs. */
	ClearAllCachedNames();
	UpdateAllVirtCoords();
	ResetViewportAfterLoadGame();

	for (Company *c : Company::Iterate()) {
		/* For each company, verify (while loading a scenario) that the inauguration date is the current year and set it
		 * accordingly if it is not the case.  No need to set it on companies that are not been used already,
		 * thus the MIN_YEAR (which is really nothing more than Zero, initialized value) test */
		if (_file_to_saveload.abstract_ftype == FT_SCENARIO && c->inaugurated_year != MIN_YEAR) {
			c->inaugurated_year = _cur_year;
		}
	}

	/* Count number of objects per type */
	for (Object *o : Object::Iterate()) {
		Object::IncTypeCount(o->type);
	}

	/* Identify owners of persistent storage arrays */
	for (Industry *i : Industry::Iterate()) {
		if (i->psa != nullptr) {
			i->psa->feature = GSF_INDUSTRIES;
			i->psa->tile = i->location.tile;
		}
	}
	for (Station *s : Station::Iterate()) {
		if (s->airport.psa != nullptr) {
			s->airport.psa->feature = GSF_AIRPORTS;
			s->airport.psa->tile = s->airport.tile;
		}
	}
	for (Town *t : Town::Iterate()) {
		for (std::list<PersistentStorage *>::iterator it = t->psa_list.begin(); it != t->psa_list.end(); ++it) {
			(*it)->feature = GSF_FAKE_TOWNS;
			(*it)->tile = t->xy;
		}
	}
	for (RoadVehicle *rv : RoadVehicle::Iterate()) {
		if (rv->IsFrontEngine()) {
			rv->CargoChanged();
		}
	}

	RecomputePrices();

	GroupStatistics::UpdateAfterLoad();

	RebuildSubsidisedSourceAndDestinationCache();

	/* Towns have a noise controlled number of airports system
	 * So each airport's noise value must be added to the town->noise_reached value
	 * Reset each town's noise_reached value to '0' before. */
	UpdateAirportsNoise();

	CheckTrainsLengths();
	ShowNewGRFError();
	ShowAIDebugWindowIfAIError();

	/* Rebuild the smallmap list of owners. */
	BuildOwnerLegend();
}

#ifdef WITH_SIGACTION
static struct sigaction _prev_segfault;
static struct sigaction _prev_abort;
static struct sigaction _prev_fpe;

static void CDECL HandleSavegameLoadCrash(int signum, siginfo_t *si, void *context);
#else
typedef void (CDECL *SignalHandlerPointer)(int);
static SignalHandlerPointer _prev_segfault = nullptr;
static SignalHandlerPointer _prev_abort    = nullptr;
static SignalHandlerPointer _prev_fpe      = nullptr;

static void CDECL HandleSavegameLoadCrash(int signum);
#endif

/**
 * Replaces signal handlers of SIGSEGV and SIGABRT
 * and stores pointers to original handlers in memory.
 */
static void SetSignalHandlers()
{
#ifdef WITH_SIGACTION
	struct sigaction sa;
	memset(&sa, 0, sizeof(sa));
	sa.sa_flags = SA_SIGINFO | SA_RESTART;
	sigemptyset(&sa.sa_mask);
	sa.sa_sigaction = HandleSavegameLoadCrash;
	sigaction(SIGSEGV, &sa, &_prev_segfault);
	sigaction(SIGABRT, &sa, &_prev_abort);
	sigaction(SIGFPE,  &sa, &_prev_fpe);
#else
	_prev_segfault = signal(SIGSEGV, HandleSavegameLoadCrash);
	_prev_abort    = signal(SIGABRT, HandleSavegameLoadCrash);
	_prev_fpe      = signal(SIGFPE,  HandleSavegameLoadCrash);
#endif
}

/**
 * Resets signal handlers back to original handlers.
 */
static void ResetSignalHandlers()
{
#ifdef WITH_SIGACTION
	sigaction(SIGSEGV, &_prev_segfault, nullptr);
	sigaction(SIGABRT, &_prev_abort, nullptr);
	sigaction(SIGFPE,  &_prev_fpe, nullptr);
#else
	signal(SIGSEGV, _prev_segfault);
	signal(SIGABRT, _prev_abort);
	signal(SIGFPE,  _prev_fpe);
#endif
}

/**
 * Try to find the overridden GRF identifier of the given GRF.
 * @param c the GRF to get the 'previous' version of.
 * @return the GRF identifier or \a c if none could be found.
 */
static const GRFIdentifier *GetOverriddenIdentifier(const GRFConfig *c)
{
	const LoggedAction *la = &_gamelog_action[_gamelog_actions - 1];
	if (la->at != GLAT_LOAD) return &c->ident;

	const LoggedChange *lcend = &la->change[la->changes];
	for (const LoggedChange *lc = la->change; lc != lcend; lc++) {
		if (lc->ct == GLCT_GRFCOMPAT && lc->grfcompat.grfid == c->ident.grfid) return &lc->grfcompat;
	}

	return &c->ident;
}

/** Was the saveload crash because of missing NewGRFs? */
static bool _saveload_crash_with_missing_newgrfs = false;

/**
 * Did loading the savegame cause a crash? If so,
 * were NewGRFs missing?
 * @return when the saveload crashed due to missing NewGRFs.
 */
bool SaveloadCrashWithMissingNewGRFs()
{
	return _saveload_crash_with_missing_newgrfs;
}

/**
 * Signal handler used to give a user a more useful report for crashes during
 * the savegame loading process; especially when there's problems with the
 * NewGRFs that are required by the savegame.
 * @param signum received signal
 */
#ifdef WITH_SIGACTION
static void CDECL HandleSavegameLoadCrash(int signum, siginfo_t *si, void *context)
#else
static void CDECL HandleSavegameLoadCrash(int signum)
#endif
{
	ResetSignalHandlers();

	char buffer[8192];
	char *p = buffer;
	p += seprintf(p, lastof(buffer), "Loading your savegame caused OpenTTD to crash.\n");

	for (const GRFConfig *c = _grfconfig; !_saveload_crash_with_missing_newgrfs && c != nullptr; c = c->next) {
		_saveload_crash_with_missing_newgrfs = HasBit(c->flags, GCF_COMPATIBLE) || c->status == GCS_NOT_FOUND;
	}

	if (_saveload_crash_with_missing_newgrfs) {
		p += seprintf(p, lastof(buffer),
			"This is most likely caused by a missing NewGRF or a NewGRF that\n"
			"has been loaded as replacement for a missing NewGRF. OpenTTD\n"
			"cannot easily determine whether a replacement NewGRF is of a newer\n"
			"or older version.\n"
			"It will load a NewGRF with the same GRF ID as the missing NewGRF.\n"
			"This means that if the author makes incompatible NewGRFs with the\n"
			"same GRF ID OpenTTD cannot magically do the right thing. In most\n"
			"cases OpenTTD will load the savegame and not crash, but this is an\n"
			"exception.\n"
			"Please load the savegame with the appropriate NewGRFs installed.\n"
			"The missing/compatible NewGRFs are:\n");

		for (const GRFConfig *c = _grfconfig; c != nullptr; c = c->next) {
			if (HasBit(c->flags, GCF_COMPATIBLE)) {
				const GRFIdentifier *replaced = GetOverriddenIdentifier(c);
				char buf[40];
				md5sumToString(buf, lastof(buf), replaced->md5sum);
				p += seprintf(p, lastof(buffer), "NewGRF %08X (checksum %s) not found.\n  Loaded NewGRF \"%s\" with same GRF ID instead.\n", BSWAP32(c->ident.grfid), buf, c->filename);
			}
			if (c->status == GCS_NOT_FOUND) {
				char buf[40];
				md5sumToString(buf, lastof(buf), c->ident.md5sum);
				p += seprintf(p, lastof(buffer), "NewGRF %08X (%s) not found; checksum %s.\n", BSWAP32(c->ident.grfid), c->filename, buf);
			}
		}
	} else {
		p += seprintf(p, lastof(buffer),
			"This is probably caused by a corruption in the savegame.\n"
			"Please file a bug report and attach this savegame.\n");
	}

	ShowInfo(buffer);

#ifdef WITH_SIGACTION
	struct sigaction call;
#else
	SignalHandlerPointer call = nullptr;
#endif
	switch (signum) {
		case SIGSEGV: call = _prev_segfault; break;
		case SIGABRT: call = _prev_abort; break;
		case SIGFPE:  call = _prev_fpe; break;
		default: NOT_REACHED();
	}
#ifdef WITH_SIGACTION
	if (call.sa_flags & SA_SIGINFO) {
		if (call.sa_sigaction != nullptr) call.sa_sigaction(signum, si, context);
	} else {
		if (call.sa_handler != nullptr) call.sa_handler(signum);
	}
#else
	if (call != nullptr) call(signum);
#endif

}

/**
 * Tries to change owner of this rail tile to a valid owner. In very old versions it could happen that
 * a rail track had an invalid owner. When conversion isn't possible, track is removed.
 * @param t tile to update
 */
static void FixOwnerOfRailTrack(TileIndex t)
{
	assert(!Company::IsValidID(GetTileOwner(t)) && (IsLevelCrossingTile(t) || IsPlainRailTile(t)));

	/* remove leftover rail piece from crossing (from very old savegames) */
	Train *v = nullptr;
	for (Train *w : Train::Iterate()) {
		if (w->tile == t) {
			v = w;
			break;
		}
	}

	if (v != nullptr) {
		/* when there is a train on crossing (it could happen in TTD), set owner of crossing to train owner */
		SetTileOwner(t, v->owner);
		return;
	}

	/* try to find any connected rail */
	for (DiagDirection dd = DIAGDIR_BEGIN; dd < DIAGDIR_END; dd++) {
		TileIndex tt = t + TileOffsByDiagDir(dd);
		if (GetTileTrackStatus(t, TRANSPORT_RAIL, 0, dd) != 0 &&
				GetTileTrackStatus(tt, TRANSPORT_RAIL, 0, ReverseDiagDir(dd)) != 0 &&
				Company::IsValidID(GetTileOwner(tt))) {
			SetTileOwner(t, GetTileOwner(tt));
			return;
		}
	}

	if (IsLevelCrossingTile(t)) {
		/* else change the crossing to normal road (road vehicles won't care) */
		Owner road = GetRoadOwner(t, RTT_ROAD);
		Owner tram = GetRoadOwner(t, RTT_TRAM);
		RoadBits bits = GetCrossingRoadBits(t);
		bool hasroad = HasBit(_me[t].m7, 6);
		bool hastram = HasBit(_me[t].m7, 7);

		/* MakeRoadNormal */
		SetTileType(t, MP_ROAD);
		SetTileOwner(t, road);
		_m[t].m3 = (hasroad ? bits : 0);
		_m[t].m5 = (hastram ? bits : 0) | ROAD_TILE_NORMAL << 6;
		SB(_me[t].m6, 2, 4, 0);
		SetRoadOwner(t, RTT_TRAM, tram);
		return;
	}

	/* if it's not a crossing, make it clean land */
	MakeClear(t, CLEAR_GRASS, 0);
}

/**
 * Fixes inclination of a vehicle. Older OpenTTD versions didn't update the bits correctly.
 * @param v vehicle
 * @param dir vehicle's direction, or # INVALID_DIR if it can be ignored
 * @return inclination bits to set
 */
static uint FixVehicleInclination(Vehicle *v, Direction dir)
{
	/* Compute place where this vehicle entered the tile */
	int entry_x = v->x_pos;
	int entry_y = v->y_pos;
	switch (dir) {
		case DIR_NE: entry_x |= TILE_UNIT_MASK; break;
		case DIR_NW: entry_y |= TILE_UNIT_MASK; break;
		case DIR_SW: entry_x &= ~TILE_UNIT_MASK; break;
		case DIR_SE: entry_y &= ~TILE_UNIT_MASK; break;
		case INVALID_DIR: break;
		default: NOT_REACHED();
	}
	byte entry_z = GetSlopePixelZ(entry_x, entry_y);

	/* Compute middle of the tile. */
	int middle_x = (v->x_pos & ~TILE_UNIT_MASK) + TILE_SIZE / 2;
	int middle_y = (v->y_pos & ~TILE_UNIT_MASK) + TILE_SIZE / 2;
	byte middle_z = GetSlopePixelZ(middle_x, middle_y);

	/* middle_z == entry_z, no height change. */
	if (middle_z == entry_z) return 0;

	/* middle_z < entry_z, we are going downwards. */
	if (middle_z < entry_z) return 1U << GVF_GOINGDOWN_BIT;

	/* middle_z > entry_z, we are going upwards. */
	return 1U << GVF_GOINGUP_BIT;
}

/**
 * Checks for the possibility that a bridge may be on this tile
 * These are in fact all the tile types on which a bridge can be found
 * @param t The tile to analyze
 * @return True if a bridge might have been present prior to savegame 194.
 */
static inline bool MayHaveBridgeAbove(TileIndex t)
{
	return IsTileType(t, MP_CLEAR) || IsTileType(t, MP_RAILWAY) || IsTileType(t, MP_ROAD) ||
			IsTileType(t, MP_WATER) || IsTileType(t, MP_TUNNELBRIDGE) || IsTileType(t, MP_OBJECT);
}

TileIndex GetOtherTunnelBridgeEndOld(TileIndex tile)
{
	DiagDirection dir = GetTunnelBridgeDirection(tile);
	TileIndexDiff delta = TileOffsByDiagDir(dir);
	int z = GetTileZ(tile);

	dir = ReverseDiagDir(dir);
	do {
		tile += delta;
	} while (
		!IsTunnelTile(tile) ||
		GetTunnelBridgeDirection(tile) != dir ||
		GetTileZ(tile) != z
	);

	return tile;
}


/**
 * Perform a (large) amount of savegame conversion *magic* in order to
 * load older savegames and to fill the caches for various purposes.
 * @return True iff conversion went without a problem.
 */
bool AfterLoadGame()
{
	SetSignalHandlers();

	TileIndex map_size = MapSize();

	extern TileIndex _cur_tileloop_tile; // From landscape.cpp.
	/* The LFSR used in RunTileLoop iteration cannot have a zeroed state, make it non-zeroed. */
	if (_cur_tileloop_tile == 0) _cur_tileloop_tile = 1;

	if (IsSavegameVersionBefore(SLV_98)) GamelogOldver();

	GamelogTestRevision();
	GamelogTestMode();

	RebuildTownKdtree();
	RebuildStationKdtree();

	_viewport_sign_kdtree_valid = false;

	if (IsSavegameVersionBefore(SLV_98)) GamelogGRFAddList(_grfconfig);

	if (IsSavegameVersionBefore(SLV_119)) {
		_pause_mode = (_pause_mode == 2) ? PM_PAUSED_NORMAL : PM_UNPAUSED;
	} else if (_network_dedicated && (_pause_mode & PM_PAUSED_ERROR) != 0) {
		DEBUG(net, 0, "The loading savegame was paused due to an error state.");
		DEBUG(net, 0, "  The savegame cannot be used for multiplayer!");
		/* Restore the signals */
		ResetSignalHandlers();
		return false;
	} else if (!_networking || _network_server) {
		/* If we are in single player, i.e. not networking, and loading the
		 * savegame or we are loading the savegame as network server we do
		 * not want to be bothered by being paused because of the automatic
		 * reason of a network server, e.g. joining clients or too few
		 * active clients. Note that resetting these values for a network
		 * client are very bad because then the client is going to execute
		 * the game loop when the server is not, i.e. it desyncs. */
		_pause_mode &= ~PMB_PAUSED_NETWORK;
	}

	/* In very old versions, size of train stations was stored differently.
	 * They had swapped width and height if station was built along the Y axis.
	 * TTO and TTD used 3 bits for width/height, while OpenTTD used 4.
	 * Because the data stored by TTDPatch are unusable for rail stations > 7x7,
	 * recompute the width and height. Doing this unconditionally for all old
	 * savegames simplifies the code. */
	if (IsSavegameVersionBefore(SLV_2)) {
		for (Station *st : Station::Iterate()) {
			st->train_station.w = st->train_station.h = 0;
		}
		for (TileIndex t = 0; t < map_size; t++) {
			if (!IsTileType(t, MP_STATION)) continue;
			if (_m[t].m5 > 7) continue; // is it a rail station tile?
			Station *st = Station::Get(_m[t].m2);
			assert(st->train_station.tile != 0);
			int dx = TileX(t) - TileX(st->train_station.tile);
			int dy = TileY(t) - TileY(st->train_station.tile);
			assert(dx >= 0 && dy >= 0);
			st->train_station.w = max<uint>(st->train_station.w, dx + 1);
			st->train_station.h = max<uint>(st->train_station.h, dy + 1);
		}
	}

	if (IsSavegameVersionBefore(SLV_194) && SlXvIsFeatureMissing(XSLFI_HEIGHT_8_BIT)) {
		_settings_game.construction.max_heightlevel = 15;

		/* In old savegame versions, the heightlevel was coded in bits 0..3 of the type field */
		for (TileIndex t = 0; t < map_size; t++) {
			_m[t].height = GB(_m[t].type, 0, 4);
			SB(_m[t].type, 0, 2, GB(_me[t].m6, 0, 2));
			SB(_me[t].m6, 0, 2, 0);
			if (MayHaveBridgeAbove(t)) {
				SB(_m[t].type, 2, 2, GB(_me[t].m6, 6, 2));
				SB(_me[t].m6, 6, 2, 0);
			} else {
				SB(_m[t].type, 2, 2, 0);
			}
		}
	} else if (IsSavegameVersionBefore(SLV_194) && SlXvIsFeaturePresent(XSLFI_HEIGHT_8_BIT)) {
		for (TileIndex t = 0; t < map_size; t++) {
			SB(_m[t].type, 0, 2, GB(_me[t].m6, 0, 2));
			SB(_me[t].m6, 0, 2, 0);
			if (MayHaveBridgeAbove(t)) {
				SB(_m[t].type, 2, 2, GB(_me[t].m6, 6, 2));
				SB(_me[t].m6, 6, 2, 0);
			} else {
				SB(_m[t].type, 2, 2, 0);
			}
		}
	}

	/* in version 2.1 of the savegame, town owner was unified. */
	if (IsSavegameVersionBefore(SLV_2, 1)) ConvertTownOwner();

	/* from version 4.1 of the savegame, exclusive rights are stored at towns */
	if (IsSavegameVersionBefore(SLV_4, 1)) UpdateExclusiveRights();

	/* from version 4.2 of the savegame, currencies are in a different order */
	if (IsSavegameVersionBefore(SLV_4, 2)) UpdateCurrencies();

	/* In old version there seems to be a problem that water is owned by
	 * OWNER_NONE, not OWNER_WATER.. I can't replicate it for the current
	 * (4.3) version, so I just check when versions are older, and then
	 * walk through the whole map.. */
	if (IsSavegameVersionBefore(SLV_4, 3)) {
		for (TileIndex t = 0; t < map_size; t++) {
			if (IsTileType(t, MP_WATER) && GetTileOwner(t) >= MAX_COMPANIES) {
				SetTileOwner(t, OWNER_WATER);
			}
		}
	}

	if (IsSavegameVersionBefore(SLV_84)) {
		for (Company *c : Company::Iterate()) {
			c->name = CopyFromOldName(c->name_1);
			if (c->name != nullptr) c->name_1 = STR_SV_UNNAMED;
			c->president_name = CopyFromOldName(c->president_name_1);
			if (c->president_name != nullptr) c->president_name_1 = SPECSTR_PRESIDENT_NAME;
		}

		for (Station *st : Station::Iterate()) {
			st->name = CopyFromOldName(st->string_id);
			/* generating new name would be too much work for little effect, use the station name fallback */
			if (st->name != nullptr) st->string_id = STR_SV_STNAME_FALLBACK;
		}

		for (Town *t : Town::Iterate()) {
			t->name = CopyFromOldName(t->townnametype);
			if (t->name != nullptr) t->townnametype = SPECSTR_TOWNNAME_START + _settings_game.game_creation.town_name;
		}
	}

	/* From this point the old names array is cleared. */
	ResetOldNames();

	if (IsSavegameVersionBefore(SLV_106)) {
		/* no station is determined by 'tile == INVALID_TILE' now (instead of '0') */
<<<<<<< HEAD
		Station *st;
		FOR_ALL_STATIONS(st) {
			if (st->airport.tile       == 0) st->airport.tile       = INVALID_TILE;
			if (st->train_station.tile == 0) st->train_station.tile = INVALID_TILE;
=======
		for (Station *st : Station::Iterate()) {
			if (st->airport.tile       == 0) st->airport.tile = INVALID_TILE;
			if (st->train_station.tile == 0) st->train_station.tile   = INVALID_TILE;
>>>>>>> 5b52f259
		}

		/* the same applies to Company::location_of_HQ */
		for (Company *c : Company::Iterate()) {
			if (c->location_of_HQ == 0 || (IsSavegameVersionBefore(SLV_4) && c->location_of_HQ == 0xFFFF)) {
				c->location_of_HQ = INVALID_TILE;
			}
		}
	}

	/* convert road side to my format. */
	if (_settings_game.vehicle.road_side) _settings_game.vehicle.road_side = 1;

	/* Check if all NewGRFs are present, we are very strict in MP mode */
	GRFListCompatibility gcf_res = IsGoodGRFConfigList(_grfconfig);
	for (GRFConfig *c = _grfconfig; c != nullptr; c = c->next) {
		if (c->status == GCS_NOT_FOUND) {
			GamelogGRFRemove(c->ident.grfid);
		} else if (HasBit(c->flags, GCF_COMPATIBLE)) {
			GamelogGRFCompatible(&c->ident);
		}
	}

	if (_networking && gcf_res != GLC_ALL_GOOD) {
		SetSaveLoadError(STR_NETWORK_ERROR_CLIENT_NEWGRF_MISMATCH);
		/* Restore the signals */
		ResetSignalHandlers();
		return false;
	}

	/* The value of _date_fract got divided, so make sure that old games are converted correctly. */
	if (IsSavegameVersionBefore(SLV_11, 1) || (IsSavegameVersionBefore(SLV_147) && _date_fract > DAY_TICKS)) _date_fract /= 885;

	if (SlXvIsFeaturePresent(XSLFI_SPRINGPP) || SlXvIsFeaturePresent(XSLFI_JOKERPP) || SlXvIsFeaturePresent(XSLFI_CHILLPP)) {
		assert(_settings_game.economy.day_length_factor >= 1);
		_tick_skip_counter = _date_fract % _settings_game.economy.day_length_factor;
		_date_fract /= _settings_game.economy.day_length_factor;
		assert(_date_fract < DAY_TICKS);
		assert(_tick_skip_counter < _settings_game.economy.day_length_factor);
	}

	/* Set day length factor to 1 if loading a pre day length savegame */
	if (SlXvIsFeatureMissing(XSLFI_VARIABLE_DAY_LENGTH) && SlXvIsFeatureMissing(XSLFI_SPRINGPP) && SlXvIsFeatureMissing(XSLFI_JOKERPP) && SlXvIsFeatureMissing(XSLFI_CHILLPP)) {
		_settings_game.economy.day_length_factor = 1;
	}

	/* Update current year
	 * must be done before loading sprites as some newgrfs check it */
	SetDate(_date, _date_fract);

	/*
	 * Force the old behaviour for compatibility reasons with old savegames. As new
	 * settings can only be loaded from new savegames loading old savegames with new
	 * versions of OpenTTD will normally initialize settings newer than the savegame
	 * version with "new game" defaults which the player can define to their liking.
	 * For some settings we override that to keep the behaviour the same as when the
	 * game was saved.
	 *
	 * Note that there is no non-stop in here. This is because the setting could have
	 * either value in TTDPatch. To convert it properly the user has to make sure the
	 * right value has been chosen in the settings. Otherwise we will be converting
	 * it incorrectly in half of the times without a means to correct that.
	 */
	if (IsSavegameVersionBefore(SLV_4, 2)) _settings_game.station.modified_catchment = false;
	if (IsSavegameVersionBefore(SLV_6, 1)) _settings_game.pf.forbid_90_deg = false;
	if (IsSavegameVersionBefore(SLV_21))   _settings_game.vehicle.train_acceleration_model = 0;
	if (IsSavegameVersionBefore(SLV_90))   _settings_game.vehicle.plane_speed = 4;
	if (IsSavegameVersionBefore(SLV_95))   _settings_game.vehicle.dynamic_engines = 0;
	if (IsSavegameVersionBefore(SLV_96))   _settings_game.economy.station_noise_level = false;
	if (IsSavegameVersionBefore(SLV_133)) {
		_settings_game.vehicle.train_slope_steepness = 3;
	}
	if (IsSavegameVersionBefore(SLV_134))  _settings_game.economy.feeder_payment_share = 75;
	if (IsSavegameVersionBefore(SLV_138))  _settings_game.vehicle.plane_crashes = 2;
	if (IsSavegameVersionBefore(SLV_139)) {
		_settings_game.vehicle.roadveh_acceleration_model = 0;
		_settings_game.vehicle.roadveh_slope_steepness = 7;
	}
	if (IsSavegameVersionBefore(SLV_143))  _settings_game.economy.allow_town_level_crossings = true;
	if (IsSavegameVersionBefore(SLV_159)) {
		_settings_game.vehicle.max_train_length = 50;
		_settings_game.construction.max_bridge_length = 64;
		_settings_game.construction.max_tunnel_length = 64;
	}
	if (IsSavegameVersionBefore(SLV_166))  _settings_game.economy.infrastructure_maintenance = false;
	if (IsSavegameVersionBefore(SLV_183) && SlXvIsFeatureMissing(XSLFI_CHILLPP)) {
		_settings_game.linkgraph.distribution_pax = DT_MANUAL;
		_settings_game.linkgraph.distribution_mail = DT_MANUAL;
		_settings_game.linkgraph.distribution_armoured = DT_MANUAL;
		_settings_game.linkgraph.distribution_default = DT_MANUAL;
	}

	if (IsSavegameVersionBefore(SLV_105)) {
		extern int32 _old_ending_year_slv_105; // in date.cpp
		_settings_game.game_creation.ending_year = _old_ending_year_slv_105 - 1;
	} else if (IsSavegameVersionBefore(SLV_ENDING_YEAR)) {
		/* Ending year was a GUI setting before SLV_105, was removed in revision 683b65ee1 (svn r14755). */
		/* This also converts scenarios, both when loading them into the editor, and when starting a new game. */
		_settings_game.game_creation.ending_year = DEF_END_YEAR;
	}

	/* Load the sprites */
	GfxLoadSprites();
	LoadStringWidthTable();

	/* Copy temporary data to Engine pool */
	CopyTempEngineData();

	/* Connect front and rear engines of multiheaded trains and converts
	 * subtype to the new format */
	if (IsSavegameVersionBefore(SLV_17, 1)) ConvertOldMultiheadToNew();

	/* Connect front and rear engines of multiheaded trains */
	ConnectMultiheadedTrains();

	/* Fix the CargoPackets *and* fix the caches of CargoLists.
	 * If this isn't done before Stations and especially Vehicles are
	 * running their AfterLoad we might get in trouble. In the case of
	 * vehicles we could give the wrong (cached) count of items in a
	 * vehicle which causes different results when getting their caches
	 * filled; and that could eventually lead to desyncs. */
	CargoPacket::AfterLoad();

	/* Oilrig was moved from id 15 to 9. We have to do this conversion
	 * here as AfterLoadVehicles can check it indirectly via the newgrf
	 * code. */
	if (IsSavegameVersionBefore(SLV_139)) {
		for (Station *st : Station::Iterate()) {
			if (st->airport.tile != INVALID_TILE && st->airport.type == 15) {
				st->airport.type = AT_OILRIG;
			}
		}
	}

	if (SlXvIsFeaturePresent(XSLFI_SPRINGPP)) {
		/*
		 * Reject huge airports
		 * Annoyingly SpringPP v2.0.102 has a bug where it uses the same ID for AT_INTERCONTINENTAL2 and AT_OILRIG.
		 * Do this here as AfterLoadVehicles might also check it indirectly via the newgrf code.
		 */
		Station *st;
		FOR_ALL_STATIONS(st) {
			if (st->airport.tile == INVALID_TILE) continue;
			StringID err = INVALID_STRING_ID;
			if (st->airport.type == 9) {
				if (st->ship_station.tile != INVALID_TILE && IsOilRig(st->ship_station.tile)) {
					/* this airport is probably an oil rig, not a huge airport */
				} else {
					err = STR_GAME_SAVELOAD_ERROR_HUGE_AIRPORTS_PRESENT;
				}
				st->airport.type = AT_OILRIG;
			} else if (st->airport.type == 10) {
				err = STR_GAME_SAVELOAD_ERROR_HUGE_AIRPORTS_PRESENT;
			}
			if (err != INVALID_STRING_ID) {
				SetSaveLoadError(err);
				/* Restore the signals */
				ResetSignalHandlers();
				return false;
			}
		}
	}

	if (SlXvIsFeaturePresent(XSLFI_SPRINGPP, 1, 1)) {
		/*
		 * Reject helicopters aproaching oil rigs using the wrong aircraft movement data
		 * Annoyingly SpringPP v2.0.102 has a bug where it uses the same ID for AT_INTERCONTINENTAL2 and AT_OILRIG
		 * Do this here as AfterLoadVehicles can also check it indirectly via the newgrf code.
		 */
		Aircraft *v;
		FOR_ALL_AIRCRAFT(v) {
			Station *st = GetTargetAirportIfValid(v);
			if (st != nullptr && ((st->ship_station.tile != INVALID_TILE && IsOilRig(st->ship_station.tile)) || st->airport.type == AT_OILRIG)) {
				/* aircraft is on approach to an oil rig, bail out now */
				SetSaveLoadError(STR_GAME_SAVELOAD_ERROR_HELI_OILRIG_BUG);
				/* Restore the signals */
				ResetSignalHandlers();
				return false;
			}
		}
	}

	if (IsSavegameVersionBefore(SLV_MULTITILE_DOCKS)) {
		Station *st;
		FOR_ALL_STATIONS(st) {
			st->ship_station.tile = INVALID_TILE;
		}
	}

	/* Update all vehicles */
	AfterLoadVehicles(true);

	CargoPacket::PostVehiclesAfterLoad();

	/* Update template vehicles */
	AfterLoadTemplateVehicles();

	/* Make sure there is an AI attached to an AI company */
	{
		for (const Company *c : Company::Iterate()) {
			if (c->is_ai && c->ai_instance == nullptr) AI::StartNew(c->index);
		}
	}

	/* make sure there is a town in the game */
	if (_game_mode == GM_NORMAL && Town::GetNumItems() == 0) {
		SetSaveLoadError(STR_ERROR_NO_TOWN_IN_SCENARIO);
		/* Restore the signals */
		ResetSignalHandlers();
		return false;
	}

	/* The void tiles on the southern border used to belong to a wrong class (pre 4.3).
	 * This problem appears in savegame version 21 too, see r3455. But after loading the
	 * savegame and saving again, the buggy map array could be converted to new savegame
	 * version. It didn't show up before r12070. */
	if (IsSavegameVersionBefore(SLV_87)) UpdateVoidTiles();

	/* If Load Scenario / New (Scenario) Game is used,
	 *  a company does not exist yet. So create one here.
	 * 1 exception: network-games. Those can have 0 companies
	 *   But this exception is not true for non-dedicated network servers! */
	if (!Company::IsValidID(COMPANY_FIRST) && (!_networking || (_networking && _network_server && !_network_dedicated))) {
		DoStartupNewCompany(false);
		Company *c = Company::Get(COMPANY_FIRST);
		c->settings = _settings_client.company;
	}

	/* Fix the cache for cargo payments. */
	for (CargoPayment *cp : CargoPayment::Iterate()) {
		cp->front->cargo_payment = cp;
		cp->current_station = cp->front->last_station_visited;
	}

	if (IsSavegameVersionBefore(SLV_72)) {
		/* Locks in very old savegames had OWNER_WATER as owner */
		for (TileIndex t = 0; t < MapSize(); t++) {
			switch (GetTileType(t)) {
				default: break;

				case MP_WATER:
					if (GetWaterTileType(t) == WATER_TILE_LOCK && GetTileOwner(t) == OWNER_WATER) SetTileOwner(t, OWNER_NONE);
					break;

				case MP_STATION: {
					if (HasBit(_me[t].m6, 3)) SetBit(_me[t].m6, 2);
					StationGfx gfx = GetStationGfx(t);
					StationType st;
					if (       IsInsideMM(gfx,   0,   8)) { // Rail station
						st = STATION_RAIL;
						SetStationGfx(t, gfx - 0);
					} else if (IsInsideMM(gfx,   8,  67)) { // Airport
						st = STATION_AIRPORT;
						SetStationGfx(t, gfx - 8);
					} else if (IsInsideMM(gfx,  67,  71)) { // Truck
						st = STATION_TRUCK;
						SetStationGfx(t, gfx - 67);
					} else if (IsInsideMM(gfx,  71,  75)) { // Bus
						st = STATION_BUS;
						SetStationGfx(t, gfx - 71);
					} else if (gfx == 75) {                 // Oil rig
						st = STATION_OILRIG;
						SetStationGfx(t, gfx - 75);
					} else if (IsInsideMM(gfx,  76,  82)) { // Dock
						st = STATION_DOCK;
						SetStationGfx(t, gfx - 76);
					} else if (gfx == 82) {                 // Buoy
						st = STATION_BUOY;
						SetStationGfx(t, gfx - 82);
					} else if (IsInsideMM(gfx,  83, 168)) { // Extended airport
						st = STATION_AIRPORT;
						SetStationGfx(t, gfx - 83 + 67 - 8);
					} else if (IsInsideMM(gfx, 168, 170)) { // Drive through truck
						st = STATION_TRUCK;
						SetStationGfx(t, gfx - 168 + GFX_TRUCK_BUS_DRIVETHROUGH_OFFSET);
					} else if (IsInsideMM(gfx, 170, 172)) { // Drive through bus
						st = STATION_BUS;
						SetStationGfx(t, gfx - 170 + GFX_TRUCK_BUS_DRIVETHROUGH_OFFSET);
					} else {
						/* Restore the signals */
						ResetSignalHandlers();
						return false;
					}
					SB(_me[t].m6, 3, 3, st);
					break;
				}
			}
		}
	}

	for (TileIndex t = 0; t < map_size; t++) {
		switch (GetTileType(t)) {
			case MP_STATION: {
				BaseStation *bst = BaseStation::GetByTile(t);

				/* Set up station spread */
				bst->rect.BeforeAddTile(t, StationRect::ADD_FORCE);

				/* Waypoints don't have road stops/oil rigs in the old format */
				if (!Station::IsExpected(bst)) break;
				Station *st = Station::From(bst);

				switch (GetStationType(t)) {
					case STATION_TRUCK:
					case STATION_BUS:
						if (IsSavegameVersionBefore(SLV_6)) {
							/* Before version 5 you could not have more than 250 stations.
							 * Version 6 adds large maps, so you could only place 253*253
							 * road stops on a map (no freeform edges) = 64009. So, yes
							 * someone could in theory create such a full map to trigger
							 * this assertion, it's safe to assume that's only something
							 * theoretical and does not happen in normal games. */
							assert(RoadStop::CanAllocateItem());

							/* From this version on there can be multiple road stops of the
							 * same type per station. Convert the existing stops to the new
							 * internal data structure. */
							RoadStop *rs = new RoadStop(t);

							RoadStop **head =
								IsTruckStop(t) ? &st->truck_stops : &st->bus_stops;
							*head = rs;
						}
						break;

					case STATION_OILRIG: {
						/* Very old savegames sometimes have phantom oil rigs, i.e.
						 * an oil rig which got shut down, but not completely removed from
						 * the map
						 */
						TileIndex t1 = TILE_ADDXY(t, 0, 1);
						if (IsTileType(t1, MP_INDUSTRY) &&
								GetIndustryGfx(t1) == GFX_OILRIG_1) {
							/* The internal encoding of oil rigs was changed twice.
							 * It was 3 (till 2.2) and later 5 (till 5.1).
							 * Setting it unconditionally does not hurt.
							 */
							Station::GetByTile(t)->airport.type = AT_OILRIG;
						} else {
							DeleteOilRig(t);
						}
						break;
					}

					default: break;
				}
				break;
			}

			default: break;
		}
	}

	/* In version 2.2 of the savegame, we have new airports, so status of all aircraft is reset.
	 * This has to be called after the oilrig airport_type update above ^^^ ! */
	if (IsSavegameVersionBefore(SLV_2, 2)) UpdateOldAircraft();

	/* In version 6.1 we put the town index in the map-array. To do this, we need
	 *  to use m2 (16bit big), so we need to clean m2, and that is where this is
	 *  all about ;) */
	if (IsSavegameVersionBefore(SLV_6, 1)) {
		for (TileIndex t = 0; t < map_size; t++) {
			switch (GetTileType(t)) {
				case MP_HOUSE:
					_m[t].m4 = _m[t].m2;
					SetTownIndex(t, CalcClosestTownFromTile(t)->index);
					break;

				case MP_ROAD:
					_m[t].m4 |= (_m[t].m2 << 4);
					if ((GB(_m[t].m5, 4, 2) == ROAD_TILE_CROSSING ? (Owner)_m[t].m3 : GetTileOwner(t)) == OWNER_TOWN) {
						SetTownIndex(t, CalcClosestTownFromTile(t)->index);
					} else {
						SetTownIndex(t, 0);
					}
					break;

				default: break;
			}
		}
	}

	/* Force the freeform edges to false for old savegames. */
	if (IsSavegameVersionBefore(SLV_111)) {
		_settings_game.construction.freeform_edges = false;
	}

	/* From version 9.0, we update the max passengers of a town (was sometimes negative
	 *  before that. */
	if (IsSavegameVersionBefore(SLV_9)) {
		for (Town *t : Town::Iterate()) UpdateTownMaxPass(t);
	}

	/* From version 16.0, we included autorenew on engines, which are now saved, but
	 *  of course, we do need to initialize them for older savegames. */
	if (IsSavegameVersionBefore(SLV_16)) {
		for (Company *c : Company::Iterate()) {
			c->engine_renew_list            = nullptr;
			c->settings.engine_renew        = false;
			c->settings.engine_renew_months = 6;
			c->settings.engine_renew_money  = 100000;
		}

		/* When loading a game, _local_company is not yet set to the correct value.
		 * However, in a dedicated server we are a spectator, so nothing needs to
		 * happen. In case we are not a dedicated server, the local company always
		 * becomes company 0, unless we are in the scenario editor where all the
		 * companies are 'invalid'.
		 */
		Company *c = Company::GetIfValid(COMPANY_FIRST);
		if (!_network_dedicated && c != nullptr) {
			c->settings = _settings_client.company;
		}
	}

	if (IsSavegameVersionBefore(SLV_48)) {
		for (TileIndex t = 0; t < map_size; t++) {
			switch (GetTileType(t)) {
				case MP_RAILWAY:
					if (IsPlainRail(t)) {
						/* Swap ground type and signal type for plain rail tiles, so the
						 * ground type uses the same bits as for depots and waypoints. */
						uint tmp = GB(_m[t].m4, 0, 4);
						SB(_m[t].m4, 0, 4, GB(_m[t].m2, 0, 4));
						SB(_m[t].m2, 0, 4, tmp);
					} else if (HasBit(_m[t].m5, 2)) {
						/* Split waypoint and depot rail type and remove the subtype. */
						ClrBit(_m[t].m5, 2);
						ClrBit(_m[t].m5, 6);
					}
					break;

				case MP_ROAD:
					/* Swap m3 and m4, so the track type for rail crossings is the
					 * same as for normal rail. */
					Swap(_m[t].m3, _m[t].m4);
					break;

				default: break;
			}
		}
	}

	if (IsSavegameVersionBefore(SLV_61)) {
		/* Added the RoadType */
		bool old_bridge = IsSavegameVersionBefore(SLV_42);
		for (TileIndex t = 0; t < map_size; t++) {
			switch (GetTileType(t)) {
				case MP_ROAD:
					SB(_m[t].m5, 6, 2, GB(_m[t].m5, 4, 2));
					switch (GetRoadTileType(t)) {
						default: SlErrorCorrupt("Invalid road tile type");
						case ROAD_TILE_NORMAL:
							SB(_m[t].m4, 0, 4, GB(_m[t].m5, 0, 4));
							SB(_m[t].m4, 4, 4, 0);
							SB(_me[t].m6, 2, 4, 0);
							break;
						case ROAD_TILE_CROSSING:
							SB(_m[t].m4, 5, 2, GB(_m[t].m5, 2, 2));
							break;
						case ROAD_TILE_DEPOT:    break;
					}
					SB(_me[t].m7, 6, 2, 1); // Set pre-NRT road type bits for conversion later.
					break;

				case MP_STATION:
					if (IsRoadStop(t)) SB(_me[t].m7, 6, 2, 1);
					break;

				case MP_TUNNELBRIDGE:
					/* Middle part of "old" bridges */
					if (old_bridge && IsBridge(t) && HasBit(_m[t].m5, 6)) break;
					if (((old_bridge && IsBridge(t)) ? (TransportType)GB(_m[t].m5, 1, 2) : GetTunnelBridgeTransportType(t)) == TRANSPORT_ROAD) {
						SB(_me[t].m7, 6, 2, 1); // Set pre-NRT road type bits for conversion later.
					}
					break;

				default: break;
			}
		}
	}

	if (IsSavegameVersionBefore(SLV_114)) {
		bool fix_roadtypes = !IsSavegameVersionBefore(SLV_61);
		bool old_bridge = IsSavegameVersionBefore(SLV_42);

		for (TileIndex t = 0; t < map_size; t++) {
			switch (GetTileType(t)) {
				case MP_ROAD:
					if (fix_roadtypes) SB(_me[t].m7, 6, 2, (RoadTypes)GB(_me[t].m7, 5, 3));
					SB(_me[t].m7, 5, 1, GB(_m[t].m3, 7, 1)); // snow/desert
					switch (GetRoadTileType(t)) {
						default: SlErrorCorrupt("Invalid road tile type");
						case ROAD_TILE_NORMAL:
							SB(_me[t].m7, 0, 4, GB(_m[t].m3, 0, 4));  // road works
							SB(_me[t].m6, 3, 3, GB(_m[t].m3, 4, 3));  // ground
							SB(_m[t].m3, 0, 4, GB(_m[t].m4, 4, 4));   // tram bits
							SB(_m[t].m3, 4, 4, GB(_m[t].m5, 0, 4));   // tram owner
							SB(_m[t].m5, 0, 4, GB(_m[t].m4, 0, 4));   // road bits
							break;

						case ROAD_TILE_CROSSING:
							SB(_me[t].m7, 0, 5, GB(_m[t].m4, 0, 5));  // road owner
							SB(_me[t].m6, 3, 3, GB(_m[t].m3, 4, 3));  // ground
							SB(_m[t].m3, 4, 4, GB(_m[t].m5, 0, 4));   // tram owner
							SB(_m[t].m5, 0, 1, GB(_m[t].m4, 6, 1));   // road axis
							SB(_m[t].m5, 5, 1, GB(_m[t].m4, 5, 1));   // crossing state
							break;

						case ROAD_TILE_DEPOT:
							break;
					}
					if (!IsRoadDepot(t) && !HasTownOwnedRoad(t)) {
						const Town *town = CalcClosestTownFromTile(t);
						if (town != nullptr) SetTownIndex(t, town->index);
					}
					_m[t].m4 = 0;
					break;

				case MP_STATION:
					if (!IsRoadStop(t)) break;

					if (fix_roadtypes) SB(_me[t].m7, 6, 2, (RoadTypes)GB(_m[t].m3, 0, 3));
					SB(_me[t].m7, 0, 5, HasBit(_me[t].m6, 2) ? OWNER_TOWN : GetTileOwner(t));
					SB(_m[t].m3, 4, 4, _m[t].m1);
					_m[t].m4 = 0;
					break;

				case MP_TUNNELBRIDGE:
					if (old_bridge && IsBridge(t) && HasBit(_m[t].m5, 6)) break;
					if (((old_bridge && IsBridge(t)) ? (TransportType)GB(_m[t].m5, 1, 2) : GetTunnelBridgeTransportType(t)) == TRANSPORT_ROAD) {
						if (fix_roadtypes) SB(_me[t].m7, 6, 2, (RoadTypes)GB(_m[t].m3, 0, 3));

						Owner o = GetTileOwner(t);
						SB(_me[t].m7, 0, 5, o); // road owner
						SB(_m[t].m3, 4, 4, o == OWNER_NONE ? OWNER_TOWN : o); // tram owner
					}
					SB(_me[t].m6, 2, 4, GB(_m[t].m2, 4, 4)); // bridge type
					SB(_me[t].m7, 5, 1, GB(_m[t].m4, 7, 1)); // snow/desert

					_m[t].m2 = 0;
					_m[t].m4 = 0;
					break;

				default: break;
			}
		}
	}

	/* Railtype moved from m3 to m8 in version SLV_EXTEND_RAILTYPES. */
	if (IsSavegameVersionBefore(SLV_EXTEND_RAILTYPES)) {
		const bool has_extra_bit = SlXvIsFeaturePresent(XSLFI_MORE_RAIL_TYPES, 1, 1);
		auto update_railtype = [&](TileIndex t) {
			uint rt = GB(_m[t].m3, 0, 4);
			if (has_extra_bit) rt |= (GB(_m[t].m1, 7, 1) << 4);
			SetRailType(t, (RailType)rt);
		};
		for (TileIndex t = 0; t < map_size; t++) {
			switch (GetTileType(t)) {
				case MP_RAILWAY:
					update_railtype(t);
					break;

				case MP_ROAD:
					if (IsLevelCrossing(t)) {
						update_railtype(t);
					}
					break;

				case MP_STATION:
					if (HasStationRail(t)) {
						update_railtype(t);
					}
					break;

				case MP_TUNNELBRIDGE:
					if (GetTunnelBridgeTransportType(t) == TRANSPORT_RAIL) {
						update_railtype(t);
					}
					break;

				default:
					break;
			}
		}
	}

	if (IsSavegameVersionBefore(SLV_42)) {
		for (TileIndex t = 0; t < map_size; t++) {
			if (MayHaveBridgeAbove(t)) ClearBridgeMiddle(t);
			if (IsBridgeTile(t)) {
				if (HasBit(_m[t].m5, 6)) { // middle part
					Axis axis = (Axis)GB(_m[t].m5, 0, 1);

					if (HasBit(_m[t].m5, 5)) { // transport route under bridge?
						if (GB(_m[t].m5, 3, 2) == TRANSPORT_RAIL) {
							MakeRailNormal(
								t,
								GetTileOwner(t),
								axis == AXIS_X ? TRACK_BIT_Y : TRACK_BIT_X,
								GetRailType(t)
							);
						} else {
							TownID town = IsTileOwner(t, OWNER_TOWN) ? ClosestTownFromTile(t, UINT_MAX)->index : 0;

							/* MakeRoadNormal */
							SetTileType(t, MP_ROAD);
							_m[t].m2 = town;
							_m[t].m3 = 0;
							_m[t].m5 = (axis == AXIS_X ? ROAD_Y : ROAD_X) | ROAD_TILE_NORMAL << 6;
							SB(_me[t].m6, 2, 4, 0);
							_me[t].m7 = 1 << 6;
							SetRoadOwner(t, RTT_TRAM, OWNER_NONE);
						}
					} else {
						if (GB(_m[t].m5, 3, 2) == 0) {
							MakeClear(t, CLEAR_GRASS, 3);
						} else {
							if (!IsTileFlat(t)) {
								MakeShore(t);
							} else {
								if (GetTileOwner(t) == OWNER_WATER) {
									MakeSea(t);
								} else {
									MakeCanal(t, GetTileOwner(t), Random());
								}
							}
						}
					}
					SetBridgeMiddle(t, axis);
				} else { // ramp
					Axis axis = (Axis)GB(_m[t].m5, 0, 1);
					uint north_south = GB(_m[t].m5, 5, 1);
					DiagDirection dir = ReverseDiagDir(XYNSToDiagDir(axis, north_south));
					TransportType type = (TransportType)GB(_m[t].m5, 1, 2);

					_m[t].m5 = 1 << 7 | type << 2 | dir;
				}
			}
		}

		for (Vehicle* v : Vehicle::Iterate()) {
			if (!v->IsGroundVehicle()) continue;
			if (IsBridgeTile(v->tile)) {
				DiagDirection dir = GetTunnelBridgeDirection(v->tile);

				if (dir != DirToDiagDir(v->direction)) continue;
				switch (dir) {
					default: SlErrorCorrupt("Invalid vehicle direction");
					case DIAGDIR_NE: if ((v->x_pos & 0xF) !=  0)            continue; break;
					case DIAGDIR_SE: if ((v->y_pos & 0xF) != TILE_SIZE - 1) continue; break;
					case DIAGDIR_SW: if ((v->x_pos & 0xF) != TILE_SIZE - 1) continue; break;
					case DIAGDIR_NW: if ((v->y_pos & 0xF) !=  0)            continue; break;
				}
			} else if (v->z_pos > GetSlopePixelZ(v->x_pos, v->y_pos)) {
				v->tile = GetNorthernBridgeEnd(v->tile);
			} else {
				continue;
			}
			if (v->type == VEH_TRAIN) {
				Train::From(v)->track = TRACK_BIT_WORMHOLE;
			} else {
				RoadVehicle::From(v)->state = RVSB_WORMHOLE;
			}
		}
	}

	if (IsSavegameVersionBefore(SLV_ROAD_TYPES) && !SlXvIsFeaturePresent(XSLFI_JOKERPP, SL_JOKER_1_27)) {
		/* Add road subtypes */
		for (TileIndex t = 0; t < map_size; t++) {
			bool has_road = false;
			switch (GetTileType(t)) {
				case MP_ROAD:
					has_road = true;
					break;
				case MP_STATION:
					has_road = IsRoadStop(t);
					break;
				case MP_TUNNELBRIDGE:
					has_road = GetTunnelBridgeTransportType(t) == TRANSPORT_ROAD;
					break;
				default:
					break;
			}

			if (has_road) {
				RoadType road_rt = HasBit(_me[t].m7, 6) ? ROADTYPE_ROAD : INVALID_ROADTYPE;
				RoadType tram_rt = HasBit(_me[t].m7, 7) ? ROADTYPE_TRAM : INVALID_ROADTYPE;

				assert(road_rt != INVALID_ROADTYPE || tram_rt != INVALID_ROADTYPE);
				SetRoadTypes(t, road_rt, tram_rt);
				SB(_me[t].m7, 6, 2, 0); // Clear pre-NRT road type bits.
			}
		}
	} else if (SlXvIsFeaturePresent(XSLFI_JOKERPP, SL_JOKER_1_27)) {
		uint next_road_type = 0;
		uint next_tram_type = 0;
		RoadType road_types[32];
		RoadType tram_types[32];
		MemSetT(road_types, ROADTYPE_ROAD, 31);
		MemSetT(tram_types, ROADTYPE_TRAM, 31);
		road_types[31] = INVALID_ROADTYPE;
		tram_types[31] = INVALID_ROADTYPE;
		for (RoadType rt = ROADTYPE_BEGIN; rt < ROADTYPE_END; rt++) {
			if (RoadTypeIsRoad(rt)) {
				if (next_road_type < 31) road_types[next_road_type++] = rt;
			} else {
				if (next_tram_type < 31) tram_types[next_tram_type++] = rt;
			}
		}
		for (TileIndex t = 0; t < map_size; t++) {
			bool has_road = false;
			switch (GetTileType(t)) {
				case MP_ROAD:
					has_road = true;
					break;
				case MP_STATION:
					has_road = IsRoadStop(t);
					break;
				case MP_TUNNELBRIDGE:
					has_road = GetTunnelBridgeTransportType(t) == TRANSPORT_ROAD;
					break;
				default:
					break;
			}
			if (has_road) {
				RoadType road_rt = road_types[(GB(_me[t].m7, 6, 1) << 4) | GB(_m[t].m4, 0, 4)];
				RoadType tram_rt = tram_types[(GB(_me[t].m7, 7, 1) << 4) | GB(_m[t].m4, 4, 4)];
				SetRoadTypes(t, road_rt, tram_rt);
				SB(_me[t].m7, 6, 2, 0);
			}
		}
	}

	if (SlXvIsFeatureMissing(XSLFI_DUAL_RAIL_TYPES)) {
		/* Introduced dual rail types. */
		for (TileIndex t = 0; t < map_size; t++) {
			if (IsPlainRailTile(t) || (IsRailTunnelBridgeTile(t) && IsBridge(t))) {
				SetSecondaryRailType(t, GetRailType(t));
			}
		}
	}

	if (SlXvIsFeaturePresent(XSLFI_SIG_TUNNEL_BRIDGE, 1, 6)) {
		/* m2 signal state bit allocation has shrunk */
		for (TileIndex t = 0; t < map_size; t++) {
			if (IsTileType(t, MP_TUNNELBRIDGE) && GetTunnelBridgeTransportType(t) == TRANSPORT_RAIL && IsBridge(t) && IsTunnelBridgeSignalSimulationEntrance(t)) {
				extern void ShiftBridgeEntranceSimulatedSignalsExtended(TileIndex t, int shift, uint64 in);
				const uint shift = 15 - BRIDGE_M2_SIGNAL_STATE_COUNT;
				ShiftBridgeEntranceSimulatedSignalsExtended(t, shift, GB(_m[t].m2, BRIDGE_M2_SIGNAL_STATE_COUNT, shift));
				SB(_m[t].m2, 0, 15, GB(_m[t].m2, 0, 15) << shift);
			}
		}
	}

	if (SlXvIsFeaturePresent(XSLFI_CHILLPP)) {
		/* fix signal tunnel/bridge PBS */
		for (TileIndex t = 0; t < map_size; t++) {
			if (IsTileType(t, MP_TUNNELBRIDGE) && GetTunnelBridgeTransportType(t) == TRANSPORT_RAIL && IsTunnelBridgeSignalSimulationEntrance(t)) {
				UnreserveAcrossRailTunnelBridge(t);
			}
		}
	}

	if (!SlXvIsFeaturePresent(XSLFI_CUSTOM_BRIDGE_HEADS, 2)) {
		/* change map bits for rail bridge heads */
		for (TileIndex t = 0; t < map_size; t++) {
			if (IsBridgeTile(t) && GetTunnelBridgeTransportType(t) == TRANSPORT_RAIL) {
				SetCustomBridgeHeadTrackBits(t, DiagDirToDiagTrackBits(GetTunnelBridgeDirection(t)));
				SetBridgeReservationTrackBits(t, HasBit(_m[t].m5, 4) ? DiagDirToDiagTrackBits(GetTunnelBridgeDirection(t)) : TRACK_BIT_NONE);
				ClrBit(_m[t].m5, 4);
			}
		}
	}

	/* Elrails got added in rev 24 */
	if (IsSavegameVersionBefore(SLV_24)) {
		RailType min_rail = RAILTYPE_ELECTRIC;

		for (Train *v : Train::Iterate()) {
			RailType rt = RailVehInfo(v->engine_type)->railtype;

			v->railtype = rt;
			if (rt == RAILTYPE_ELECTRIC) min_rail = RAILTYPE_RAIL;
		}

		/* .. so we convert the entire map from normal to elrail (so maintain "fairness") */
		for (TileIndex t = 0; t < map_size; t++) {
			switch (GetTileType(t)) {
				case MP_RAILWAY:
					SetRailType(t, UpdateRailType(GetRailType(t), min_rail));
					break;

				case MP_ROAD:
					if (IsLevelCrossing(t)) {
						SetRailType(t, UpdateRailType(GetRailType(t), min_rail));
					}
					break;

				case MP_STATION:
					if (HasStationRail(t)) {
						SetRailType(t, UpdateRailType(GetRailType(t), min_rail));
					}
					break;

				case MP_TUNNELBRIDGE:
					if (GetTunnelBridgeTransportType(t) == TRANSPORT_RAIL) {
						SetRailType(t, UpdateRailType(GetRailType(t), min_rail));
					}
					break;

				default:
					break;
			}
		}

		for (Train *v : Train::Iterate()) {
			if (v->IsFrontEngine() || v->IsFreeWagon()) v->ConsistChanged(CCF_TRACK);
		}

	}

	/* In version 16.1 of the savegame a company can decide if trains, which get
	 * replaced, shall keep their old length. In all prior versions, just default
	 * to false */
	if (IsSavegameVersionBefore(SLV_16, 1)) {
		for (Company *c : Company::Iterate()) c->settings.renew_keep_length = false;
	}

	if (IsSavegameVersionBefore(SLV_123)) {
		/* Waypoints became subclasses of stations ... */
		MoveWaypointsToBaseStations();
		/* ... and buoys were moved to waypoints. */
		MoveBuoysToWaypoints();
	}

	/* From version 15, we moved a semaphore bit from bit 2 to bit 3 in m4, making
	 *  room for PBS. Now in version 21 move it back :P. */
	if (IsSavegameVersionBefore(SLV_21) && !IsSavegameVersionBefore(SLV_15)) {
		for (TileIndex t = 0; t < map_size; t++) {
			switch (GetTileType(t)) {
				case MP_RAILWAY:
					if (HasSignals(t)) {
						/* Original signal type/variant was stored in m4 but since saveload
						 * version 48 they are in m2. The bits has been already moved to m2
						 * (see the code somewhere above) so don't use m4, use m2 instead. */

						/* convert PBS signals to combo-signals */
						if (HasBit(_m[t].m2, 2)) SB(_m[t].m2, 0, 2, SIGTYPE_COMBO);

						/* move the signal variant back */
						SB(_m[t].m2, 2, 1, HasBit(_m[t].m2, 3) ? SIG_SEMAPHORE : SIG_ELECTRIC);
						ClrBit(_m[t].m2, 3);
					}

					/* Clear PBS reservation on track */
					if (!IsRailDepotTile(t)) {
						SB(_m[t].m4, 4, 4, 0);
					} else {
						ClrBit(_m[t].m3, 6);
					}
					break;

				case MP_STATION: // Clear PBS reservation on station
					ClrBit(_m[t].m3, 6);
					break;

				default: break;
			}
		}
	}

	if (IsSavegameVersionBefore(SLV_25)) {
		for (RoadVehicle *rv : RoadVehicle::Iterate()) {
			rv->vehstatus &= ~0x40;
		}
	}

	if (IsSavegameVersionBefore(SLV_26)) {
<<<<<<< HEAD
		Station *st;
		FOR_ALL_STATIONS(st) {
			for (CargoID c = 0; c < NUM_CARGO; c++) {
				st->goods[c].last_vehicle_type = VEH_INVALID;
			}
=======
		for (Station *st : Station::Iterate()) {
			st->last_vehicle_type = VEH_INVALID;
>>>>>>> 5b52f259
		}
	}

	YapfNotifyTrackLayoutChange(INVALID_TILE, INVALID_TRACK);

	if (IsSavegameVersionBefore(SLV_34)) {
		for (Company *c : Company::Iterate()) ResetCompanyLivery(c);
	}

	for (Company *c : Company::Iterate()) {
		c->avail_railtypes = GetCompanyRailtypes(c->index);
		c->avail_roadtypes = GetCompanyRoadTypes(c->index);
	}

	if (!IsSavegameVersionBefore(SLV_27)) AfterLoadStations();

	/* Time starts at 0 instead of 1920.
	 * Account for this in older games by adding an offset */
	if (IsSavegameVersionBefore(SLV_31)) {
		_date += DAYS_TILL_ORIGINAL_BASE_YEAR;
		_cur_year += ORIGINAL_BASE_YEAR;

		for (Station *st : Station::Iterate())   st->build_date      += DAYS_TILL_ORIGINAL_BASE_YEAR;
		for (Waypoint *wp : Waypoint::Iterate()) wp->build_date      += DAYS_TILL_ORIGINAL_BASE_YEAR;
		for (Engine *e : Engine::Iterate())      e->intro_date       += DAYS_TILL_ORIGINAL_BASE_YEAR;
		for (Company *c : Company::Iterate()) c->inaugurated_year += ORIGINAL_BASE_YEAR;
		for (Industry *i : Industry::Iterate())  i->last_prod_year   += ORIGINAL_BASE_YEAR;

		for (Vehicle *v : Vehicle::Iterate()) {
			v->date_of_last_service += DAYS_TILL_ORIGINAL_BASE_YEAR;
			v->build_year += ORIGINAL_BASE_YEAR;
		}
	}

	/* From 32 on we save the industry who made the farmland.
	 *  To give this prettiness to old savegames, we remove all farmfields and
	 *  plant new ones. */
	if (IsSavegameVersionBefore(SLV_32)) {
		for (TileIndex t = 0; t < map_size; t++) {
			if (IsTileType(t, MP_CLEAR) && IsClearGround(t, CLEAR_FIELDS)) {
				/* remove fields */
				MakeClear(t, CLEAR_GRASS, 3);
			}
		}

		for (Industry *i : Industry::Iterate()) {
			uint j;

			if (GetIndustrySpec(i->type)->behaviour & INDUSTRYBEH_PLANT_ON_BUILT) {
				for (j = 0; j != 50; j++) PlantRandomFarmField(i);
			}
		}
	}

	/* Setting no refit flags to all orders in savegames from before refit in orders were added */
	if (IsSavegameVersionBefore(SLV_36)) {
		for (Order *order : Order::Iterate()) {
			order->SetRefit(CT_NO_REFIT);
		}

		for (Vehicle *v : Vehicle::Iterate()) {
			v->current_order.SetRefit(CT_NO_REFIT);
		}
	}

	/* from version 38 we have optional elrails, since we cannot know the
	 * preference of a user, let elrails enabled; it can be disabled manually */
	if (IsSavegameVersionBefore(SLV_38)) _settings_game.vehicle.disable_elrails = false;
	/* do the same as when elrails were enabled/disabled manually just now */
	SettingsDisableElrail(_settings_game.vehicle.disable_elrails);
	InitializeRailGUI();

	/* From version 53, the map array was changed for house tiles to allow
	 * space for newhouses grf features. A new byte, m7, was also added. */
	if (IsSavegameVersionBefore(SLV_53)) {
		for (TileIndex t = 0; t < map_size; t++) {
			if (IsTileType(t, MP_HOUSE)) {
				if (GB(_m[t].m3, 6, 2) != TOWN_HOUSE_COMPLETED) {
					/* Move the construction stage from m3[7..6] to m5[5..4].
					 * The construction counter does not have to move. */
					SB(_m[t].m5, 3, 2, GB(_m[t].m3, 6, 2));
					SB(_m[t].m3, 6, 2, 0);

					/* The "house is completed" bit is now in m6[2]. */
					SetHouseCompleted(t, false);
				} else {
					/* The "lift has destination" bit has been moved from
					 * m5[7] to m7[0]. */
					SB(_me[t].m7, 0, 1, HasBit(_m[t].m5, 7));
					ClrBit(_m[t].m5, 7);

					/* The "lift is moving" bit has been removed, as it does
					 * the same job as the "lift has destination" bit. */
					ClrBit(_m[t].m1, 7);

					/* The position of the lift goes from m1[7..0] to m6[7..2],
					 * making m1 totally free, now. The lift position does not
					 * have to be a full byte since the maximum value is 36. */
					SetLiftPosition(t, GB(_m[t].m1, 0, 6 ));

					_m[t].m1 = 0;
					_m[t].m3 = 0;
					SetHouseCompleted(t, true);
				}
			}
		}
	}

	/* Check and update house and town values */
	UpdateHousesAndTowns(gcf_res != GLC_ALL_GOOD);

	if (IsSavegameVersionBefore(SLV_43)) {
		for (TileIndex t = 0; t < map_size; t++) {
			if (IsTileType(t, MP_INDUSTRY)) {
				switch (GetIndustryGfx(t)) {
					case GFX_POWERPLANT_SPARKS:
						_m[t].m3 = GB(_m[t].m1, 2, 5);
						break;

					case GFX_OILWELL_ANIMATED_1:
					case GFX_OILWELL_ANIMATED_2:
					case GFX_OILWELL_ANIMATED_3:
						_m[t].m3 = GB(_m[t].m1, 0, 2);
						break;

					case GFX_COAL_MINE_TOWER_ANIMATED:
					case GFX_COPPER_MINE_TOWER_ANIMATED:
					case GFX_GOLD_MINE_TOWER_ANIMATED:
						 _m[t].m3 = _m[t].m1;
						 break;

					default: // No animation states to change
						break;
				}
			}
		}
	}

	if (IsSavegameVersionBefore(SLV_45)) {
		/* Originally just the fact that some cargo had been paid for was
		 * stored to stop people cheating and cashing in several times. This
		 * wasn't enough though as it was cleared when the vehicle started
		 * loading again, even if it didn't actually load anything, so now the
		 * amount that has been paid is stored. */
		for (Vehicle *v : Vehicle::Iterate()) {
			ClrBit(v->vehicle_flags, 2);
		}
	}

	/* Buoys do now store the owner of the previous water tile, which can never
	 * be OWNER_NONE. So replace OWNER_NONE with OWNER_WATER. */
	if (IsSavegameVersionBefore(SLV_46)) {
		for (Waypoint *wp : Waypoint::Iterate()) {
			if ((wp->facilities & FACIL_DOCK) != 0 && IsTileOwner(wp->xy, OWNER_NONE) && TileHeight(wp->xy) == 0) SetTileOwner(wp->xy, OWNER_WATER);
		}
	}

	if (IsSavegameVersionBefore(SLV_50)) {
		/* Aircraft units changed from 8 mph to 1 km-ish/h */
		for (Aircraft *v : Aircraft::Iterate()) {
			if (v->subtype <= AIR_AIRCRAFT) {
				const AircraftVehicleInfo *avi = AircraftVehInfo(v->engine_type);
				v->cur_speed *= 128;
				v->cur_speed /= 10;
				v->acceleration = avi->acceleration;
			}
		}
	}

	if (IsSavegameVersionBefore(SLV_49)) for (Company *c : Company::Iterate()) c->face = ConvertFromOldCompanyManagerFace(c->face);

	if (IsSavegameVersionBefore(SLV_52)) {
		for (TileIndex t = 0; t < map_size; t++) {
			if (IsTileType(t, MP_OBJECT) && _m[t].m5 == OBJECT_STATUE) {
				_m[t].m2 = CalcClosestTownFromTile(t)->index;
			}
		}
	}

	/* A setting containing the proportion of towns that grow twice as
	 * fast was added in version 54. From version 56 this is now saved in the
	 * town as cities can be built specifically in the scenario editor. */
	if (IsSavegameVersionBefore(SLV_56)) {
		for (Town *t : Town::Iterate()) {
			if (_settings_game.economy.larger_towns != 0 && (t->index % _settings_game.economy.larger_towns) == 0) {
				t->larger_town = true;
			}
		}
	}

	if (IsSavegameVersionBefore(SLV_57)) {
		/* Added a FIFO queue of vehicles loading at stations */
		for (Vehicle *v : Vehicle::Iterate()) {
			if ((v->type != VEH_TRAIN || Train::From(v)->IsFrontEngine()) &&  // for all locs
					!(v->vehstatus & (VS_STOPPED | VS_CRASHED)) && // not stopped or crashed
					v->current_order.IsType(OT_LOADING)) {         // loading
				Station::Get(v->last_station_visited)->loading_vehicles.push_back(v);

				/* The loading finished flag is *only* set when actually completely
				 * finished. Because the vehicle is loading, it is not finished. */
				ClrBit(v->vehicle_flags, VF_LOADING_FINISHED);
			}
		}
	} else if (IsSavegameVersionBefore(SLV_59)) {
		/* For some reason non-loading vehicles could be in the station's loading vehicle list */

<<<<<<< HEAD
		Station *st;
		FOR_ALL_STATIONS(st) {
			st->loading_vehicles.erase(std::remove_if(st->loading_vehicles.begin(), st->loading_vehicles.end(),
				[](Vehicle *v) {
					return !v->current_order.IsType(OT_LOADING);
				}), st->loading_vehicles.end());
=======
		for (Station *st : Station::Iterate()) {
			std::list<Vehicle *>::iterator iter;
			for (iter = st->loading_vehicles.begin(); iter != st->loading_vehicles.end();) {
				Vehicle *v = *iter;
				iter++;
				if (!v->current_order.IsType(OT_LOADING)) st->loading_vehicles.remove(v);
			}
>>>>>>> 5b52f259
		}
	}

	if (IsSavegameVersionBefore(SLV_58)) {
		/* Setting difficulty industry_density other than zero get bumped to +1
		 * since a new option (very low at position 1) has been added */
		if (_settings_game.difficulty.industry_density > 0) {
			_settings_game.difficulty.industry_density++;
		}

		/* Same goes for number of towns, although no test is needed, just an increment */
		_settings_game.difficulty.number_towns++;
	}

	if (IsSavegameVersionBefore(SLV_64)) {
		/* Since now we allow different signal types and variants on a single tile.
		 * Move signal states to m4 to make room and clone the signal type/variant. */
		for (TileIndex t = 0; t < map_size; t++) {
			if (IsTileType(t, MP_RAILWAY) && HasSignals(t)) {
				/* move signal states */
				SetSignalStates(t, GB(_m[t].m2, 4, 4));
				SB(_m[t].m2, 4, 4, 0);
				/* clone signal type and variant */
				SB(_m[t].m2, 4, 3, GB(_m[t].m2, 0, 3));
			}
		}
	}

	if (IsSavegameVersionBefore(SLV_69)) {
		/* In some old savegames a bit was cleared when it should not be cleared */
		for (RoadVehicle *rv : RoadVehicle::Iterate()) {
			if (rv->state == 250 || rv->state == 251) {
				SetBit(rv->state, 2);
			}
		}
	}

	if (IsSavegameVersionBefore(SLV_70)) {
		/* Added variables to support newindustries */
		for (Industry *i : Industry::Iterate()) i->founder = OWNER_NONE;
	}

	/* From version 82, old style canals (above sealevel (0), WATER owner) are no longer supported.
	    Replace the owner for those by OWNER_NONE. */
	if (IsSavegameVersionBefore(SLV_82)) {
		for (TileIndex t = 0; t < map_size; t++) {
			if (IsTileType(t, MP_WATER) &&
					GetWaterTileType(t) == WATER_TILE_CLEAR &&
					GetTileOwner(t) == OWNER_WATER &&
					TileHeight(t) != 0) {
				SetTileOwner(t, OWNER_NONE);
			}
		}
	}

	/*
	 * Add the 'previous' owner to the ship depots so we can reset it with
	 * the correct values when it gets destroyed. This prevents that
	 * someone can remove canals owned by somebody else and it prevents
	 * making floods using the removal of ship depots.
	 */
	if (IsSavegameVersionBefore(SLV_83)) {
		for (TileIndex t = 0; t < map_size; t++) {
			if (IsShipDepotTile(t)) {
				_m[t].m4 = (TileHeight(t) == 0) ? OWNER_WATER : OWNER_NONE;
			}
		}
	}

	if (IsSavegameVersionBefore(SLV_74)) {
		for (Station *st : Station::Iterate()) {
			for (CargoID c = 0; c < NUM_CARGO; c++) {
				st->goods[c].last_speed = 0;
				if (st->goods[c].cargo.AvailableCount() != 0) SetBit(st->goods[c].status, GoodsEntry::GES_RATING);
			}
		}
	}

	if (IsSavegameVersionBefore(SLV_78)) {
		uint j;
		for (Industry * i : Industry::Iterate()) {
			const IndustrySpec *indsp = GetIndustrySpec(i->type);
			for (j = 0; j < lengthof(i->produced_cargo); j++) {
				i->produced_cargo[j] = indsp->produced_cargo[j];
			}
			for (j = 0; j < lengthof(i->accepts_cargo); j++) {
				i->accepts_cargo[j] = indsp->accepts_cargo[j];
			}
		}
	}

	/* Before version 81, the density of grass was always stored as zero, and
	 * grassy trees were always drawn fully grassy. Furthermore, trees on rough
	 * land used to have zero density, now they have full density. Therefore,
	 * make all grassy/rough land trees have a density of 3. */
	if (IsSavegameVersionBefore(SLV_81)) {
		for (TileIndex t = 0; t < map_size; t++) {
			if (GetTileType(t) == MP_TREES) {
				TreeGround groundType = (TreeGround)GB(_m[t].m2, 4, 2);
				if (groundType != TREE_GROUND_SNOW_DESERT) SB(_m[t].m2, 6, 2, 3);
			}
		}
	}


	if (IsSavegameVersionBefore(SLV_93)) {
		/* Rework of orders. */
		for (Order *order : Order::Iterate()) order->ConvertFromOldSavegame();

		for (Vehicle *v : Vehicle::Iterate()) {
			if (v->orders.list != nullptr && v->orders.list->GetFirstOrder() != nullptr && v->orders.list->GetFirstOrder()->IsType(OT_NOTHING)) {
				v->orders.list->FreeChain();
				v->orders.list = nullptr;
			}

			v->current_order.ConvertFromOldSavegame();
			if (v->type == VEH_ROAD && v->IsPrimaryVehicle() && v->FirstShared() == v) {
				Order* order;
				FOR_VEHICLE_ORDERS(v, order) order->SetNonStopType(ONSF_NO_STOP_AT_INTERMEDIATE_STATIONS);
			}
		}
	} else if (IsSavegameVersionBefore(SLV_94)) {
		/* Unload and transfer are now mutual exclusive. */
		for (Order *order : Order::Iterate()) {
			if ((order->GetUnloadType() & (OUFB_UNLOAD | OUFB_TRANSFER)) == (OUFB_UNLOAD | OUFB_TRANSFER)) {
				order->SetUnloadType(OUFB_TRANSFER);
				order->SetLoadType(OLFB_NO_LOAD);
			}
		}

		for (Vehicle *v : Vehicle::Iterate()) {
			if ((v->current_order.GetUnloadType() & (OUFB_UNLOAD | OUFB_TRANSFER)) == (OUFB_UNLOAD | OUFB_TRANSFER)) {
				v->current_order.SetUnloadType(OUFB_TRANSFER);
				v->current_order.SetLoadType(OLFB_NO_LOAD);
			}
		}
	} else if (SlXvIsFeaturePresent(XSLFI_JOKERPP, 1, SL_JOKER_1_23)) {
		Order* order;
		FOR_ALL_ORDERS(order) {
			if (order->IsType(OT_CONDITIONAL) && order->GetConditionVariable() == OCV_SLOT_OCCUPANCY) {
				order->GetXDataRef() = order->GetConditionValue();
			}
		}
	}

	if (IsSavegameVersionBefore(SLV_84)) {
		/* Set all share owners to INVALID_COMPANY for
		 * 1) all inactive companies
		 *     (when inactive companies were stored in the savegame - TTD, TTDP and some
		 *      *really* old revisions of OTTD; else it is already set in InitializeCompanies())
		 * 2) shares that are owned by inactive companies or self
		 *     (caused by cheating clients in earlier revisions) */
		for (Company *c : Company::Iterate()) {
			for (uint i = 0; i < 4; i++) {
				CompanyID company = c->share_owners[i];
				if (company == INVALID_COMPANY) continue;
				if (!Company::IsValidID(company) || company == c->index) c->share_owners[i] = INVALID_COMPANY;
			}
		}
	}

	/* The water class was moved/unified. */
	if (IsSavegameVersionBefore(SLV_146)) {
		for (TileIndex t = 0; t < map_size; t++) {
			switch (GetTileType(t)) {
				case MP_STATION:
					switch (GetStationType(t)) {
						case STATION_OILRIG:
						case STATION_DOCK:
						case STATION_BUOY:
							SetWaterClass(t, (WaterClass)GB(_m[t].m3, 0, 2));
							SB(_m[t].m3, 0, 2, 0);
							break;

						default:
							SetWaterClass(t, WATER_CLASS_INVALID);
							break;
					}
					break;

				case MP_WATER:
					SetWaterClass(t, (WaterClass)GB(_m[t].m3, 0, 2));
					SB(_m[t].m3, 0, 2, 0);
					break;

				case MP_OBJECT:
					SetWaterClass(t, WATER_CLASS_INVALID);
					break;

				default:
					/* No water class. */
					break;
			}
		}
	}

	if (IsSavegameVersionBefore(SLV_86)) {
		for (TileIndex t = 0; t < map_size; t++) {
			/* Move river flag and update canals to use water class */
			if (IsTileType(t, MP_WATER)) {
				if (GetWaterClass(t) != WATER_CLASS_RIVER) {
					if (IsWater(t)) {
						Owner o = GetTileOwner(t);
						if (o == OWNER_WATER) {
							MakeSea(t);
						} else {
							MakeCanal(t, o, Random());
						}
					} else if (IsShipDepot(t)) {
						Owner o = (Owner)_m[t].m4; // Original water owner
						SetWaterClass(t, o == OWNER_WATER ? WATER_CLASS_SEA : WATER_CLASS_CANAL);
					}
				}
			}
		}

		/* Update locks, depots, docks and buoys to have a water class based
		 * on its neighbouring tiles. Done after river and canal updates to
		 * ensure neighbours are correct. */
		for (TileIndex t = 0; t < map_size; t++) {
			if (!IsTileFlat(t)) continue;

			if (IsTileType(t, MP_WATER) && IsLock(t)) SetWaterClassDependingOnSurroundings(t, false);
			if (IsTileType(t, MP_STATION) && (IsDock(t) || IsBuoy(t))) SetWaterClassDependingOnSurroundings(t, false);
		}
	}

	if (IsSavegameVersionBefore(SLV_87)) {
		for (TileIndex t = 0; t < map_size; t++) {
			/* skip oil rigs at borders! */
			if ((IsTileType(t, MP_WATER) || IsBuoyTile(t)) &&
					(TileX(t) == 0 || TileY(t) == 0 || TileX(t) == MapMaxX() - 1 || TileY(t) == MapMaxY() - 1)) {
				/* Some version 86 savegames have wrong water class at map borders (under buoy, or after removing buoy).
				 * This conversion has to be done before buoys with invalid owner are removed. */
				SetWaterClass(t, WATER_CLASS_SEA);
			}

			if (IsBuoyTile(t) || IsDriveThroughStopTile(t) || IsTileType(t, MP_WATER)) {
				Owner o = GetTileOwner(t);
				if (o < MAX_COMPANIES && !Company::IsValidID(o)) {
					Backup<CompanyID> cur_company(_current_company, o, FILE_LINE);
					ChangeTileOwner(t, o, INVALID_OWNER);
					cur_company.Restore();
				}
				if (IsBuoyTile(t)) {
					/* reset buoy owner to OWNER_NONE in the station struct
					 * (even if it is owned by active company) */
					Waypoint::GetByTile(t)->owner = OWNER_NONE;
				}
			} else if (IsTileType(t, MP_ROAD)) {
				/* works for all RoadTileType */
				FOR_ALL_ROADTRAMTYPES(rtt) {
					/* update even non-existing road types to update tile owner too */
					Owner o = GetRoadOwner(t, rtt);
					if (o < MAX_COMPANIES && !Company::IsValidID(o)) SetRoadOwner(t, rtt, OWNER_NONE);
				}
				if (IsLevelCrossing(t)) {
					if (!Company::IsValidID(GetTileOwner(t))) FixOwnerOfRailTrack(t);
				}
			} else if (IsPlainRailTile(t)) {
				if (!Company::IsValidID(GetTileOwner(t))) FixOwnerOfRailTrack(t);
			}
		}

		/* Convert old PF settings to new */
		if (_settings_game.pf.yapf.rail_use_yapf || IsSavegameVersionBefore(SLV_28)) {
			_settings_game.pf.pathfinder_for_trains = VPF_YAPF;
		} else {
			_settings_game.pf.pathfinder_for_trains = VPF_NPF;
		}

		if (_settings_game.pf.yapf.road_use_yapf || IsSavegameVersionBefore(SLV_28)) {
			_settings_game.pf.pathfinder_for_roadvehs = VPF_YAPF;
		} else {
			_settings_game.pf.pathfinder_for_roadvehs = VPF_NPF;
		}

		if (_settings_game.pf.yapf.ship_use_yapf) {
			_settings_game.pf.pathfinder_for_ships = VPF_YAPF;
		} else {
			_settings_game.pf.pathfinder_for_ships = VPF_NPF;
		}
	}

	if (IsSavegameVersionBefore(SLV_88)) {
		/* Profits are now with 8 bit fract */
		for (Vehicle *v : Vehicle::Iterate()) {
			v->profit_this_year <<= 8;
			v->profit_last_year <<= 8;
			v->running_ticks = 0;
		}
	}

	if (IsSavegameVersionBefore(SLV_91)) {
		/* Increase HouseAnimationFrame from 5 to 7 bits */
		for (TileIndex t = 0; t < map_size; t++) {
			if (IsTileType(t, MP_HOUSE) && GetHouseType(t) >= NEW_HOUSE_OFFSET) {
				SB(_me[t].m6, 2, 6, GB(_me[t].m6, 3, 5));
				SB(_m[t].m3, 5, 1, 0);
			}
		}
	}

	if (IsSavegameVersionBefore(SLV_62)) {
		GroupStatistics::UpdateAfterLoad(); // Ensure statistics pool is initialised before trying to delete vehicles
		/* Remove all trams from savegames without tram support.
		 * There would be trams without tram track under causing crashes sooner or later. */
		for (RoadVehicle *v : RoadVehicle::Iterate()) {
			if (v->First() == v && HasBit(EngInfo(v->engine_type)->misc_flags, EF_ROAD_TRAM)) {
				ShowErrorMessage(STR_WARNING_LOADGAME_REMOVED_TRAMS, INVALID_STRING_ID, WL_CRITICAL);
				delete v;
			}
		}
	}

	if (IsSavegameVersionBefore(SLV_99)) {
		for (TileIndex t = 0; t < map_size; t++) {
			/* Set newly introduced WaterClass of industry tiles */
			if (IsTileType(t, MP_STATION) && IsOilRig(t)) {
				SetWaterClassDependingOnSurroundings(t, true);
			}
			if (IsTileType(t, MP_INDUSTRY)) {
				if ((GetIndustrySpec(GetIndustryType(t))->behaviour & INDUSTRYBEH_BUILT_ONWATER) != 0) {
					SetWaterClassDependingOnSurroundings(t, true);
				} else {
					SetWaterClass(t, WATER_CLASS_INVALID);
				}
			}

			/* Replace "house construction year" with "house age" */
			if (IsTileType(t, MP_HOUSE) && IsHouseCompleted(t)) {
				_m[t].m5 = Clamp(_cur_year - (_m[t].m5 + ORIGINAL_BASE_YEAR), 0, 0xFF);
			}
		}
	}

	/* Tunnel pool has to be initiated before reservations. */
	if (SlXvIsFeatureMissing(XSLFI_CHUNNEL)) {
		for (TileIndex t = 0; t < map_size; t++) {
			if (IsTunnelTile(t)) {
				DiagDirection dir = GetTunnelBridgeDirection(t);
				if (dir == DIAGDIR_SE || dir == DIAGDIR_SW) {
					TileIndex start_tile = t;
					TileIndex end_tile = GetOtherTunnelBridgeEndOld(start_tile);

					if (!Tunnel::CanAllocateItem()) {
						SetSaveLoadError(STR_ERROR_TUNNEL_TOO_MANY);
						/* Restore the signals */
						ResetSignalHandlers();
						return false;
					}

					const Tunnel *t = new Tunnel(start_tile, end_tile, TileHeight(start_tile), false);

					SetTunnelIndex(start_tile, t->index);
					SetTunnelIndex(end_tile, t->index);
				}
			}
		}
	}

	/* Move the signal variant back up one bit for PBS. We don't convert the old PBS
	 * format here, as an old layout wouldn't work properly anyway. To be safe, we
	 * clear any possible PBS reservations as well. */
	if (IsSavegameVersionBefore(SLV_100)) {
		for (TileIndex t = 0; t < map_size; t++) {
			switch (GetTileType(t)) {
				case MP_RAILWAY:
					if (HasSignals(t)) {
						/* move the signal variant */
						SetSignalVariant(t, TRACK_UPPER, HasBit(_m[t].m2, 2) ? SIG_SEMAPHORE : SIG_ELECTRIC);
						SetSignalVariant(t, TRACK_LOWER, HasBit(_m[t].m2, 6) ? SIG_SEMAPHORE : SIG_ELECTRIC);
						ClrBit(_m[t].m2, 2);
						ClrBit(_m[t].m2, 6);
					}

					/* Clear PBS reservation on track */
					if (IsRailDepot(t)) {
						SetDepotReservation(t, false);
					} else {
						SetTrackReservation(t, TRACK_BIT_NONE);
					}
					break;

				case MP_ROAD: // Clear PBS reservation on crossing
					if (IsLevelCrossing(t)) SetCrossingReservation(t, false);
					break;

				case MP_STATION: // Clear PBS reservation on station
					if (HasStationRail(t)) SetRailStationReservation(t, false);
					break;

				case MP_TUNNELBRIDGE: // Clear PBS reservation on tunnels/bridges
					if (GetTunnelBridgeTransportType(t) == TRANSPORT_RAIL) UnreserveAcrossRailTunnelBridge(t);
					break;

				default: break;
			}
		}
	}

	/* Reserve all tracks trains are currently on. */
	if (IsSavegameVersionBefore(SLV_101)) {
		for (const Train *t : Train::Iterate()) {
			if (t->First() == t) t->ReserveTrackUnderConsist();
		}
	}

	if (IsSavegameVersionBefore(SLV_102)) {
		for (TileIndex t = 0; t < map_size; t++) {
			/* Now all crossings should be in correct state */
			if (IsLevelCrossingTile(t)) UpdateLevelCrossing(t, false);
		}
	}

	if (IsSavegameVersionBefore(SLV_103)) {
		/* Non-town-owned roads now store the closest town */
		UpdateNearestTownForRoadTiles(false);

		/* signs with invalid owner left from older savegames */
		for (Sign *si : Sign::Iterate()) {
			if (si->owner != OWNER_NONE && !Company::IsValidID(si->owner)) si->owner = OWNER_NONE;
		}

		/* Station can get named based on an industry type, but the current ones
		 * are not, so mark them as if they are not named by an industry. */
		for (Station *st : Station::Iterate()) {
			st->indtype = IT_INVALID;
		}
	}

	if (IsSavegameVersionBefore(SLV_104)) {
		for (Aircraft *a : Aircraft::Iterate()) {
			/* Set engine_type of shadow and rotor */
			if (!a->IsNormalAircraft()) {
				a->engine_type = a->First()->engine_type;
			}
		}

		/* More companies ... */
		for (Company *c : Company::Iterate()) {
			if (c->bankrupt_asked == 0xFF) c->bankrupt_asked = 0xFFFF;
		}

		for (Engine *e : Engine::Iterate()) {
			if (e->company_avail == 0xFF) e->company_avail = 0xFFFF;
		}

		for (Town *t : Town::Iterate()) {
			if (t->have_ratings == 0xFF) t->have_ratings = 0xFFFF;
			for (uint i = 8; i != MAX_COMPANIES; i++) t->ratings[i] = RATING_INITIAL;
		}
	}

	if (IsSavegameVersionBefore(SLV_112)) {
		for (TileIndex t = 0; t < map_size; t++) {
			/* Check for HQ bit being set, instead of using map accessor,
			 * since we've already changed it code-wise */
			if (IsTileType(t, MP_OBJECT) && HasBit(_m[t].m5, 7)) {
				/* Move size and part identification of HQ out of the m5 attribute,
				 * on new locations */
				_m[t].m3 = GB(_m[t].m5, 0, 5);
				_m[t].m5 = OBJECT_HQ;
			}
		}
	}
	if (IsSavegameVersionBefore(SLV_144)) {
		for (TileIndex t = 0; t < map_size; t++) {
			if (!IsTileType(t, MP_OBJECT)) continue;

			/* Reordering/generalisation of the object bits. */
			ObjectType type = _m[t].m5;
			SB(_me[t].m6, 2, 4, type == OBJECT_HQ ? GB(_m[t].m3, 2, 3) : 0);
			_m[t].m3 = type == OBJECT_HQ ? GB(_m[t].m3, 1, 1) | GB(_m[t].m3, 0, 1) << 4 : 0;

			/* Make sure those bits are clear as well! */
			_m[t].m4 = 0;
			_me[t].m7 = 0;
		}
	}

	if (IsSavegameVersionBefore(SLV_147) && Object::GetNumItems() == 0) {
		/* Make real objects for object tiles. */
		for (TileIndex t = 0; t < map_size; t++) {
			if (!IsTileType(t, MP_OBJECT)) continue;

			if (Town::GetNumItems() == 0) {
				/* No towns, so remove all objects! */
				DoClearSquare(t);
			} else {
				uint offset = _m[t].m3;

				/* Also move the animation state. */
				_m[t].m3 = GB(_me[t].m6, 2, 4);
				SB(_me[t].m6, 2, 4, 0);

				if (offset == 0) {
					/* No offset, so make the object. */
					ObjectType type = _m[t].m5;
					int size = type == OBJECT_HQ ? 2 : 1;

					if (!Object::CanAllocateItem()) {
						/* Nice... you managed to place 64k lighthouses and
						 * antennae on the map... boohoo. */
						SlError(STR_ERROR_TOO_MANY_OBJECTS);
					}

					Object *o = new Object();
					o->location.tile = t;
					o->location.w    = size;
					o->location.h    = size;
					o->build_date    = _date;
					o->town          = type == OBJECT_STATUE ? Town::Get(_m[t].m2) : CalcClosestTownFromTile(t, UINT_MAX);
					_m[t].m2 = o->index;
					Object::IncTypeCount(type);
				} else {
					/* We're at an offset, so get the ID from our "root". */
					TileIndex northern_tile = t - TileXY(GB(offset, 0, 4), GB(offset, 4, 4));
					assert_tile(IsTileType(northern_tile, MP_OBJECT), northern_tile);
					_m[t].m2 = _m[northern_tile].m2;
				}
			}
		}
	}

	if (IsSavegameVersionBefore(SLV_113)) {
		/* allow_town_roads is added, set it if town_layout wasn't TL_NO_ROADS */
		if (_settings_game.economy.town_layout == 0) { // was TL_NO_ROADS
			_settings_game.economy.allow_town_roads = false;
			_settings_game.economy.town_layout = TL_BETTER_ROADS;
		} else {
			_settings_game.economy.allow_town_roads = true;
			_settings_game.economy.town_layout = static_cast<TownLayout>(_settings_game.economy.town_layout - 1);
		}

		/* Initialize layout of all towns. Older versions were using different
		 * generator for random town layout, use it if needed. */
		for (Town *t : Town::Iterate()) {
			if (_settings_game.economy.town_layout != TL_RANDOM) {
				t->layout = _settings_game.economy.town_layout;
				continue;
			}

			/* Use old layout randomizer code */
			byte layout = TileHash(TileX(t->xy), TileY(t->xy)) % 6;
			switch (layout) {
				default: break;
				case 5: layout = 1; break;
				case 0: layout = 2; break;
			}
			t->layout = static_cast<TownLayout>(layout - 1);
		}
	}

	if (IsSavegameVersionBefore(SLV_114)) {
		/* There could be (deleted) stations with invalid owner, set owner to OWNER NONE.
		 * The conversion affects oil rigs and buoys too, but it doesn't matter as
		 * they have st->owner == OWNER_NONE already. */
		for (Station *st : Station::Iterate()) {
			if (!Company::IsValidID(st->owner)) st->owner = OWNER_NONE;
		}
	}

	/* Trains could now stop in a specific location. */
	if (IsSavegameVersionBefore(SLV_117)) {
		for (Order *o : Order::Iterate()) {
			if (o->IsType(OT_GOTO_STATION)) o->SetStopLocation(OSL_PLATFORM_FAR_END);
		}
	}

	if (IsSavegameVersionBefore(SLV_120)) {
		extern VehicleDefaultSettings _old_vds;
		for (Company *c : Company::Iterate()) {
			c->settings.vehicle = _old_vds;
		}
	}

	if (IsSavegameVersionBefore(SLV_121)) {
		/* Delete small ufos heading for non-existing vehicles */
		for (Vehicle *v : DisasterVehicle::Iterate()) {
			if (v->subtype == 2 /* ST_SMALL_UFO */ && v->current_order.GetDestination() != 0) {
				const Vehicle *u = Vehicle::GetIfValid(v->dest_tile);
				if (u == nullptr || u->type != VEH_ROAD || !RoadVehicle::From(u)->IsFrontEngine()) {
					delete v;
				}
			}
		}

		/* We didn't store cargo payment yet, so make them for vehicles that are
		 * currently at a station and loading/unloading. If they don't get any
		 * payment anymore they just removed in the next load/unload cycle.
		 * However, some 0.7 versions might have cargo payment. For those we just
		 * add cargopayment for the vehicles that don't have it.
		 */
<<<<<<< HEAD
		Station *st;
		FOR_ALL_STATIONS(st) {
			for (Vehicle *v : st->loading_vehicles) {
=======
		for (Station *st : Station::Iterate()) {
			std::list<Vehicle *>::iterator iter;
			for (iter = st->loading_vehicles.begin(); iter != st->loading_vehicles.end(); ++iter) {
>>>>>>> 5b52f259
				/* There are always as many CargoPayments as Vehicles. We need to make the
				 * assert() in Pool::GetNew() happy by calling CanAllocateItem(). */
				assert_compile(CargoPaymentPool::MAX_SIZE == VehiclePool::MAX_SIZE);
				assert(CargoPayment::CanAllocateItem());
				if (v->cargo_payment == nullptr) v->cargo_payment = new CargoPayment(v);
			}
		}
	}

	if (IsSavegameVersionBefore(SLV_122)) {
		/* Animated tiles would sometimes not be actually animated or
		 * in case of old savegames duplicate. */

		extern std::vector<TileIndex> _animated_tiles;

		for (auto tile = _animated_tiles.begin(); tile < _animated_tiles.end(); /* Nothing */) {
			/* Remove if tile is not animated */
			bool remove = _tile_type_procs[GetTileType(*tile)]->animate_tile_proc == nullptr;

			/* and remove if duplicate */
			for (auto j = _animated_tiles.begin(); !remove && j < tile; j++) {
				remove = *tile == *j;
			}

			if (remove) {
				DeleteAnimatedTile(*tile);
			} else {
				tile++;
			}
		}
	}

	if (IsSavegameVersionBefore(SLV_124) && !IsSavegameVersionBefore(SLV_1)) {
		/* The train station tile area was added, but for really old (TTDPatch) it's already valid. */
		for (Waypoint *wp : Waypoint::Iterate()) {
			if (wp->facilities & FACIL_TRAIN) {
				wp->train_station.tile = wp->xy;
				wp->train_station.w = 1;
				wp->train_station.h = 1;
			} else {
				wp->train_station.tile = INVALID_TILE;
				wp->train_station.w = 0;
				wp->train_station.h = 0;
			}
		}
	}

	if (IsSavegameVersionBefore(SLV_125)) {
		/* Convert old subsidies */
		for (Subsidy *s : Subsidy::Iterate()) {
			if (s->remaining < 12) {
				/* Converting nonawarded subsidy */
				s->remaining = 12 - s->remaining; // convert "age" to "remaining"
				s->awarded = INVALID_COMPANY; // not awarded to anyone
				const CargoSpec *cs = CargoSpec::Get(s->cargo_type);
				switch (cs->town_effect) {
					case TE_PASSENGERS:
					case TE_MAIL:
						/* Town -> Town */
						s->src_type = s->dst_type = ST_TOWN;
						if (Town::IsValidID(s->src) && Town::IsValidID(s->dst)) continue;
						break;
					case TE_GOODS:
					case TE_FOOD:
						/* Industry -> Town */
						s->src_type = ST_INDUSTRY;
						s->dst_type = ST_TOWN;
						if (Industry::IsValidID(s->src) && Town::IsValidID(s->dst)) continue;
						break;
					default:
						/* Industry -> Industry */
						s->src_type = s->dst_type = ST_INDUSTRY;
						if (Industry::IsValidID(s->src) && Industry::IsValidID(s->dst)) continue;
						break;
				}
			} else {
				/* Do our best for awarded subsidies. The original source or destination industry
				 * can't be determined anymore for awarded subsidies, so invalidate them.
				 * Town -> Town subsidies are converted using simple heuristic */
				s->remaining = 24 - s->remaining; // convert "age of awarded subsidy" to "remaining"
				const CargoSpec *cs = CargoSpec::Get(s->cargo_type);
				switch (cs->town_effect) {
					case TE_PASSENGERS:
					case TE_MAIL: {
						/* Town -> Town */
						const Station *ss = Station::GetIfValid(s->src);
						const Station *sd = Station::GetIfValid(s->dst);
						if (ss != nullptr && sd != nullptr && ss->owner == sd->owner &&
								Company::IsValidID(ss->owner)) {
							s->src_type = s->dst_type = ST_TOWN;
							s->src = ss->town->index;
							s->dst = sd->town->index;
							s->awarded = ss->owner;
							continue;
						}
						break;
					}
					default:
						break;
				}
			}
			/* Awarded non-town subsidy or invalid source/destination, invalidate */
			delete s;
		}
	}

	if (IsSavegameVersionBefore(SLV_126)) {
		/* Recompute inflation based on old unround loan limit
		 * Note: Max loan is 500000. With an inflation of 4% across 170 years
		 *       that results in a max loan of about 0.7 * 2^31.
		 *       So taking the 16 bit fractional part into account there are plenty of bits left
		 *       for unmodified savegames ...
		 */
		uint64 aimed_inflation = (_economy.old_max_loan_unround << 16 | _economy.old_max_loan_unround_fract) / _settings_game.difficulty.max_loan;

		/* ... well, just clamp it then. */
		if (aimed_inflation > MAX_INFLATION) aimed_inflation = MAX_INFLATION;

		/* Simulate the inflation, so we also get the payment inflation */
		while (_economy.inflation_prices < aimed_inflation) {
			if (AddInflation(false)) break;
		}
	}

	if (IsSavegameVersionBefore(SLV_128)) {
		for (const Depot *d : Depot::Iterate()) {
			/* At some point, invalid depots were saved into the game (possibly those removed in the past?)
			 * Remove them here, so they don't cause issues further down the line */
			if (!IsDepotTile(d->xy)) {
				DEBUG(sl, 0, "Removing invalid depot %d at %d, %d", d->index, TileX(d->xy), TileY(d->xy));
				delete d;
				d = nullptr;
				continue;
			}
			_m[d->xy].m2 = d->index;
			if (IsTileType(d->xy, MP_WATER)) _m[GetOtherShipDepotTile(d->xy)].m2 = d->index;
		}
	}

	/* The behaviour of force_proceed has been changed. Now
	 * it counts signals instead of some random time out. */
	if (IsSavegameVersionBefore(SLV_131)) {
		for (Train *t : Train::Iterate()) {
			if (t->force_proceed != TFP_NONE) {
				t->force_proceed = TFP_STUCK;
			}
		}
	}

	/* The bits for the tree ground and tree density have
	 * been swapped (m2 bits 7..6 and 5..4. */
	if (IsSavegameVersionBefore(SLV_135)) {
		for (TileIndex t = 0; t < map_size; t++) {
			if (IsTileType(t, MP_CLEAR)) {
				if (GetRawClearGround(t) == CLEAR_SNOW) {
					SetClearGroundDensity(t, CLEAR_GRASS, GetClearDensity(t));
					SetBit(_m[t].m3, 4);
				} else {
					ClrBit(_m[t].m3, 4);
				}
			}
			if (IsTileType(t, MP_TREES)) {
				uint density = GB(_m[t].m2, 6, 2);
				uint ground = GB(_m[t].m2, 4, 2);
				uint counter = GB(_m[t].m2, 0, 4);
				_m[t].m2 = ground << 6 | density << 4 | counter;
			}
		}
	}

	/* Wait counter and load/unload ticks got split. */
	if (IsSavegameVersionBefore(SLV_136)) {
		for (Aircraft *a : Aircraft::Iterate()) {
			a->turn_counter = a->current_order.IsType(OT_LOADING) ? 0 : a->load_unload_ticks;
		}

		for (Train *t : Train::Iterate()) {
			t->wait_counter = t->current_order.IsType(OT_LOADING) ? 0 : t->load_unload_ticks;
		}
	}

	/* Airport tile animation uses animation frame instead of other graphics id */
	if (IsSavegameVersionBefore(SLV_137)) {
		struct AirportTileConversion {
			byte old_start;
			byte num_frames;
		};
		static const AirportTileConversion atc[] = {
			{31,  12}, // APT_RADAR_GRASS_FENCE_SW
			{50,   4}, // APT_GRASS_FENCE_NE_FLAG
			{62,   2}, // 1 unused tile
			{66,  12}, // APT_RADAR_FENCE_SW
			{78,  12}, // APT_RADAR_FENCE_NE
			{101, 10}, // 9 unused tiles
			{111,  8}, // 7 unused tiles
			{119, 15}, // 14 unused tiles (radar)
			{140,  4}, // APT_GRASS_FENCE_NE_FLAG_2
		};
		for (TileIndex t = 0; t < map_size; t++) {
			if (IsAirportTile(t)) {
				StationGfx old_gfx = GetStationGfx(t);
				byte offset = 0;
				for (uint i = 0; i < lengthof(atc); i++) {
					if (old_gfx < atc[i].old_start) {
						SetStationGfx(t, old_gfx - offset);
						break;
					}
					if (old_gfx < atc[i].old_start + atc[i].num_frames) {
						SetAnimationFrame(t, old_gfx - atc[i].old_start);
						SetStationGfx(t, atc[i].old_start - offset);
						break;
					}
					offset += atc[i].num_frames - 1;
				}
			}
		}
	}

	if (IsSavegameVersionBefore(SLV_140)) {
		for (Station *st : Station::Iterate()) {
			if (st->airport.tile != INVALID_TILE) {
				st->airport.w = st->airport.GetSpec()->size_x;
				st->airport.h = st->airport.GetSpec()->size_y;
			}
		}
	}

	if (IsSavegameVersionBefore(SLV_141)) {
		for (TileIndex t = 0; t < map_size; t++) {
			/* Reset tropic zone for VOID tiles, they shall not have any. */
			if (IsTileType(t, MP_VOID)) SetTropicZone(t, TROPICZONE_NORMAL);
		}

		/* We need to properly number/name the depots.
		 * The first step is making sure none of the depots uses the
		 * 'default' names, after that we can assign the names. */
		for (Depot *d : Depot::Iterate()) d->town_cn = UINT16_MAX;

		for (Depot* d : Depot::Iterate()) MakeDefaultName(d);
	}

	if (IsSavegameVersionBefore(SLV_142)) {
		for (Depot *d : Depot::Iterate()) d->build_date = _date;
	}

	if (SlXvIsFeatureMissing(XSLFI_INFRA_SHARING)) {
		Company *c;
		FOR_ALL_COMPANIES(c) {
			/* yearly_expenses has 3*15 entries now, saveload code gave us 3*13.
			 * Move the old data to the right place in the new array and clear the new data.
			 * The move has to be done in reverse order (first 2, then 1). */
			// MemMoveT(&c->yearly_expenses[2][0], &c->yearly_expenses[1][11], 13);
			// MemMoveT(&c->yearly_expenses[1][0], &c->yearly_expenses[0][13], 13);
			// The below are equivalent to the MemMoveT calls above
			std::copy_backward(&c->yearly_expenses[1][11], &c->yearly_expenses[1][11] + 13, &c->yearly_expenses[2][0] + 13);
			std::copy_backward(&c->yearly_expenses[0][13], &c->yearly_expenses[0][13] + 13, &c->yearly_expenses[1][0] + 13);
			/* Clear the old location of just-moved data, so sharing income/expenses is set to 0 */
			std::fill_n(&c->yearly_expenses[0][13], 2, 0);
			std::fill_n(&c->yearly_expenses[1][13], 2, 0);
		}
	}

	/* In old versions it was possible to remove an airport while a plane was
	 * taking off or landing. This gives all kind of problems when building
	 * another airport in the same station so we don't allow that anymore.
	 * For old savegames with such aircraft we just throw them in the air and
	 * treat the aircraft like they were flying already. */
	if (IsSavegameVersionBefore(SLV_146)) {
		for (Aircraft *v : Aircraft::Iterate()) {
			if (!v->IsNormalAircraft()) continue;
			Station *st = GetTargetAirportIfValid(v);
			if (st == nullptr && v->state != FLYING) {
				v->state = FLYING;
				UpdateAircraftCache(v);
				AircraftNextAirportPos_and_Order(v);
				/* get aircraft back on running altitude */
				if ((v->vehstatus & VS_CRASHED) == 0) {
					GetAircraftFlightLevelBounds(v, &v->z_pos, nullptr);
					SetAircraftPosition(v, v->x_pos, v->y_pos, GetAircraftFlightLevel(v));
				}
			}
		}
	}

	/* Move the animation frame to the same location (m7) for all objects. */
	if (IsSavegameVersionBefore(SLV_147)) {
		for (TileIndex t = 0; t < map_size; t++) {
			switch (GetTileType(t)) {
				case MP_HOUSE:
					if (GetHouseType(t) >= NEW_HOUSE_OFFSET) {
						uint per_proc = _me[t].m7;
						_me[t].m7 = GB(_me[t].m6, 2, 6) | (GB(_m[t].m3, 5, 1) << 6);
						SB(_m[t].m3, 5, 1, 0);
						SB(_me[t].m6, 2, 6, min(per_proc, 63));
					}
					break;

				case MP_INDUSTRY: {
					uint rand = _me[t].m7;
					_me[t].m7 = _m[t].m3;
					_m[t].m3 = rand;
					break;
				}

				case MP_OBJECT:
					_me[t].m7 = _m[t].m3;
					_m[t].m3 = 0;
					break;

				default:
					/* For stations/airports it's already at m7 */
					break;
			}
		}
	}

	/* Add (random) colour to all objects. */
	if (IsSavegameVersionBefore(SLV_148)) {
		for (Object *o : Object::Iterate()) {
			Owner owner = GetTileOwner(o->location.tile);
			o->colour = (owner == OWNER_NONE) ? Random() & 0xF : Company::Get(owner)->livery->colour1;
		}
	}

	if (IsSavegameVersionBefore(SLV_149)) {
		for (TileIndex t = 0; t < map_size; t++) {
			if (!IsTileType(t, MP_STATION)) continue;
			if (!IsBuoy(t) && !IsOilRig(t) && !(IsDock(t) && IsTileFlat(t))) {
				SetWaterClass(t, WATER_CLASS_INVALID);
			}
		}

		/* Waypoints with custom name may have a non-unique town_cn,
		 * renumber those. First set all affected waypoints to the
		 * highest possible number to get them numbered in the
		 * order they have in the pool. */
		for (Waypoint *wp : Waypoint::Iterate()) {
			if (wp->name != nullptr) wp->town_cn = UINT16_MAX;
		}

		for (Waypoint* wp : Waypoint::Iterate()) {
			if (wp->name != nullptr) MakeDefaultName(wp);
		}
	}

	if (IsSavegameVersionBefore(SLV_152)) {
		_industry_builder.Reset(); // Initialize industry build data.

		/* The moment vehicles go from hidden to visible changed. This means
		 * that vehicles don't always get visible anymore causing things to
		 * get messed up just after loading the savegame. This fixes that. */
		for (Vehicle *v : Vehicle::Iterate()) {
			/* Not all vehicle types can be inside a tunnel. Furthermore,
			 * testing IsTunnelTile() for invalid tiles causes a crash. */
			if (!v->IsGroundVehicle()) continue;

			/* Is the vehicle in a tunnel? */
			if (!IsTunnelTile(v->tile)) continue;

			/* Is the vehicle actually at a tunnel entrance/exit? */
			TileIndex vtile = TileVirtXY(v->x_pos, v->y_pos);
			if (!IsTunnelTile(vtile)) continue;

			/* Are we actually in this tunnel? Or maybe a lower tunnel? */
			if (GetSlopePixelZ(v->x_pos, v->y_pos) != v->z_pos) continue;

			/* What way are we going? */
			const DiagDirection dir = GetTunnelBridgeDirection(vtile);
			const DiagDirection vdir = DirToDiagDir(v->direction);

			/* Have we passed the visibility "switch" state already? */
			byte pos = (DiagDirToAxis(vdir) == AXIS_X ? v->x_pos : v->y_pos) & TILE_UNIT_MASK;
			byte frame = (vdir == DIAGDIR_NE || vdir == DIAGDIR_NW) ? TILE_SIZE - 1 - pos : pos;
			extern const byte _tunnel_visibility_frame[DIAGDIR_END];

			/* Should the vehicle be hidden or not? */
			bool hidden;
			if (dir == vdir) { // Entering tunnel
				hidden = frame >= _tunnel_visibility_frame[dir];
				v->tile = vtile;
			} else if (dir == ReverseDiagDir(vdir)) { // Leaving tunnel
				hidden = frame < TILE_SIZE - _tunnel_visibility_frame[dir];
				/* v->tile changes at the moment when the vehicle leaves the tunnel. */
				v->tile = hidden ? GetOtherTunnelBridgeEndOld(vtile) : vtile;
			} else {
				/* We could get here in two cases:
				 * - for road vehicles, it is reversing at the end of the tunnel
				 * - it is crashed in the tunnel entry (both train or RV destroyed by UFO)
				 * Whatever case it is, do not change anything and use the old values.
				 * Especially changing RV's state would break its reversing in the middle. */
				continue;
			}

			if (hidden) {
				v->vehstatus |= VS_HIDDEN;

				switch (v->type) {
					case VEH_TRAIN: Train::From(v)->track       = TRACK_BIT_WORMHOLE; break;
					case VEH_ROAD:  RoadVehicle::From(v)->state = RVSB_WORMHOLE;      break;
					default: NOT_REACHED();
				}
			} else {
				v->vehstatus &= ~VS_HIDDEN;

				switch (v->type) {
					case VEH_TRAIN: Train::From(v)->track       = DiagDirToDiagTrackBits(vdir); break;
					case VEH_ROAD:  RoadVehicle::From(v)->state = DiagDirToDiagTrackdir(vdir); RoadVehicle::From(v)->frame = frame; break;
					default: NOT_REACHED();
				}
			}
		}
	}

	if (IsSavegameVersionBefore(SLV_153)) {
		for (RoadVehicle *rv : RoadVehicle::Iterate()) {
			if (rv->state == RVSB_IN_DEPOT || rv->state == RVSB_WORMHOLE) continue;

			bool loading = rv->current_order.IsType(OT_LOADING) || rv->current_order.IsType(OT_LEAVESTATION);
			if (HasBit(rv->state, RVS_IN_ROAD_STOP)) {
				extern const byte _road_stop_stop_frame[];
				SB(rv->state, RVS_ENTERED_STOP, 1, loading || rv->frame > _road_stop_stop_frame[rv->state - RVSB_IN_ROAD_STOP + (_settings_game.vehicle.road_side << RVS_DRIVE_SIDE)]);
			} else if (HasBit(rv->state, RVS_IN_DT_ROAD_STOP)) {
				SB(rv->state, RVS_ENTERED_STOP, 1, loading || rv->frame > RVC_DRIVE_THROUGH_STOP_FRAME);
			}
		}
	}

	if (IsSavegameVersionBefore(SLV_156)) {
		/* The train's pathfinder lost flag got moved. */
		for (Train *t : Train::Iterate()) {
			if (!HasBit(t->flags, 5)) continue;

			ClrBit(t->flags, 5);
			SetBit(t->vehicle_flags, VF_PATHFINDER_LOST);
		}

		/* Introduced terraform/clear limits. */
		for (Company *c : Company::Iterate()) {
			c->terraform_limit = _settings_game.construction.terraform_frame_burst << 16;
			c->clear_limit     = _settings_game.construction.clear_frame_burst << 16;
		}
	}

	if (IsSavegameVersionBefore(SLV_158)) {
		for (Vehicle *v : Vehicle::Iterate()) {
			switch (v->type) {
				case VEH_TRAIN: {
					Train *t = Train::From(v);

					/* Clear old GOINGUP / GOINGDOWN flags.
					 * It was changed in savegame version 139, but savegame
					 * version 158 doesn't use these bits, so it doesn't hurt
					 * to clear them unconditionally. */
					ClrBit(t->flags, 1);
					ClrBit(t->flags, 2);

					/* Clear both bits first. */
					ClrBit(t->gv_flags, GVF_GOINGUP_BIT);
					ClrBit(t->gv_flags, GVF_GOINGDOWN_BIT);

					/* Crashed vehicles can't be going up/down. */
					if (t->vehstatus & VS_CRASHED) break;

					/* Only X/Y tracks can be sloped. */
					if (t->track != TRACK_BIT_X && t->track != TRACK_BIT_Y) break;

					t->gv_flags |= FixVehicleInclination(t, t->direction);
					break;
				}
				case VEH_ROAD: {
					RoadVehicle *rv = RoadVehicle::From(v);
					ClrBit(rv->gv_flags, GVF_GOINGUP_BIT);
					ClrBit(rv->gv_flags, GVF_GOINGDOWN_BIT);

					/* Crashed vehicles can't be going up/down. */
					if (rv->vehstatus & VS_CRASHED) break;

					if (rv->state == RVSB_IN_DEPOT || rv->state == RVSB_WORMHOLE) break;

					TrackStatus ts = GetTileTrackStatus(rv->tile, TRANSPORT_ROAD, GetRoadTramType(rv->roadtype));
					TrackBits trackbits = TrackStatusToTrackBits(ts);

					/* Only X/Y tracks can be sloped. */
					if (trackbits != TRACK_BIT_X && trackbits != TRACK_BIT_Y) break;

					Direction dir = rv->direction;

					/* Test if we are reversing. */
					Axis a = trackbits == TRACK_BIT_X ? AXIS_X : AXIS_Y;
					if (AxisToDirection(a) != dir &&
							AxisToDirection(a) != ReverseDir(dir)) {
						/* When reversing, the road vehicle is on the edge of the tile,
						 * so it can be safely compared to the middle of the tile. */
						dir = INVALID_DIR;
					}

					rv->gv_flags |= FixVehicleInclination(rv, dir);
					break;
				}
				case VEH_SHIP:
					break;

				default:
					continue;
			}

			if (IsBridgeTile(v->tile) && TileVirtXY(v->x_pos, v->y_pos) == v->tile) {
				/* In old versions, z_pos was 1 unit lower on bridge heads.
				 * However, this invalid state could be converted to new savegames
				 * by loading and saving the game in a new version. */
				v->z_pos = GetSlopePixelZ(v->x_pos, v->y_pos);
				DiagDirection dir = GetTunnelBridgeDirection(v->tile);
				if (v->type == VEH_TRAIN && !(v->vehstatus & VS_CRASHED) &&
						v->direction != DiagDirToDir(dir)) {
					/* If the train has left the bridge, it shouldn't have
					 * track == TRACK_BIT_WORMHOLE - this could happen
					 * when the train was reversed while on the last "tick"
					 * on the ramp before leaving the ramp to the bridge. */
					Train::From(v)->track = DiagDirToDiagTrackBits(dir);
				}
			}

			/* If the vehicle is really above v->tile (not in a wormhole),
			 * it should have set v->z_pos correctly. */
			assert(v->tile != TileVirtXY(v->x_pos, v->y_pos) || v->z_pos == GetSlopePixelZ(v->x_pos, v->y_pos));
		}

		/* Fill Vehicle::cur_real_order_index */
		for (Vehicle *v : Vehicle::Iterate()) {
			if (!v->IsPrimaryVehicle()) continue;

			/* Older versions are less strict with indices being in range and fix them on the fly */
			if (v->cur_implicit_order_index >= v->GetNumOrders()) v->cur_implicit_order_index = 0;

			v->cur_real_order_index = v->cur_implicit_order_index;
			v->UpdateRealOrderIndex();
		}
	}

	if (IsSavegameVersionBefore(SLV_159)) {
		/* If the savegame is old (before version 100), then the value of 255
		 * for these settings did not mean "disabled". As such everything
		 * before then did reverse.
		 * To simplify stuff we disable all turning around or we do not
		 * disable anything at all. So, if some reversing was disabled we
		 * will keep reversing disabled, otherwise it'll be turned on. */
		_settings_game.pf.reverse_at_signals = IsSavegameVersionBefore(SLV_100) || (_settings_game.pf.wait_oneway_signal != 255 && _settings_game.pf.wait_twoway_signal != 255 && _settings_game.pf.wait_for_pbs_path != 255);

		for (Train *t : Train::Iterate()) {
			_settings_game.vehicle.max_train_length = max<uint8>(_settings_game.vehicle.max_train_length, CeilDiv(t->gcache.cached_total_length, TILE_SIZE));
		}
	}

	if (IsSavegameVersionBefore(SLV_160)) {
		/* Setting difficulty industry_density other than zero get bumped to +1
		 * since a new option (minimal at position 1) has been added */
		if (_settings_game.difficulty.industry_density > 0) {
			_settings_game.difficulty.industry_density++;
		}
	}

	if (IsSavegameVersionBefore(SLV_161)) {
		/* Before savegame version 161, persistent storages were not stored in a pool. */

		if (!IsSavegameVersionBefore(SLV_76)) {
			for (Industry *ind : Industry::Iterate()) {
				assert(ind->psa != nullptr);

				/* Check if the old storage was empty. */
				bool is_empty = true;
				for (uint i = 0; i < sizeof(ind->psa->storage); i++) {
					if (ind->psa->GetValue(i) != 0) {
						is_empty = false;
						break;
					}
				}

				if (!is_empty) {
					ind->psa->grfid = _industry_mngr.GetGRFID(ind->type);
				} else {
					delete ind->psa;
					ind->psa = nullptr;
				}
			}
		}

		if (!IsSavegameVersionBefore(SLV_145)) {
			for (Station *st : Station::Iterate()) {
				if (!(st->facilities & FACIL_AIRPORT)) continue;
				assert(st->airport.psa != nullptr);

				/* Check if the old storage was empty. */
				bool is_empty = true;
				for (uint i = 0; i < sizeof(st->airport.psa->storage); i++) {
					if (st->airport.psa->GetValue(i) != 0) {
						is_empty = false;
						break;
					}
				}

				if (!is_empty) {
					st->airport.psa->grfid = _airport_mngr.GetGRFID(st->airport.type);
				} else {
					delete st->airport.psa;
					st->airport.psa = nullptr;

				}
			}
		}
	}

	/* This triggers only when old snow_lines were copied into the snow_line_height. */
	if (IsSavegameVersionBefore(SLV_164) && _settings_game.game_creation.snow_line_height >= MIN_SNOWLINE_HEIGHT * TILE_HEIGHT && SlXvIsFeatureMissing(XSLFI_CHILLPP)) {
		_settings_game.game_creation.snow_line_height /= TILE_HEIGHT;
	}

	if (IsSavegameVersionBefore(SLV_164) && !IsSavegameVersionBefore(SLV_32)) {
		/* We store 4 fences in the field tiles instead of only SE and SW. */
		for (TileIndex t = 0; t < map_size; t++) {
			if (!IsTileType(t, MP_CLEAR) && !IsTileType(t, MP_TREES)) continue;
			if (IsTileType(t, MP_CLEAR) && IsClearGround(t, CLEAR_FIELDS)) continue;
			uint fence = GB(_m[t].m4, 5, 3);
			if (fence != 0 && IsTileType(TILE_ADDXY(t, 1, 0), MP_CLEAR) && IsClearGround(TILE_ADDXY(t, 1, 0), CLEAR_FIELDS)) {
				SetFence(TILE_ADDXY(t, 1, 0), DIAGDIR_NE, fence);
			}
			fence = GB(_m[t].m4, 2, 3);
			if (fence != 0 && IsTileType(TILE_ADDXY(t, 0, 1), MP_CLEAR) && IsClearGround(TILE_ADDXY(t, 0, 1), CLEAR_FIELDS)) {
				SetFence(TILE_ADDXY(t, 0, 1), DIAGDIR_NW, fence);
			}
			SB(_m[t].m4, 2, 3, 0);
			SB(_m[t].m4, 5, 3, 0);
		}
	}

	/* The center of train vehicles was changed, fix up spacing. */
	if (IsSavegameVersionBefore(SLV_164)) FixupTrainLengths();

	if (IsSavegameVersionBefore(SLV_165)) {
		for (Town *t : Town::Iterate()) {
			/* Set the default cargo requirement for town growth */
			switch (_settings_game.game_creation.landscape) {
				case LT_ARCTIC:
					if (FindFirstCargoWithTownEffect(TE_FOOD) != nullptr) t->goal[TE_FOOD] = TOWN_GROWTH_WINTER;
					break;

				case LT_TROPIC:
					if (FindFirstCargoWithTownEffect(TE_FOOD) != nullptr) t->goal[TE_FOOD] = TOWN_GROWTH_DESERT;
					if (FindFirstCargoWithTownEffect(TE_WATER) != nullptr) t->goal[TE_WATER] = TOWN_GROWTH_DESERT;
					break;
			}
		}
	}

	if (IsSavegameVersionBefore(SLV_165)) {
		/* Adjust zoom level to account for new levels */
		_saved_scrollpos_zoom = static_cast<ZoomLevel>(_saved_scrollpos_zoom + ZOOM_LVL_SHIFT);
		_saved_scrollpos_x *= ZOOM_LVL_BASE;
		_saved_scrollpos_y *= ZOOM_LVL_BASE;
	}

	/* When any NewGRF has been changed the availability of some vehicles might
	 * have been changed too. e->company_avail must be set to 0 in that case
	 * which is done by StartupEngines(). */
	if (gcf_res != GLC_ALL_GOOD) StartupEngines();

	if (SlXvIsFeatureMissing(XSLFI_TOWN_CARGO_MATRIX)) {
		/* Update cargo acceptance map of towns. */
		Town *town;
		FOR_ALL_TOWNS(town) {
			town->cargo_accepted.Clear();
		}
		for (TileIndex t = 0; t < map_size; t++) {
			if (!IsTileType(t, MP_HOUSE)) continue;
			Town::Get(GetTownIndex(t))->cargo_accepted.Add(t);
		}

<<<<<<< HEAD
		FOR_ALL_TOWNS(town) {
=======
		for (Town *town : Town::Iterate()) {
>>>>>>> 5b52f259
			UpdateTownCargoes(town);
		}
		UpdateTownCargoBitmap();
	}

	/* Set some breakdown-related variables to the correct values. */
	if (SlXvIsFeatureMissing(XSLFI_IMPROVED_BREAKDOWNS)) {
		Train *v;
		FOR_ALL_TRAINS(v) {
			if (v->IsFrontEngine()) {
				if (v->breakdown_ctr == 1) SetBit(v->flags, VRF_BREAKDOWN_STOPPED);
			} else if (v->IsEngine() || v->IsMultiheaded()) {
				/** Non-front engines could have a reliability of 0.
				 * Set it to the reliability of the front engine or the maximum, whichever is lower. */
				const Engine *e = Engine::Get(v->engine_type);
				v->reliability_spd_dec = e->reliability_spd_dec;
				v->reliability = min(v->First()->reliability, e->reliability);
			}
		}
	}
	if (!SlXvIsFeaturePresent(XSLFI_IMPROVED_BREAKDOWNS, 3)) {
		Vehicle *v;
		FOR_ALL_VEHICLES(v) {
			switch(v->type) {
				case VEH_TRAIN:
				case VEH_ROAD:
					v->breakdown_chance_factor = 128;
					break;

				case VEH_SHIP:
					v->breakdown_chance_factor = 64;
					break;

				case VEH_AIRCRAFT:
					v->breakdown_chance_factor = Clamp(64 + (AircraftVehInfo(v->engine_type)->max_speed >> 3), 0, 255);
					v->breakdown_severity = 40;
					break;

				default:
					break;
			}
		}
	}
	if (!SlXvIsFeaturePresent(XSLFI_IMPROVED_BREAKDOWNS, 4)) {
		Vehicle *v;
		FOR_ALL_VEHICLES(v) {
			switch(v->type) {
				case VEH_AIRCRAFT:
					if (v->breakdown_type == BREAKDOWN_AIRCRAFT_SPEED && v->breakdown_severity == 0) {
						v->breakdown_severity = max(1, min(v->vcache.cached_max_speed >> 4, 255));
					}
					break;

				default:
					break;
			}
		}
	}
	if (SlXvIsFeatureMissing(XSLFI_CONSIST_BREAKDOWN_FLAG)) {
		Train *v;
		FOR_ALL_TRAINS(v) {
			if (v->breakdown_ctr != 0 && (v->IsEngine() || v->IsMultiheaded())) {
				SetBit(v->First()->flags, VRF_CONSIST_BREAKDOWN);
			}
		}
	}

	/* The road owner of standard road stops was not properly accounted for. */
	if (IsSavegameVersionBefore(SLV_172)) {
		for (TileIndex t = 0; t < map_size; t++) {
			if (!IsStandardRoadStopTile(t)) continue;
			Owner o = GetTileOwner(t);
			SetRoadOwner(t, RTT_ROAD, o);
			SetRoadOwner(t, RTT_TRAM, o);
		}
	}

	if (IsSavegameVersionBefore(SLV_175)) {
		/* Introduced tree planting limit. */
		for (Company *c : Company::Iterate()) c->tree_limit = _settings_game.construction.tree_frame_burst << 16;
	}

	if (IsSavegameVersionBefore(SLV_177)) {
		/* Fix too high inflation rates */
		if (_economy.inflation_prices > MAX_INFLATION) _economy.inflation_prices = MAX_INFLATION;
		if (_economy.inflation_payment > MAX_INFLATION) _economy.inflation_payment = MAX_INFLATION;

		/* We have to convert the quarters of bankruptcy into months of bankruptcy */
		for (Company *c : Company::Iterate()) {
			c->months_of_bankruptcy = 3 * c->months_of_bankruptcy;
		}
	}

	if (IsSavegameVersionBefore(SLV_178)) {
		extern uint8 _old_diff_level;
		/* Initialise script settings profile */
		_settings_game.script.settings_profile = IsInsideMM(_old_diff_level, SP_BEGIN, SP_END) ? _old_diff_level : (uint)SP_MEDIUM;
	}

	if (IsSavegameVersionBefore(SLV_182)) {
		/* Aircraft acceleration variable was bonkers */
		for (Aircraft *v : Aircraft::Iterate()) {
			if (v->subtype <= AIR_AIRCRAFT) {
				const AircraftVehicleInfo *avi = AircraftVehInfo(v->engine_type);
				v->acceleration = avi->acceleration;
			}
		}

		/* Blocked tiles could be reserved due to a bug, which causes
		 * other places to assert upon e.g. station reconstruction. */
		for (TileIndex t = 0; t < map_size; t++) {
			if (HasStationTileRail(t) && IsStationTileBlocked(t)) {
				SetRailStationReservation(t, false);
			}
		}
	}

	if (IsSavegameVersionBefore(SLV_184)) {
		/* The global units configuration is split up in multiple configurations. */
		extern uint8 _old_units;
		_settings_game.locale.units_velocity = Clamp(_old_units, 0, 2);
		_settings_game.locale.units_power    = Clamp(_old_units, 0, 2);
		_settings_game.locale.units_weight   = Clamp(_old_units, 1, 2);
		_settings_game.locale.units_volume   = Clamp(_old_units, 1, 2);
		_settings_game.locale.units_force    = 2;
		_settings_game.locale.units_height   = Clamp(_old_units, 0, 2);
	}

	if (IsSavegameVersionBefore(SLV_186)) {
		/* Move ObjectType from map to pool */
		for (TileIndex t = 0; t < map_size; t++) {
			if (IsTileType(t, MP_OBJECT)) {
				Object *o = Object::Get(_m[t].m2);
				o->type = _m[t].m5;
				_m[t].m5 = 0; // zero upper bits of (now bigger) ObjectID
			}
		}
	}

	if (SlXvIsFeaturePresent(XSLFI_SPRINGPP)) {
		// re-arrange vehicle_flags
		Vehicle *v;
		FOR_ALL_VEHICLES(v) {
			SB(v->vehicle_flags, VF_AUTOMATE_TIMETABLE, 1, GB(v->vehicle_flags, 6, 1));
			SB(v->vehicle_flags, VF_STOP_LOADING, 4, GB(v->vehicle_flags, 7, 4));
		}
	}

	if (SlXvIsFeaturePresent(XSLFI_CHILLPP, SL_CHILLPP_232)) {
		// re-arrange vehicle_flags
		Vehicle *v;
		FOR_ALL_VEHICLES(v) {
			SB(v->vehicle_flags, VF_AUTOMATE_TIMETABLE, 1, GB(v->vehicle_flags, 7, 1));
			SB(v->vehicle_flags, VF_PATHFINDER_LOST, 1, GB(v->vehicle_flags, 8, 1));
			SB(v->vehicle_flags, VF_SERVINT_IS_CUSTOM, 7, 0);
		}
	} else if (SlXvIsFeaturePresent(XSLFI_CHILLPP)) {
		// re-arrange vehicle_flags
		Vehicle *v;
		FOR_ALL_VEHICLES(v) {
			SB(v->vehicle_flags, VF_AUTOMATE_TIMETABLE, 1, GB(v->vehicle_flags, 6, 1));
			SB(v->vehicle_flags, VF_STOP_LOADING, 9, 0);
		}
	}

	if (IsSavegameVersionBefore(SLV_188)) {
		/* Fix articulated road vehicles.
		 * Some curves were shorter than other curves.
		 * Now they have the same length, but that means that trailing articulated parts will
		 * take longer to go through the curve than the parts in front which already left the courve.
		 * So, make articulated parts catch up. */
		bool roadside = _settings_game.vehicle.road_side == 1;
		std::vector<uint> skip_frames;
		for (RoadVehicle *v : RoadVehicle::Iterate()) {
			if (!v->IsFrontEngine()) continue;
			skip_frames.clear();
			TileIndex prev_tile = v->tile;
			uint prev_tile_skip = 0;
			uint cur_skip = 0;
			for (RoadVehicle *u = v; u != nullptr; u = u->Next()) {
				if (u->tile != prev_tile) {
					prev_tile_skip = cur_skip;
					prev_tile = u->tile;
				} else {
					cur_skip = prev_tile_skip;
				}

				/*C++17: uint &this_skip = */ skip_frames.push_back(prev_tile_skip);
				uint &this_skip = skip_frames.back();

				/* The following 3 curves now take longer than before */
				switch (u->state) {
					case 2:
						cur_skip++;
						if (u->frame <= (roadside ? 9 : 5)) this_skip = cur_skip;
						break;

					case 4:
						cur_skip++;
						if (u->frame <= (roadside ? 5 : 9)) this_skip = cur_skip;
						break;

					case 5:
						cur_skip++;
						if (u->frame <= (roadside ? 4 : 2)) this_skip = cur_skip;
						break;

					default:
						break;
				}
			}
			while (cur_skip > skip_frames[0]) {
				RoadVehicle *u = v;
				RoadVehicle *prev = nullptr;
				for (uint sf : skip_frames) {
					extern bool IndividualRoadVehicleController(RoadVehicle *v, const RoadVehicle *prev);
					if (sf >= cur_skip) IndividualRoadVehicleController(u, prev);

					prev = u;
					u = u->Next();
				}
				cur_skip--;
			}
		}
	}

<<<<<<< HEAD
	if (SlXvIsFeatureMissing(XSLFI_REVERSE_AT_WAYPOINT)) {
		Train *t;
		FOR_ALL_TRAINS(t) {
			t->reverse_distance = 0;
		}
	}

	if (SlXvIsFeatureMissing(XSLFI_SPEED_RESTRICTION)) {
		Train *t;
		FOR_ALL_TRAINS(t) {
			t->speed_restriction = 0;
		}
	}

	if (SlXvIsFeaturePresent(XSLFI_JOKERPP)) {
		for (TileIndex t = 0; t < map_size; t++) {
			if (IsTileType(t, MP_RAILWAY) && HasSignals(t)) {
				if (GetSignalType(t, TRACK_LOWER) == SIGTYPE_PROG) SetSignalType(t, TRACK_LOWER, SIGTYPE_NORMAL);
				if (GetSignalType(t, TRACK_UPPER) == SIGTYPE_PROG) SetSignalType(t, TRACK_UPPER, SIGTYPE_NORMAL);
			}
		}
		Vehicle *v;
		FOR_ALL_VEHICLES(v) {
			SB(v->vehicle_flags, 10, 2, 0);
		}
		extern std::vector<OrderList *> _jokerpp_auto_separation;
		extern std::vector<OrderList *> _jokerpp_non_auto_separation;
		for (OrderList *list : _jokerpp_auto_separation) {
			for (Vehicle *w = list->GetFirstSharedVehicle(); w != nullptr; w = w->NextShared()) {
				SetBit(w->vehicle_flags, VF_TIMETABLE_SEPARATION);
				w->ClearSeparation();
			}
		}
		for (OrderList *list : _jokerpp_non_auto_separation) {
			for (Vehicle *w = list->GetFirstSharedVehicle(); w != nullptr; w = w->NextShared()) {
				ClrBit(w->vehicle_flags, VF_TIMETABLE_SEPARATION);
				w->ClearSeparation();
			}
		}
		_jokerpp_auto_separation.clear();
		_jokerpp_non_auto_separation.clear();
	}
	if (SlXvIsFeaturePresent(XSLFI_CHILLPP, SL_CHILLPP_232)) {
		for (TileIndex t = 0; t < map_size; t++) {
			if (IsTileType(t, MP_RAILWAY) && HasSignals(t)) {
				if (GetSignalType(t, TRACK_LOWER) == 7) SetSignalType(t, TRACK_LOWER, SIGTYPE_NORMAL);
				if (GetSignalType(t, TRACK_UPPER) == 7) SetSignalType(t, TRACK_UPPER, SIGTYPE_NORMAL);
			}
=======
	if (IsSavegameVersionBefore(SLV_190)) {
		for (Order *order : Order::Iterate()) {
			order->SetTravelTimetabled(order->GetTravelTime() > 0);
			order->SetWaitTimetabled(order->GetWaitTime() > 0);
		}
		for (OrderList *orderlist : OrderList::Iterate()) {
			orderlist->RecalculateTimetableDuration();
>>>>>>> 5b52f259
		}
	}

	/*
	 * Only keep order-backups for network clients (and when replaying).
	 * If we are a network server or not networking, then we just loaded a previously
	 * saved-by-server savegame. There are no clients with a backup, so clear it.
	 * Furthermore before savegame version SLV_192 the actual content was always corrupt.
	 */
	if (!_networking || _network_server || IsSavegameVersionBefore(SLV_192)) {
#ifndef DEBUG_DUMP_COMMANDS
		/* Note: We cannot use CleanPool since that skips part of the destructor
		 * and then leaks un-reachable Orders in the order pool. */
		for (OrderBackup *ob : OrderBackup::Iterate()) {
			delete ob;
		}
#endif
	}

	if (IsSavegameVersionBefore(SLV_198) && !SlXvIsFeaturePresent(XSLFI_JOKERPP, SL_JOKER_1_27)) {
		/* Convert towns growth_rate and grow_counter to ticks */
		for (Town *t : Town::Iterate()) {
			/* 0x8000 = TOWN_GROWTH_RATE_CUSTOM previously */
			if (t->growth_rate & 0x8000) SetBit(t->flags, TOWN_CUSTOM_GROWTH);
			if (t->growth_rate != TOWN_GROWTH_RATE_NONE) {
				t->growth_rate = TownTicksToGameTicks(t->growth_rate & ~0x8000);
			}
			/* Add t->index % TOWN_GROWTH_TICKS to spread growth across ticks. */
			t->grow_counter = TownTicksToGameTicks(t->grow_counter) + t->index % TOWN_GROWTH_TICKS;
		}
	}

	if (IsSavegameVersionBefore(SLV_EXTEND_INDUSTRY_CARGO_SLOTS)) {
		/* Make sure added industry cargo slots are cleared */
		for (Industry *i : Industry::Iterate()) {
			for (size_t ci = 2; ci < lengthof(i->produced_cargo); ci++) {
				i->produced_cargo[ci] = CT_INVALID;
				i->produced_cargo_waiting[ci] = 0;
				i->production_rate[ci] = 0;
				i->last_month_production[ci] = 0;
				i->last_month_transported[ci] = 0;
				i->last_month_pct_transported[ci] = 0;
				i->this_month_production[ci] = 0;
				i->this_month_transported[ci] = 0;
			}
			for (size_t ci = 3; ci < lengthof(i->accepts_cargo); ci++) {
				i->accepts_cargo[ci] = CT_INVALID;
				i->incoming_cargo_waiting[ci] = 0;
			}
			/* Make sure last_cargo_accepted_at is copied to elements for every valid input cargo.
			 * The loading routine should put the original singular value into the first array element. */
			for (size_t ci = 0; ci < lengthof(i->accepts_cargo); ci++) {
				if (i->accepts_cargo[ci] != CT_INVALID) {
					i->last_cargo_accepted_at[ci] = i->last_cargo_accepted_at[0];
				} else {
					i->last_cargo_accepted_at[ci] = 0;
				}
			}
		}
	}

	if (SlXvIsFeatureMissing(XSLFI_TIMETABLES_START_TICKS)) {
		// savegame timetable start is in days, but we want it in ticks, fix it up
		Vehicle *v;
		FOR_ALL_VEHICLES(v) {
			if (v->timetable_start != 0) {
				v->timetable_start *= DAY_TICKS;
			}
		}
	}
	if (!SlXvIsFeaturePresent(XSLFI_TIMETABLES_START_TICKS, 2)) {
		Vehicle *v;
		FOR_ALL_VEHICLES(v) {
			v->timetable_start_subticks = 0;
		}
	}

	if (SlXvIsFeaturePresent(XSLFI_SPRINGPP, 1, 1)) {
		/*
		 * Cost scaling changes:
		 * SpringPP v2.0.102 divides all prices by the difficulty factor, effectively making things about 8 times cheaper.
		 * Adjust the inflation factor to compensate for this, as otherwise the game is unplayable on load if inflation has been running for a while.
		 * To avoid making things too cheap, clamp the price inflation factor to no lower than the payment inflation factor.
		 */

		DEBUG(sl, 3, "Inflation prices: %f", _economy.inflation_prices / 65536.0);
		DEBUG(sl, 3, "Inflation payments: %f", _economy.inflation_payment / 65536.0);

		_economy.inflation_prices >>= 3;
		if (_economy.inflation_prices < _economy.inflation_payment) {
			_economy.inflation_prices = _economy.inflation_payment;
		}

		DEBUG(sl, 3, "New inflation prices: %f", _economy.inflation_prices / 65536.0);
	}

	if (SlXvIsFeaturePresent(XSLFI_MIGHT_USE_PAX_SIGNALS) || SlXvIsFeatureMissing(XSLFI_TRACE_RESTRICT)) {
		for (TileIndex t = 0; t < map_size; t++) {
			if (HasStationTileRail(t)) {
				/* clear station PAX bit */
				ClrBit(_me[t].m6, 6);
			}
			if (IsTileType(t, MP_RAILWAY) && HasSignals(t)) {
				/*
				 * tracerestrict uses same bit as 1st PAX signals bit
				 * only conditionally clear the bit, don't bother checking for whether to set it
				 */
				if (IsRestrictedSignal(t)) {
					TraceRestrictSetIsSignalRestrictedBit(t);
				}

				/* clear 2nd signal PAX bit */
				ClrBit(_m[t].m2, 13);
			}
		}
	}

	if (SlXvIsFeaturePresent(XSLFI_TRAFFIC_LIGHTS)) {
		/* remove traffic lights */
		for (TileIndex t = 0; t < map_size; t++) {
			if (IsTileType(t, MP_ROAD) && (GetRoadTileType(t) == ROAD_TILE_NORMAL)) {
				DeleteAnimatedTile(t);
				ClrBit(_me[t].m7, 4);
			}
		}
	}

	if (SlXvIsFeaturePresent(XSLFI_RAIL_AGEING)) {
		/* remove rail aging data */
		for (TileIndex t = 0; t < map_size; t++) {
			if (IsPlainRailTile(t)) {
				SB(_me[t].m7, 0, 8, 0);
			}
		}
	}

	if (SlXvIsFeaturePresent(XSLFI_SPRINGPP)) {
		/* convert wait for cargo orders to ordinary load if possible */
		Order *order;
		FOR_ALL_ORDERS(order) {
			if ((order->IsType(OT_GOTO_STATION) || order->IsType(OT_LOADING) || order->IsType(OT_IMPLICIT)) && order->GetLoadType() == static_cast<OrderLoadFlags>(1)) {
				order->SetLoadType(OLF_LOAD_IF_POSSIBLE);
			}
		}
	}

	if (SlXvIsFeaturePresent(XSLFI_SIG_TUNNEL_BRIDGE, 1, 1)) {
		/* set the semaphore bit to match what it would have been in v1 */
		/* clear the PBS bit, update the end signal state */
		for (TileIndex t = 0; t < map_size; t++) {
			if (IsTileType(t, MP_TUNNELBRIDGE) && GetTunnelBridgeTransportType(t) == TRANSPORT_RAIL && IsTunnelBridgeWithSignalSimulation(t)) {
				SetTunnelBridgeSemaphore(t, _cur_year < _settings_client.gui.semaphore_build_before);
				SetTunnelBridgePBS(t, false);
				UpdateSignalsOnSegment(t, INVALID_DIAGDIR, GetTileOwner(t));
			}
		}
	}
	if (SlXvIsFeaturePresent(XSLFI_SIG_TUNNEL_BRIDGE, 1, 2)) {
		/* red/green signal state bit for tunnel entrances moved
		 * to no longer re-use signalled tunnel exit bit
		 */
		for (TileIndex t = 0; t < map_size; t++) {
			if (IsTileType(t, MP_TUNNELBRIDGE) && GetTunnelBridgeTransportType(t) == TRANSPORT_RAIL && IsTunnelBridgeWithSignalSimulation(t)) {
				if (HasBit(_m[t].m5, 5)) {
					/* signalled tunnel entrance */
					SignalState state = HasBit(_m[t].m5, 6) ? SIGNAL_STATE_RED : SIGNAL_STATE_GREEN;
					ClrBit(_m[t].m5, 6);
					SetTunnelBridgeEntranceSignalState(t, state);
				}
			}
		}
	}
	if (SlXvIsFeaturePresent(XSLFI_SIG_TUNNEL_BRIDGE, 1, 4)) {
		/* load_unload_ticks --> tunnel_bridge_signal_num */
		Train *t;
		FOR_ALL_TRAINS(t) {
			TileIndex tile = t->tile;
			if (IsTileType(tile, MP_TUNNELBRIDGE) && GetTunnelBridgeTransportType(tile) == TRANSPORT_RAIL && IsTunnelBridgeWithSignalSimulation(tile)) {
				t->tunnel_bridge_signal_num = t->load_unload_ticks;
				t->load_unload_ticks = 0;
			}
		}
	}
	if (SlXvIsFeaturePresent(XSLFI_SIG_TUNNEL_BRIDGE, 1, 5)) {
		/* entrance and exit signal red/green states now have separate bits */
		for (TileIndex t = 0; t < map_size; t++) {
			if (IsTileType(t, MP_TUNNELBRIDGE) && GetTunnelBridgeTransportType(t) == TRANSPORT_RAIL && IsTunnelBridgeSignalSimulationExit(t)) {
				SetTunnelBridgeExitSignalState(t, HasBit(_me[t].m6, 0) ? SIGNAL_STATE_GREEN : SIGNAL_STATE_RED);
			}
		}
	}

	if (SlXvIsFeatureMissing(XSLFI_CUSTOM_BRIDGE_HEADS)) {
		/* ensure that previously unused custom bridge-head bits are cleared */
		for (TileIndex t = 0; t < map_size; t++) {
			if (IsBridgeTile(t) && GetTunnelBridgeTransportType(t) == TRANSPORT_ROAD) {
				SB(_m[t].m2, 0, 8, 0);
			}
		}
	}

	if (IsSavegameVersionBefore(SLV_SHIPS_STOP_IN_LOCKS)) {
		/* Move ships from lock slope to upper or lower position. */
		for (Ship *s : Ship::Iterate()) {
			/* Suitable tile? */
			if (!IsTileType(s->tile, MP_WATER) || !IsLock(s->tile) || GetLockPart(s->tile) != LOCK_PART_MIDDLE) continue;

			/* We don't need to adjust position when at the tile centre */
			int x = s->x_pos & 0xF;
			int y = s->y_pos & 0xF;
			if (x == 8 && y == 8) continue;

			/* Test if ship is on the second half of the tile */
			bool second_half;
			DiagDirection shipdiagdir = DirToDiagDir(s->direction);
			switch (shipdiagdir) {
				default: NOT_REACHED();
				case DIAGDIR_NE: second_half = x < 8; break;
				case DIAGDIR_NW: second_half = y < 8; break;
				case DIAGDIR_SW: second_half = x > 8; break;
				case DIAGDIR_SE: second_half = y > 8; break;
			}

			DiagDirection slopediagdir = GetInclinedSlopeDirection(GetTileSlope(s->tile));

			/* Heading up slope == passed half way */
			if ((shipdiagdir == slopediagdir) == second_half) {
				/* On top half of lock */
				s->z_pos = GetTileMaxZ(s->tile) * (int)TILE_HEIGHT;
			} else {
				/* On lower half of lock */
				s->z_pos = GetTileZ(s->tile) * (int)TILE_HEIGHT;
			}
		}
	}

	if (IsSavegameVersionBefore(SLV_TOWN_CARGOGEN)) {
		/* Ensure the original cargo generation mode is used */
		_settings_game.economy.town_cargogen_mode = TCGM_ORIGINAL;
	}

	if (IsSavegameVersionBefore(SLV_SERVE_NEUTRAL_INDUSTRIES)) {
		/* Ensure the original neutral industry/station behaviour is used */
		_settings_game.station.serve_neutral_industries = true;

		/* Link oil rigs to their industry and back. */
		for (Station *st : Station::Iterate()) {
			if (IsTileType(st->xy, MP_STATION) && IsOilRig(st->xy)) {
				/* Industry tile is always adjacent during construction by TileDiffXY(0, 1) */
				st->industry = Industry::GetByTile(st->xy + TileDiffXY(0, 1));
				st->industry->neutral_station = st;
			}
		}
	} else {
		/* Link neutral station back to industry, as this is not saved. */
		for (Industry *ind : Industry::Iterate()) if (ind->neutral_station != nullptr) ind->neutral_station->industry = ind;
	}

	if (IsSavegameVersionBefore(SLV_TREES_WATER_CLASS) && !SlXvIsFeaturePresent(XSLFI_CHUNNEL, 2)) {
		/* Update water class for trees. */
		for (TileIndex t = 0; t < map_size; t++) {
			if (IsTileType(t, MP_TREES)) SetWaterClass(t, GetTreeGround(t) == TREE_GROUND_SHORE ? WATER_CLASS_SEA : WATER_CLASS_INVALID);
		}
	}

	/* Update structures for multitile docks */
	if (IsSavegameVersionBefore(SLV_MULTITILE_DOCKS)) {
		for (TileIndex t = 0; t < map_size; t++) {
			/* Clear docking tile flag from relevant tiles as it
			 * was not previously cleared. */
			if (IsTileType(t, MP_WATER) || IsTileType(t, MP_RAILWAY) || IsTileType(t, MP_STATION) || IsTileType(t, MP_TUNNELBRIDGE)) {
				SetDockingTile(t, false);
			}
			/* Add docks and oilrigs to Station::ship_station. */
			if (IsTileType(t, MP_STATION)) {
				if (IsDock(t) || IsOilRig(t)) Station::GetByTile(t)->ship_station.Add(t);
			}
		}
	}

	if (IsSavegameVersionBefore(SLV_MULTITILE_DOCKS) || !SlXvIsFeaturePresent(XSLFI_MULTIPLE_DOCKS, 2)) {
		/* Scan for docking tiles */
		for (Station *st : Station::Iterate()) {
			if (st->ship_station.tile != INVALID_TILE) UpdateStationDockingTiles(st);
		}
	}

	/* Compute station catchment areas. This is needed here in case UpdateStationAcceptance is called below. */
	Station::RecomputeCatchmentForAll();

	/* Station acceptance is some kind of cache */
	if (IsSavegameVersionBefore(SLV_127)) {
		for (Station *st : Station::Iterate()) UpdateStationAcceptance(st, false);
	}

	// setting moved from game settings to company settings
	if (SlXvIsFeaturePresent(XSLFI_ORDER_OCCUPANCY, 1, 1)) {
		Company *c;
		FOR_ALL_COMPANIES(c) {
			c->settings.order_occupancy_smoothness = _settings_game.order.old_occupancy_smoothness;
		}
	}

	/* Set lifetime vehicle profit to 0 if lifetime profit feature is missing */
	if (SlXvIsFeatureMissing(XSLFI_VEH_LIFETIME_PROFIT)) {
		Vehicle *v;
		FOR_ALL_VEHICLES(v) v->profit_lifetime = 0;
	}

	if (SlXvIsFeaturePresent(XSLFI_AUTO_TIMETABLE, 1, 3)) {
		Vehicle *v;
		FOR_ALL_VEHICLES(v) SB(v->vehicle_flags, VF_TIMETABLE_SEPARATION, 1, _settings_game.order.old_timetable_separation);
	}

	/* Set 0.1 increment town cargo scale factor setting from old 1 increment setting */
	if (!SlXvIsFeaturePresent(XSLFI_TOWN_CARGO_ADJ, 2)) {
		_settings_game.economy.town_cargo_scale_factor = _settings_game.economy.old_town_cargo_factor * 10;
	}

	if (SlXvIsFeatureMissing(XSLFI_SAFER_CROSSINGS)) {
		for (TileIndex t = 0; t < map_size; t++) {
			if (IsLevelCrossingTile(t)) {
				SetCrossingOccupiedByRoadVehicle(t, EnsureNoRoadVehicleOnGround(t).Failed());
			}
		}
	}

	if (SlXvIsFeatureMissing(XSLFI_TIMETABLE_EXTRA)) {
		Vehicle *v;
		FOR_ALL_VEHICLES(v) {
			v->cur_timetable_order_index = v->GetNumManualOrders() > 0 ? v->cur_real_order_index : INVALID_VEH_ORDER_ID;
		}
		OrderBackup *bckup;
		FOR_ALL_ORDER_BACKUPS(bckup) {
			bckup->cur_timetable_order_index = INVALID_VEH_ORDER_ID;
		}
		Order *order;
		FOR_ALL_ORDERS(order) {
			if (order->IsType(OT_CONDITIONAL)) {
				if (order->GetTravelTime() != 0) {
					DEBUG(sl, 1, "Fixing: order->GetTravelTime() != 0, %u", order->GetTravelTime());
					order->SetTravelTime(0);
				}
			}
		}
		OrderList *order_list;
		FOR_ALL_ORDER_LISTS(order_list) {
			order_list->DebugCheckSanity();
		}
	}

	if (SlXvIsFeaturePresent(XSLFI_TRAIN_THROUGH_LOAD, 0, 1)) {
		Vehicle *v;
		FOR_ALL_VEHICLES(v) {
			if (v->cargo_payment == nullptr) {
				for (Vehicle *u = v; u != nullptr; u = u->Next()) {
					if (HasBit(v->vehicle_flags, VF_CARGO_UNLOADING)) ClrBit(v->vehicle_flags, VF_CARGO_UNLOADING);
				}
			}
		}
	}

	if (SlXvIsFeatureMissing(XSLFI_BUY_LAND_RATE_LIMIT)) {
		/* Introduced land purchasing limit. */
		Company *c;
		FOR_ALL_COMPANIES(c) c->purchase_land_limit = _settings_game.construction.purchase_land_frame_burst << 16;
	}

	if (SlXvIsFeaturePresent(XSLFI_MORE_COND_ORDERS, 1, 1)) {
		Order *order;
		FOR_ALL_ORDERS(order) {
			// Insertion of OCV_MAX_RELIABILITY between OCV_REMAINING_LIFETIME and OCV_CARGO_WAITING
			if (order->IsType(OT_CONDITIONAL) && order->GetConditionVariable() > OCV_REMAINING_LIFETIME) {
				order->SetConditionVariable(static_cast<OrderConditionVariable>((uint)order->GetConditionVariable() + 1));
			}
		}
	}

	if (SlXvIsFeatureMissing(XSLFI_CONSIST_SPEED_RD_FLAG)) {
		Train *t;
		FOR_ALL_TRAINS(t) {
			if ((t->track & TRACK_BIT_WORMHOLE && !(t->vehstatus & VS_HIDDEN)) || t->track == TRACK_BIT_DEPOT) {
				SetBit(t->First()->flags, VRF_CONSIST_SPEED_REDUCTION);
			}
		}
	}

	if (SlXvIsFeatureMissing(XSLFI_SAVEGAME_UNIQUE_ID)) {
		/* Generate a random id for savegames that didn't have one */
		/* We keep id 0 for old savegames that don't have an id */
		_settings_game.game_creation.generation_unique_id = _interactive_random.Next(UINT32_MAX-1) + 1; /* Generates between [1;UINT32_MAX] */
	}

	/* This needs to be done after conversion. */
	RebuildViewportKdtree();

	/* Road stops is 'only' updating some caches */
	AfterLoadRoadStops();
	AfterLoadLabelMaps();
	AfterLoadCompanyStats();
	AfterLoadStoryBook();

	GamelogPrintDebug(1);

	InitializeWindowsAndCaches();
	/* Restore the signals */
	ResetSignalHandlers();

	AfterLoadLinkGraphs();

	AfterLoadTraceRestrict();
	AfterLoadTemplateVehiclesUpdateImage();

	InvalidateVehicleTickCaches();
	ClearVehicleTickCaches();

	/* Show this message last to avoid covering up an error message if we bail out part way */
	switch (gcf_res) {
		case GLC_COMPATIBLE: ShowErrorMessage(STR_NEWGRF_COMPATIBLE_LOAD_WARNING, INVALID_STRING_ID, WL_CRITICAL); break;
		case GLC_NOT_FOUND:  ShowErrorMessage(STR_NEWGRF_DISABLED_WARNING, INVALID_STRING_ID, WL_CRITICAL); _pause_mode = PM_PAUSED_ERROR; break;
		default: break;
	}

	if (!_networking || _network_server) {
		extern void AfterLoad_LinkGraphPauseControl();
		AfterLoad_LinkGraphPauseControl();
	}

	_game_load_cur_date_ymd = _cur_date_ymd;
	_game_load_date_fract = _date_fract;
	_game_load_tick_skip_counter = _tick_skip_counter;
	_game_load_time = time(nullptr);

	return true;
}

/**
 * Reload all NewGRF files during a running game. This is a cut-down
 * version of AfterLoadGame().
 * XXX - We need to reset the vehicle position hash because with a non-empty
 * hash AfterLoadVehicles() will loop infinitely. We need AfterLoadVehicles()
 * to recalculate vehicle data as some NewGRF vehicle sets could have been
 * removed or added and changed statistics
 */
void ReloadNewGRFData()
{
	RegisterGameEvents(GEF_RELOAD_NEWGRF);

	RailTypeLabel rail_type_label_map[RAILTYPE_END];
	for (RailType rt = RAILTYPE_BEGIN; rt != RAILTYPE_END; rt++) {
		rail_type_label_map[rt] = GetRailTypeInfo(rt)->label;
	}

	/* reload grf data */
	GfxLoadSprites();
	LoadStringWidthTable();
	RecomputePrices();
	/* reload vehicles */
	ResetVehicleHash();
	AfterLoadVehicles(false);
	StartupEngines();
	GroupStatistics::UpdateAfterLoad();
	/* update station graphics */
	AfterLoadStations();

	RailType rail_type_translate_map[RAILTYPE_END];
	for (RailType old_type = RAILTYPE_BEGIN; old_type != RAILTYPE_END; old_type++) {
		RailType new_type = GetRailTypeByLabel(rail_type_label_map[old_type]);
		rail_type_translate_map[old_type] = (new_type == INVALID_RAILTYPE) ? RAILTYPE_RAIL : new_type;
	}

	/* Restore correct railtype for all rail tiles.*/
	const TileIndex map_size = MapSize();
	for (TileIndex t = 0; t < map_size; t++) {
		if (GetTileType(t) == MP_RAILWAY ||
				IsLevelCrossingTile(t) ||
				IsRailStationTile(t) ||
				IsRailWaypointTile(t) ||
				IsRailTunnelBridgeTile(t)) {
			SetRailType(t, rail_type_translate_map[GetRailType(t)]);
			RailType secondary = GetTileSecondaryRailTypeIfValid(t);
			if (secondary != INVALID_RAILTYPE) SetSecondaryRailType(t, rail_type_translate_map[secondary]);
		}
	}

	/* Update company statistics. */
	AfterLoadCompanyStats();
	/* Check and update house and town values */
	UpdateHousesAndTowns(true);
	/* Delete news referring to no longer existing entities */
	DeleteInvalidEngineNews();
	/* Update livery selection windows */
	for (CompanyID i = COMPANY_FIRST; i < MAX_COMPANIES; i++) InvalidateWindowData(WC_COMPANY_COLOUR, i);
	/* Update company infrastructure counts. */
	InvalidateWindowClassesData(WC_COMPANY_INFRASTRUCTURE);
	/* redraw the whole screen */
	MarkWholeScreenDirty();
	CheckTrainsLengths();
	AfterLoadTemplateVehiclesUpdateImage();
}<|MERGE_RESOLUTION|>--- conflicted
+++ resolved
@@ -744,16 +744,9 @@
 
 	if (IsSavegameVersionBefore(SLV_106)) {
 		/* no station is determined by 'tile == INVALID_TILE' now (instead of '0') */
-<<<<<<< HEAD
-		Station *st;
-		FOR_ALL_STATIONS(st) {
+		for (Station *st : Station::Iterate()) {
 			if (st->airport.tile       == 0) st->airport.tile       = INVALID_TILE;
 			if (st->train_station.tile == 0) st->train_station.tile = INVALID_TILE;
-=======
-		for (Station *st : Station::Iterate()) {
-			if (st->airport.tile       == 0) st->airport.tile = INVALID_TILE;
-			if (st->train_station.tile == 0) st->train_station.tile   = INVALID_TILE;
->>>>>>> 5b52f259
 		}
 
 		/* the same applies to Company::location_of_HQ */
@@ -894,8 +887,7 @@
 		 * Annoyingly SpringPP v2.0.102 has a bug where it uses the same ID for AT_INTERCONTINENTAL2 and AT_OILRIG.
 		 * Do this here as AfterLoadVehicles might also check it indirectly via the newgrf code.
 		 */
-		Station *st;
-		FOR_ALL_STATIONS(st) {
+		for (Station *st : Station::Iterate()) {
 			if (st->airport.tile == INVALID_TILE) continue;
 			StringID err = INVALID_STRING_ID;
 			if (st->airport.type == 9) {
@@ -923,8 +915,7 @@
 		 * Annoyingly SpringPP v2.0.102 has a bug where it uses the same ID for AT_INTERCONTINENTAL2 and AT_OILRIG
 		 * Do this here as AfterLoadVehicles can also check it indirectly via the newgrf code.
 		 */
-		Aircraft *v;
-		FOR_ALL_AIRCRAFT(v) {
+		for (Aircraft *v : Aircraft::Iterate()) {
 			Station *st = GetTargetAirportIfValid(v);
 			if (st != nullptr && ((st->ship_station.tile != INVALID_TILE && IsOilRig(st->ship_station.tile)) || st->airport.type == AT_OILRIG)) {
 				/* aircraft is on approach to an oil rig, bail out now */
@@ -937,8 +928,7 @@
 	}
 
 	if (IsSavegameVersionBefore(SLV_MULTITILE_DOCKS)) {
-		Station *st;
-		FOR_ALL_STATIONS(st) {
+		for (Station *st : Station::Iterate()) {
 			st->ship_station.tile = INVALID_TILE;
 		}
 	}
@@ -1633,16 +1623,10 @@
 	}
 
 	if (IsSavegameVersionBefore(SLV_26)) {
-<<<<<<< HEAD
-		Station *st;
-		FOR_ALL_STATIONS(st) {
+		for (Station *st : Station::Iterate()) {
 			for (CargoID c = 0; c < NUM_CARGO; c++) {
 				st->goods[c].last_vehicle_type = VEH_INVALID;
 			}
-=======
-		for (Station *st : Station::Iterate()) {
-			st->last_vehicle_type = VEH_INVALID;
->>>>>>> 5b52f259
 		}
 	}
 
@@ -1849,22 +1833,11 @@
 	} else if (IsSavegameVersionBefore(SLV_59)) {
 		/* For some reason non-loading vehicles could be in the station's loading vehicle list */
 
-<<<<<<< HEAD
-		Station *st;
-		FOR_ALL_STATIONS(st) {
+		for (Station *st : Station::Iterate()) {
 			st->loading_vehicles.erase(std::remove_if(st->loading_vehicles.begin(), st->loading_vehicles.end(),
 				[](Vehicle *v) {
 					return !v->current_order.IsType(OT_LOADING);
 				}), st->loading_vehicles.end());
-=======
-		for (Station *st : Station::Iterate()) {
-			std::list<Vehicle *>::iterator iter;
-			for (iter = st->loading_vehicles.begin(); iter != st->loading_vehicles.end();) {
-				Vehicle *v = *iter;
-				iter++;
-				if (!v->current_order.IsType(OT_LOADING)) st->loading_vehicles.remove(v);
-			}
->>>>>>> 5b52f259
 		}
 	}
 
@@ -2002,8 +1975,7 @@
 			}
 		}
 	} else if (SlXvIsFeaturePresent(XSLFI_JOKERPP, 1, SL_JOKER_1_23)) {
-		Order* order;
-		FOR_ALL_ORDERS(order) {
+		for (Order *order : Order::Iterate()) {
 			if (order->IsType(OT_CONDITIONAL) && order->GetConditionVariable() == OCV_SLOT_OCCUPANCY) {
 				order->GetXDataRef() = order->GetConditionValue();
 			}
@@ -2459,15 +2431,8 @@
 		 * However, some 0.7 versions might have cargo payment. For those we just
 		 * add cargopayment for the vehicles that don't have it.
 		 */
-<<<<<<< HEAD
-		Station *st;
-		FOR_ALL_STATIONS(st) {
+		for (Station *st : Station::Iterate()) {
 			for (Vehicle *v : st->loading_vehicles) {
-=======
-		for (Station *st : Station::Iterate()) {
-			std::list<Vehicle *>::iterator iter;
-			for (iter = st->loading_vehicles.begin(); iter != st->loading_vehicles.end(); ++iter) {
->>>>>>> 5b52f259
 				/* There are always as many CargoPayments as Vehicles. We need to make the
 				 * assert() in Pool::GetNew() happy by calling CanAllocateItem(). */
 				assert_compile(CargoPaymentPool::MAX_SIZE == VehiclePool::MAX_SIZE);
@@ -2714,8 +2679,7 @@
 	}
 
 	if (SlXvIsFeatureMissing(XSLFI_INFRA_SHARING)) {
-		Company *c;
-		FOR_ALL_COMPANIES(c) {
+		for (Company *c : Company::Iterate()) {
 			/* yearly_expenses has 3*15 entries now, saveload code gave us 3*13.
 			 * Move the old data to the right place in the new array and clear the new data.
 			 * The move has to be done in reverse order (first 2, then 1). */
@@ -3135,8 +3099,7 @@
 
 	if (SlXvIsFeatureMissing(XSLFI_TOWN_CARGO_MATRIX)) {
 		/* Update cargo acceptance map of towns. */
-		Town *town;
-		FOR_ALL_TOWNS(town) {
+		for (Town *town : Town::Iterate()) {
 			town->cargo_accepted.Clear();
 		}
 		for (TileIndex t = 0; t < map_size; t++) {
@@ -3144,11 +3107,7 @@
 			Town::Get(GetTownIndex(t))->cargo_accepted.Add(t);
 		}
 
-<<<<<<< HEAD
-		FOR_ALL_TOWNS(town) {
-=======
 		for (Town *town : Town::Iterate()) {
->>>>>>> 5b52f259
 			UpdateTownCargoes(town);
 		}
 		UpdateTownCargoBitmap();
@@ -3156,8 +3115,7 @@
 
 	/* Set some breakdown-related variables to the correct values. */
 	if (SlXvIsFeatureMissing(XSLFI_IMPROVED_BREAKDOWNS)) {
-		Train *v;
-		FOR_ALL_TRAINS(v) {
+		for (Train *v : Train::Iterate()) {
 			if (v->IsFrontEngine()) {
 				if (v->breakdown_ctr == 1) SetBit(v->flags, VRF_BREAKDOWN_STOPPED);
 			} else if (v->IsEngine() || v->IsMultiheaded()) {
@@ -3170,8 +3128,7 @@
 		}
 	}
 	if (!SlXvIsFeaturePresent(XSLFI_IMPROVED_BREAKDOWNS, 3)) {
-		Vehicle *v;
-		FOR_ALL_VEHICLES(v) {
+		for (Vehicle *v : Vehicle::Iterate()) {
 			switch(v->type) {
 				case VEH_TRAIN:
 				case VEH_ROAD:
@@ -3193,8 +3150,7 @@
 		}
 	}
 	if (!SlXvIsFeaturePresent(XSLFI_IMPROVED_BREAKDOWNS, 4)) {
-		Vehicle *v;
-		FOR_ALL_VEHICLES(v) {
+		for (Vehicle *v : Vehicle::Iterate()) {
 			switch(v->type) {
 				case VEH_AIRCRAFT:
 					if (v->breakdown_type == BREAKDOWN_AIRCRAFT_SPEED && v->breakdown_severity == 0) {
@@ -3208,8 +3164,7 @@
 		}
 	}
 	if (SlXvIsFeatureMissing(XSLFI_CONSIST_BREAKDOWN_FLAG)) {
-		Train *v;
-		FOR_ALL_TRAINS(v) {
+		for (Train *v : Train::Iterate()) {
 			if (v->breakdown_ctr != 0 && (v->IsEngine() || v->IsMultiheaded())) {
 				SetBit(v->First()->flags, VRF_CONSIST_BREAKDOWN);
 			}
@@ -3290,8 +3245,7 @@
 
 	if (SlXvIsFeaturePresent(XSLFI_SPRINGPP)) {
 		// re-arrange vehicle_flags
-		Vehicle *v;
-		FOR_ALL_VEHICLES(v) {
+		for (Vehicle *v : Vehicle::Iterate()) {
 			SB(v->vehicle_flags, VF_AUTOMATE_TIMETABLE, 1, GB(v->vehicle_flags, 6, 1));
 			SB(v->vehicle_flags, VF_STOP_LOADING, 4, GB(v->vehicle_flags, 7, 4));
 		}
@@ -3299,16 +3253,14 @@
 
 	if (SlXvIsFeaturePresent(XSLFI_CHILLPP, SL_CHILLPP_232)) {
 		// re-arrange vehicle_flags
-		Vehicle *v;
-		FOR_ALL_VEHICLES(v) {
+		for (Vehicle *v : Vehicle::Iterate()) {
 			SB(v->vehicle_flags, VF_AUTOMATE_TIMETABLE, 1, GB(v->vehicle_flags, 7, 1));
 			SB(v->vehicle_flags, VF_PATHFINDER_LOST, 1, GB(v->vehicle_flags, 8, 1));
 			SB(v->vehicle_flags, VF_SERVINT_IS_CUSTOM, 7, 0);
 		}
 	} else if (SlXvIsFeaturePresent(XSLFI_CHILLPP)) {
 		// re-arrange vehicle_flags
-		Vehicle *v;
-		FOR_ALL_VEHICLES(v) {
+		for (Vehicle *v : Vehicle::Iterate()) {
 			SB(v->vehicle_flags, VF_AUTOMATE_TIMETABLE, 1, GB(v->vehicle_flags, 6, 1));
 			SB(v->vehicle_flags, VF_STOP_LOADING, 9, 0);
 		}
@@ -3375,17 +3327,30 @@
 		}
 	}
 
-<<<<<<< HEAD
+	if (IsSavegameVersionBefore(SLV_190)) {
+		for (Order *order : Order::Iterate()) {
+			order->SetTravelTimetabled(order->GetTravelTime() > 0);
+			order->SetWaitTimetabled(order->GetWaitTime() > 0);
+		}
+		for (OrderList *orderlist : OrderList::Iterate()) {
+			orderlist->RecalculateTimetableDuration();
+		}
+	} else if (SlXvIsFeatureMissing(XSLFI_TIMETABLE_EXTRA)) {
+		for (Order *order : Order::Iterate()) {
+			if (order->IsType(OT_CONDITIONAL)) {
+				order->SetWaitTimetabled(order->GetWaitTime() > 0);
+			}
+		}
+	}
+
 	if (SlXvIsFeatureMissing(XSLFI_REVERSE_AT_WAYPOINT)) {
-		Train *t;
-		FOR_ALL_TRAINS(t) {
+		for (Train *t : Train::Iterate()) {
 			t->reverse_distance = 0;
 		}
 	}
 
 	if (SlXvIsFeatureMissing(XSLFI_SPEED_RESTRICTION)) {
-		Train *t;
-		FOR_ALL_TRAINS(t) {
+		for (Train *t : Train::Iterate()) {
 			t->speed_restriction = 0;
 		}
 	}
@@ -3397,8 +3362,7 @@
 				if (GetSignalType(t, TRACK_UPPER) == SIGTYPE_PROG) SetSignalType(t, TRACK_UPPER, SIGTYPE_NORMAL);
 			}
 		}
-		Vehicle *v;
-		FOR_ALL_VEHICLES(v) {
+		for (Vehicle *v : Vehicle::Iterate()) {
 			SB(v->vehicle_flags, 10, 2, 0);
 		}
 		extern std::vector<OrderList *> _jokerpp_auto_separation;
@@ -3424,15 +3388,6 @@
 				if (GetSignalType(t, TRACK_LOWER) == 7) SetSignalType(t, TRACK_LOWER, SIGTYPE_NORMAL);
 				if (GetSignalType(t, TRACK_UPPER) == 7) SetSignalType(t, TRACK_UPPER, SIGTYPE_NORMAL);
 			}
-=======
-	if (IsSavegameVersionBefore(SLV_190)) {
-		for (Order *order : Order::Iterate()) {
-			order->SetTravelTimetabled(order->GetTravelTime() > 0);
-			order->SetWaitTimetabled(order->GetWaitTime() > 0);
-		}
-		for (OrderList *orderlist : OrderList::Iterate()) {
-			orderlist->RecalculateTimetableDuration();
->>>>>>> 5b52f259
 		}
 	}
 
@@ -3496,16 +3451,14 @@
 
 	if (SlXvIsFeatureMissing(XSLFI_TIMETABLES_START_TICKS)) {
 		// savegame timetable start is in days, but we want it in ticks, fix it up
-		Vehicle *v;
-		FOR_ALL_VEHICLES(v) {
+		for (Vehicle *v : Vehicle::Iterate()) {
 			if (v->timetable_start != 0) {
 				v->timetable_start *= DAY_TICKS;
 			}
 		}
 	}
 	if (!SlXvIsFeaturePresent(XSLFI_TIMETABLES_START_TICKS, 2)) {
-		Vehicle *v;
-		FOR_ALL_VEHICLES(v) {
+		for (Vehicle *v : Vehicle::Iterate()) {
 			v->timetable_start_subticks = 0;
 		}
 	}
@@ -3571,8 +3524,7 @@
 
 	if (SlXvIsFeaturePresent(XSLFI_SPRINGPP)) {
 		/* convert wait for cargo orders to ordinary load if possible */
-		Order *order;
-		FOR_ALL_ORDERS(order) {
+		for (Order *order : Order::Iterate()) {
 			if ((order->IsType(OT_GOTO_STATION) || order->IsType(OT_LOADING) || order->IsType(OT_IMPLICIT)) && order->GetLoadType() == static_cast<OrderLoadFlags>(1)) {
 				order->SetLoadType(OLF_LOAD_IF_POSSIBLE);
 			}
@@ -3607,8 +3559,7 @@
 	}
 	if (SlXvIsFeaturePresent(XSLFI_SIG_TUNNEL_BRIDGE, 1, 4)) {
 		/* load_unload_ticks --> tunnel_bridge_signal_num */
-		Train *t;
-		FOR_ALL_TRAINS(t) {
+		for (Train *t : Train::Iterate()) {
 			TileIndex tile = t->tile;
 			if (IsTileType(tile, MP_TUNNELBRIDGE) && GetTunnelBridgeTransportType(tile) == TRANSPORT_RAIL && IsTunnelBridgeWithSignalSimulation(tile)) {
 				t->tunnel_bridge_signal_num = t->load_unload_ticks;
@@ -3730,21 +3681,22 @@
 
 	// setting moved from game settings to company settings
 	if (SlXvIsFeaturePresent(XSLFI_ORDER_OCCUPANCY, 1, 1)) {
-		Company *c;
-		FOR_ALL_COMPANIES(c) {
+		for (Company *c : Company::Iterate()) {
 			c->settings.order_occupancy_smoothness = _settings_game.order.old_occupancy_smoothness;
 		}
 	}
 
 	/* Set lifetime vehicle profit to 0 if lifetime profit feature is missing */
 	if (SlXvIsFeatureMissing(XSLFI_VEH_LIFETIME_PROFIT)) {
-		Vehicle *v;
-		FOR_ALL_VEHICLES(v) v->profit_lifetime = 0;
+		for (Vehicle *v : Vehicle::Iterate()) {
+			v->profit_lifetime = 0;
+		}
 	}
 
 	if (SlXvIsFeaturePresent(XSLFI_AUTO_TIMETABLE, 1, 3)) {
-		Vehicle *v;
-		FOR_ALL_VEHICLES(v) SB(v->vehicle_flags, VF_TIMETABLE_SEPARATION, 1, _settings_game.order.old_timetable_separation);
+		for (Vehicle *v : Vehicle::Iterate()) {
+			SB(v->vehicle_flags, VF_TIMETABLE_SEPARATION, 1, _settings_game.order.old_timetable_separation);
+		}
 	}
 
 	/* Set 0.1 increment town cargo scale factor setting from old 1 increment setting */
@@ -3761,16 +3713,13 @@
 	}
 
 	if (SlXvIsFeatureMissing(XSLFI_TIMETABLE_EXTRA)) {
-		Vehicle *v;
-		FOR_ALL_VEHICLES(v) {
+		for (Vehicle *v : Vehicle::Iterate()) {
 			v->cur_timetable_order_index = v->GetNumManualOrders() > 0 ? v->cur_real_order_index : INVALID_VEH_ORDER_ID;
 		}
-		OrderBackup *bckup;
-		FOR_ALL_ORDER_BACKUPS(bckup) {
+		for (OrderBackup *bckup : OrderBackup::Iterate()) {
 			bckup->cur_timetable_order_index = INVALID_VEH_ORDER_ID;
 		}
-		Order *order;
-		FOR_ALL_ORDERS(order) {
+		for (Order *order : Order::Iterate()) {
 			if (order->IsType(OT_CONDITIONAL)) {
 				if (order->GetTravelTime() != 0) {
 					DEBUG(sl, 1, "Fixing: order->GetTravelTime() != 0, %u", order->GetTravelTime());
@@ -3778,15 +3727,13 @@
 				}
 			}
 		}
-		OrderList *order_list;
-		FOR_ALL_ORDER_LISTS(order_list) {
+		for (OrderList *order_list : OrderList::Iterate()) {
 			order_list->DebugCheckSanity();
 		}
 	}
 
 	if (SlXvIsFeaturePresent(XSLFI_TRAIN_THROUGH_LOAD, 0, 1)) {
-		Vehicle *v;
-		FOR_ALL_VEHICLES(v) {
+		for (Vehicle *v : Vehicle::Iterate()) {
 			if (v->cargo_payment == nullptr) {
 				for (Vehicle *u = v; u != nullptr; u = u->Next()) {
 					if (HasBit(v->vehicle_flags, VF_CARGO_UNLOADING)) ClrBit(v->vehicle_flags, VF_CARGO_UNLOADING);
@@ -3797,13 +3744,13 @@
 
 	if (SlXvIsFeatureMissing(XSLFI_BUY_LAND_RATE_LIMIT)) {
 		/* Introduced land purchasing limit. */
-		Company *c;
-		FOR_ALL_COMPANIES(c) c->purchase_land_limit = _settings_game.construction.purchase_land_frame_burst << 16;
+		for (Company *c : Company::Iterate()) {
+			c->purchase_land_limit = _settings_game.construction.purchase_land_frame_burst << 16;
+		}
 	}
 
 	if (SlXvIsFeaturePresent(XSLFI_MORE_COND_ORDERS, 1, 1)) {
-		Order *order;
-		FOR_ALL_ORDERS(order) {
+		for (Order *order : Order::Iterate()) {
 			// Insertion of OCV_MAX_RELIABILITY between OCV_REMAINING_LIFETIME and OCV_CARGO_WAITING
 			if (order->IsType(OT_CONDITIONAL) && order->GetConditionVariable() > OCV_REMAINING_LIFETIME) {
 				order->SetConditionVariable(static_cast<OrderConditionVariable>((uint)order->GetConditionVariable() + 1));
@@ -3812,8 +3759,7 @@
 	}
 
 	if (SlXvIsFeatureMissing(XSLFI_CONSIST_SPEED_RD_FLAG)) {
-		Train *t;
-		FOR_ALL_TRAINS(t) {
+		for (Train *t : Train::Iterate()) {
 			if ((t->track & TRACK_BIT_WORMHOLE && !(t->vehstatus & VS_HIDDEN)) || t->track == TRACK_BIT_DEPOT) {
 				SetBit(t->First()->flags, VRF_CONSIST_SPEED_REDUCTION);
 			}
