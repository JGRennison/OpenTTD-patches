/*
 * This file is part of OpenTTD.
 * OpenTTD is free software; you can redistribute it and/or modify it under the terms of the GNU General Public License as published by the Free Software Foundation, version 2.
 * OpenTTD is distributed in the hope that it will be useful, but WITHOUT ANY WARRANTY; without even the implied warranty of MERCHANTABILITY or FITNESS FOR A PARTICULAR PURPOSE.
 * See the GNU General Public License for more details. You should have received a copy of the GNU General Public License along with OpenTTD. If not, see <http://www.gnu.org/licenses/>.
 */

/** @file afterload.cpp Code updating data after game load */

#include "../stdafx.h"
#include "../void_map.h"
#include "../signs_base.h"
#include "../depot_base.h"
#include "../tunnel_base.h"
#include "../fios.h"
#include "../gamelog_internal.h"
#include "../network/network.h"
#include "../network/network_func.h"
#include "../gfxinit.h"
#include "../viewport_func.h"
#include "../viewport_kdtree.h"
#include "../industry.h"
#include "../clear_map.h"
#include "../vehicle_func.h"
#include "../string_func.h"
#include "../date_func.h"
#include "../roadveh.h"
#include "../train.h"
#include "../station_base.h"
#include "../waypoint_base.h"
#include "../roadstop_base.h"
#include "../tunnelbridge.h"
#include "../tunnelbridge_map.h"
#include "../pathfinder/yapf/yapf_cache.h"
#include "../elrail_func.h"
#include "../signs_func.h"
#include "../aircraft.h"
#include "../object_map.h"
#include "../object_base.h"
#include "../tree_map.h"
#include "../company_func.h"
#include "../road_cmd.h"
#include "../ai/ai.hpp"
#include "../script/script_gui.h"
#include "../game/game.hpp"
#include "../town.h"
#include "../economy_base.h"
#include "../animated_tile_func.h"
#include "../subsidy_base.h"
#include "../subsidy_func.h"
#include "../newgrf.h"
#include "../newgrf_station.h"
#include "../engine_func.h"
#include "../rail_gui.h"
#include "../road_gui.h"
#include "../core/backup_type.hpp"
#include "../core/mem_func.hpp"
#include "../smallmap_gui.h"
#include "../news_func.h"
#include "../order_backup.h"
#include "../error.h"
#include "../disaster_vehicle.h"
#include "../ship.h"
#include "../tracerestrict.h"
#include "../tunnel_map.h"
#include "../bridge_signal_map.h"
#include "../water.h"
#include "../settings_func.h"
#include "../animated_tile.h"
#include "../company_func.h"
#include "../infrastructure_func.h"
#include "../event_logs.h"
#include "../newgrf_object.h"
#include "../newgrf_industrytiles.h"
#include "../timer/timer.h"
#include "../timer/timer_game_tick.h"
#include "../pathfinder/water_regions.h"


#include "../sl/saveload_internal.h"

#include <signal.h>
#include <algorithm>

#include "../safeguards.h"
#include "window_func.h"

extern bool IndividualRoadVehicleController(RoadVehicle *v, const RoadVehicle *prev);

/**
 * Makes a tile canal or water depending on the surroundings.
 *
 * Must only be used for converting old savegames. Use WaterClass now.
 *
 * This as for example docks and shipdepots do not store
 * whether the tile used to be canal or 'normal' water.
 * @param t the tile to change.
 * @param include_invalid_water_class Also consider WATER_CLASS_INVALID, i.e. industry tiles on land
 */
void SetWaterClassDependingOnSurroundings(TileIndex t, bool include_invalid_water_class)
{
	/* If the slope is not flat, we always assume 'land' (if allowed). Also for one-corner-raised-shores.
	 * Note: Wrt. autosloping under industry tiles this is the most fool-proof behaviour. */
	if (!IsTileFlat(t)) {
		if (include_invalid_water_class) {
			SetWaterClass(t, WATER_CLASS_INVALID);
			return;
		} else {
			SlErrorCorrupt("Invalid water class for dry tile");
		}
	}

	/* Mark tile dirty in all cases */
	MarkTileDirtyByTile(t);

	if (TileX(t) == 0 || TileY(t) == 0 || TileX(t) == MapMaxX() - 1 || TileY(t) == MapMaxY() - 1) {
		/* tiles at map borders are always WATER_CLASS_SEA */
		SetWaterClass(t, WATER_CLASS_SEA);
		return;
	}

	bool has_water = false;
	bool has_canal = false;
	bool has_river = false;

	for (DiagDirection dir = DIAGDIR_BEGIN; dir < DIAGDIR_END; dir++) {
		TileIndex neighbour = TileAddByDiagDir(t, dir);
		switch (GetTileType(neighbour)) {
			case MP_WATER:
				/* clear water and shipdepots have already a WaterClass associated */
				if (IsCoast(neighbour)) {
					has_water = true;
				} else if (!IsLock(neighbour)) {
					switch (GetWaterClass(neighbour)) {
						case WATER_CLASS_SEA:   has_water = true; break;
						case WATER_CLASS_CANAL: has_canal = true; break;
						case WATER_CLASS_RIVER: has_river = true; break;
						default: SlErrorCorrupt("Invalid water class for tile");
					}
				}
				break;

			case MP_RAILWAY:
				/* Shore or flooded halftile */
				has_water |= (GetRailGroundType(neighbour) == RAIL_GROUND_WATER);
				break;

			case MP_TREES:
				/* trees on shore */
				has_water |= (GB(_m[neighbour].m2, 4, 2) == TREE_GROUND_SHORE);
				break;

			default: break;
		}
	}

	if (!has_water && !has_canal && !has_river && include_invalid_water_class) {
		SetWaterClass(t, WATER_CLASS_INVALID);
		return;
	}

	if (has_river && !has_canal) {
		SetWaterClass(t, WATER_CLASS_RIVER);
	} else if (has_canal || !has_water) {
		SetWaterClass(t, WATER_CLASS_CANAL);
	} else {
		SetWaterClass(t, WATER_CLASS_SEA);
	}
}

static void ConvertTownOwner()
{
	for (TileIndex tile = 0; tile != MapSize(); tile++) {
		switch (GetTileType(tile)) {
			case MP_ROAD:
				if (GB(_m[tile].m5, 4, 2) == ROAD_TILE_CROSSING && HasBit(_m[tile].m3, 7)) {
					_m[tile].m3 = OWNER_TOWN;
				}
				[[fallthrough]];

			case MP_TUNNELBRIDGE:
				if (_m[tile].m1 & 0x80) SetTileOwner(tile, OWNER_TOWN);
				break;

			default: break;
		}
	}
}

/* since savegame version 4.1, exclusive transport rights are stored at towns */
static void UpdateExclusiveRights()
{
	for (Town *t : Town::Iterate()) {
		t->exclusivity = INVALID_COMPANY;
	}

	/* FIXME old exclusive rights status is not being imported (stored in s->blocked_months_obsolete)
	 *   could be implemented this way:
	 * 1.) Go through all stations
	 *     Build an array town_blocked[ town_id ][ company_id ]
	 *     that stores if at least one station in that town is blocked for a company
	 * 2.) Go through that array, if you find a town that is not blocked for
	 *     one company, but for all others, then give it exclusivity.
	 */
}

static const uint8_t convert_currency[] = {
	 0,  1, 12,  8,  3,
	10, 14, 19,  4,  5,
	 9, 11, 13,  6, 17,
	16, 22, 21,  7, 15,
	18,  2, 20,
};

/* since savegame version 4.2 the currencies are arranged differently */
static void UpdateCurrencies()
{
	_settings_game.locale.currency = convert_currency[_settings_game.locale.currency];
}

/* Up to revision 1413 the invisible tiles at the southern border have not been
 * MP_VOID, even though they should have. This is fixed by this function
 */
static void UpdateVoidTiles()
{
	for (uint x = 0; x < MapSizeX(); x++) MakeVoid(TileXY(x, MapMaxY()));
	for (uint y = 0; y < MapSizeY(); y++) MakeVoid(TileXY(MapMaxX(), y));
}

static inline RailType UpdateRailType(RailType rt, RailType min)
{
	return rt >= min ? (RailType)(rt + 1): rt;
}

/**
 * Update the viewport coordinates of all signs.
 */
void UpdateAllVirtCoords()
{
	if (IsHeadless()) return;
	UpdateAllStationVirtCoords();
	UpdateAllSignVirtCoords();
	UpdateAllTownVirtCoords();
	UpdateAllTextEffectVirtCoords();
	RebuildViewportKdtree();
}

void ClearAllCachedNames()
{
	ClearAllStationCachedNames();
	ClearAllTownCachedNames();
	ClearAllIndustryCachedNames();
}

/**
 * Initialization of the windows and several kinds of caches.
 * This is not done directly in AfterLoadGame because these
 * functions require that all saveload conversions have been
 * done. As people tend to add savegame conversion stuff after
 * the initialization of the windows and caches quite some bugs
 * had been made.
 * Moving this out of there is both cleaner and less bug-prone.
 */
static void InitializeWindowsAndCaches()
{
	SetupTimeSettings();

	/* Initialize windows */
	ResetWindowSystem();
	SetupColoursAndInitialWindow();

	/* Update coordinates of the signs. */
	ClearAllCachedNames();
	UpdateAllVirtCoords();
	ResetViewportAfterLoadGame();

	for (Company *c : Company::Iterate()) {
		/* For each company, verify (while loading a scenario) that the inauguration date is the current year and set it
		 * accordingly if it is not the case.  No need to set it on companies that are not been used already,
		 * thus the MIN_YEAR (which is really nothing more than Zero, initialized value) test */
		if (_file_to_saveload.abstract_ftype == FT_SCENARIO && c->inaugurated_year != CalTime::MIN_YEAR) {
			c->inaugurated_year = CalTime::CurYear();
			c->display_inaugurated_period = EconTime::Detail::WallClockYearToDisplay(EconTime::CurYear());
			c->age_years = 0;
		}
	}

	/* Count number of objects per type */
	for (Object *o : Object::Iterate()) {
		Object::IncTypeCount(o->type);
	}

	/* Identify owners of persistent storage arrays */
	for (Industry *i : Industry::Iterate()) {
		if (i->psa != nullptr) {
			i->psa->feature = GSF_INDUSTRIES;
			i->psa->tile = i->location.tile;
		}
	}
	for (Station *s : Station::Iterate()) {
		if (s->airport.psa != nullptr) {
			s->airport.psa->feature = GSF_AIRPORTS;
			s->airport.psa->tile = s->airport.tile;
		}
	}
	for (Town *t : Town::Iterate()) {
		for (auto &it : t->psa_list) {
			it->feature = GSF_FAKE_TOWNS;
			it->tile = t->xy;
		}
	}
	for (RoadVehicle *rv : RoadVehicle::IterateFrontOnly()) {
		rv->CargoChanged();
	}

	RecomputePrices();

	GroupStatistics::UpdateAfterLoad();

	RebuildSubsidisedSourceAndDestinationCache();

	/* Towns have a noise controlled number of airports system
	 * So each airport's noise value must be added to the town->noise_reached value
	 * Reset each town's noise_reached value to '0' before. */
	UpdateAirportsNoise();

	CheckTrainsLengths();
	ShowNewGRFError();

	/* Rebuild the smallmap list of owners. */
	BuildOwnerLegend();
}

#ifdef WITH_SIGACTION
static struct sigaction _prev_segfault;
static struct sigaction _prev_abort;
static struct sigaction _prev_fpe;

static void CDECL HandleSavegameLoadCrash(int signum, siginfo_t *si, void *context);
#else
typedef void (CDECL *SignalHandlerPointer)(int);
static SignalHandlerPointer _prev_segfault = nullptr;
static SignalHandlerPointer _prev_abort    = nullptr;
static SignalHandlerPointer _prev_fpe      = nullptr;

static void CDECL HandleSavegameLoadCrash(int signum);
#endif

/**
 * Replaces signal handlers of SIGSEGV and SIGABRT
 * and stores pointers to original handlers in memory.
 */
static void SetSignalHandlers()
{
#ifdef WITH_SIGACTION
	struct sigaction sa;
	memset(&sa, 0, sizeof(sa));
	sa.sa_flags = SA_SIGINFO | SA_RESTART;
	sigemptyset(&sa.sa_mask);
	sa.sa_sigaction = HandleSavegameLoadCrash;
	sigaction(SIGSEGV, &sa, &_prev_segfault);
	sigaction(SIGABRT, &sa, &_prev_abort);
	sigaction(SIGFPE,  &sa, &_prev_fpe);
#else
	_prev_segfault = signal(SIGSEGV, HandleSavegameLoadCrash);
	_prev_abort    = signal(SIGABRT, HandleSavegameLoadCrash);
	_prev_fpe      = signal(SIGFPE,  HandleSavegameLoadCrash);
#endif
}

/**
 * Resets signal handlers back to original handlers.
 */
static void ResetSignalHandlers()
{
#ifdef WITH_SIGACTION
	sigaction(SIGSEGV, &_prev_segfault, nullptr);
	sigaction(SIGABRT, &_prev_abort, nullptr);
	sigaction(SIGFPE,  &_prev_fpe, nullptr);
#else
	signal(SIGSEGV, _prev_segfault);
	signal(SIGABRT, _prev_abort);
	signal(SIGFPE,  _prev_fpe);
#endif
}

/**
 * Try to find the overridden GRF identifier of the given GRF.
 * @param c the GRF to get the 'previous' version of.
 * @return the GRF identifier or \a c if none could be found.
 */
static const GRFIdentifier *GetOverriddenIdentifier(const GRFConfig *c)
{
	const LoggedAction &la = _gamelog_actions.back();
	if (la.at != GLAT_LOAD) return &c->ident;

	for (const LoggedChange &lc : la.changes) {
		if (lc.ct == GLCT_GRFCOMPAT && lc.grfcompat.grfid == c->ident.grfid) return &lc.grfcompat;
	}

	return &c->ident;
}

/** Was the saveload crash because of missing NewGRFs? */
static bool _saveload_crash_with_missing_newgrfs = false;

/**
 * Did loading the savegame cause a crash? If so,
 * were NewGRFs missing?
 * @return when the saveload crashed due to missing NewGRFs.
 */
bool SaveloadCrashWithMissingNewGRFs()
{
	return _saveload_crash_with_missing_newgrfs;
}

/**
 * Signal handler used to give a user a more useful report for crashes during
 * the savegame loading process; especially when there's problems with the
 * NewGRFs that are required by the savegame.
 * @param signum received signal
 */
#ifdef WITH_SIGACTION
static void CDECL HandleSavegameLoadCrash(int signum, siginfo_t *si, void *context)
#else
static void CDECL HandleSavegameLoadCrash(int signum)
#endif
{
	ResetSignalHandlers();

	format_buffer buffer;
	buffer.append("Loading your savegame caused OpenTTD to crash.\n");

	for (const GRFConfig *c = _grfconfig; !_saveload_crash_with_missing_newgrfs && c != nullptr; c = c->next) {
		_saveload_crash_with_missing_newgrfs = HasBit(c->flags, GCF_COMPATIBLE) || c->status == GCS_NOT_FOUND;
	}

	if (_saveload_crash_with_missing_newgrfs) {
		buffer.append(
			"This is most likely caused by a missing NewGRF or a NewGRF that\n"
			"has been loaded as replacement for a missing NewGRF. OpenTTD\n"
			"cannot easily determine whether a replacement NewGRF is of a newer\n"
			"or older version.\n"
			"It will load a NewGRF with the same GRF ID as the missing NewGRF.\n"
			"This means that if the author makes incompatible NewGRFs with the\n"
			"same GRF ID, OpenTTD cannot magically do the right thing. In most\n"
			"cases, OpenTTD will load the savegame and not crash, but this is an\n"
			"exception.\n"
			"Please load the savegame with the appropriate NewGRFs installed.\n"
			"The missing/compatible NewGRFs are:\n");

		for (const GRFConfig *c = _grfconfig; c != nullptr; c = c->next) {
			if (HasBit(c->flags, GCF_COMPATIBLE)) {
				const GRFIdentifier *replaced = GetOverriddenIdentifier(c);
				buffer.format("NewGRF {:08X} (checksum {}) not found.\n  Loaded NewGRF \"{}\" (checksum {}) with same GRF ID instead.\n",
						BSWAP32(c->ident.grfid), c->original_md5sum, c->filename, replaced->md5sum);
			}
			if (c->status == GCS_NOT_FOUND) {
				buffer.format("NewGRF {:08X} ({}) not found; checksum {}.\n", BSWAP32(c->ident.grfid), c->filename, c->ident.md5sum);
			}
		}
	} else {
		buffer.append(
			"This is probably caused by a corruption in the savegame.\n"
			"Please file a bug report and attach this savegame.\n");
	}

	ShowInfoI(buffer);

#ifdef WITH_SIGACTION
	struct sigaction call;
#else
	SignalHandlerPointer call = nullptr;
#endif
	switch (signum) {
		case SIGSEGV: call = _prev_segfault; break;
		case SIGABRT: call = _prev_abort; break;
		case SIGFPE:  call = _prev_fpe; break;
		default: NOT_REACHED();
	}
#ifdef WITH_SIGACTION
	if (call.sa_flags & SA_SIGINFO) {
		if (call.sa_sigaction != nullptr) call.sa_sigaction(signum, si, context);
	} else {
		if (call.sa_handler != nullptr) call.sa_handler(signum);
	}
#else
	if (call != nullptr) call(signum);
#endif

}

/**
 * Tries to change owner of this rail tile to a valid owner. In very old versions it could happen that
 * a rail track had an invalid owner. When conversion isn't possible, track is removed.
 * @param t tile to update
 */
static void FixOwnerOfRailTrack(TileIndex t)
{
	assert(!Company::IsValidID(GetTileOwner(t)) && (IsLevelCrossingTile(t) || IsPlainRailTile(t)));

	/* remove leftover rail piece from crossing (from very old savegames) */
	Train *v = nullptr;
	for (Train *w : Train::Iterate()) {
		if (w->tile == t) {
			v = w;
			break;
		}
	}

	if (v != nullptr) {
		/* when there is a train on crossing (it could happen in TTD), set owner of crossing to train owner */
		SetTileOwner(t, v->owner);
		return;
	}

	/* try to find any connected rail */
	for (DiagDirection dd = DIAGDIR_BEGIN; dd < DIAGDIR_END; dd++) {
		TileIndex tt = t + TileOffsByDiagDir(dd);
		if (GetTileTrackStatus(t, TRANSPORT_RAIL, 0, dd) != 0 &&
				GetTileTrackStatus(tt, TRANSPORT_RAIL, 0, ReverseDiagDir(dd)) != 0 &&
				Company::IsValidID(GetTileOwner(tt))) {
			SetTileOwner(t, GetTileOwner(tt));
			return;
		}
	}

	if (IsLevelCrossingTile(t)) {
		/* else change the crossing to normal road (road vehicles won't care) */
		Owner road = GetRoadOwner(t, RTT_ROAD);
		Owner tram = GetRoadOwner(t, RTT_TRAM);
		RoadBits bits = GetCrossingRoadBits(t);
		bool hasroad = HasBit(_me[t].m7, 6);
		bool hastram = HasBit(_me[t].m7, 7);

		/* MakeRoadNormal */
		SetTileType(t, MP_ROAD);
		SetTileOwner(t, road);
		_m[t].m3 = (hasroad ? bits : 0);
		_m[t].m5 = (hastram ? bits : 0) | ROAD_TILE_NORMAL << 6;
		SB(_me[t].m6, 2, 4, 0);
		SetRoadOwner(t, RTT_TRAM, tram);
		return;
	}

	/* if it's not a crossing, make it clean land */
	MakeClear(t, CLEAR_GRASS, 0);
}

/**
 * Fixes inclination of a vehicle. Older OpenTTD versions didn't update the bits correctly.
 * @param v vehicle
 * @param dir vehicle's direction, or # INVALID_DIR if it can be ignored
 * @return inclination bits to set
 */
static uint FixVehicleInclination(Vehicle *v, Direction dir)
{
	/* Compute place where this vehicle entered the tile */
	int entry_x = v->x_pos;
	int entry_y = v->y_pos;
	switch (dir) {
		case DIR_NE: entry_x |= TILE_UNIT_MASK; break;
		case DIR_NW: entry_y |= TILE_UNIT_MASK; break;
		case DIR_SW: entry_x &= ~TILE_UNIT_MASK; break;
		case DIR_SE: entry_y &= ~TILE_UNIT_MASK; break;
		case INVALID_DIR: break;
		default: NOT_REACHED();
	}
	uint8_t entry_z = GetSlopePixelZ(entry_x, entry_y, true);

	/* Compute middle of the tile. */
	int middle_x = (v->x_pos & ~TILE_UNIT_MASK) + TILE_SIZE / 2;
	int middle_y = (v->y_pos & ~TILE_UNIT_MASK) + TILE_SIZE / 2;
	uint8_t middle_z = GetSlopePixelZ(middle_x, middle_y, true);

	/* middle_z == entry_z, no height change. */
	if (middle_z == entry_z) return 0;

	/* middle_z < entry_z, we are going downwards. */
	if (middle_z < entry_z) return 1U << GVF_GOINGDOWN_BIT;

	/* middle_z > entry_z, we are going upwards. */
	return 1U << GVF_GOINGUP_BIT;
}

/**
 * Check whether the ground vehicles are at the correct Z-coordinate. When they
 * are not, this will cause all kinds of problems later on as the vehicle might
 * not get onto bridges and so on.
 */
static void CheckGroundVehiclesAtCorrectZ()
{
	for (Vehicle *v : Vehicle::Iterate()) {
		if (v->IsGroundVehicle()) {
			/*
			 * Either the vehicle is not actually on the given tile, i.e. it is
			 * in the wormhole of a bridge or a tunnel, or the Z-coordinate must
			 * be the same as when it would be recalculated right now.
			 */
			assert(v->tile != TileVirtXY(v->x_pos, v->y_pos) || v->z_pos == GetSlopePixelZ(v->x_pos, v->y_pos, true));
		}
	}
}

/**
 * Checks for the possibility that a bridge may be on this tile
 * These are in fact all the tile types on which a bridge can be found
 * @param t The tile to analyze
 * @return True if a bridge might have been present prior to savegame 194.
 */
static inline bool MayHaveBridgeAbove(TileIndex t)
{
	return IsTileType(t, MP_CLEAR) || IsTileType(t, MP_RAILWAY) || IsTileType(t, MP_ROAD) ||
			IsTileType(t, MP_WATER) || IsTileType(t, MP_TUNNELBRIDGE) || IsTileType(t, MP_OBJECT);
}

TileIndex GetOtherTunnelBridgeEndOld(TileIndex tile)
{
	DiagDirection dir = GetTunnelBridgeDirection(tile);
	TileIndexDiff delta = TileOffsByDiagDir(dir);
	int z = GetTileZ(tile);

	dir = ReverseDiagDir(dir);
	do {
		tile += delta;
	} while (
		!IsTunnelTile(tile) ||
		GetTunnelBridgeDirection(tile) != dir ||
		GetTileZ(tile) != z
	);

	return tile;
}


/**
 * Start the scripts.
 */
static void StartScripts()
{
	/* Script debug window requires AIs to be started before trying to start GameScript. */

	/* Start the AIs. */
	for (const Company *c : Company::Iterate()) {
		if (Company::IsValidAiID(c->index)) AI::StartNew(c->index);
	}

	/* Start the GameScript. */
	Game::StartNew();

	ShowScriptDebugWindowIfScriptError();
}

template <typename F>
void IterateVehicleAndOrderListOrders(F func)
{
	IterateAllNonVehicleOrders([&](Order *order) {
		func(order);
	});
	for (Vehicle *v : Vehicle::IterateFrontOnly()) {
		func(&(v->current_order));
	}
}

/**
 * Perform a (large) amount of savegame conversion *magic* in order to
 * load older savegames and to fill the caches for various purposes.
 * @return True iff conversion went without a problem.
 */
bool AfterLoadGame()
{
	SetSignalHandlers();

	TileIndex map_size = MapSize();

	/* Only new games can use wallclock units. */
	if (SlXvIsFeatureMissing(XSLFI_VARIABLE_DAY_LENGTH, 5) && IsSavegameVersionBefore(SLV_ECONOMY_MODE_TIMEKEEPING_UNITS)) {
		_settings_game.economy.timekeeping_units = TKU_CALENDAR;
	}
	/* Wallclock unit games which previously ran at an effective day length of 1 should remain that way */
	if (SlXvIsFeatureMissing(XSLFI_VARIABLE_DAY_LENGTH, 7) && _settings_game.economy.timekeeping_units == TKU_WALLCLOCK) {
		_settings_game.economy.day_length_factor = 1;
	}
	UpdateEffectiveDayLengthFactor();

	SetupTickRate();

	extern TileIndex _cur_tileloop_tile; // From landscape.cpp.
	/* The LFSR used in RunTileLoop iteration cannot have a zeroed state, make it non-zeroed. */
	if (_cur_tileloop_tile == 0) _cur_tileloop_tile = 1;

	extern TileIndex _aux_tileloop_tile;
	if (_aux_tileloop_tile == 0) _aux_tileloop_tile = 1;

	if (IsSavegameVersionBefore(SLV_98)) GamelogOldver();

	GamelogTestRevision();
	GamelogTestMode();

	RebuildTownKdtree();
	RebuildStationKdtree();
	UpdateCachedSnowLine();
	UpdateCachedSnowLineBounds();

	_viewport_sign_kdtree_valid = false;

	if (IsSavegameVersionBefore(SLV_98)) GamelogGRFAddList(_grfconfig);

	if (IsSavegameVersionBefore(SLV_119)) {
		_pause_mode = (_pause_mode == 2) ? PM_PAUSED_NORMAL : PM_UNPAUSED;
	} else if (_network_dedicated && (_pause_mode & PM_PAUSED_ERROR) != 0) {
		Debug(net, 0, "The loading savegame was paused due to an error state");
		Debug(net, 0, "  This savegame cannot be used for multiplayer");
		/* Restore the signals */
		ResetSignalHandlers();
		return false;
	} else if (!_networking || _network_server) {
		/* If we are in singleplayer mode, i.e. not networking, and loading the
		 * savegame or we are loading the savegame as network server we do
		 * not want to be bothered by being paused because of the automatic
		 * reason of a network server, e.g. joining clients or too few
		 * active clients. Note that resetting these values for a network
		 * client are very bad because then the client is going to execute
		 * the game loop when the server is not, i.e. it desyncs. */
		_pause_mode &= ~PMB_PAUSED_NETWORK;
	}

	/* In very old versions, size of train stations was stored differently.
	 * They had swapped width and height if station was built along the Y axis.
	 * TTO and TTD used 3 bits for width/height, while OpenTTD used 4.
	 * Because the data stored by TTDPatch are unusable for rail stations > 7x7,
	 * recompute the width and height. Doing this unconditionally for all old
	 * savegames simplifies the code. */
	if (IsSavegameVersionBefore(SLV_2)) {
		for (Station *st : Station::Iterate()) {
			st->train_station.w = st->train_station.h = 0;
		}
		for (TileIndex t = 0; t < map_size; t++) {
			if (!IsTileType(t, MP_STATION)) continue;
			if (_m[t].m5 > 7) continue; // is it a rail station tile?
			Station *st = Station::Get(_m[t].m2);
			assert(st->train_station.tile != 0);
			int dx = TileX(t) - TileX(st->train_station.tile);
			int dy = TileY(t) - TileY(st->train_station.tile);
			assert(dx >= 0 && dy >= 0);
			st->train_station.w = std::max<uint>(st->train_station.w, dx + 1);
			st->train_station.h = std::max<uint>(st->train_station.h, dy + 1);
		}
	}

	if (IsSavegameVersionBefore(SLV_194) && SlXvIsFeatureMissing(XSLFI_HEIGHT_8_BIT)) {
		_settings_game.construction.map_height_limit = 15;

		/* In old savegame versions, the heightlevel was coded in bits 0..3 of the type field */
		for (TileIndex t = 0; t < map_size; t++) {
			_m[t].height = GB(_m[t].type, 0, 4);
			SB(_m[t].type, 0, 2, GB(_me[t].m6, 0, 2));
			SB(_me[t].m6, 0, 2, 0);
			if (MayHaveBridgeAbove(t)) {
				SB(_m[t].type, 2, 2, GB(_me[t].m6, 6, 2));
				SB(_me[t].m6, 6, 2, 0);
			} else {
				SB(_m[t].type, 2, 2, 0);
			}
		}
	} else if (IsSavegameVersionBefore(SLV_194) && SlXvIsFeaturePresent(XSLFI_HEIGHT_8_BIT)) {
		for (TileIndex t = 0; t < map_size; t++) {
			SB(_m[t].type, 0, 2, GB(_me[t].m6, 0, 2));
			SB(_me[t].m6, 0, 2, 0);
			if (MayHaveBridgeAbove(t)) {
				SB(_m[t].type, 2, 2, GB(_me[t].m6, 6, 2));
				SB(_me[t].m6, 6, 2, 0);
			} else {
				SB(_m[t].type, 2, 2, 0);
			}
		}
	}

	/* in version 2.1 of the savegame, town owner was unified. */
	if (IsSavegameVersionBefore(SLV_2, 1)) ConvertTownOwner();

	/* from version 4.1 of the savegame, exclusive rights are stored at towns */
	if (IsSavegameVersionBefore(SLV_4, 1)) UpdateExclusiveRights();

	/* from version 4.2 of the savegame, currencies are in a different order */
	if (IsSavegameVersionBefore(SLV_4, 2)) UpdateCurrencies();

	/* In old version there seems to be a problem that water is owned by
	 * OWNER_NONE, not OWNER_WATER.. I can't replicate it for the current
	 * (4.3) version, so I just check when versions are older, and then
	 * walk through the whole map.. */
	if (IsSavegameVersionBefore(SLV_4, 3)) {
		for (TileIndex t = 0; t < map_size; t++) {
			if (IsTileType(t, MP_WATER) && GetTileOwner(t) >= MAX_COMPANIES) {
				SetTileOwner(t, OWNER_WATER);
			}
		}
	}

	if (IsSavegameVersionBefore(SLV_84)) {
		for (Company *c : Company::Iterate()) {
			c->name = CopyFromOldName(c->name_1);
			if (!c->name.empty()) c->name_1 = STR_SV_UNNAMED;
			c->president_name = CopyFromOldName(c->president_name_1);
			if (!c->president_name.empty()) c->president_name_1 = SPECSTR_PRESIDENT_NAME;
		}

		for (Station *st : Station::Iterate()) {
			st->name = CopyFromOldName(st->string_id);
			/* generating new name would be too much work for little effect, use the station name fallback */
			if (!st->name.empty()) st->string_id = STR_SV_STNAME_FALLBACK;
		}

		for (Town *t : Town::Iterate()) {
			t->name = CopyFromOldName(t->townnametype);
			if (!t->name.empty()) t->townnametype = SPECSTR_TOWNNAME_START + _settings_game.game_creation.town_name;
		}
	}

	/* From this point the old names array is cleared. */
	ResetOldNames();

	if (IsSavegameVersionBefore(SLV_106)) {
		/* no station is determined by 'tile == INVALID_TILE' now (instead of '0') */
		for (Station *st : Station::Iterate()) {
			if (st->airport.tile       == 0) st->airport.tile       = INVALID_TILE;
			if (st->train_station.tile == 0) st->train_station.tile = INVALID_TILE;
		}

		/* the same applies to Company::location_of_HQ */
		for (Company *c : Company::Iterate()) {
			if (c->location_of_HQ == 0 || (IsSavegameVersionBefore(SLV_4) && c->location_of_HQ == 0xFFFF)) {
				c->location_of_HQ = INVALID_TILE;
			}
		}
	}

	/* convert road side to my format. */
	if (_settings_game.vehicle.road_side) _settings_game.vehicle.road_side = 1;

	/* Check if all NewGRFs are present, we are very strict in MP mode */
	GRFListCompatibility gcf_res = IsGoodGRFConfigList(_grfconfig);
	for (GRFConfig *c = _grfconfig; c != nullptr; c = c->next) {
		if (c->status == GCS_NOT_FOUND) {
			GamelogGRFRemove(c->ident.grfid);
		} else if (HasBit(c->flags, GCF_COMPATIBLE)) {
			GamelogGRFCompatible(&c->ident);
		}
	}

	if (_networking && gcf_res != GLC_ALL_GOOD) {
		SetSaveLoadError(STR_NETWORK_ERROR_CLIENT_NEWGRF_MISMATCH);
		/* Restore the signals */
		ResetSignalHandlers();
		return false;
	}

	/* The value of _date_fract got divided, so make sure that old games are converted correctly. */
	if (IsSavegameVersionBefore(SLV_11, 1) || (IsSavegameVersionBefore(SLV_147) && CalTime::CurDateFract() > DAY_TICKS)) CalTime::Detail::now.cal_date_fract /= 885;

	if (SlXvIsFeaturePresent(XSLFI_SPRINGPP) || SlXvIsFeaturePresent(XSLFI_JOKERPP) || SlXvIsFeaturePresent(XSLFI_CHILLPP)) {
		assert(DayLengthFactor() >= 1);
		DateDetail::_tick_skip_counter = CalTime::CurDateFract() % DayLengthFactor();
		CalTime::Detail::now.cal_date_fract /= DayLengthFactor();
		assert(CalTime::CurDateFract() < DAY_TICKS);
		assert(TickSkipCounter() < DayLengthFactor());
	}

	/* Set day length factor to 1 if loading a pre day length savegame */
	if (SlXvIsFeatureMissing(XSLFI_VARIABLE_DAY_LENGTH) && SlXvIsFeatureMissing(XSLFI_SPRINGPP) && SlXvIsFeatureMissing(XSLFI_JOKERPP) && SlXvIsFeatureMissing(XSLFI_CHILLPP)) {
		_settings_game.economy.day_length_factor = 1;
		UpdateEffectiveDayLengthFactor();
		if (_file_to_saveload.abstract_ftype != FT_SCENARIO) {
			/* If this is obviously a vanilla/non-patchpack savegame (and not a scenario),
			 * set the savegame time units to be in days, as they would have been previously. */
			_settings_game.game_time.time_in_minutes = false;
		}
	}
	if (SlXvIsFeatureMissing(XSLFI_VARIABLE_DAY_LENGTH, 3)) {
		_scaled_tick_counter = (uint64_t)((_tick_counter * DayLengthFactor()) + TickSkipCounter());
	}
	if (SlXvIsFeaturePresent(XSLFI_VARIABLE_DAY_LENGTH, 1, 3)) {
		/* CalTime is used here because EconTime hasn't been set yet, but this needs to be done before setting EconTime::Detail::SetDate,
		 * because that calls RecalculateStateTicksOffset which overwrites DateDetail::_state_ticks_offset which is an input here */
		_state_ticks = GetStateTicksFromDateWithoutOffset(CalTime::CurDate().base(), CalTime::CurDateFract());
		if (SlXvIsFeaturePresent(XSLFI_VARIABLE_DAY_LENGTH, 3, 3)) _state_ticks += DateDetail::_state_ticks_offset;
	}

	/* Update current year
	 * must be done before loading sprites as some newgrfs check it */
	CalTime::Detail::SetDate(CalTime::CurDate(), CalTime::CurDateFract());

	if (SlXvIsFeaturePresent(XSLFI_VARIABLE_DAY_LENGTH, 5) || !IsSavegameVersionBefore(SLV_ECONOMY_DATE)) {
		EconTime::Detail::SetDate(EconTime::CurDate(), EconTime::CurDateFract());
	} else {
		/* Set economy date from calendar date */
		EconTime::Detail::SetDate(CalTime::CurDate().base(), CalTime::CurDateFract());
	}

	SetupTileLoopCounts();

	/*
	 * Force the old behaviour for compatibility reasons with old savegames. As new
	 * settings can only be loaded from new savegames loading old savegames with new
	 * versions of OpenTTD will normally initialize settings newer than the savegame
	 * version with "new game" defaults which the player can define to their liking.
	 * For some settings we override that to keep the behaviour the same as when the
	 * game was saved.
	 *
	 * Note that there is no non-stop in here. This is because the setting could have
	 * either value in TTDPatch. To convert it properly the user has to make sure the
	 * right value has been chosen in the settings. Otherwise we will be converting
	 * it incorrectly in half of the times without a means to correct that.
	 */
	if (IsSavegameVersionBefore(SLV_4, 2)) _settings_game.station.modified_catchment = false;
	if (IsSavegameVersionBefore(SLV_6, 1)) _settings_game.pf.forbid_90_deg = false;
	if (IsSavegameVersionBefore(SLV_21))   _settings_game.vehicle.train_acceleration_model = 0;
	if (IsSavegameVersionBefore(SLV_90))   _settings_game.vehicle.plane_speed = 4;
	if (IsSavegameVersionBefore(SLV_95))   _settings_game.vehicle.dynamic_engines = false;
	if (IsSavegameVersionBefore(SLV_96))   _settings_game.economy.station_noise_level = false;
	if (IsSavegameVersionBefore(SLV_133)) {
		_settings_game.vehicle.train_slope_steepness = 3;
	}
	if (IsSavegameVersionBefore(SLV_134))  _settings_game.economy.feeder_payment_share = 75;
	if (IsSavegameVersionBefore(SLV_138))  _settings_game.vehicle.plane_crashes = 2;
	if (IsSavegameVersionBefore(SLV_139)) {
		_settings_game.vehicle.roadveh_acceleration_model = 0;
		_settings_game.vehicle.roadveh_slope_steepness = 7;
	}
	if (IsSavegameVersionBefore(SLV_143))  _settings_game.economy.allow_town_level_crossings = true;
	if (IsSavegameVersionBefore(SLV_159)) {
		_settings_game.vehicle.max_train_length = 50;
		_settings_game.construction.max_bridge_length = 64;
		_settings_game.construction.max_tunnel_length = 64;
	}
	if (IsSavegameVersionBefore(SLV_166))  _settings_game.economy.infrastructure_maintenance = false;
	if (IsSavegameVersionBefore(SLV_183) && SlXvIsFeatureMissing(XSLFI_CHILLPP)) {
		_settings_game.linkgraph.distribution_pax = DT_MANUAL;
		_settings_game.linkgraph.distribution_mail = DT_MANUAL;
		_settings_game.linkgraph.distribution_armoured = DT_MANUAL;
		_settings_game.linkgraph.distribution_default = DT_MANUAL;
	}

	if (IsSavegameVersionBefore(SLV_ENDING_YEAR)) {
		_settings_game.game_creation.ending_year = CalTime::DEF_END_YEAR;
	}

	/* Convert linkgraph update settings from days to seconds. */
	if (IsSavegameVersionBefore(SLV_LINKGRAPH_SECONDS) && SlXvIsFeatureMissing(XSLFI_LINKGRAPH_DAY_SCALE, 3)) {
		_settings_game.linkgraph.recalc_interval *= SECONDS_PER_DAY;
		_settings_game.linkgraph.recalc_time     *= SECONDS_PER_DAY;
	}

	/* Convert link graph last compression from date to scaled tick counter, or state ticks to scaled ticks. */
	if (SlXvIsFeatureMissing(XSLFI_LINKGRAPH_DAY_SCALE, 6)) {
		extern void LinkGraphFixupAfterLoad(bool compression_was_date);
		LinkGraphFixupAfterLoad(SlXvIsFeatureMissing(XSLFI_LINKGRAPH_DAY_SCALE, 4));
	}

	/* Set link graph job day length factor setting. */
	if (SlXvIsFeatureMissing(XSLFI_LINKGRAPH_DAY_SCALE, 7)) {
		extern void LinkGraphJobSetDayLengthFactor();
		LinkGraphJobSetDayLengthFactor();
	}

	/* Load the sprites */
	GfxLoadSprites();
	LoadStringWidthTable();
	ReInitAllWindows(false);

	/* Copy temporary data to Engine pool */
	CopyTempEngineData();

	/* Connect front and rear engines of multiheaded trains and converts
	 * subtype to the new format */
	if (IsSavegameVersionBefore(SLV_17, 1)) ConvertOldMultiheadToNew();

	/* Connect front and rear engines of multiheaded trains */
	ConnectMultiheadedTrains();

	/* Fix the CargoPackets *and* fix the caches of CargoLists.
	 * If this isn't done before Stations and especially Vehicles are
	 * running their AfterLoad we might get in trouble. In the case of
	 * vehicles we could give the wrong (cached) count of items in a
	 * vehicle which causes different results when getting their caches
	 * filled; and that could eventually lead to desyncs. */
	CargoPacket::AfterLoad();

	if (SlXvIsFeaturePresent(XSLFI_SPRINGPP)) {
		/*
		 * Reject huge airports
		 * Annoyingly SpringPP v2.0.102 has a bug where it uses the same ID for AT_INTERCONTINENTAL2 and AT_OILRIG.
		 * Do this here as AfterLoadVehicles might also check it indirectly via the newgrf code.
		 */
		for (Station *st : Station::Iterate()) {
			if (st->airport.tile == INVALID_TILE) continue;
			StringID err = INVALID_STRING_ID;
			if (st->airport.type == 9) {
				if (st->ship_station.tile != INVALID_TILE && IsOilRig(st->ship_station.tile)) {
					/* this airport is probably an oil rig, not a huge airport */
				} else {
					err = STR_GAME_SAVELOAD_ERROR_HUGE_AIRPORTS_PRESENT;
				}
				st->airport.type = AT_OILRIG;
			} else if (st->airport.type == 10) {
				err = STR_GAME_SAVELOAD_ERROR_HUGE_AIRPORTS_PRESENT;
			}
			if (err != INVALID_STRING_ID) {
				SetSaveLoadError(err);
				/* Restore the signals */
				ResetSignalHandlers();
				return false;
			}
		}
	}

	if (SlXvIsFeaturePresent(XSLFI_SPRINGPP, 1, 1)) {
		/*
		 * Reject helicopters aproaching oil rigs using the wrong aircraft movement data
		 * Annoyingly SpringPP v2.0.102 has a bug where it uses the same ID for AT_INTERCONTINENTAL2 and AT_OILRIG
		 * Do this here as AfterLoadVehicles can also check it indirectly via the newgrf code.
		 */
		for (Aircraft *v : Aircraft::Iterate()) {
			Station *st = GetTargetAirportIfValid(v);
			if (st != nullptr && ((st->ship_station.tile != INVALID_TILE && IsOilRig(st->ship_station.tile)) || st->airport.type == AT_OILRIG)) {
				/* aircraft is on approach to an oil rig, bail out now */
				SetSaveLoadError(STR_GAME_SAVELOAD_ERROR_HELI_OILRIG_BUG);
				/* Restore the signals */
				ResetSignalHandlers();
				return false;
			}
		}
	}

	if (IsSavegameVersionBefore(SLV_MULTITILE_DOCKS)) {
		for (Station *st : Station::Iterate()) {
			st->ship_station.tile = INVALID_TILE;
		}
	}

	if (SlXvIsFeatureMissing(XSLFI_REALISTIC_TRAIN_BRAKING)) {
		_settings_game.vehicle.train_braking_model = TBM_ORIGINAL;
	}

	if (SlXvIsFeatureMissing(XSLFI_TRAIN_SPEED_ADAPTATION)) {
		_settings_game.vehicle.train_speed_adaptation = false;
	}

	AfterLoadEngines();
	AnalyseIndustryTileSpriteGroups();
	extern void AnalyseHouseSpriteGroups();
	AnalyseHouseSpriteGroups();

	/* Update all vehicles: Phase 1 */
	AfterLoadVehiclesPhase1(true);

	CargoPacket::PostVehiclesAfterLoad();

	/* Update template vehicles */
	AfterLoadTemplateVehicles();

	/* make sure there is a town in the game */
	if (_game_mode == GM_NORMAL && Town::GetNumItems() == 0) {
		SetSaveLoadError(STR_ERROR_NO_TOWN_IN_SCENARIO);
		/* Restore the signals */
		ResetSignalHandlers();
		return false;
	}

	/* The void tiles on the southern border used to belong to a wrong class (pre 4.3).
	 * This problem appears in savegame version 21 too, see r3455. But after loading the
	 * savegame and saving again, the buggy map array could be converted to new savegame
	 * version. It didn't show up before r12070. */
	if (IsSavegameVersionBefore(SLV_87)) UpdateVoidTiles();

	/* Fix the cache for cargo payments. */
	for (CargoPayment *cp : CargoPayment::Iterate()) {
		cp->front->cargo_payment = cp;
		cp->current_station = cp->front->last_station_visited;
	}

	if (IsSavegameVersionBefore(SLV_WATER_TILE_TYPE) && SlXvIsFeatureMissing(XSLFI_WATER_TILE_TYPE)) {
		/* Prior to SLV_WATER_TILE_TYPE, the water tile type was stored differently from the enumeration. This has to be
		 * converted before SLV_72 and SLV_82 conversions which use GetWaterTileType. */
		static constexpr uint8_t WBL_COAST_FLAG = 0; ///< Flag for coast.

		for (TileIndex t = 0; t < MapSize(); t++) {
			if (!IsTileType(t, MP_WATER)) continue;

			switch (GB(_m[t].m5, 4, 4)) {
				case 0x0: /* Previously WBL_TYPE_NORMAL, Clear water or coast. */
					SetWaterTileType(t, HasBit(_m[t].m5, WBL_COAST_FLAG) ? WATER_TILE_COAST : WATER_TILE_CLEAR);
					break;

				case 0x1: SetWaterTileType(t, WATER_TILE_LOCK); break; /* Previously WBL_TYPE_LOCK */
				case 0x8: SetWaterTileType(t, WATER_TILE_DEPOT); break; /* Previously WBL_TYPE_DEPOT */
				default: SetWaterTileType(t, WATER_TILE_CLEAR); break; /* Shouldn't happen... */
			}
		}
	}

	if (IsSavegameVersionBefore(SLV_72)) {
		/* Locks in very old savegames had OWNER_WATER as owner */
		for (TileIndex t = 0; t < MapSize(); t++) {
			switch (GetTileType(t)) {
				default: break;

				case MP_WATER:
					if (GetWaterTileType(t) == WATER_TILE_LOCK && GetTileOwner(t) == OWNER_WATER) SetTileOwner(t, OWNER_NONE);
					break;

				case MP_STATION: {
					if (HasBit(_me[t].m6, 3)) SetBit(_me[t].m6, 2);
					StationGfx gfx = GetStationGfx(t);
					StationType st;
					if (       IsInsideMM(gfx,   0,   8)) { // Rail station
						st = STATION_RAIL;
						SetStationGfx(t, gfx - 0);
					} else if (IsInsideMM(gfx,   8,  67)) { // Airport
						st = STATION_AIRPORT;
						SetStationGfx(t, gfx - 8);
					} else if (IsInsideMM(gfx,  67,  71)) { // Truck
						st = STATION_TRUCK;
						SetStationGfx(t, gfx - 67);
					} else if (IsInsideMM(gfx,  71,  75)) { // Bus
						st = STATION_BUS;
						SetStationGfx(t, gfx - 71);
					} else if (gfx == 75) {                 // Oil rig
						st = STATION_OILRIG;
						SetStationGfx(t, gfx - 75);
					} else if (IsInsideMM(gfx,  76,  82)) { // Dock
						st = STATION_DOCK;
						SetStationGfx(t, gfx - 76);
					} else if (gfx == 82) {                 // Buoy
						st = STATION_BUOY;
						SetStationGfx(t, gfx - 82);
					} else if (IsInsideMM(gfx,  83, 168)) { // Extended airport
						st = STATION_AIRPORT;
						SetStationGfx(t, gfx - 83 + 67 - 8);
					} else if (IsInsideMM(gfx, 168, 170)) { // Drive through truck
						st = STATION_TRUCK;
						SetStationGfx(t, gfx - 168 + GFX_TRUCK_BUS_DRIVETHROUGH_OFFSET);
					} else if (IsInsideMM(gfx, 170, 172)) { // Drive through bus
						st = STATION_BUS;
						SetStationGfx(t, gfx - 170 + GFX_TRUCK_BUS_DRIVETHROUGH_OFFSET);
					} else {
						/* Restore the signals */
						ResetSignalHandlers();
						return false;
					}
					SB(_me[t].m6, 3, 3, st);
					break;
				}
			}
		}
	}

	if (SlXvIsFeatureMissing(XSLFI_MORE_STATION_TYPES) && IsSavegameVersionBefore(SLV_INCREASE_STATION_TYPE_FIELD_SIZE)) {
		/* Expansion of station type field in m6 */
		for (TileIndex t = 0; t < MapSize(); t++) {
			if (IsTileType(t, MP_STATION)) {
				ClrBit(_me[t].m6, 6);
			}
		}
	}

	for (TileIndex t = 0; t < map_size; t++) {
		switch (GetTileType(t)) {
			case MP_STATION: {
				BaseStation *bst = BaseStation::GetByTile(t);

				/* Sanity check */
				if (!IsBuoy(t) && bst->owner != GetTileOwner(t)) SlErrorCorrupt("Wrong owner for station tile");

				/* Set up station spread */
				bst->rect.BeforeAddTile(t, StationRect::ADD_FORCE);

				/* Waypoints don't have road stops/oil rigs in the old format */
				if (!Station::IsExpected(bst)) break;
				Station *st = Station::From(bst);

				switch (GetStationType(t)) {
					case STATION_TRUCK:
					case STATION_BUS:
						if (IsSavegameVersionBefore(SLV_6)) {
							/* Before version 5 you could not have more than 250 stations.
							 * Version 6 adds large maps, so you could only place 253*253
							 * road stops on a map (no freeform edges) = 64009. So, yes
							 * someone could in theory create such a full map to trigger
							 * this assertion, it's safe to assume that's only something
							 * theoretical and does not happen in normal games. */
							assert(RoadStop::CanAllocateItem());

							/* From this version on there can be multiple road stops of the
							 * same type per station. Convert the existing stops to the new
							 * internal data structure. */
							RoadStop *rs = new RoadStop(t);

							RoadStop **head =
								IsTruckStop(t) ? &st->truck_stops : &st->bus_stops;
							*head = rs;
						}
						break;

					case STATION_OILRIG: {
						/* The internal encoding of oil rigs was changed twice.
						 * It was 3 (till 2.2) and later 5 (till 5.1).
						 * DeleteOilRig asserts on the correct type, and
						 * setting it unconditionally does not hurt.
						 */
						Station::GetByTile(t)->airport.type = AT_OILRIG;

						/* Very old savegames sometimes have phantom oil rigs, i.e.
						 * an oil rig which got shut down, but not completely removed from
						 * the map
						 */
						TileIndex t1 = TileAddXY(t, 0, 1);
						if (!IsTileType(t1, MP_INDUSTRY) || GetIndustryGfx(t1) != GFX_OILRIG_1) {
							DeleteOilRig(t);
						}
						break;
					}

					default: break;
				}
				break;
			}

			default: break;
		}
	}

	/* In version 6.1 we put the town index in the map-array. To do this, we need
	 *  to use m2 (16bit big), so we need to clean m2, and that is where this is
	 *  all about ;) */
	if (IsSavegameVersionBefore(SLV_6, 1)) {
		for (TileIndex t = 0; t < map_size; t++) {
			switch (GetTileType(t)) {
				case MP_HOUSE:
					_m[t].m4 = _m[t].m2;
					SetTownIndex(t, CalcClosestTownFromTile(t)->index);
					break;

				case MP_ROAD:
					_m[t].m4 |= (_m[t].m2 << 4);
					if ((GB(_m[t].m5, 4, 2) == ROAD_TILE_CROSSING ? (Owner)_m[t].m3 : GetTileOwner(t)) == OWNER_TOWN) {
						SetTownIndex(t, CalcClosestTownFromTile(t)->index);
					} else {
						SetTownIndex(t, 0);
					}
					break;

				default: break;
			}
		}
	}

	/* Force the freeform edges to false for old savegames. */
	if (IsSavegameVersionBefore(SLV_111)) {
		_settings_game.construction.freeform_edges = false;
		for (Vehicle *v : Vehicle::Iterate()) {
			if (v->tile == 0) v->UpdatePosition();
		}
	}

	/* From version 9.0, we update the max passengers of a town (was sometimes negative
	 *  before that. */
	if (IsSavegameVersionBefore(SLV_9)) {
		for (Town *t : Town::Iterate()) UpdateTownMaxPass(t);
	}

	/* From version 16.0, we included autorenew on engines, which are now saved, but
	 *  of course, we do need to initialize them for older savegames. */
	if (IsSavegameVersionBefore(SLV_16)) {
		for (Company *c : Company::Iterate()) {
			c->engine_renew_list            = nullptr;
			c->settings.engine_renew        = false;
			c->settings.engine_renew_months = 6;
			c->settings.engine_renew_money  = 100000;
		}

		/* When loading a game, _local_company is not yet set to the correct value.
		 * However, in a dedicated server we are a spectator, so nothing needs to
		 * happen. In case we are not a dedicated server, the local company always
		 * becomes company 0, unless we are in the scenario editor where all the
		 * companies are 'invalid'.
		 */
		Company *c = Company::GetIfValid(COMPANY_FIRST);
		if (!_network_dedicated && c != nullptr) {
			c->settings = _settings_client.company;
		}
	}

	if (IsSavegameVersionBefore(SLV_48)) {
		for (TileIndex t = 0; t < map_size; t++) {
			switch (GetTileType(t)) {
				case MP_RAILWAY:
					if (IsPlainRail(t)) {
						/* Swap ground type and signal type for plain rail tiles, so the
						 * ground type uses the same bits as for depots and waypoints. */
						uint tmp = GB(_m[t].m4, 0, 4);
						SB(_m[t].m4, 0, 4, GB(_m[t].m2, 0, 4));
						SB(_m[t].m2, 0, 4, tmp);
					} else if (HasBit(_m[t].m5, 2)) {
						/* Split waypoint and depot rail type and remove the subtype. */
						ClrBit(_m[t].m5, 2);
						ClrBit(_m[t].m5, 6);
					}
					break;

				case MP_ROAD:
					/* Swap m3 and m4, so the track type for rail crossings is the
					 * same as for normal rail. */
					Swap(_m[t].m3, _m[t].m4);
					break;

				default: break;
			}
		}
	}

	if (IsSavegameVersionBefore(SLV_61)) {
		/* Added the RoadType */
		bool old_bridge = IsSavegameVersionBefore(SLV_42);
		for (TileIndex t = 0; t < map_size; t++) {
			switch (GetTileType(t)) {
				case MP_ROAD:
					SB(_m[t].m5, 6, 2, GB(_m[t].m5, 4, 2));
					switch (GetRoadTileType(t)) {
						default: SlErrorCorrupt("Invalid road tile type");
						case ROAD_TILE_NORMAL:
							SB(_m[t].m4, 0, 4, GB(_m[t].m5, 0, 4));
							SB(_m[t].m4, 4, 4, 0);
							SB(_me[t].m6, 2, 4, 0);
							break;
						case ROAD_TILE_CROSSING:
							SB(_m[t].m4, 5, 2, GB(_m[t].m5, 2, 2));
							break;
						case ROAD_TILE_DEPOT:    break;
					}
					SB(_me[t].m7, 6, 2, 1); // Set pre-NRT road type bits for conversion later.
					break;

				case MP_STATION:
					if (IsStationRoadStop(t)) SB(_me[t].m7, 6, 2, 1);
					break;

				case MP_TUNNELBRIDGE:
					/* Middle part of "old" bridges */
					if (old_bridge && IsBridge(t) && HasBit(_m[t].m5, 6)) break;
					if (((old_bridge && IsBridge(t)) ? (TransportType)GB(_m[t].m5, 1, 2) : GetTunnelBridgeTransportType(t)) == TRANSPORT_ROAD) {
						SB(_me[t].m7, 6, 2, 1); // Set pre-NRT road type bits for conversion later.
					}
					break;

				default: break;
			}
		}
	}

	if (IsSavegameVersionBefore(SLV_114)) {
		bool fix_roadtypes = !IsSavegameVersionBefore(SLV_61);
		bool old_bridge = IsSavegameVersionBefore(SLV_42);

		for (TileIndex t = 0; t < map_size; t++) {
			switch (GetTileType(t)) {
				case MP_ROAD:
					if (fix_roadtypes) SB(_me[t].m7, 6, 2, (RoadTypes)GB(_me[t].m7, 5, 3));
					SB(_me[t].m7, 5, 1, GB(_m[t].m3, 7, 1)); // snow/desert
					switch (GetRoadTileType(t)) {
						default: SlErrorCorrupt("Invalid road tile type");
						case ROAD_TILE_NORMAL:
							SB(_me[t].m7, 0, 4, GB(_m[t].m3, 0, 4));  // road works
							SB(_me[t].m6, 3, 3, GB(_m[t].m3, 4, 3));  // ground
							SB(_m[t].m3, 0, 4, GB(_m[t].m4, 4, 4));   // tram bits
							SB(_m[t].m3, 4, 4, GB(_m[t].m5, 0, 4));   // tram owner
							SB(_m[t].m5, 0, 4, GB(_m[t].m4, 0, 4));   // road bits
							break;

						case ROAD_TILE_CROSSING:
							SB(_me[t].m7, 0, 5, GB(_m[t].m4, 0, 5));  // road owner
							SB(_me[t].m6, 3, 3, GB(_m[t].m3, 4, 3));  // ground
							SB(_m[t].m3, 4, 4, GB(_m[t].m5, 0, 4));   // tram owner
							SB(_m[t].m5, 0, 1, GB(_m[t].m4, 6, 1));   // road axis
							SB(_m[t].m5, 5, 1, GB(_m[t].m4, 5, 1));   // crossing state
							break;

						case ROAD_TILE_DEPOT:
							break;
					}
					if (!IsRoadDepot(t) && !HasTownOwnedRoad(t)) {
						const Town *town = CalcClosestTownFromTile(t);
						if (town != nullptr) SetTownIndex(t, town->index);
					}
					_m[t].m4 = 0;
					break;

				case MP_STATION:
					if (!IsStationRoadStop(t)) break;

					if (fix_roadtypes) SB(_me[t].m7, 6, 2, (RoadTypes)GB(_m[t].m3, 0, 3));
					SB(_me[t].m7, 0, 5, HasBit(_me[t].m6, 2) ? OWNER_TOWN : GetTileOwner(t));
					SB(_m[t].m3, 4, 4, _m[t].m1);
					_m[t].m4 = 0;
					break;

				case MP_TUNNELBRIDGE:
					if (old_bridge && IsBridge(t) && HasBit(_m[t].m5, 6)) break;
					if (((old_bridge && IsBridge(t)) ? (TransportType)GB(_m[t].m5, 1, 2) : GetTunnelBridgeTransportType(t)) == TRANSPORT_ROAD) {
						if (fix_roadtypes) SB(_me[t].m7, 6, 2, (RoadTypes)GB(_m[t].m3, 0, 3));

						Owner o = GetTileOwner(t);
						SB(_me[t].m7, 0, 5, o); // road owner
						SB(_m[t].m3, 4, 4, o == OWNER_NONE ? OWNER_TOWN : o); // tram owner
					}
					SB(_me[t].m6, 2, 4, GB(_m[t].m2, 4, 4)); // bridge type
					SB(_me[t].m7, 5, 1, GB(_m[t].m4, 7, 1)); // snow/desert

					_m[t].m2 = 0;
					_m[t].m4 = 0;
					break;

				default: break;
			}
		}
	}

	/* Railtype moved from m3 to m8 in version SLV_EXTEND_RAILTYPES. */
	if (IsSavegameVersionBefore(SLV_EXTEND_RAILTYPES)) {
		const bool has_extra_bit = SlXvIsFeaturePresent(XSLFI_MORE_RAIL_TYPES, 1, 1);
		auto update_railtype = [&](TileIndex t) {
			uint rt = GB(_m[t].m3, 0, 4);
			if (has_extra_bit) rt |= (GB(_m[t].m1, 7, 1) << 4);
			SetRailType(t, (RailType)rt);
		};
		for (TileIndex t = 0; t < map_size; t++) {
			switch (GetTileType(t)) {
				case MP_RAILWAY:
					update_railtype(t);
					break;

				case MP_ROAD:
					if (IsLevelCrossing(t)) {
						update_railtype(t);
					}
					break;

				case MP_STATION:
					if (HasStationRail(t)) {
						update_railtype(t);
					}
					break;

				case MP_TUNNELBRIDGE:
					if (GetTunnelBridgeTransportType(t) == TRANSPORT_RAIL) {
						update_railtype(t);
					}
					break;

				default:
					break;
			}
		}
	}

	if (IsSavegameVersionBefore(SLV_42)) {
		for (TileIndex t = 0; t < map_size; t++) {
			if (MayHaveBridgeAbove(t)) ClearBridgeMiddle(t);
			if (IsBridgeTile(t)) {
				if (HasBit(_m[t].m5, 6)) { // middle part
					Axis axis = (Axis)GB(_m[t].m5, 0, 1);

					if (HasBit(_m[t].m5, 5)) { // transport route under bridge?
						if (GB(_m[t].m5, 3, 2) == TRANSPORT_RAIL) {
							MakeRailNormal(
								t,
								GetTileOwner(t),
								axis == AXIS_X ? TRACK_BIT_Y : TRACK_BIT_X,
								GetRailType(t)
							);
						} else {
							TownID town = IsTileOwner(t, OWNER_TOWN) ? ClosestTownFromTile(t, UINT_MAX)->index : 0;

							/* MakeRoadNormal */
							SetTileType(t, MP_ROAD);
							_m[t].m2 = town;
							_m[t].m3 = 0;
							_m[t].m5 = (axis == AXIS_X ? ROAD_Y : ROAD_X) | ROAD_TILE_NORMAL << 6;
							SB(_me[t].m6, 2, 4, 0);
							_me[t].m7 = 1 << 6;
							SetRoadOwner(t, RTT_TRAM, OWNER_NONE);
						}
					} else {
						if (GB(_m[t].m5, 3, 2) == 0) {
							MakeClear(t, CLEAR_GRASS, 3);
						} else {
							if (!IsTileFlat(t)) {
								MakeShore(t);
							} else {
								if (GetTileOwner(t) == OWNER_WATER) {
									MakeSea(t);
								} else {
									MakeCanal(t, GetTileOwner(t), Random());
								}
							}
						}
					}
					SetBridgeMiddle(t, axis);
				} else { // ramp
					Axis axis = (Axis)GB(_m[t].m5, 0, 1);
					uint north_south = GB(_m[t].m5, 5, 1);
					DiagDirection dir = ReverseDiagDir(XYNSToDiagDir(axis, north_south));
					TransportType type = (TransportType)GB(_m[t].m5, 1, 2);

					_m[t].m5 = 1 << 7 | type << 2 | dir;
				}
			}
		}

		for (Vehicle *v : Vehicle::Iterate()) {
			if (!v->IsGroundVehicle()) continue;
			if (IsBridgeTile(v->tile)) {
				DiagDirection dir = GetTunnelBridgeDirection(v->tile);

				if (dir != DirToDiagDir(v->direction)) continue;
				switch (dir) {
					default: SlErrorCorrupt("Invalid vehicle direction");
					case DIAGDIR_NE: if ((v->x_pos & 0xF) !=  0)            continue; break;
					case DIAGDIR_SE: if ((v->y_pos & 0xF) != TILE_SIZE - 1) continue; break;
					case DIAGDIR_SW: if ((v->x_pos & 0xF) != TILE_SIZE - 1) continue; break;
					case DIAGDIR_NW: if ((v->y_pos & 0xF) !=  0)            continue; break;
				}
			} else if (v->z_pos > GetTileMaxPixelZ(TileVirtXY(v->x_pos, v->y_pos))) {
				v->tile = GetNorthernBridgeEnd(v->tile);
				v->UpdatePosition();
			} else {
				continue;
			}
			if (v->type == VEH_TRAIN) {
				Train::From(v)->track = TRACK_BIT_WORMHOLE;
			} else {
				RoadVehicle::From(v)->state = RVSB_WORMHOLE;
			}
		}
	}

	if (IsSavegameVersionBefore(SLV_ROAD_TYPES) && !SlXvIsFeaturePresent(XSLFI_JOKERPP, SL_JOKER_1_27)) {
		/* Add road subtypes */
		for (TileIndex t = 0; t < map_size; t++) {
			bool has_road = false;
			switch (GetTileType(t)) {
				case MP_ROAD:
					has_road = true;
					break;
				case MP_STATION:
					has_road = IsAnyRoadStop(t);
					break;
				case MP_TUNNELBRIDGE:
					has_road = GetTunnelBridgeTransportType(t) == TRANSPORT_ROAD;
					break;
				default:
					break;
			}

			if (has_road) {
				RoadType road_rt = HasBit(_me[t].m7, 6) ? ROADTYPE_ROAD : INVALID_ROADTYPE;
				RoadType tram_rt = HasBit(_me[t].m7, 7) ? ROADTYPE_TRAM : INVALID_ROADTYPE;

				assert(road_rt != INVALID_ROADTYPE || tram_rt != INVALID_ROADTYPE);
				SetRoadTypes(t, road_rt, tram_rt);
				SB(_me[t].m7, 6, 2, 0); // Clear pre-NRT road type bits.
			}
		}
	} else if (SlXvIsFeaturePresent(XSLFI_JOKERPP, SL_JOKER_1_27)) {
		uint next_road_type = 2;
		uint next_tram_type = 2;
		RoadType road_types[32];
		RoadType tram_types[32];
		MemSetT(road_types, ROADTYPE_ROAD, 31);
		MemSetT(tram_types, ROADTYPE_TRAM, 31);
		road_types[31] = INVALID_ROADTYPE;
		tram_types[31] = INVALID_ROADTYPE;
		for (RoadType rt = ROADTYPE_BEGIN; rt < ROADTYPE_END; rt++) {
			const RoadTypeInfo *rti = GetRoadTypeInfo(rt);
			if (RoadTypeIsRoad(rt)) {
				if (rti->label == 'ROAD') {
					road_types[0] = rt;
				} else if (rti->label == 'ELRD') {
					road_types[1] = rt;
				} else if (next_road_type < 31) {
					road_types[next_road_type++] = rt;
				}
			} else {
				if (rti->label == 'RAIL') {
					tram_types[0] = rt;
				} else if (rti->label == 'ELRL') {
					tram_types[1] = rt;
				} else if (next_tram_type < 31) {
					tram_types[next_tram_type++] = rt;
				}
			}
		}
		for (TileIndex t = 0; t < map_size; t++) {
			bool has_road = false;
			switch (GetTileType(t)) {
				case MP_ROAD:
					has_road = true;
					break;
				case MP_STATION:
					has_road = IsAnyRoadStop(t);
					break;
				case MP_TUNNELBRIDGE:
					has_road = GetTunnelBridgeTransportType(t) == TRANSPORT_ROAD;
					break;
				default:
					break;
			}
			if (has_road) {
				RoadType road_rt = road_types[(GB(_me[t].m7, 6, 1) << 4) | GB(_m[t].m4, 0, 4)];
				RoadType tram_rt = tram_types[(GB(_me[t].m7, 7, 1) << 4) | GB(_m[t].m4, 4, 4)];
				SetRoadTypes(t, road_rt, tram_rt);
				SB(_me[t].m7, 6, 2, 0);
			}
		}
	}

	if (SlXvIsFeatureMissing(XSLFI_DUAL_RAIL_TYPES)) {
		/* Introduced dual rail types. */
		for (TileIndex t = 0; t < map_size; t++) {
			if (IsPlainRailTile(t) || (IsRailTunnelBridgeTile(t) && IsBridge(t))) {
				SetSecondaryRailType(t, GetRailType(t));
			}
		}
	}

	if (SlXvIsFeaturePresent(XSLFI_SIG_TUNNEL_BRIDGE, 1, 6)) {
		/* m2 signal state bit allocation has shrunk */
		for (TileIndex t = 0; t < map_size; t++) {
			if (IsTileType(t, MP_TUNNELBRIDGE) && GetTunnelBridgeTransportType(t) == TRANSPORT_RAIL && IsBridge(t) && IsTunnelBridgeSignalSimulationEntrance(t)) {
				extern void ShiftBridgeEntranceSimulatedSignalsExtended(TileIndex t, int shift, uint64_t in);
				const uint shift = 15 - BRIDGE_M2_SIGNAL_STATE_COUNT;
				ShiftBridgeEntranceSimulatedSignalsExtended(t, shift, GB(_m[t].m2, BRIDGE_M2_SIGNAL_STATE_COUNT, shift));
				SB(_m[t].m2, 0, 15, GB(_m[t].m2, 0, 15) << shift);
			}
		}
	}

	if (SlXvIsFeaturePresent(XSLFI_CHILLPP)) {
		/* fix signal tunnel/bridge PBS */
		for (TileIndex t = 0; t < map_size; t++) {
			if (IsTileType(t, MP_TUNNELBRIDGE) && GetTunnelBridgeTransportType(t) == TRANSPORT_RAIL && IsTunnelBridgeSignalSimulationEntrance(t)) {
				UnreserveAcrossRailTunnelBridge(t);
			}
		}
	}

	if (!SlXvIsFeaturePresent(XSLFI_CUSTOM_BRIDGE_HEADS, 2)) {
		/* change map bits for rail bridge heads */
		for (TileIndex t = 0; t < map_size; t++) {
			if (IsBridgeTile(t) && GetTunnelBridgeTransportType(t) == TRANSPORT_RAIL) {
				SetCustomBridgeHeadTrackBits(t, DiagDirToDiagTrackBits(GetTunnelBridgeDirection(t)));
				SetBridgeReservationTrackBits(t, HasBit(_m[t].m5, 4) ? DiagDirToDiagTrackBits(GetTunnelBridgeDirection(t)) : TRACK_BIT_NONE);
				ClrBit(_m[t].m5, 4);
			}
		}
	}

	if (!SlXvIsFeaturePresent(XSLFI_CUSTOM_BRIDGE_HEADS, 3)) {
		/* fence/ground type support for custom rail bridges */
		for (TileIndex t = 0; t < map_size; t++) {
			if (IsTileType(t, MP_TUNNELBRIDGE)) SB(_me[t].m7, 6, 2, 0);
		}
	}

	if (SlXvIsFeaturePresent(XSLFI_CUSTOM_BRIDGE_HEADS, 1, 3)) {
		/* fix any mismatched road/tram bits */
		for (TileIndex t = 0; t < map_size; t++) {
			if (IsBridgeTile(t) && GetTunnelBridgeTransportType(t) == TRANSPORT_ROAD) {
				for (RoadTramType rtt : { RTT_TRAM, RTT_ROAD }) {
					RoadType rt = GetRoadType(t, rtt);
					if (rt == INVALID_ROADTYPE) continue;
					RoadBits rb = GetCustomBridgeHeadRoadBits(t, rtt);
					DiagDirection dir = GetTunnelBridgeDirection(t);
					if (!(rb & DiagDirToRoadBits(dir))) continue;

					if (HasAtMostOneBit(rb)) {
						Debug(misc, 0, "Fixing road bridge head state (case A) at tile 0x{:X}", t);
						rb |= DiagDirToRoadBits(ReverseDiagDir(dir));
						SetCustomBridgeHeadRoadBits(t, rtt, rb);
					}

					TileIndex end = GetOtherBridgeEnd(t);
					if (GetRoadType(end, rtt) == INVALID_ROADTYPE) {
						Debug(misc, 0, "Fixing road bridge head state (case B) at tile 0x{:X} -> 0x{:X}", t, end);
						SetRoadType(end, rtt, rt);
						SetCustomBridgeHeadRoadBits(end, rtt, AxisToRoadBits(DiagDirToAxis(dir)));
						continue;
					}

					if (GetRoadType(end, rtt) != rt) {
						Debug(misc, 0, "Fixing road bridge head state (case C) at tile 0x{:X} -> 0x{:X}", t, end);
						SetRoadType(end, rtt, rt);
					}

					RoadBits end_rb = GetCustomBridgeHeadRoadBits(end, rtt);
					if (!(end_rb & DiagDirToRoadBits(ReverseDiagDir(dir)))) {
						Debug(misc, 0, "Fixing road bridge head state (case D) at tile 0x{:X} -> 0x{:X}", t, end);
						end_rb |= DiagDirToRoadBits(ReverseDiagDir(dir));
						if (HasAtMostOneBit(end_rb)) end_rb |= DiagDirToRoadBits(dir);
						SetCustomBridgeHeadRoadBits(end, rtt, end_rb);
					}
				}
			}
		}
	}

	/* Elrails got added in rev 24 */
	if (IsSavegameVersionBefore(SLV_24)) {
		RailType min_rail = RAILTYPE_ELECTRIC;

		for (Train *v : Train::Iterate()) {
			RailType rt = RailVehInfo(v->engine_type)->railtype;

			v->railtype = rt;
			if (rt == RAILTYPE_ELECTRIC) min_rail = RAILTYPE_RAIL;
		}

		/* .. so we convert the entire map from normal to elrail (so maintain "fairness") */
		for (TileIndex t = 0; t < map_size; t++) {
			switch (GetTileType(t)) {
				case MP_RAILWAY:
					SetRailType(t, UpdateRailType(GetRailType(t), min_rail));
					break;

				case MP_ROAD:
					if (IsLevelCrossing(t)) {
						SetRailType(t, UpdateRailType(GetRailType(t), min_rail));
					}
					break;

				case MP_STATION:
					if (HasStationRail(t)) {
						SetRailType(t, UpdateRailType(GetRailType(t), min_rail));
					}
					break;

				case MP_TUNNELBRIDGE:
					if (GetTunnelBridgeTransportType(t) == TRANSPORT_RAIL) {
						SetRailType(t, UpdateRailType(GetRailType(t), min_rail));
					}
					break;

				default:
					break;
			}
			if (IsPlainRailTile(t) || (IsRailTunnelBridgeTile(t) && IsBridge(t))) {
				SetSecondaryRailType(t, GetRailType(t));
			}
		}
	}

	/* In version 16.1 of the savegame a company can decide if trains, which get
	 * replaced, shall keep their old length. In all prior versions, just default
	 * to false */
	if (IsSavegameVersionBefore(SLV_16, 1)) {
		for (Company *c : Company::Iterate()) c->settings.renew_keep_length = false;
	}

	if (IsSavegameVersionBefore(SLV_123)) {
		/* Waypoints became subclasses of stations ... */
		MoveWaypointsToBaseStations();
		/* ... and buoys were moved to waypoints. */
		MoveBuoysToWaypoints();
	}

	/* From version 15, we moved a semaphore bit from bit 2 to bit 3 in m4, making
	 *  room for PBS. Now in version 21 move it back :P. */
	if (IsSavegameVersionBefore(SLV_21) && !IsSavegameVersionBefore(SLV_15)) {
		for (TileIndex t = 0; t < map_size; t++) {
			switch (GetTileType(t)) {
				case MP_RAILWAY:
					if (HasSignals(t)) {
						/* Original signal type/variant was stored in m4 but since saveload
						 * version 48 they are in m2. The bits has been already moved to m2
						 * (see the code somewhere above) so don't use m4, use m2 instead. */

						/* convert PBS signals to combo-signals */
						if (HasBit(_m[t].m2, 2)) SB(_m[t].m2, 0, 2, SIGTYPE_COMBO);

						/* move the signal variant back */
						SB(_m[t].m2, 2, 1, HasBit(_m[t].m2, 3) ? SIG_SEMAPHORE : SIG_ELECTRIC);
						ClrBit(_m[t].m2, 3);
					}

					/* Clear PBS reservation on track */
					if (!IsRailDepotTile(t)) {
						SB(_m[t].m4, 4, 4, 0);
					} else {
						ClrBit(_m[t].m3, 6);
					}
					break;

				case MP_STATION: // Clear PBS reservation on station
					ClrBit(_m[t].m3, 6);
					break;

				default: break;
			}
		}
	}

	if (IsSavegameVersionBefore(SLV_25)) {
		for (RoadVehicle *rv : RoadVehicle::Iterate()) {
			rv->vehstatus &= ~0x40;
		}
	}

	if (IsSavegameVersionBefore(SLV_26)) {
		for (Station *st : Station::Iterate()) {
			for (CargoID c = 0; c < NUM_CARGO; c++) {
				st->goods[c].last_vehicle_type = VEH_INVALID;
			}
		}
	}

	YapfNotifyTrackLayoutChange(INVALID_TILE, INVALID_TRACK);

	if (IsSavegameVersionBefore(SLV_34)) {
		for (Company *c : Company::Iterate()) ResetCompanyLivery(c);
	}

	for (Company *c : Company::Iterate()) {
		c->avail_railtypes = GetCompanyRailTypes(c->index);
		c->avail_roadtypes = GetCompanyRoadTypes(c->index);
	}

	AfterLoadStations();

	/* Time starts at 0 instead of 1920.
	 * Account for this in older games by adding an offset */
	if (IsSavegameVersionBefore(SLV_31)) {
		CalTime::Detail::now.cal_date += CalTime::DAYS_TILL_ORIGINAL_BASE_YEAR.AsDelta();
		EconTime::Detail::now.econ_date += EconTime::DAYS_TILL_ORIGINAL_BASE_YEAR.AsDelta();
		CalTime::Detail::now.cal_ymd = CalTime::ConvertDateToYMD(CalTime::CurDate());
		EconTime::Detail::now.econ_ymd = EconTime::ConvertDateToYMD(EconTime::CurDate());
		RecalculateStateTicksOffset();
		UpdateCachedSnowLine();

		for (Station *st : Station::Iterate())   st->build_date      += CalTime::DAYS_TILL_ORIGINAL_BASE_YEAR.AsDelta();
		for (Waypoint *wp : Waypoint::Iterate()) wp->build_date      += CalTime::DAYS_TILL_ORIGINAL_BASE_YEAR.AsDelta();
		for (Engine *e : Engine::Iterate())      e->intro_date       += CalTime::DAYS_TILL_ORIGINAL_BASE_YEAR.AsDelta();
		for (Company *c : Company::Iterate())    c->inaugurated_year += CalTime::ORIGINAL_BASE_YEAR.AsDelta();
		for (Industry *i : Industry::Iterate())  i->last_prod_year   += EconTime::ORIGINAL_BASE_YEAR.AsDelta();

		for (Vehicle *v : Vehicle::Iterate()) {
			v->date_of_last_service += EconTime::DAYS_TILL_ORIGINAL_BASE_YEAR.AsDelta();
			v->build_year += CalTime::ORIGINAL_BASE_YEAR.AsDelta();
		}
	}

	if (SlXvIsFeatureMissing(XSLFI_VARIABLE_DAY_LENGTH, 6)) {
		EconTime::Detail::years_elapsed = EconTime::CurYear().base() - 1;
		EconTime::Detail::period_display_offset = 0;
		for (Company *c : Company::Iterate()) {
			if (SlXvIsFeaturePresent(XSLFI_VARIABLE_DAY_LENGTH, 5, 5)) {
				/* inaugurated_year is calendar time in XSLFI_VARIABLE_DAY_LENGTH version 5 */
				c->age_years = std::max<YearDelta>(0, CalTime::CurYear() - c->inaugurated_year);
				c->display_inaugurated_period = EconTime::Detail::WallClockYearToDisplay(c->inaugurated_year.base() + EconTime::CurYear().base() - CalTime::CurYear().base());
			} else {
				c->age_years = std::max<YearDelta>(0, EconTime::CurYear().base() - c->inaugurated_year.base());
				c->display_inaugurated_period = EconTime::Detail::WallClockYearToDisplay(c->inaugurated_year.base());
				c->inaugurated_year += CalTime::CurYear().base() - EconTime::CurYear().base();
			}
		}
	}

	/* From 32 on we save the industry who made the farmland.
	 *  To give this prettiness to old savegames, we remove all farmfields and
	 *  plant new ones. */
	if (IsSavegameVersionBefore(SLV_32)) {
		for (TileIndex t = 0; t < map_size; t++) {
			if (IsTileType(t, MP_CLEAR) && IsClearGround(t, CLEAR_FIELDS)) {
				/* remove fields */
				MakeClear(t, CLEAR_GRASS, 3);
			}
		}

		for (Industry *i : Industry::Iterate()) {
			uint j;

			if (GetIndustrySpec(i->type)->behaviour & INDUSTRYBEH_PLANT_ON_BUILT) {
				for (j = 0; j != 50; j++) PlantRandomFarmField(i);
			}
		}
	}

	/* Setting no refit flags to all orders in savegames from before refit in orders were added */
	if (IsSavegameVersionBefore(SLV_36)) {
		IterateVehicleAndOrderListOrders([](Order *order) {
			order->SetRefit(CARGO_NO_REFIT);
		});
	}

	/* from version 38 we have optional elrails, since we cannot know the
	 * preference of a user, let elrails enabled; it can be disabled manually */
	if (IsSavegameVersionBefore(SLV_38)) _settings_game.vehicle.disable_elrails = false;
	/* do the same as when elrails were enabled/disabled manually just now */
	UpdateDisableElrailSettingState(_settings_game.vehicle.disable_elrails, false);
	InitializeRailGUI();

	/* From version 53, the map array was changed for house tiles to allow
	 * space for newhouses grf features. A new byte, m7, was also added. */
	if (IsSavegameVersionBefore(SLV_53)) {
		for (TileIndex t = 0; t < map_size; t++) {
			if (IsTileType(t, MP_HOUSE)) {
				if (GB(_m[t].m3, 6, 2) != TOWN_HOUSE_COMPLETED) {
					/* Move the construction stage from m3[7..6] to m5[5..4].
					 * The construction counter does not have to move. */
					SB(_m[t].m5, 3, 2, GB(_m[t].m3, 6, 2));
					SB(_m[t].m3, 6, 2, 0);

					/* The "house is completed" bit is now in m6[2]. */
					SetHouseCompleted(t, false);
				} else {
					/* The "lift has destination" bit has been moved from
					 * m5[7] to m7[0]. */
					AssignBit(_me[t].m7, 0, HasBit(_m[t].m5, 7));
					ClrBit(_m[t].m5, 7);

					/* The "lift is moving" bit has been removed, as it does
					 * the same job as the "lift has destination" bit. */
					ClrBit(_m[t].m1, 7);

					/* The position of the lift goes from m1[7..0] to m6[7..2],
					 * making m1 totally free, now. The lift position does not
					 * have to be a full byte since the maximum value is 36. */
					SetLiftPosition(t, GB(_m[t].m1, 0, 6));

					_m[t].m1 = 0;
					_m[t].m3 = 0;
					SetHouseCompleted(t, true);
				}
			}
		}
	}

	/* Check and update house and town values */
	UpdateHousesAndTowns(gcf_res != GLC_ALL_GOOD, true);

	if (IsSavegameVersionBefore(SLV_43)) {
		for (TileIndex t = 0; t < map_size; t++) {
			if (IsTileType(t, MP_INDUSTRY)) {
				switch (GetIndustryGfx(t)) {
					case GFX_POWERPLANT_SPARKS:
						_m[t].m3 = GB(_m[t].m1, 2, 5);
						break;

					case GFX_OILWELL_ANIMATED_1:
					case GFX_OILWELL_ANIMATED_2:
					case GFX_OILWELL_ANIMATED_3:
						_m[t].m3 = GB(_m[t].m1, 0, 2);
						break;

					case GFX_COAL_MINE_TOWER_ANIMATED:
					case GFX_COPPER_MINE_TOWER_ANIMATED:
					case GFX_GOLD_MINE_TOWER_ANIMATED:
						 _m[t].m3 = _m[t].m1;
						 break;

					default: // No animation states to change
						break;
				}
			}
		}
	}

	if (IsSavegameVersionBefore(SLV_45)) {
		/* Originally just the fact that some cargo had been paid for was
		 * stored to stop people cheating and cashing in several times. This
		 * wasn't enough though as it was cleared when the vehicle started
		 * loading again, even if it didn't actually load anything, so now the
		 * amount that has been paid is stored. */
		for (Vehicle *v : Vehicle::Iterate()) {
			ClrBit(v->vehicle_flags, 2);
		}
	}

	/* Buoys do now store the owner of the previous water tile, which can never
	 * be OWNER_NONE. So replace OWNER_NONE with OWNER_WATER. */
	if (IsSavegameVersionBefore(SLV_46)) {
		for (Waypoint *wp : Waypoint::Iterate()) {
			if ((wp->facilities & FACIL_DOCK) != 0 && IsTileOwner(wp->xy, OWNER_NONE) && TileHeight(wp->xy) == 0) SetTileOwner(wp->xy, OWNER_WATER);
		}
	}

	if (IsSavegameVersionBefore(SLV_50)) {
		/* Aircraft units changed from 8 mph to 1 km-ish/h */
		for (Aircraft *v : Aircraft::Iterate()) {
			if (v->subtype <= AIR_AIRCRAFT) {
				const AircraftVehicleInfo *avi = AircraftVehInfo(v->engine_type);
				v->cur_speed *= 128;
				v->cur_speed /= 10;
				v->acceleration = avi->acceleration;
			}
		}
	}

	if (IsSavegameVersionBefore(SLV_49)) for (Company *c : Company::Iterate()) c->face = ConvertFromOldCompanyManagerFace(c->face);

	if (IsSavegameVersionBefore(SLV_52)) {
		for (TileIndex t = 0; t < map_size; t++) {
			if (IsTileType(t, MP_OBJECT) && _m[t].m5 == OBJECT_STATUE) {
				_m[t].m2 = CalcClosestTownFromTile(t)->index;
			}
		}
	}

	/* A setting containing the proportion of towns that grow twice as
	 * fast was added in version 54. From version 56 this is now saved in the
	 * town as cities can be built specifically in the scenario editor. */
	if (IsSavegameVersionBefore(SLV_56)) {
		for (Town *t : Town::Iterate()) {
			if (_settings_game.economy.larger_towns != 0 && (t->index % _settings_game.economy.larger_towns) == 0) {
				t->larger_town = true;
			}
		}
	}

	if (IsSavegameVersionBefore(SLV_57)) {
		/* Added a FIFO queue of vehicles loading at stations */
		for (Vehicle *v : Vehicle::Iterate()) {
			if ((v->type != VEH_TRAIN || Train::From(v)->IsFrontEngine()) &&  // for all locs
					!(v->vehstatus & (VS_STOPPED | VS_CRASHED)) && // not stopped or crashed
					v->current_order.IsType(OT_LOADING)) {         // loading
				Station::Get(v->last_station_visited)->loading_vehicles.push_back(v);

				/* The loading finished flag is *only* set when actually completely
				 * finished. Because the vehicle is loading, it is not finished. */
				ClrBit(v->vehicle_flags, VF_LOADING_FINISHED);
			}
		}
	} else if (IsSavegameVersionBefore(SLV_59)) {
		/* For some reason non-loading vehicles could be in the station's loading vehicle list */

		for (Station *st : Station::Iterate()) {
			st->loading_vehicles.erase(std::remove_if(st->loading_vehicles.begin(), st->loading_vehicles.end(),
				[](Vehicle *v) {
					return !v->current_order.IsType(OT_LOADING);
				}), st->loading_vehicles.end());
		}
	}

	if (IsSavegameVersionBefore(SLV_58)) {
		/* Setting difficulty industry_density other than zero get bumped to +1
		 * since a new option (very low at position 1) has been added */
		if (_settings_game.difficulty.industry_density > 0) {
			_settings_game.difficulty.industry_density++;
		}

		/* Same goes for number of towns, although no test is needed, just an increment */
		_settings_game.difficulty.number_towns++;
	}

	if (IsSavegameVersionBefore(SLV_64)) {
		/* Since now we allow different signal types and variants on a single tile.
		 * Move signal states to m4 to make room and clone the signal type/variant. */
		for (TileIndex t = 0; t < map_size; t++) {
			if (IsTileType(t, MP_RAILWAY) && HasSignals(t)) {
				/* move signal states */
				SetSignalStates(t, GB(_m[t].m2, 4, 4));
				SB(_m[t].m2, 4, 4, 0);
				/* clone signal type and variant */
				SB(_m[t].m2, 4, 3, GB(_m[t].m2, 0, 3));
			}
		}
	}

	if (IsSavegameVersionBefore(SLV_69)) {
		/* In some old savegames a bit was cleared when it should not be cleared */
		for (RoadVehicle *rv : RoadVehicle::Iterate()) {
			if (rv->state == 250 || rv->state == 251) {
				SetBit(rv->state, 2);
			}
		}
	}

	if (IsSavegameVersionBefore(SLV_70)) {
		/* Added variables to support newindustries */
		for (Industry *i : Industry::Iterate()) i->founder = OWNER_NONE;
	}

	/* From version 82, old style canals (above sealevel (0), WATER owner) are no longer supported.
	    Replace the owner for those by OWNER_NONE. */
	if (IsSavegameVersionBefore(SLV_82)) {
		for (TileIndex t = 0; t < map_size; t++) {
			if (IsTileType(t, MP_WATER) &&
					GetWaterTileType(t) == WATER_TILE_CLEAR &&
					GetTileOwner(t) == OWNER_WATER &&
					TileHeight(t) != 0) {
				SetTileOwner(t, OWNER_NONE);
			}
		}
	}

	/*
	 * Add the 'previous' owner to the ship depots so we can reset it with
	 * the correct values when it gets destroyed. This prevents that
	 * someone can remove canals owned by somebody else and it prevents
	 * making floods using the removal of ship depots.
	 */
	if (IsSavegameVersionBefore(SLV_83)) {
		for (TileIndex t = 0; t < map_size; t++) {
			if (IsShipDepotTile(t)) {
				_m[t].m4 = (TileHeight(t) == 0) ? OWNER_WATER : OWNER_NONE;
			}
		}
	}

	if (IsSavegameVersionBefore(SLV_74)) {
		for (Station *st : Station::Iterate()) {
			for (GoodsEntry &ge : st->goods) {
				ge.last_speed = 0;
				if (ge.CargoAvailableCount() != 0) SetBit(ge.status, GoodsEntry::GES_RATING);
			}
		}
	}

	/* At version 78, industry cargo types can be changed, and are stored with the industry. For older save versions
	 * copy the IndustrySpec's cargo types over to the Industry. */
	if (IsSavegameVersionBefore(SLV_78)) {
		for (Industry *i : Industry::Iterate()) {
			const IndustrySpec *indsp = GetIndustrySpec(i->type);
			for (uint8_t j = 0; j < i->produced_cargo_count; j++) {
				i->produced[j].cargo = indsp->produced_cargo[j];
			}
			for (uint8_t j = 0; j < i->accepted_cargo_count; j++) {
				i->accepted[j].cargo = indsp->accepts_cargo[j];
			}
		}
	}

	/* Industry cargo slots were fixed size before (and including) SLV_VEHICLE_ECONOMY_AGE (either 2/3 or 16/16),
	 * after this they are dynamic. Trim excess slots. */
	if (SlXvIsFeatureMissing(XSLFI_INDUSTRY_CARGO_REORGANISE) && IsSavegameVersionBeforeOrAt(SLV_VEHICLE_ECONOMY_AGE)) {
		for (Industry *i : Industry::Iterate()) {
			TrimIndustryAcceptedProduced(i);
		}
	}

	/* Before version 81, the density of grass was always stored as zero, and
	 * grassy trees were always drawn fully grassy. Furthermore, trees on rough
	 * land used to have zero density, now they have full density. Therefore,
	 * make all grassy/rough land trees have a density of 3. */
	if (IsSavegameVersionBefore(SLV_81)) {
		for (TileIndex t = 0; t < map_size; t++) {
			if (GetTileType(t) == MP_TREES) {
				TreeGround groundType = (TreeGround)GB(_m[t].m2, 4, 2);
				if (groundType != TREE_GROUND_SNOW_DESERT) SB(_m[t].m2, 6, 2, 3);
			}
		}
	}


	if (IsSavegameVersionBefore(SLV_93)) {
		/* Rework of orders. */
		IterateAllNonVehicleOrders([&](Order *order) {
			order->ConvertFromOldSavegame();
		});

		for (Vehicle *v : Vehicle::Iterate()) {
			if (v->orders != nullptr && v->orders->GetFirstOrder() != nullptr && v->orders->GetFirstOrder()->IsType(OT_NOTHING)) {
				v->orders->FreeChain();
				v->orders = nullptr;
			}

			v->current_order.ConvertFromOldSavegame();
			if (v->type == VEH_ROAD && v->IsPrimaryVehicle() && v->FirstShared() == v) {
				for (Order *order : v->Orders()) order->SetNonStopType(ONSF_NO_STOP_AT_INTERMEDIATE_STATIONS);
			}
		}
		IntialiseOrderDestinationRefcountMap();
	} else if (IsSavegameVersionBefore(SLV_94)) {
		/* Unload and transfer are now mutual exclusive. */
		IterateVehicleAndOrderListOrders([](Order *order) {
			if ((order->GetUnloadType() & (OUFB_UNLOAD | OUFB_TRANSFER)) == (OUFB_UNLOAD | OUFB_TRANSFER)) {
				order->SetUnloadType(OUFB_TRANSFER);
				order->SetLoadType(OLFB_NO_LOAD);
			}
		});
	}

	if (IsSavegameVersionBefore(SLV_DEPOT_UNBUNCHING) && SlXvIsFeatureMissing(XSLFI_DEPOT_UNBUNCHING)) {
		/* OrderDepotActionFlags were moved, instead of starting at bit 4 they now start at bit 3,
		 * this clobbers the wait is timetabled flag of XSLFI_TT_WAIT_IN_DEPOT (version 1). */
		IterateVehicleAndOrderListOrders([](Order *order) {
			if (!order->IsType(OT_GOTO_DEPOT)) return;
			if (SlXvIsFeaturePresent(XSLFI_TT_WAIT_IN_DEPOT, 1, 1)) {
				/* Bit 3 was previously the wait is timetabled flag, move that to xflags (version 2 of XSLFI_TT_WAIT_IN_DEPOT) */
				order->SetWaitTimetabled(HasBit(order->GetRawFlags(), 3));
			}
			OrderDepotActionFlags flags = (OrderDepotActionFlags)(order->GetDepotActionType() >> 1);
			order->SetDepotActionType(flags);
		});
	} else if (SlXvIsFeaturePresent(XSLFI_TT_WAIT_IN_DEPOT, 1, 1)) {
		IterateVehicleAndOrderListOrders([](Order *order) {
			/* Bit 3 was previously the wait is timetabled flag, move that to xflags (version 2 of XSLFI_TT_WAIT_IN_DEPOT) */
			if (order->IsType(OT_GOTO_DEPOT)) order->SetWaitTimetabled(HasBit(order->GetRawFlags(), 3));
		});
	}
	if (!IsSavegameVersionBefore(SLV_DEPOT_UNBUNCHING)) {
		/* Move unbunch depot action from bit 2 to bit 3 */
		IterateVehicleAndOrderListOrders([](Order *order) {
			if (!order->IsType(OT_GOTO_DEPOT)) return;
			OrderDepotActionFlags flags = order->GetDepotActionType();
			if ((flags & ODATFB_SELL) != 0) {
				flags ^= (ODATFB_SELL | ODATFB_UNBUNCH); // Move unbunch from bit 2 to bit 3 (sell to unbunch)
				order->SetDepotActionType(flags);
			}
		});
	}

	if (SlXvIsFeaturePresent(XSLFI_JOKERPP, 1, SL_JOKER_1_23)) {
		IterateAllNonVehicleOrders([&](Order *order) {
			if (order->IsType(OT_CONDITIONAL) && order->GetConditionVariable() == OCV_SLOT_OCCUPANCY) {
				order->GetXDataRef() = order->GetConditionValue();
			}
		});
	}

	if (IsSavegameVersionBefore(SLV_84)) {
		/* Set all share owners to INVALID_COMPANY for
		 * 1) all inactive companies
		 *     (when inactive companies were stored in the savegame - TTD, TTDP and some
		 *      *really* old revisions of OTTD; else it is already set in InitializeCompanies())
		 * 2) shares that are owned by inactive companies or self
		 *     (caused by cheating clients in earlier revisions) */
		for (Company *c : Company::Iterate()) {
			for (auto &share_owner : c->share_owners) {
				if (share_owner == INVALID_COMPANY) continue;
				if (!Company::IsValidID(share_owner) || share_owner == c->index) share_owner = INVALID_COMPANY;
			}
		}
	}

	/* The water class was moved/unified. */
	if (IsSavegameVersionBefore(SLV_146)) {
		for (TileIndex t = 0; t < map_size; t++) {
			switch (GetTileType(t)) {
				case MP_STATION:
					switch (GetStationType(t)) {
						case STATION_OILRIG:
						case STATION_DOCK:
						case STATION_BUOY:
							SetWaterClass(t, (WaterClass)GB(_m[t].m3, 0, 2));
							SB(_m[t].m3, 0, 2, 0);
							break;

						default:
							SetWaterClass(t, WATER_CLASS_INVALID);
							break;
					}
					break;

				case MP_WATER:
					SetWaterClass(t, (WaterClass)GB(_m[t].m3, 0, 2));
					SB(_m[t].m3, 0, 2, 0);
					break;

				case MP_OBJECT:
					SetWaterClass(t, WATER_CLASS_INVALID);
					break;

				default:
					/* No water class. */
					break;
			}
		}
	}

	if (IsSavegameVersionBefore(SLV_86)) {
		for (TileIndex t = 0; t < map_size; t++) {
			/* Move river flag and update canals to use water class */
			if (IsTileType(t, MP_WATER)) {
				if (GetWaterClass(t) != WATER_CLASS_RIVER) {
					if (IsWater(t)) {
						Owner o = GetTileOwner(t);
						if (o == OWNER_WATER) {
							MakeSea(t);
						} else {
							MakeCanal(t, o, Random());
						}
					} else if (IsShipDepot(t)) {
						Owner o = (Owner)_m[t].m4; // Original water owner
						SetWaterClass(t, o == OWNER_WATER ? WATER_CLASS_SEA : WATER_CLASS_CANAL);
					}
				}
			}
		}

		/* Update locks, depots, docks and buoys to have a water class based
		 * on its neighbouring tiles. Done after river and canal updates to
		 * ensure neighbours are correct. */
		for (TileIndex t = 0; t < map_size; t++) {
			if (!IsTileFlat(t)) continue;

			if (IsTileType(t, MP_WATER) && IsLock(t)) SetWaterClassDependingOnSurroundings(t, false);
			if (IsTileType(t, MP_STATION) && (IsDock(t) || IsBuoy(t))) SetWaterClassDependingOnSurroundings(t, false);
		}
	}

	if (IsSavegameVersionBefore(SLV_87)) {
		for (TileIndex t = 0; t < map_size; t++) {
			/* skip oil rigs at borders! */
			if ((IsTileType(t, MP_WATER) || IsBuoyTile(t)) &&
					(TileX(t) == 0 || TileY(t) == 0 || TileX(t) == MapMaxX() - 1 || TileY(t) == MapMaxY() - 1)) {
				/* Some version 86 savegames have wrong water class at map borders (under buoy, or after removing buoy).
				 * This conversion has to be done before buoys with invalid owner are removed. */
				SetWaterClass(t, WATER_CLASS_SEA);
			}

			if (IsBuoyTile(t) || IsDriveThroughStopTile(t) || IsTileType(t, MP_WATER)) {
				Owner o = GetTileOwner(t);
				if (o < MAX_COMPANIES && !Company::IsValidID(o)) {
					Backup<CompanyID> cur_company(_current_company, o, FILE_LINE);
					ChangeTileOwner(t, o, INVALID_OWNER);
					cur_company.Restore();
				}
				if (IsBuoyTile(t)) {
					/* reset buoy owner to OWNER_NONE in the station struct
					 * (even if it is owned by active company) */
					Waypoint::GetByTile(t)->owner = OWNER_NONE;
				}
			} else if (IsTileType(t, MP_ROAD)) {
				/* works for all RoadTileType */
				for (RoadTramType rtt : _roadtramtypes) {
					/* update even non-existing road types to update tile owner too */
					Owner o = GetRoadOwner(t, rtt);
					if (o < MAX_COMPANIES && !Company::IsValidID(o)) SetRoadOwner(t, rtt, OWNER_NONE);
				}
				if (IsLevelCrossing(t)) {
					if (!Company::IsValidID(GetTileOwner(t))) FixOwnerOfRailTrack(t);
				}
			} else if (IsPlainRailTile(t)) {
				if (!Company::IsValidID(GetTileOwner(t))) FixOwnerOfRailTrack(t);
			}
		}
	}

	if (IsSavegameVersionBefore(SLV_88)) {
		/* Profits are now with 8 bit fract */
		for (Vehicle *v : Vehicle::Iterate()) {
			v->profit_this_year <<= 8;
			v->profit_last_year <<= 8;
			v->running_ticks = 0;
		}
	}

	if (IsSavegameVersionBefore(SLV_91)) {
		/* Increase HouseAnimationFrame from 5 to 7 bits */
		for (TileIndex t = 0; t < map_size; t++) {
			if (IsTileType(t, MP_HOUSE) && GetHouseType(t) >= NEW_HOUSE_OFFSET) {
				SB(_me[t].m6, 2, 6, GB(_me[t].m6, 3, 5));
				SB(_m[t].m3, 5, 1, 0);
			}
		}
	}

	if (IsSavegameVersionBefore(SLV_62)) {
		GroupStatistics::UpdateAfterLoad(); // Ensure statistics pool is initialised before trying to delete vehicles
		/* Remove all trams from savegames without tram support.
		 * There would be trams without tram track under causing crashes sooner or later. */
		for (RoadVehicle *v : RoadVehicle::IterateFrontOnly()) {
			if (HasBit(EngInfo(v->engine_type)->misc_flags, EF_ROAD_TRAM)) {
				ShowErrorMessage(STR_WARNING_LOADGAME_REMOVED_TRAMS, INVALID_STRING_ID, WL_CRITICAL);
				delete v;
			}
		}
	}

	if (IsSavegameVersionBefore(SLV_99)) {
		for (TileIndex t = 0; t < map_size; t++) {
			/* Set newly introduced WaterClass of industry tiles */
			if (IsTileType(t, MP_STATION) && IsOilRig(t)) {
				SetWaterClassDependingOnSurroundings(t, true);
			}
			if (IsTileType(t, MP_INDUSTRY)) {
				if ((GetIndustrySpec(GetIndustryType(t))->behaviour & INDUSTRYBEH_BUILT_ONWATER) != 0) {
					SetWaterClassDependingOnSurroundings(t, true);
				} else {
					SetWaterClass(t, WATER_CLASS_INVALID);
				}
			}

			/* Replace "house construction year" with "house age" */
			if (IsTileType(t, MP_HOUSE) && IsHouseCompleted(t)) {
				_m[t].m5 = ClampTo<uint8_t>(CalTime::CurYear() - (_m[t].m5 + CalTime::ORIGINAL_BASE_YEAR.base()));
			}
		}
	}

	/* Tunnel pool has to be initiated before reservations. */
	if (SlXvIsFeatureMissing(XSLFI_CHUNNEL)) {
		for (TileIndex t = 0; t < map_size; t++) {
			if (IsTunnelTile(t)) {
				DiagDirection dir = GetTunnelBridgeDirection(t);
				if (dir == DIAGDIR_SE || dir == DIAGDIR_SW) {
					TileIndex start_tile = t;
					TileIndex end_tile = GetOtherTunnelBridgeEndOld(start_tile);

					if (!Tunnel::CanAllocateItem()) {
						SetSaveLoadError(STR_ERROR_TUNNEL_TOO_MANY);
						/* Restore the signals */
						ResetSignalHandlers();
						return false;
					}

					const Tunnel *t = new Tunnel(start_tile, end_tile, TileHeight(start_tile), false);

					SetTunnelIndex(start_tile, t->index);
					SetTunnelIndex(end_tile, t->index);
				}
			}
		}
	}

	/* Move the signal variant back up one bit for PBS. We don't convert the old PBS
	 * format here, as an old layout wouldn't work properly anyway. To be safe, we
	 * clear any possible PBS reservations as well. */
	if (IsSavegameVersionBefore(SLV_100)) {
		for (TileIndex t = 0; t < map_size; t++) {
			switch (GetTileType(t)) {
				case MP_RAILWAY:
					if (HasSignals(t)) {
						/* move the signal variant */
						SetSignalVariant(t, TRACK_UPPER, HasBit(_m[t].m2, 2) ? SIG_SEMAPHORE : SIG_ELECTRIC);
						SetSignalVariant(t, TRACK_LOWER, HasBit(_m[t].m2, 6) ? SIG_SEMAPHORE : SIG_ELECTRIC);
						ClrBit(_m[t].m2, 2);
						ClrBit(_m[t].m2, 6);
					}

					/* Clear PBS reservation on track */
					if (IsRailDepot(t)) {
						SetDepotReservation(t, false);
					} else {
						SetTrackReservation(t, TRACK_BIT_NONE);
					}
					break;

				case MP_ROAD: // Clear PBS reservation on crossing
					if (IsLevelCrossing(t)) SetCrossingReservation(t, false);
					break;

				case MP_STATION: // Clear PBS reservation on station
					if (HasStationRail(t)) SetRailStationReservation(t, false);
					break;

				case MP_TUNNELBRIDGE: // Clear PBS reservation on tunnels/bridges
					if (GetTunnelBridgeTransportType(t) == TRANSPORT_RAIL) UnreserveAcrossRailTunnelBridge(t);
					break;

				default: break;
			}
		}
	}

	/* Reserve all tracks trains are currently on. */
	if (IsSavegameVersionBefore(SLV_101)) {
		for (const Train *t : Train::IterateFrontOnly()) {
			t->ReserveTrackUnderConsist();
		}
	}

	if (IsSavegameVersionBefore(SLV_102)) {
		for (TileIndex t = 0; t < map_size; t++) {
			/* Now all crossings should be in correct state */
			if (IsLevelCrossingTile(t)) UpdateLevelCrossing(t, false);
		}
	}

	if (IsSavegameVersionBefore(SLV_103)) {
		/* Non-town-owned roads now store the closest town */
		UpdateNearestTownForRoadTiles(false);

		/* signs with invalid owner left from older savegames */
		for (Sign *si : Sign::Iterate()) {
			if (si->owner != OWNER_NONE && !Company::IsValidID(si->owner)) si->owner = OWNER_NONE;
		}

		/* Station can get named based on an industry type, but the current ones
		 * are not, so mark them as if they are not named by an industry. */
		for (Station *st : Station::Iterate()) {
			st->indtype = IT_INVALID;
		}
	}

	if (IsSavegameVersionBefore(SLV_104)) {
		for (Aircraft *a : Aircraft::Iterate()) {
			/* Set engine_type of shadow and rotor */
			if (!a->IsNormalAircraft()) {
				a->engine_type = a->First()->engine_type;
			}
		}

		/* More companies ... */
		for (Company *c : Company::Iterate()) {
			if (c->bankrupt_asked == 0xFF) c->bankrupt_asked = MAX_UVALUE(CompanyMask);
		}

		for (Engine *e : Engine::Iterate()) {
			if (e->company_avail == 0xFF) e->company_avail = MAX_UVALUE(CompanyMask);
		}

		for (Town *t : Town::Iterate()) {
			if (t->have_ratings == 0xFF) t->have_ratings = MAX_UVALUE(CompanyMask);
			for (uint i = 8; i != MAX_COMPANIES; i++) t->ratings[i] = RATING_INITIAL;
		}
	}

	if (IsSavegameVersionBefore(SLV_112)) {
		for (TileIndex t = 0; t < map_size; t++) {
			/* Check for HQ bit being set, instead of using map accessor,
			 * since we've already changed it code-wise */
			if (IsTileType(t, MP_OBJECT) && HasBit(_m[t].m5, 7)) {
				/* Move size and part identification of HQ out of the m5 attribute,
				 * on new locations */
				_m[t].m3 = GB(_m[t].m5, 0, 5);
				_m[t].m5 = OBJECT_HQ;
			}
		}
	}
	if (IsSavegameVersionBefore(SLV_144)) {
		for (TileIndex t = 0; t < map_size; t++) {
			if (!IsTileType(t, MP_OBJECT)) continue;

			/* Reordering/generalisation of the object bits. */
			ObjectType type = _m[t].m5;
			SB(_me[t].m6, 2, 4, type == OBJECT_HQ ? GB(_m[t].m3, 2, 3) : 0);
			_m[t].m3 = type == OBJECT_HQ ? GB(_m[t].m3, 1, 1) | GB(_m[t].m3, 0, 1) << 4 : 0;

			/* Make sure those bits are clear as well! */
			_m[t].m4 = 0;
			_me[t].m7 = 0;
		}
	}

	if (IsSavegameVersionBefore(SLV_147) && Object::GetNumItems() == 0) {
		/* Make real objects for object tiles. */
		for (TileIndex t = 0; t < map_size; t++) {
			if (!IsTileType(t, MP_OBJECT)) continue;

			if (Town::GetNumItems() == 0) {
				/* No towns, so remove all objects! */
				DoClearSquare(t);
			} else {
				uint offset = _m[t].m3;

				/* Also move the animation state. */
				_m[t].m3 = GB(_me[t].m6, 2, 4);
				SB(_me[t].m6, 2, 4, 0);

				if (offset == 0) {
					/* No offset, so make the object. */
					ObjectType type = _m[t].m5;
					int size = type == OBJECT_HQ ? 2 : 1;

					if (!Object::CanAllocateItem()) {
						/* Nice... you managed to place 64k lighthouses and
						 * antennae on the map... boohoo. */
						SlError(STR_ERROR_TOO_MANY_OBJECTS);
					}

					Object *o = new Object();
					o->location.tile = t;
					o->location.w    = size;
					o->location.h    = size;
					o->build_date    = CalTime::CurDate();
					o->town          = type == OBJECT_STATUE ? Town::Get(_m[t].m2) : CalcClosestTownFromTile(t, UINT_MAX);
					_m[t].m2 = o->index;
					Object::IncTypeCount(type);
				} else {
					/* We're at an offset, so get the ID from our "root". */
					TileIndex northern_tile = t - TileXY(GB(offset, 0, 4), GB(offset, 4, 4));
					assert_tile(IsTileType(northern_tile, MP_OBJECT), northern_tile);
					_m[t].m2 = _m[northern_tile].m2;
				}
			}
		}
	}

	if (IsSavegameVersionBefore(SLV_113)) {
		/* allow_town_roads is added, set it if town_layout wasn't TL_NO_ROADS */
		if (_settings_game.economy.town_layout == 0) { // was TL_NO_ROADS
			_settings_game.economy.allow_town_roads = false;
			_settings_game.economy.town_layout = TL_BETTER_ROADS;
		} else {
			_settings_game.economy.allow_town_roads = true;
			_settings_game.economy.town_layout = static_cast<TownLayout>(_settings_game.economy.town_layout - 1);
		}

		/* Initialize layout of all towns. Older versions were using different
		 * generator for random town layout, use it if needed. */
		for (Town *t : Town::Iterate()) {
			if (_settings_game.economy.town_layout != TL_RANDOM) {
				t->layout = _settings_game.economy.town_layout;
				continue;
			}

			/* Use old layout randomizer code */
			uint8_t layout = TileHash(TileX(t->xy), TileY(t->xy)) % 6;
			switch (layout) {
				default: break;
				case 5: layout = 1; break;
				case 0: layout = 2; break;
			}
			t->layout = static_cast<TownLayout>(layout - 1);
		}
	}

	if (IsSavegameVersionBefore(SLV_114)) {
		/* There could be (deleted) stations with invalid owner, set owner to OWNER NONE.
		 * The conversion affects oil rigs and buoys too, but it doesn't matter as
		 * they have st->owner == OWNER_NONE already. */
		for (Station *st : Station::Iterate()) {
			if (!Company::IsValidID(st->owner)) st->owner = OWNER_NONE;
		}
	}

	/* Trains could now stop in a specific location. */
	if (IsSavegameVersionBefore(SLV_117)) {
		IterateVehicleAndOrderListOrders([](Order *o) {
			if (o->IsType(OT_GOTO_STATION)) o->SetStopLocation(OSL_PLATFORM_FAR_END);
		});
	}

	if (IsSavegameVersionBefore(SLV_120)) {
		extern VehicleDefaultSettings _old_vds;
		for (Company *c : Company::Iterate()) {
			c->settings.vehicle = _old_vds;
		}
	}

	if (IsSavegameVersionBefore(SLV_121)) {
		/* Delete small ufos heading for non-existing vehicles */
		for (DisasterVehicle *v : DisasterVehicle::Iterate()) {
			if (v->subtype == 2 /* ST_SMALL_UFO */ && v->state != 0) {
				const Vehicle *u = Vehicle::GetIfValid(v->dest_tile);
				if (u == nullptr || u->type != VEH_ROAD || !RoadVehicle::From(u)->IsFrontEngine()) {
					delete v;
				}
			}
		}

		/* We didn't store cargo payment yet, so make them for vehicles that are
		 * currently at a station and loading/unloading. If they don't get any
		 * payment anymore they just removed in the next load/unload cycle.
		 * However, some 0.7 versions might have cargo payment. For those we just
		 * add cargopayment for the vehicles that don't have it.
		 */
		for (Station *st : Station::Iterate()) {
			for (Vehicle *v : st->loading_vehicles) {
				/* There are always as many CargoPayments as Vehicles. We need to make the
				 * assert() in Pool::GetNew() happy by calling CanAllocateItem(). */
				static_assert(CargoPaymentPool::MAX_SIZE == VehiclePool::MAX_SIZE);
				assert(CargoPayment::CanAllocateItem());
				if (v->cargo_payment == nullptr) v->cargo_payment = new CargoPayment(v);
			}
		}
	}

	if (IsSavegameVersionBefore(SLV_122)) {
		/* Animated tiles would sometimes not be actually animated or
		 * in case of old savegames duplicate. */

		for (auto tile = _animated_tiles.begin(); tile != _animated_tiles.end(); /* Nothing */) {
			/* Remove if tile is not animated */
			bool remove = _tile_type_procs[GetTileType(tile->first)]->animate_tile_proc == nullptr;

			if (remove) {
				tile = _animated_tiles.erase(tile);
			} else {
				tile++;
			}
		}
	}

	if (IsSavegameVersionBefore(SLV_NONFLOODING_WATER_TILES)) {
		for (auto t : Map::Iterate()) {
			if (!IsTileType(t, MP_WATER)) continue;
			SetNonFloodingWaterTile(t, false);
		}
	}

	if (IsSavegameVersionBefore(SLV_124) && !IsSavegameVersionBefore(SLV_1)) {
		/* The train station tile area was added, but for really old (TTDPatch) it's already valid. */
		for (Waypoint *wp : Waypoint::Iterate()) {
			if (wp->facilities & FACIL_TRAIN) {
				wp->train_station.tile = wp->xy;
				wp->train_station.w = 1;
				wp->train_station.h = 1;
			} else {
				wp->train_station.tile = INVALID_TILE;
				wp->train_station.w = 0;
				wp->train_station.h = 0;
			}
		}
	}

	if (IsSavegameVersionBefore(SLV_125)) {
		/* Convert old subsidies */
		for (Subsidy *s : Subsidy::Iterate()) {
			if (s->remaining < 12) {
				/* Converting nonawarded subsidy */
				s->remaining = 12 - s->remaining; // convert "age" to "remaining"
				s->awarded = INVALID_COMPANY; // not awarded to anyone
				const CargoSpec *cs = CargoSpec::Get(s->cargo_type);
				switch (cs->town_acceptance_effect) {
					case TAE_PASSENGERS:
					case TAE_MAIL:
						/* Town -> Town */
						s->src_type = s->dst_type = SourceType::Town;
						if (Town::IsValidID(s->src) && Town::IsValidID(s->dst)) continue;
						break;
					case TAE_GOODS:
					case TAE_FOOD:
						/* Industry -> Town */
						s->src_type = SourceType::Industry;
						s->dst_type = SourceType::Town;
						if (Industry::IsValidID(s->src) && Town::IsValidID(s->dst)) continue;
						break;
					default:
						/* Industry -> Industry */
						s->src_type = s->dst_type = SourceType::Industry;
						if (Industry::IsValidID(s->src) && Industry::IsValidID(s->dst)) continue;
						break;
				}
			} else {
				/* Do our best for awarded subsidies. The original source or destination industry
				 * can't be determined anymore for awarded subsidies, so invalidate them.
				 * Town -> Town subsidies are converted using simple heuristic */
				s->remaining = 24 - s->remaining; // convert "age of awarded subsidy" to "remaining"
				const CargoSpec *cs = CargoSpec::Get(s->cargo_type);
				switch (cs->town_acceptance_effect) {
					case TAE_PASSENGERS:
					case TAE_MAIL: {
						/* Town -> Town */
						const Station *ss = Station::GetIfValid(s->src);
						const Station *sd = Station::GetIfValid(s->dst);
						if (ss != nullptr && sd != nullptr && ss->owner == sd->owner &&
								Company::IsValidID(ss->owner)) {
							s->src_type = s->dst_type = SourceType::Town;
							s->src = ss->town->index;
							s->dst = sd->town->index;
							s->awarded = ss->owner;
							continue;
						}
						break;
					}
					default:
						break;
				}
			}
			/* Awarded non-town subsidy or invalid source/destination, invalidate */
			delete s;
		}
	}

	if (IsSavegameVersionBefore(SLV_126)) {
		/* Recompute inflation based on old unround loan limit
		 * Note: Max loan is 500000. With an inflation of 4% across 170 years
		 *       that results in a max loan of about 0.7 * 2^31.
		 *       So taking the 16 bit fractional part into account there are plenty of bits left
		 *       for unmodified savegames ...
		 */
		uint64_t aimed_inflation = (_economy.old_max_loan_unround << 16 | _economy.old_max_loan_unround_fract) / _settings_game.difficulty.max_loan;

		/* ... well, just clamp it then. */
		if (aimed_inflation > MAX_INFLATION) aimed_inflation = MAX_INFLATION;

		/* Simulate the inflation, so we also get the payment inflation */
		while (_economy.inflation_prices < aimed_inflation) {
			if (AddInflation(false)) break;
		}
	}

	if (IsSavegameVersionBefore(SLV_128)) {
		for (const Depot *d : Depot::Iterate()) {
			/* At some point, invalid depots were saved into the game (possibly those removed in the past?)
			 * Remove them here, so they don't cause issues further down the line */
			if (!IsDepotTile(d->xy)) {
				Debug(sl, 0, "Removing invalid depot {} at {}, {}", d->index, TileX(d->xy), TileY(d->xy));
				delete d;
				d = nullptr;
				continue;
			}
			_m[d->xy].m2 = d->index;
			if (IsTileType(d->xy, MP_WATER)) _m[GetOtherShipDepotTile(d->xy)].m2 = d->index;
		}
	}

	/* The behaviour of force_proceed has been changed. Now
	 * it counts signals instead of some random time out. */
	if (IsSavegameVersionBefore(SLV_131)) {
		for (Train *t : Train::Iterate()) {
			if (t->force_proceed != TFP_NONE) {
				t->force_proceed = TFP_STUCK;
			}
		}
	}

	/* The bits for the tree ground and tree density have
	 * been swapped (m2 bits 7..6 and 5..4. */
	if (IsSavegameVersionBefore(SLV_135)) {
		for (TileIndex t = 0; t < map_size; t++) {
			if (IsTileType(t, MP_CLEAR)) {
				if (GetRawClearGround(t) == CLEAR_SNOW) {
					SetClearGroundDensity(t, CLEAR_GRASS, GetClearDensity(t));
					SetBit(_m[t].m3, 4);
				} else {
					ClrBit(_m[t].m3, 4);
				}
			}
			if (IsTileType(t, MP_TREES)) {
				uint density = GB(_m[t].m2, 6, 2);
				uint ground = GB(_m[t].m2, 4, 2);
				_m[t].m2 = ground << 6 | density << 4;
			}
		}
	}

	/* Wait counter and load/unload ticks got split. */
	if (IsSavegameVersionBefore(SLV_136)) {
		for (Aircraft *a : Aircraft::Iterate()) {
			a->turn_counter = a->current_order.IsType(OT_LOADING) ? 0 : a->load_unload_ticks;
		}

		for (Train *t : Train::Iterate()) {
			t->wait_counter = t->current_order.IsType(OT_LOADING) ? 0 : t->load_unload_ticks;
		}
	}

	/* Airport tile animation uses animation frame instead of other graphics id */
	if (IsSavegameVersionBefore(SLV_137)) {
		struct AirportTileConversion {
			uint8_t old_start;
			uint8_t num_frames;
		};
		static const AirportTileConversion atcs[] = {
			{31,  12}, // APT_RADAR_GRASS_FENCE_SW
			{50,   4}, // APT_GRASS_FENCE_NE_FLAG
			{62,   2}, // 1 unused tile
			{66,  12}, // APT_RADAR_FENCE_SW
			{78,  12}, // APT_RADAR_FENCE_NE
			{101, 10}, // 9 unused tiles
			{111,  8}, // 7 unused tiles
			{119, 15}, // 14 unused tiles (radar)
			{140,  4}, // APT_GRASS_FENCE_NE_FLAG_2
		};
		for (TileIndex t = 0; t < map_size; t++) {
			if (IsAirportTile(t)) {
				StationGfx old_gfx = GetStationGfx(t);
				uint8_t offset = 0;
				for (const auto &atc : atcs) {
					if (old_gfx < atc.old_start) {
						SetStationGfx(t, old_gfx - offset);
						break;
					}
					if (old_gfx < atc.old_start + atc.num_frames) {
						SetAnimationFrame(t, old_gfx - atc.old_start);
						SetStationGfx(t, atc.old_start - offset);
						break;
					}
					offset += atc.num_frames - 1;
				}
			}
		}
	}

	/* Oilrig was moved from id 15 to 9. */
	if (IsSavegameVersionBefore(SLV_139)) {
		for (Station *st : Station::Iterate()) {
			if (st->airport.tile != INVALID_TILE && st->airport.type == 15) {
				st->airport.type = AT_OILRIG;
			}
		}
	}

	if (IsSavegameVersionBefore(SLV_140)) {
		for (Station *st : Station::Iterate()) {
			if (st->airport.tile != INVALID_TILE) {
				st->airport.w = st->airport.GetSpec()->size_x;
				st->airport.h = st->airport.GetSpec()->size_y;
			}
		}
	}

	if (IsSavegameVersionBefore(SLV_141)) {
		for (TileIndex t = 0; t < map_size; t++) {
			/* Reset tropic zone for VOID tiles, they shall not have any. */
			if (IsTileType(t, MP_VOID)) SetTropicZone(t, TROPICZONE_NORMAL);
		}

		/* We need to properly number/name the depots.
		 * The first step is making sure none of the depots uses the
		 * 'default' names, after that we can assign the names. */
		for (Depot *d : Depot::Iterate()) d->town_cn = UINT16_MAX;

		for (Depot *d : Depot::Iterate()) MakeDefaultName(d);
	}

	if (IsSavegameVersionBefore(SLV_142)) {
		for (Depot *d : Depot::Iterate()) d->build_date = CalTime::CurDate();
	}

	if (SlXvIsFeatureMissing(XSLFI_INFRA_SHARING)) {
		for (Company *c : Company::Iterate()) {
			/* yearly_expenses has 3*15 entries now, saveload code gave us 3*13.
			 * Move the old data to the right place in the new array and clear the new data.
			 * The move has to be done in reverse order (first 2, then 1). */
			// MemMoveT(&c->yearly_expenses[2][0], &c->yearly_expenses[1][11], 13);
			// MemMoveT(&c->yearly_expenses[1][0], &c->yearly_expenses[0][13], 13);
			// The below are equivalent to the MemMoveT calls above
			std::copy_backward(&c->yearly_expenses[1][11], &c->yearly_expenses[1][11] + 13, &c->yearly_expenses[2][0] + 13);
			std::copy_backward(&c->yearly_expenses[0][13], &c->yearly_expenses[0][13] + 13, &c->yearly_expenses[1][0] + 13);
			/* Clear the old location of just-moved data, so sharing income/expenses is set to 0 */
			std::fill_n(&c->yearly_expenses[0][13], 2, 0);
			std::fill_n(&c->yearly_expenses[1][13], 2, 0);
		}
	}

	/* In old versions it was possible to remove an airport while a plane was
	 * taking off or landing. This gives all kind of problems when building
	 * another airport in the same station so we don't allow that anymore.
	 * For old savegames with such aircraft we just throw them in the air and
	 * treat the aircraft like they were flying already. */
	if (IsSavegameVersionBefore(SLV_146)) {
		for (Aircraft *v : Aircraft::Iterate()) {
			if (!v->IsNormalAircraft()) continue;
			Station *st = GetTargetAirportIfValid(v);
			if (st == nullptr && v->state != FLYING) {
				v->state = FLYING;
				UpdateAircraftCache(v);
				AircraftNextAirportPos_and_Order(v);
				/* get aircraft back on running altitude */
				if ((v->vehstatus & VS_CRASHED) == 0) {
					GetAircraftFlightLevelBounds(v, &v->z_pos, nullptr);
					SetAircraftPosition(v, v->x_pos, v->y_pos, GetAircraftFlightLevel(v));
				}
			}
		}
	}

	/* Move the animation frame to the same location (m7) for all objects. */
	if (IsSavegameVersionBefore(SLV_147)) {
		for (TileIndex t = 0; t < map_size; t++) {
			switch (GetTileType(t)) {
				case MP_HOUSE:
					if (GetHouseType(t) >= NEW_HOUSE_OFFSET) {
						uint per_proc = _me[t].m7;
						_me[t].m7 = GB(_me[t].m6, 2, 6) | (GB(_m[t].m3, 5, 1) << 6);
						SB(_m[t].m3, 5, 1, 0);
						SB(_me[t].m6, 2, 6, std::min(per_proc, 63U));
					}
					break;

				case MP_INDUSTRY: {
					uint rand = _me[t].m7;
					_me[t].m7 = _m[t].m3;
					_m[t].m3 = rand;
					break;
				}

				case MP_OBJECT:
					_me[t].m7 = _m[t].m3;
					_m[t].m3 = 0;
					break;

				default:
					/* For stations/airports it's already at m7 */
					break;
			}
		}
	}

	/* Add (random) colour to all objects. */
	if (IsSavegameVersionBefore(SLV_148)) {
		for (Object *o : Object::Iterate()) {
			Owner owner = GetTileOwner(o->location.tile);
			o->colour = (owner == OWNER_NONE) ? static_cast<Colours>(GB(Random(), 0, 4)) : Company::Get(owner)->livery->colour1;
		}
	}

	if (IsSavegameVersionBefore(SLV_149)) {
		for (TileIndex t = 0; t < map_size; t++) {
			if (!IsTileType(t, MP_STATION)) continue;
			if (!IsBuoy(t) && !IsOilRig(t) && !(IsDock(t) && IsTileFlat(t))) {
				SetWaterClass(t, WATER_CLASS_INVALID);
			}
		}

		/* Waypoints with custom name may have a non-unique town_cn,
		 * renumber those. First set all affected waypoints to the
		 * highest possible number to get them numbered in the
		 * order they have in the pool. */
		for (Waypoint *wp : Waypoint::Iterate()) {
			if (!wp->name.empty()) wp->town_cn = UINT16_MAX;
		}

		for (Waypoint *wp : Waypoint::Iterate()) {
			if (!wp->name.empty()) MakeDefaultName(wp);
		}
	}

	if (IsSavegameVersionBefore(SLV_152)) {
		_industry_builder.Reset(); // Initialize industry build data.

		/* The moment vehicles go from hidden to visible changed. This means
		 * that vehicles don't always get visible anymore causing things to
		 * get messed up just after loading the savegame. This fixes that. */
		for (Vehicle *v : Vehicle::Iterate()) {
			/* Not all vehicle types can be inside a tunnel. Furthermore,
			 * testing IsTunnelTile() for invalid tiles causes a crash. */
			if (!v->IsGroundVehicle()) continue;

			/* Is the vehicle in a tunnel? */
			if (!IsTunnelTile(v->tile)) continue;

			/* Is the vehicle actually at a tunnel entrance/exit? */
			TileIndex vtile = TileVirtXY(v->x_pos, v->y_pos);
			if (!IsTunnelTile(vtile)) continue;

			/* Are we actually in this tunnel? Or maybe a lower tunnel? */
			if (GetSlopePixelZ(v->x_pos, v->y_pos, true) != v->z_pos) continue;

			/* What way are we going? */
			const DiagDirection dir = GetTunnelBridgeDirection(vtile);
			const DiagDirection vdir = DirToDiagDir(v->direction);

			/* Have we passed the visibility "switch" state already? */
			uint8_t pos = (DiagDirToAxis(vdir) == AXIS_X ? v->x_pos : v->y_pos) & TILE_UNIT_MASK;
			uint8_t frame = (vdir == DIAGDIR_NE || vdir == DIAGDIR_NW) ? TILE_SIZE - 1 - pos : pos;
			extern const uint8_t _tunnel_visibility_frame[DIAGDIR_END];

			/* Should the vehicle be hidden or not? */
			bool hidden;
			if (dir == vdir) { // Entering tunnel
				hidden = frame >= _tunnel_visibility_frame[dir];
				v->tile = vtile;
				v->UpdatePosition();
			} else if (dir == ReverseDiagDir(vdir)) { // Leaving tunnel
				hidden = frame < TILE_SIZE - _tunnel_visibility_frame[dir];
				/* v->tile changes at the moment when the vehicle leaves the tunnel. */
				v->tile = hidden ? GetOtherTunnelBridgeEndOld(vtile) : vtile;
				v->UpdatePosition();
			} else {
				/* We could get here in two cases:
				 * - for road vehicles, it is reversing at the end of the tunnel
				 * - it is crashed in the tunnel entry (both train or RV destroyed by UFO)
				 * Whatever case it is, do not change anything and use the old values.
				 * Especially changing RV's state would break its reversing in the middle. */
				continue;
			}

			if (hidden) {
				v->vehstatus |= VS_HIDDEN;

				switch (v->type) {
					case VEH_TRAIN: Train::From(v)->track       = TRACK_BIT_WORMHOLE; break;
					case VEH_ROAD:  RoadVehicle::From(v)->state = RVSB_WORMHOLE;      break;
					default: NOT_REACHED();
				}
			} else {
				v->vehstatus &= ~VS_HIDDEN;

				switch (v->type) {
					case VEH_TRAIN: Train::From(v)->track       = DiagDirToDiagTrackBits(vdir); break;
					case VEH_ROAD:  RoadVehicle::From(v)->state = DiagDirToDiagTrackdir(vdir); RoadVehicle::From(v)->frame = frame; break;
					default: NOT_REACHED();
				}
			}
		}
	}

	if (IsSavegameVersionBefore(SLV_153)) {
		for (RoadVehicle *rv : RoadVehicle::Iterate()) {
			if (rv->state == RVSB_IN_DEPOT || rv->state == RVSB_WORMHOLE) continue;

			bool loading = rv->current_order.IsType(OT_LOADING) || rv->current_order.IsType(OT_LEAVESTATION);
			if (HasBit(rv->state, RVS_IN_ROAD_STOP)) {
				extern const uint8_t _road_stop_stop_frame[];
				SB(rv->state, RVS_ENTERED_STOP, 1, loading || rv->frame > _road_stop_stop_frame[rv->state - RVSB_IN_ROAD_STOP + (_settings_game.vehicle.road_side << RVS_DRIVE_SIDE)]);
			} else if (HasBit(rv->state, RVS_IN_DT_ROAD_STOP)) {
				SB(rv->state, RVS_ENTERED_STOP, 1, loading || rv->frame > RVC_DRIVE_THROUGH_STOP_FRAME);
			}
		}
	}

	if (IsSavegameVersionBefore(SLV_156)) {
		/* The train's pathfinder lost flag got moved. */
		for (Train *t : Train::Iterate()) {
			if (!HasBit(t->flags, 5)) continue;

			ClrBit(t->flags, 5);
			SetBit(t->vehicle_flags, VF_PATHFINDER_LOST);
		}

		/* Introduced terraform/clear limits. */
		for (Company *c : Company::Iterate()) {
			c->terraform_limit = _settings_game.construction.terraform_frame_burst << 16;
			c->clear_limit     = _settings_game.construction.clear_frame_burst << 16;
		}
	}

	if (IsSavegameVersionBefore(SLV_CONSISTENT_PARTIAL_Z) && SlXvIsFeatureMissing(XSLFI_CONSISTENT_PARTIAL_Z)) {
		/*
		 * The logic of GetPartialPixelZ has been changed, so the resulting Zs on
		 * the map are consistent. This requires that the Z position of some
		 * vehicles is updated to reflect this new situation.
		 *
		 * This needs to be before SLV_158, because that performs asserts using
		 * GetSlopePixelZ which internally uses GetPartialPixelZ.
		 */
		for (Vehicle *v : Vehicle::Iterate()) {
			if (v->IsGroundVehicle() && TileVirtXY(v->x_pos, v->y_pos) == v->tile) {
				/* Vehicle is on the ground, and not in a wormhole. */
				v->z_pos = GetSlopePixelZ(v->x_pos, v->y_pos, true);
			}
		}
	}

	if (IsSavegameVersionBefore(SLV_158)) {
		for (Vehicle *v : Vehicle::Iterate()) {
			switch (v->type) {
				case VEH_TRAIN: {
					Train *t = Train::From(v);

					/* Clear old GOINGUP / GOINGDOWN flags.
					 * It was changed in savegame version 139, but savegame
					 * version 158 doesn't use these bits, so it doesn't hurt
					 * to clear them unconditionally. */
					ClrBit(t->flags, 1);
					ClrBit(t->flags, 2);

					/* Clear both bits first. */
					ClrBit(t->gv_flags, GVF_GOINGUP_BIT);
					ClrBit(t->gv_flags, GVF_GOINGDOWN_BIT);

					/* Crashed vehicles can't be going up/down. */
					if (t->vehstatus & VS_CRASHED) break;

					/* Only X/Y tracks can be sloped. */
					if (t->track != TRACK_BIT_X && t->track != TRACK_BIT_Y) break;

					t->gv_flags |= FixVehicleInclination(t, t->direction);
					break;
				}
				case VEH_ROAD: {
					RoadVehicle *rv = RoadVehicle::From(v);
					ClrBit(rv->gv_flags, GVF_GOINGUP_BIT);
					ClrBit(rv->gv_flags, GVF_GOINGDOWN_BIT);

					/* Crashed vehicles can't be going up/down. */
					if (rv->vehstatus & VS_CRASHED) break;

					if (rv->state == RVSB_IN_DEPOT || rv->state == RVSB_WORMHOLE) break;

					TrackBits trackbits = TrackdirBitsToTrackBits(GetTileTrackdirBits(rv->tile, TRANSPORT_ROAD, GetRoadTramType(rv->roadtype)));

					/* Only X/Y tracks can be sloped. */
					if (trackbits != TRACK_BIT_X && trackbits != TRACK_BIT_Y) break;

					Direction dir = rv->direction;

					/* Test if we are reversing. */
					Axis a = trackbits == TRACK_BIT_X ? AXIS_X : AXIS_Y;
					if (AxisToDirection(a) != dir &&
							AxisToDirection(a) != ReverseDir(dir)) {
						/* When reversing, the road vehicle is on the edge of the tile,
						 * so it can be safely compared to the middle of the tile. */
						dir = INVALID_DIR;
					}

					rv->gv_flags |= FixVehicleInclination(rv, dir);
					break;
				}
				case VEH_SHIP:
					break;

				default:
					continue;
			}

			if (IsBridgeTile(v->tile) && TileVirtXY(v->x_pos, v->y_pos) == v->tile) {
				/* In old versions, z_pos was 1 unit lower on bridge heads.
				 * However, this invalid state could be converted to new savegames
				 * by loading and saving the game in a new version. */
				v->z_pos = GetSlopePixelZ(v->x_pos, v->y_pos, true);
				DiagDirection dir = GetTunnelBridgeDirection(v->tile);
				if (v->type == VEH_TRAIN && !(v->vehstatus & VS_CRASHED) &&
						v->direction != DiagDirToDir(dir)) {
					/* If the train has left the bridge, it shouldn't have
					 * track == TRACK_BIT_WORMHOLE - this could happen
					 * when the train was reversed while on the last "tick"
					 * on the ramp before leaving the ramp to the bridge. */
					Train::From(v)->track = DiagDirToDiagTrackBits(dir);
				}
			}

			/* If the vehicle is really above v->tile (not in a wormhole),
			 * it should have set v->z_pos correctly. */
			assert(v->tile != TileVirtXY(v->x_pos, v->y_pos) || v->z_pos == GetSlopePixelZ(v->x_pos, v->y_pos, true));
		}

		/* Fill Vehicle::cur_real_order_index */
		for (Vehicle *v : Vehicle::IterateFrontOnly()) {
			if (!v->IsPrimaryVehicle()) continue;

			/* Older versions are less strict with indices being in range and fix them on the fly */
			if (v->cur_implicit_order_index >= v->GetNumOrders()) v->cur_implicit_order_index = 0;

			v->cur_real_order_index = v->cur_implicit_order_index;
			v->UpdateRealOrderIndex();
		}
	}

	if (IsSavegameVersionBefore(SLV_159)) {
		/* If the savegame is old (before version 100), then the value of 255
		 * for these settings did not mean "disabled". As such everything
		 * before then did reverse.
		 * To simplify stuff we disable all turning around or we do not
		 * disable anything at all. So, if some reversing was disabled we
		 * will keep reversing disabled, otherwise it'll be turned on. */
		_settings_game.pf.reverse_at_signals = IsSavegameVersionBefore(SLV_100) || (_settings_game.pf.wait_oneway_signal != 255 && _settings_game.pf.wait_twoway_signal != 255 && _settings_game.pf.wait_for_pbs_path != 255);

		for (Train *t : Train::Iterate()) {
			_settings_game.vehicle.max_train_length = std::max<uint8_t>(_settings_game.vehicle.max_train_length, CeilDiv(t->gcache.cached_total_length, TILE_SIZE));
		}
	}

	if (IsSavegameVersionBefore(SLV_160)) {
		/* Setting difficulty industry_density other than zero get bumped to +1
		 * since a new option (minimal at position 1) has been added */
		if (_settings_game.difficulty.industry_density > 0) {
			_settings_game.difficulty.industry_density++;
		}
	}

	if (IsSavegameVersionBefore(SLV_161)) {
		/* Before savegame version 161, persistent storages were not stored in a pool. */

		if (!IsSavegameVersionBefore(SLV_76)) {
			for (Industry *ind : Industry::Iterate()) {
				assert(ind->psa != nullptr);

				/* Check if the old storage was empty. */
				bool is_empty = true;
				for (uint i = 0; i < sizeof(ind->psa->storage); i++) {
					if (ind->psa->GetValue(i) != 0) {
						is_empty = false;
						break;
					}
				}

				if (!is_empty) {
					ind->psa->grfid = _industry_mngr.GetGRFID(ind->type);
				} else {
					delete ind->psa;
					ind->psa = nullptr;
				}
			}
		}

		if (!IsSavegameVersionBefore(SLV_145)) {
			for (Station *st : Station::Iterate()) {
				if (!(st->facilities & FACIL_AIRPORT)) continue;
				assert(st->airport.psa != nullptr);

				/* Check if the old storage was empty. */
				bool is_empty = true;
				for (uint i = 0; i < sizeof(st->airport.psa->storage); i++) {
					if (st->airport.psa->GetValue(i) != 0) {
						is_empty = false;
						break;
					}
				}

				if (!is_empty) {
					st->airport.psa->grfid = _airport_mngr.GetGRFID(st->airport.type);
				} else {
					delete st->airport.psa;
					st->airport.psa = nullptr;

				}
			}
		}
	}

	/* This triggers only when old snow_lines were copied into the snow_line_height. */
	if (IsSavegameVersionBefore(SLV_164) && _settings_game.game_creation.snow_line_height >= MIN_SNOWLINE_HEIGHT * TILE_HEIGHT && SlXvIsFeatureMissing(XSLFI_CHILLPP)) {
		_settings_game.game_creation.snow_line_height /= TILE_HEIGHT;
		UpdateCachedSnowLine();
		UpdateCachedSnowLineBounds();
	}

	if (IsSavegameVersionBefore(SLV_164) && !IsSavegameVersionBefore(SLV_32)) {
		/* We store 4 fences in the field tiles instead of only SE and SW. */
		for (TileIndex t = 0; t < map_size; t++) {
			if (!IsTileType(t, MP_CLEAR) && !IsTileType(t, MP_TREES)) continue;
			if (IsTileType(t, MP_CLEAR) && IsClearGround(t, CLEAR_FIELDS)) continue;
			uint fence = GB(_m[t].m4, 5, 3);
			if (fence != 0 && IsTileType(TileAddXY(t, 1, 0), MP_CLEAR) && IsClearGround(TileAddXY(t, 1, 0), CLEAR_FIELDS)) {
				SetFence(TileAddXY(t, 1, 0), DIAGDIR_NE, fence);
			}
			fence = GB(_m[t].m4, 2, 3);
			if (fence != 0 && IsTileType(TileAddXY(t, 0, 1), MP_CLEAR) && IsClearGround(TileAddXY(t, 0, 1), CLEAR_FIELDS)) {
				SetFence(TileAddXY(t, 0, 1), DIAGDIR_NW, fence);
			}
			SB(_m[t].m4, 2, 3, 0);
			SB(_m[t].m4, 5, 3, 0);
		}
	}

	if (IsSavegameVersionBefore(SLV_165)) {
		for (Town *t : Town::Iterate()) {
			/* Set the default cargo requirement for town growth */
			switch (_settings_game.game_creation.landscape) {
				case LT_ARCTIC:
					if (FindFirstCargoWithTownAcceptanceEffect(TAE_FOOD) != nullptr) t->goal[TAE_FOOD] = TOWN_GROWTH_WINTER;
					break;

				case LT_TROPIC:
					if (FindFirstCargoWithTownAcceptanceEffect(TAE_FOOD) != nullptr) t->goal[TAE_FOOD] = TOWN_GROWTH_DESERT;
					if (FindFirstCargoWithTownAcceptanceEffect(TAE_WATER) != nullptr) t->goal[TAE_WATER] = TOWN_GROWTH_DESERT;
					break;
			}
		}
	}

	if (IsSavegameVersionBefore(SLV_165)) {
		/* Adjust zoom level to account for new levels */
		_saved_scrollpos_zoom = static_cast<ZoomLevel>(_saved_scrollpos_zoom + ZOOM_BASE_SHIFT);
		_saved_scrollpos_x *= ZOOM_BASE;
		_saved_scrollpos_y *= ZOOM_BASE;
	}

	/* When any NewGRF has been changed the availability of some vehicles might
	 * have been changed too. e->company_avail must be set to 0 in that case
	 * which is done by StartupEngines(). */
	if (gcf_res != GLC_ALL_GOOD) StartupEngines();

	/* Set some breakdown-related variables to the correct values. */
	if (SlXvIsFeatureMissing(XSLFI_IMPROVED_BREAKDOWNS)) {
		_settings_game.vehicle.improved_breakdowns = false;
		for (Train *v : Train::Iterate()) {
			if (v->IsFrontEngine()) {
				if (v->breakdown_ctr == 1) SetBit(v->flags, VRF_BREAKDOWN_STOPPED);
			} else if (v->IsEngine() || v->IsMultiheaded()) {
				/** Non-front engines could have a reliability of 0.
				 * Set it to the reliability of the front engine or the maximum, whichever is lower. */
				const Engine *e = Engine::Get(v->engine_type);
				v->reliability_spd_dec = e->reliability_spd_dec;
				v->reliability = std::min(v->First()->reliability, e->reliability);
			}
		}
	}
	if (!SlXvIsFeaturePresent(XSLFI_IMPROVED_BREAKDOWNS, 3)) {
		for (Vehicle *v : Vehicle::Iterate()) {
			switch(v->type) {
				case VEH_TRAIN:
				case VEH_ROAD:
					v->breakdown_chance_factor = 128;
					break;

				case VEH_SHIP:
					v->breakdown_chance_factor = 64;
					break;

				case VEH_AIRCRAFT:
					v->breakdown_chance_factor = Clamp(64 + (AircraftVehInfo(v->engine_type)->max_speed >> 3), 0, 255);
					v->breakdown_severity = 40;
					break;

				default:
					break;
			}
		}
	}
	if (!SlXvIsFeaturePresent(XSLFI_IMPROVED_BREAKDOWNS, 4)) {
		for (Vehicle *v : Vehicle::Iterate()) {
			switch(v->type) {
				case VEH_AIRCRAFT:
					if (v->breakdown_type == BREAKDOWN_AIRCRAFT_SPEED && v->breakdown_severity == 0) {
						v->breakdown_severity = std::max(1, std::min(v->vcache.cached_max_speed >> 4, 255));
					}
					break;

				default:
					break;
			}
		}
	}
	if (SlXvIsFeatureMissing(XSLFI_CONSIST_BREAKDOWN_FLAG)) {
		for (Train *v : Train::Iterate()) {
			if (v->breakdown_ctr != 0 && (v->IsEngine() || v->IsMultiheaded())) {
				SetBit(v->First()->flags, VRF_CONSIST_BREAKDOWN);
			}
		}
	}

	/* The road owner of standard road stops was not properly accounted for. */
	if (IsSavegameVersionBefore(SLV_172)) {
		for (TileIndex t = 0; t < map_size; t++) {
			if (!IsBayRoadStopTile(t)) continue;
			Owner o = GetTileOwner(t);
			SetRoadOwner(t, RTT_ROAD, o);
			SetRoadOwner(t, RTT_TRAM, o);
		}
	}

	if (IsSavegameVersionBefore(SLV_175)) {
		/* Introduced tree planting limit. */
		for (Company *c : Company::Iterate()) c->tree_limit = _settings_game.construction.tree_frame_burst << 16;
	}

	if (IsSavegameVersionBefore(SLV_177)) {
		/* Fix too high inflation rates */
		if (_economy.inflation_prices > MAX_INFLATION) _economy.inflation_prices = MAX_INFLATION;
		if (_economy.inflation_payment > MAX_INFLATION) _economy.inflation_payment = MAX_INFLATION;

		/* We have to convert the quarters of bankruptcy into months of bankruptcy */
		for (Company *c : Company::Iterate()) {
			c->months_of_bankruptcy = 3 * c->months_of_bankruptcy;
		}
	}

	/* Station blocked, wires and pylon flags need to be stored in the map.
	 * This is done here as the SLV_182 check below needs the blocked status. */
	UpdateStationTileCacheFlags(SlXvIsFeatureMissing(XSLFI_STATION_TILE_CACHE_FLAGS));

	if (IsSavegameVersionBefore(SLV_182)) {
		/* Aircraft acceleration variable was bonkers */
		for (Aircraft *v : Aircraft::Iterate()) {
			if (v->subtype <= AIR_AIRCRAFT) {
				const AircraftVehicleInfo *avi = AircraftVehInfo(v->engine_type);
				v->acceleration = avi->acceleration;
			}
		}

		/* Blocked tiles could be reserved due to a bug, which causes
		 * other places to assert upon e.g. station reconstruction. */
		for (TileIndex t = 0; t < map_size; t++) {
			if (HasStationTileRail(t) && IsStationTileBlocked(t)) {
				SetRailStationReservation(t, false);
			}
		}
	}

	if (IsSavegameVersionBefore(SLV_184)) {
		/* The global units configuration is split up in multiple configurations. */
		extern uint8_t _old_units;
		_settings_game.locale.units_velocity = Clamp(_old_units, 0, 2);
		_settings_game.locale.units_power    = Clamp(_old_units, 0, 2);
		_settings_game.locale.units_weight   = Clamp(_old_units, 1, 2);
		_settings_game.locale.units_volume   = Clamp(_old_units, 1, 2);
		_settings_game.locale.units_force    = 2;
		_settings_game.locale.units_height   = Clamp(_old_units, 0, 2);
	}

	if (IsSavegameVersionBefore(SLV_VELOCITY_NAUTICAL)) {
		/* Match nautical velocity with land velocity units. */
		_settings_game.locale.units_velocity_nautical = _settings_game.locale.units_velocity;
	}

	if (IsSavegameVersionBefore(SLV_186)) {
		/* Move ObjectType from map to pool */
		for (TileIndex t = 0; t < map_size; t++) {
			if (IsTileType(t, MP_OBJECT)) {
				Object *o = Object::Get(_m[t].m2);
				o->type = _m[t].m5;
				_m[t].m5 = 0; // zero upper bits of (now bigger) ObjectID
			}
		}
	}

	/* Beyond this point, tile types which can be accessed by vehicles must be in a valid state. */

	/* Update all vehicles: Phase 2 */
	AfterLoadVehiclesPhase2(true);

	/* The center of train vehicles was changed, fix up spacing. */
	if (IsSavegameVersionBefore(SLV_164)) FixupTrainLengths();

	/* In version 2.2 of the savegame, we have new airports, so status of all aircraft is reset.
	 * This has to be called after all map array updates */
	if (IsSavegameVersionBefore(SLV_2, 2)) UpdateOldAircraft();

	if (SlXvIsFeaturePresent(XSLFI_SPRINGPP)) {
		// re-arrange vehicle_flags
		for (Vehicle *v : Vehicle::Iterate()) {
			AssignBit(v->vehicle_flags, VF_AUTOMATE_TIMETABLE, HasBit(v->vehicle_flags, 6));
			SB(v->vehicle_flags, VF_STOP_LOADING, 4, GB(v->vehicle_flags, 7, 4));
		}
	}

	if (SlXvIsFeaturePresent(XSLFI_CHILLPP, SL_CHILLPP_232)) {
		// re-arrange vehicle_flags
		for (Vehicle *v : Vehicle::Iterate()) {
			AssignBit(v->vehicle_flags, VF_AUTOMATE_TIMETABLE, HasBit(v->vehicle_flags, 7));
			AssignBit(v->vehicle_flags, VF_PATHFINDER_LOST, HasBit(v->vehicle_flags, 8));
			SB(v->vehicle_flags, VF_SERVINT_IS_CUSTOM, 7, 0);
		}
	} else if (SlXvIsFeaturePresent(XSLFI_CHILLPP)) {
		// re-arrange vehicle_flags
		for (Vehicle *v : Vehicle::Iterate()) {
			AssignBit(v->vehicle_flags, VF_AUTOMATE_TIMETABLE, HasBit(v->vehicle_flags, 6));
			SB(v->vehicle_flags, VF_STOP_LOADING, 9, 0);
		}
	}

	if (IsSavegameVersionBefore(SLV_188)) {
		/* Fix articulated road vehicles.
		 * Some curves were shorter than other curves.
		 * Now they have the same length, but that means that trailing articulated parts will
		 * take longer to go through the curve than the parts in front which already left the courve.
		 * So, make articulated parts catch up. */
		bool roadside = _settings_game.vehicle.road_side == 1;
		std::vector<uint> skip_frames;
		for (RoadVehicle *v : RoadVehicle::IterateFrontOnly()) {
			if (!v->IsFrontEngine()) continue;
			skip_frames.clear();
			TileIndex prev_tile = v->tile;
			uint prev_tile_skip = 0;
			uint cur_skip = 0;
			for (RoadVehicle *u = v; u != nullptr; u = u->Next()) {
				if (u->tile != prev_tile) {
					prev_tile_skip = cur_skip;
					prev_tile = u->tile;
				} else {
					cur_skip = prev_tile_skip;
				}

				uint &this_skip = skip_frames.emplace_back(prev_tile_skip);

				/* The following 3 curves now take longer than before */
				switch (u->state) {
					case 2:
						cur_skip++;
						if (u->frame <= (roadside ? 9 : 5)) this_skip = cur_skip;
						break;

					case 4:
						cur_skip++;
						if (u->frame <= (roadside ? 5 : 9)) this_skip = cur_skip;
						break;

					case 5:
						cur_skip++;
						if (u->frame <= (roadside ? 4 : 2)) this_skip = cur_skip;
						break;

					default:
						break;
				}
			}
			while (cur_skip > skip_frames[0]) {
				RoadVehicle *u = v;
				RoadVehicle *prev = nullptr;
				for (uint sf : skip_frames) {
					if (sf >= cur_skip) IndividualRoadVehicleController(u, prev);

					prev = u;
					u = u->Next();
				}
				cur_skip--;
			}
		}
	}

	if (IsSavegameVersionBefore(SLV_190)) {
		IterateAllNonVehicleOrders([&](Order *order) {
			order->SetTravelTimetabled(order->GetTravelTime() > 0);
			order->SetWaitTimetabled(order->GetWaitTime() > 0);
		});
	} else if (SlXvIsFeatureMissing(XSLFI_TIMETABLE_EXTRA)) {
		IterateAllNonVehicleOrders([&](Order *order) {
			if (order->IsType(OT_CONDITIONAL)) {
				order->SetWaitTimetabled(order->GetWaitTime() > 0);
			}
		});
	}

	if (SlXvIsFeaturePresent(XSLFI_TT_WAIT_IN_DEPOT, 1, 1) || IsSavegameVersionBefore(SLV_190) || SlXvIsFeatureMissing(XSLFI_TIMETABLE_EXTRA)) {
		for (OrderList *orderlist : OrderList::Iterate()) {
			orderlist->RecalculateTimetableDuration();
		}
	}

	if (SlXvIsFeatureMissing(XSLFI_REVERSE_AT_WAYPOINT)) {
		for (Train *t : Train::Iterate()) {
			t->reverse_distance = 0;
		}
	}

	if (SlXvIsFeatureMissing(XSLFI_SPEED_RESTRICTION)) {
		for (Train *t : Train::Iterate()) {
			t->speed_restriction = 0;
		}
	}

	if (SlXvIsFeaturePresent(XSLFI_JOKERPP)) {
		for (TileIndex t = 0; t < map_size; t++) {
			if (IsTileType(t, MP_RAILWAY) && HasSignals(t)) {
				if (GetSignalType(t, TRACK_LOWER) == SIGTYPE_PROG) SetSignalType(t, TRACK_LOWER, SIGTYPE_BLOCK);
				if (GetSignalType(t, TRACK_UPPER) == SIGTYPE_PROG) SetSignalType(t, TRACK_UPPER, SIGTYPE_BLOCK);
			}
		}
		for (Vehicle *v : Vehicle::Iterate()) {
			SB(v->vehicle_flags, 10, 2, 0);
		}
		extern std::vector<OrderList *> _jokerpp_auto_separation;
		extern std::vector<OrderList *> _jokerpp_non_auto_separation;
		for (OrderList *list : _jokerpp_auto_separation) {
			for (Vehicle *w = list->GetFirstSharedVehicle(); w != nullptr; w = w->NextShared()) {
				SetBit(w->vehicle_flags, VF_TIMETABLE_SEPARATION);
				w->ClearSeparation();
			}
		}
		for (OrderList *list : _jokerpp_non_auto_separation) {
			for (Vehicle *w = list->GetFirstSharedVehicle(); w != nullptr; w = w->NextShared()) {
				ClrBit(w->vehicle_flags, VF_TIMETABLE_SEPARATION);
				w->ClearSeparation();
			}
		}
		_jokerpp_auto_separation.clear();
		_jokerpp_non_auto_separation.clear();
	}
	if (SlXvIsFeaturePresent(XSLFI_CHILLPP, SL_CHILLPP_232)) {
		for (TileIndex t = 0; t < map_size; t++) {
			if (IsTileType(t, MP_RAILWAY) && HasSignals(t)) {
				if (GetSignalType(t, TRACK_LOWER) == 7) SetSignalType(t, TRACK_LOWER, SIGTYPE_BLOCK);
				if (GetSignalType(t, TRACK_UPPER) == 7) SetSignalType(t, TRACK_UPPER, SIGTYPE_BLOCK);
			}
		}
	}

	/*
	 * Only keep order-backups for network clients (and when replaying).
	 * If we are a network server or not networking, then we just loaded a previously
	 * saved-by-server savegame. There are no clients with a backup, so clear it.
	 * Furthermore before savegame version SLV_192 the actual content was always corrupt.
	 */
	if (!_networking || _network_server || IsSavegameVersionBefore(SLV_192)) {
#ifndef DEBUG_DUMP_COMMANDS
		/* Note: We cannot use CleanPool since that skips part of the destructor
		 * and then leaks un-reachable Orders in the order pool. */
		for (OrderBackup *ob : OrderBackup::Iterate()) {
			delete ob;
		}
#endif
	}

	if (IsSavegameVersionBefore(SLV_198) && !SlXvIsFeaturePresent(XSLFI_JOKERPP, SL_JOKER_1_27)) {
		/* Convert towns growth_rate and grow_counter to ticks */
		for (Town *t : Town::Iterate()) {
			/* 0x8000 = TOWN_GROWTH_RATE_CUSTOM previously */
			if (t->growth_rate & 0x8000) SetBit(t->flags, TOWN_CUSTOM_GROWTH);
			if (t->growth_rate != TOWN_GROWTH_RATE_NONE) {
				t->growth_rate = TownTicksToGameTicks(t->growth_rate & ~0x8000);
			}
			/* Add t->index % TOWN_GROWTH_TICKS to spread growth across ticks. */
			t->grow_counter = TownTicksToGameTicks(t->grow_counter) + t->index % TOWN_GROWTH_TICKS;
		}
	}

	if (IsSavegameVersionBefore(SLV_EXTEND_INDUSTRY_CARGO_SLOTS)) {
		/* Make sure added industry cargo slots are cleared */
		for (Industry *i : Industry::Iterate()) {
			/* Make sure last_cargo_accepted_at is copied to elements for every valid input cargo.
			 * The loading routine should put the original singular value into the first array element. */
			for (auto &a : i->Accepted()) {
				if (a.cargo != INVALID_CARGO) {
					a.last_accepted = i->GetAccepted(0).last_accepted;
				} else {
					a.last_accepted = 0;
				}
			}
		}
	}

	if (!IsSavegameVersionBefore(SLV_TIMETABLE_START_TICKS)) {
		/* Convert timetable start from a date to an absolute tick in TimerGameTick::counter. */
		for (Vehicle *v : Vehicle::Iterate()) {
			/* If the start date is 0, the vehicle is not waiting to start and can be ignored. */
			if (v->timetable_start == 0) continue;

			v->timetable_start += _state_ticks.base() - _tick_counter;
		}
	} else if (!SlXvIsFeaturePresent(XSLFI_TIMETABLES_START_TICKS, 3)) {
		extern btree::btree_map<VehicleID, uint16_t> _old_timetable_start_subticks_map;

		for (Vehicle *v : Vehicle::Iterate()) {
			if (v->timetable_start == 0) continue;

			if (SlXvIsFeatureMissing(XSLFI_TIMETABLES_START_TICKS)) {
				v->timetable_start.edit_base() *= DAY_TICKS;
			}

			v->timetable_start = DateTicksToStateTicks(v->timetable_start.base());

			if (SlXvIsFeaturePresent(XSLFI_TIMETABLES_START_TICKS, 2, 2)) {
				v->timetable_start += _old_timetable_start_subticks_map[v->index];
			}
		}

		_old_timetable_start_subticks_map.clear();
	}

	if (!IsSavegameVersionBefore(SLV_DEPOT_UNBUNCHING)) {
		for (Vehicle *v : Vehicle::IterateFrontOnly()) {
			if (v->unbunch_state != nullptr) {
				if (v->unbunch_state->depot_unbunching_last_departure > 0) {
					v->unbunch_state->depot_unbunching_last_departure += _state_ticks.base() - _tick_counter;
				} else {
					v->unbunch_state->depot_unbunching_last_departure = INVALID_STATE_TICKS;
				}
				if (v->unbunch_state->depot_unbunching_next_departure > 0) {
					v->unbunch_state->depot_unbunching_next_departure += _state_ticks.base() - _tick_counter;
				} else {
					v->unbunch_state->depot_unbunching_next_departure = INVALID_STATE_TICKS;
				}
			}
		}
	}

	if (SlXvIsFeaturePresent(XSLFI_SPRINGPP, 1, 1)) {
		/*
		 * Cost scaling changes:
		 * SpringPP v2.0.102 divides all prices by the difficulty factor, effectively making things about 8 times cheaper.
		 * Adjust the inflation factor to compensate for this, as otherwise the game is unplayable on load if inflation has been running for a while.
		 * To avoid making things too cheap, clamp the price inflation factor to no lower than the payment inflation factor.
		 */

		Debug(sl, 3, "Inflation prices: {}", _economy.inflation_prices / 65536.0);
		Debug(sl, 3, "Inflation payments: {}", _economy.inflation_payment / 65536.0);

		_economy.inflation_prices >>= 3;
		if (_economy.inflation_prices < _economy.inflation_payment) {
			_economy.inflation_prices = _economy.inflation_payment;
		}

		Debug(sl, 3, "New inflation prices: {}", _economy.inflation_prices / 65536.0);
	}

	if (SlXvIsFeaturePresent(XSLFI_MIGHT_USE_PAX_SIGNALS) || SlXvIsFeatureMissing(XSLFI_TRACE_RESTRICT)) {
		for (TileIndex t = 0; t < map_size; t++) {
			if (HasStationTileRail(t)) {
				/* clear station PAX bit */
				ClrBit(_me[t].m6, 6);
			}
			if (IsTileType(t, MP_RAILWAY) && HasSignals(t)) {
				/*
				 * tracerestrict uses same bit as 1st PAX signals bit
				 * only conditionally clear the bit, don't bother checking for whether to set it
				 */
				if (IsRestrictedSignal(t)) {
					TraceRestrictSetIsSignalRestrictedBit(t);
				}

				/* clear 2nd signal PAX bit */
				ClrBit(_m[t].m2, 13);
			}
		}
	}

	if (SlXvIsFeaturePresent(XSLFI_TRAFFIC_LIGHTS)) {
		/* remove traffic lights */
		for (TileIndex t = 0; t < map_size; t++) {
			if (IsTileType(t, MP_ROAD) && (GetRoadTileType(t) == ROAD_TILE_NORMAL)) {
				DeleteAnimatedTile(t);
				ClrBit(_me[t].m7, 4);
			}
		}
	}

	if (SlXvIsFeaturePresent(XSLFI_RAIL_AGEING)) {
		/* remove rail aging data */
		for (TileIndex t = 0; t < map_size; t++) {
			if (IsPlainRailTile(t)) {
				SB(_me[t].m7, 0, 8, 0);
			}
		}
	}

	if (SlXvIsFeaturePresent(XSLFI_SPRINGPP)) {
		/* convert wait for cargo orders to ordinary load if possible */
		IterateVehicleAndOrderListOrders([](Order *order) {
			if ((order->IsType(OT_GOTO_STATION) || order->IsType(OT_LOADING) || order->IsType(OT_IMPLICIT)) && order->GetLoadType() == static_cast<OrderLoadFlags>(1)) {
				order->SetLoadType(OLF_LOAD_IF_POSSIBLE);
			}
		});
	}

	if (SlXvIsFeaturePresent(XSLFI_SIG_TUNNEL_BRIDGE, 1, 1)) {
		/* set the semaphore bit to match what it would have been in v1 */
		/* clear the PBS bit, update the end signal state */
		for (TileIndex t = 0; t < map_size; t++) {
			if (IsTileType(t, MP_TUNNELBRIDGE) && GetTunnelBridgeTransportType(t) == TRANSPORT_RAIL && IsTunnelBridgeWithSignalSimulation(t)) {
				SetTunnelBridgeSemaphore(t, CalTime::CurYear() < _settings_client.gui.semaphore_build_before);
				SetTunnelBridgePBS(t, false);
				UpdateSignalsOnSegment(t, INVALID_DIAGDIR, GetTileOwner(t));
			}
		}
	}
	if (SlXvIsFeaturePresent(XSLFI_SIG_TUNNEL_BRIDGE, 1, 2)) {
		/* red/green signal state bit for tunnel entrances moved
		 * to no longer re-use signalled tunnel exit bit
		 */
		for (TileIndex t = 0; t < map_size; t++) {
			if (IsTileType(t, MP_TUNNELBRIDGE) && GetTunnelBridgeTransportType(t) == TRANSPORT_RAIL && IsTunnelBridgeWithSignalSimulation(t)) {
				if (HasBit(_m[t].m5, 5)) {
					/* signalled tunnel entrance */
					SignalState state = HasBit(_m[t].m5, 6) ? SIGNAL_STATE_RED : SIGNAL_STATE_GREEN;
					ClrBit(_m[t].m5, 6);
					SetTunnelBridgeEntranceSignalState(t, state);
				}
			}
		}
	}
	if (SlXvIsFeaturePresent(XSLFI_SIG_TUNNEL_BRIDGE, 1, 4)) {
		/* load_unload_ticks --> tunnel_bridge_signal_num */
		for (Train *t : Train::Iterate()) {
			TileIndex tile = t->tile;
			if (IsTileType(tile, MP_TUNNELBRIDGE) && GetTunnelBridgeTransportType(tile) == TRANSPORT_RAIL && IsTunnelBridgeWithSignalSimulation(tile)) {
				t->tunnel_bridge_signal_num = t->load_unload_ticks;
				t->load_unload_ticks = 0;
			}
		}
	}
	if (SlXvIsFeaturePresent(XSLFI_SIG_TUNNEL_BRIDGE, 1, 5)) {
		/* entrance and exit signal red/green states now have separate bits */
		for (TileIndex t = 0; t < map_size; t++) {
			if (IsTileType(t, MP_TUNNELBRIDGE) && GetTunnelBridgeTransportType(t) == TRANSPORT_RAIL && IsTunnelBridgeSignalSimulationExit(t)) {
				SetTunnelBridgeExitSignalState(t, HasBit(_me[t].m6, 0) ? SIGNAL_STATE_GREEN : SIGNAL_STATE_RED);
			}
		}
	}
	if (SlXvIsFeaturePresent(XSLFI_SIG_TUNNEL_BRIDGE, 1, 7)) {
		/* spacing setting moved to company settings */
		for (Company *c : Company::Iterate()) {
			c->settings.old_simulated_wormhole_signals = _settings_game.construction.old_simulated_wormhole_signals;
		}
	}
	if (SlXvIsFeaturePresent(XSLFI_SIG_TUNNEL_BRIDGE, 1, 8)) {
		/* spacing made per tunnel/bridge */
		for (TileIndex t = 0; t < map_size; t++) {
			if (IsTileType(t, MP_TUNNELBRIDGE) && GetTunnelBridgeTransportType(t) == TRANSPORT_RAIL && IsTunnelBridgeWithSignalSimulation(t)) {
				DiagDirection dir = GetTunnelBridgeDirection(t);
				if (dir == DIAGDIR_NE || dir == DIAGDIR_SE) {
					TileIndex other = GetOtherTunnelBridgeEnd(t);
					Owner owner = GetTileOwner(t);
					int target;
					if (Company::IsValidID(owner)) {
						target = Company::Get(owner)->settings.old_simulated_wormhole_signals;
					} else {
						target = 4;
					}
					uint spacing = GetBestTunnelBridgeSignalSimulationSpacing(t, other, target);
					SetTunnelBridgeSignalSimulationSpacing(t, spacing);
					SetTunnelBridgeSignalSimulationSpacing(other, spacing);
				}
			}
		}
		/* force aspect re-calculation */
		_extra_aspects = 0;
		_aspect_cfg_hash = 0;
	}

	if (SlXvIsFeatureMissing(XSLFI_CUSTOM_BRIDGE_HEADS)) {
		/* ensure that previously unused custom bridge-head bits are cleared */
		for (TileIndex t = 0; t < map_size; t++) {
			if (IsBridgeTile(t) && GetTunnelBridgeTransportType(t) == TRANSPORT_ROAD) {
				SB(_m[t].m2, 0, 8, 0);
			}
		}
	}

	if (IsSavegameVersionBefore(SLV_SHIPS_STOP_IN_LOCKS)) {
		/* Move ships from lock slope to upper or lower position. */
		for (Ship *s : Ship::Iterate()) {
			/* Suitable tile? */
			if (!IsTileType(s->tile, MP_WATER) || !IsLock(s->tile) || GetLockPart(s->tile) != LOCK_PART_MIDDLE) continue;

			/* We don't need to adjust position when at the tile centre */
			int x = s->x_pos & 0xF;
			int y = s->y_pos & 0xF;
			if (x == 8 && y == 8) continue;

			/* Test if ship is on the second half of the tile */
			bool second_half;
			DiagDirection shipdiagdir = DirToDiagDir(s->direction);
			switch (shipdiagdir) {
				default: NOT_REACHED();
				case DIAGDIR_NE: second_half = x < 8; break;
				case DIAGDIR_NW: second_half = y < 8; break;
				case DIAGDIR_SW: second_half = x > 8; break;
				case DIAGDIR_SE: second_half = y > 8; break;
			}

			DiagDirection slopediagdir = GetInclinedSlopeDirection(GetTileSlope(s->tile));

			/* Heading up slope == passed half way */
			if ((shipdiagdir == slopediagdir) == second_half) {
				/* On top half of lock */
				s->z_pos = GetTileMaxZ(s->tile) * (int)TILE_HEIGHT;
			} else {
				/* On lower half of lock */
				s->z_pos = GetTileZ(s->tile) * (int)TILE_HEIGHT;
			}
		}
	}

	if (IsSavegameVersionBefore(SLV_TOWN_CARGOGEN)) {
		/* Ensure the original cargo generation mode is used */
		_settings_game.economy.town_cargogen_mode = TCGM_ORIGINAL;
	}

	if (IsSavegameVersionBefore(SLV_SERVE_NEUTRAL_INDUSTRIES)) {
		/* Ensure the original neutral industry/station behaviour is used */
		_settings_game.station.serve_neutral_industries = true;

		/* Link oil rigs to their industry and back. */
		for (Station *st : Station::Iterate()) {
			if (IsTileType(st->xy, MP_STATION) && IsOilRig(st->xy)) {
				/* Industry tile is always adjacent during construction by TileDiffXY(0, 1) */
				st->industry = Industry::GetByTile(st->xy + TileDiffXY(0, 1));
				st->industry->neutral_station = st;
			}
		}
	} else {
		/* Link neutral station back to industry, as this is not saved. */
		for (Industry *ind : Industry::Iterate()) if (ind->neutral_station != nullptr) ind->neutral_station->industry = ind;
	}

	if (IsSavegameVersionBefore(SLV_TREES_WATER_CLASS) && !SlXvIsFeaturePresent(XSLFI_CHUNNEL, 2)) {
		/* Update water class for trees. */
		for (TileIndex t = 0; t < map_size; t++) {
			if (IsTileType(t, MP_TREES)) SetWaterClass(t, GetTreeGround(t) == TREE_GROUND_SHORE ? WATER_CLASS_SEA : WATER_CLASS_INVALID);
		}
	}

	/* Update structures for multitile docks */
	if (IsSavegameVersionBefore(SLV_MULTITILE_DOCKS)) {
		for (TileIndex t = 0; t < map_size; t++) {
			/* Clear docking tile flag from relevant tiles as it
			 * was not previously cleared. */
			if (IsTileType(t, MP_WATER) || IsTileType(t, MP_RAILWAY) || IsTileType(t, MP_STATION) || IsTileType(t, MP_TUNNELBRIDGE)) {
				SetDockingTile(t, false);
			}
			/* Add docks and oilrigs to Station::ship_station. */
			if (IsTileType(t, MP_STATION)) {
				if (IsDock(t) || IsOilRig(t)) Station::GetByTile(t)->ship_station.Add(t);
			}
		}
	}

	if (IsSavegameVersionBeforeOrAt(SLV_ENDING_YEAR) || !SlXvIsFeaturePresent(XSLFI_MULTIPLE_DOCKS, 2) || !SlXvIsFeaturePresent(XSLFI_DOCKING_CACHE_VER, 3)) {
		/* Update station docking tiles. Was only needed for pre-SLV_MULTITLE_DOCKS
		 * savegames, but a bug in docking tiles touched all savegames between
		 * SLV_MULTITILE_DOCKS and SLV_ENDING_YEAR. */
		/* Placing objects on docking tiles was not updating adjacent station's docking tiles. */
		for (Station *st : Station::Iterate()) {
			if (st->ship_station.tile != INVALID_TILE) UpdateStationDockingTiles(st);
		}
	}

	/* Make sure all industries exclusive supplier/consumer set correctly. */
	if (IsSavegameVersionBefore(SLV_GS_INDUSTRY_CONTROL)) {
		for (Industry *i : Industry::Iterate()) {
			i->exclusive_supplier = INVALID_OWNER;
			i->exclusive_consumer = INVALID_OWNER;
		}
	}

	/* Make sure all industries exclusive supplier/consumer set correctly. */
	if (IsSavegameVersionBefore(SLV_GS_INDUSTRY_CONTROL)) {
		for (Industry *i : Industry::Iterate()) {
			i->exclusive_supplier = INVALID_OWNER;
			i->exclusive_consumer = INVALID_OWNER;
		}
	}

	if (IsSavegameVersionBefore(SLV_GROUP_REPLACE_WAGON_REMOVAL)) {
		/* Propagate wagon removal flag for compatibility */
		/* Temporary bitmask of company wagon removal setting */
		uint16_t wagon_removal = 0;
		for (const Company *c : Company::Iterate()) {
			if (c->settings.renew_keep_length) SetBit(wagon_removal, c->index);
		}
		for (Group *g : Group::Iterate()) {
			if (g->flags != 0) {
				/* Convert old replace_protection value to flag. */
				g->flags = 0;
				SetBit(g->flags, GroupFlags::GF_REPLACE_PROTECTION);
			}
			if (HasBit(wagon_removal, g->owner)) SetBit(g->flags, GroupFlags::GF_REPLACE_WAGON_REMOVAL);
		}
	}

	/* Use current order time to approximate last loading time */
	if (IsSavegameVersionBefore(SLV_LAST_LOADING_TICK) && SlXvIsFeatureMissing(XSLFI_LAST_LOADING_TICK)) {
		for (Vehicle *v : Vehicle::Iterate()) {
			v->last_loading_tick = _state_ticks - v->current_order_time;
		}
	} else if (SlXvIsFeatureMissing(XSLFI_LAST_LOADING_TICK, 3)) {
		const StateTicksDelta delta = _state_ticks.base() - (int64_t)_scaled_tick_counter;
		for (Vehicle *v : Vehicle::Iterate()) {
			if (v->last_loading_tick != 0) {
				if (SlXvIsFeaturePresent(XSLFI_LAST_LOADING_TICK, 1, 1)) v->last_loading_tick = v->last_loading_tick.base() * DayLengthFactor();
				v->last_loading_tick += delta;
			}
		}
	}

	if (!IsSavegameVersionBefore(SLV_MULTITRACK_LEVEL_CROSSINGS)) {
		_settings_game.vehicle.adjacent_crossings = true;
	} else if (SlXvIsFeatureMissing(XSLFI_ADJACENT_CROSSINGS)) {
		_settings_game.vehicle.adjacent_crossings = false;
	}

	/* Compute station catchment areas. This is needed here in case UpdateStationAcceptance is called below. */
	Station::RecomputeCatchmentForAll();

	/* Station acceptance is some kind of cache */
	if (IsSavegameVersionBefore(SLV_127)) {
		for (Station *st : Station::Iterate()) UpdateStationAcceptance(st, false);
	}

	// setting moved from game settings to company settings
	if (SlXvIsFeaturePresent(XSLFI_ORDER_OCCUPANCY, 1, 1)) {
		for (Company *c : Company::Iterate()) {
			c->settings.order_occupancy_smoothness = _settings_game.order.old_occupancy_smoothness;
		}
	}

	/* Set lifetime vehicle profit to 0 if lifetime profit feature is missing */
	if (SlXvIsFeatureMissing(XSLFI_VEH_LIFETIME_PROFIT)) {
		for (Vehicle *v : Vehicle::Iterate()) {
			v->profit_lifetime = 0;
		}
	}

	if (SlXvIsFeaturePresent(XSLFI_AUTO_TIMETABLE, 1, 3)) {
		for (Vehicle *v : Vehicle::Iterate()) {
			AssignBit(v->vehicle_flags, VF_TIMETABLE_SEPARATION, _settings_game.order.old_timetable_separation);
		}
	}

	if (_file_to_saveload.abstract_ftype == FT_SCENARIO) {
		/* Apply the new-game cargo scale values for scenarios */
		_settings_game.economy.town_cargo_scale = _settings_newgame.economy.town_cargo_scale;
		_settings_game.economy.industry_cargo_scale = _settings_newgame.economy.industry_cargo_scale;
		_settings_game.economy.town_cargo_scale_mode = _settings_newgame.economy.town_cargo_scale_mode;
		_settings_game.economy.industry_cargo_scale_mode = _settings_newgame.economy.industry_cargo_scale_mode;
	} else {
		if (SlXvIsFeatureMissing(XSLFI_TOWN_CARGO_ADJ)) {
			_settings_game.economy.town_cargo_scale = 100;
		} else if (SlXvIsFeaturePresent(XSLFI_TOWN_CARGO_ADJ, 1, 1)) {
			_settings_game.economy.town_cargo_scale = ScaleQuantity(100, _settings_game.old_economy.town_cargo_factor * 10);
		} else if (SlXvIsFeaturePresent(XSLFI_TOWN_CARGO_ADJ, 2, 2)) {
			_settings_game.economy.town_cargo_scale = ScaleQuantity(100, _settings_game.old_economy.town_cargo_scale_factor);
		}
		if (!SlXvIsFeaturePresent(XSLFI_TOWN_CARGO_ADJ, 3)) {
			_settings_game.economy.town_cargo_scale_mode = CSM_NORMAL;
		}

		if (SlXvIsFeatureMissing(XSLFI_INDUSTRY_CARGO_ADJ)) {
			_settings_game.economy.industry_cargo_scale = 100;
		} else if (SlXvIsFeaturePresent(XSLFI_INDUSTRY_CARGO_ADJ, 1, 1)) {
			_settings_game.economy.industry_cargo_scale = ScaleQuantity(100, _settings_game.old_economy.industry_cargo_scale_factor);
		}
		if (!SlXvIsFeaturePresent(XSLFI_INDUSTRY_CARGO_ADJ, 2)) {
			_settings_game.economy.industry_cargo_scale_mode = CSM_NORMAL;
		}
	}

	if (SlXvIsFeatureMissing(XSLFI_SAFER_CROSSINGS)) {
		for (TileIndex t = 0; t < map_size; t++) {
			if (IsLevelCrossingTile(t)) {
				SetCrossingOccupiedByRoadVehicle(t, IsTrainCollidableRoadVehicleOnGround(t));
			}
		}
	}

	if (SlXvIsFeatureMissing(XSLFI_TIMETABLE_EXTRA)) {
		for (Vehicle *v : Vehicle::Iterate()) {
			v->cur_timetable_order_index = v->GetNumManualOrders() > 0 ? v->cur_real_order_index : INVALID_VEH_ORDER_ID;
		}
		for (OrderBackup *bckup : OrderBackup::Iterate()) {
			bckup->cur_timetable_order_index = INVALID_VEH_ORDER_ID;
		}
		IterateAllNonVehicleOrders([&](Order *order) {
			if (order->IsType(OT_CONDITIONAL)) {
				if (order->GetTravelTime() != 0) {
					Debug(sl, 1, "Fixing: order->GetTravelTime() != 0, {}", order->GetTravelTime());
					order->SetTravelTime(0);
				}
			}
		});
#ifdef WITH_ASSERT
		for (OrderList *order_list : OrderList::Iterate()) {
			order_list->DebugCheckSanity();
		}
#endif
	}

	if (SlXvIsFeaturePresent(XSLFI_TRAIN_THROUGH_LOAD, 0, 1)) {
		for (Vehicle *v : Vehicle::Iterate()) {
			if (v->cargo_payment == nullptr) {
				for (Vehicle *u = v; u != nullptr; u = u->Next()) {
					if (HasBit(v->vehicle_flags, VF_CARGO_UNLOADING)) ClrBit(v->vehicle_flags, VF_CARGO_UNLOADING);
				}
			}
		}
	}

	if (SlXvIsFeatureMissing(XSLFI_BUY_LAND_RATE_LIMIT)) {
		/* Introduced land purchasing limit. */
		for (Company *c : Company::Iterate()) {
			c->purchase_land_limit = _settings_game.construction.purchase_land_frame_burst << 16;
		}
	}

	if (SlXvIsFeatureMissing(XSLFI_BUILD_OBJECT_RATE_LIMIT)) {
		/* Introduced build object limit. */
		for (Company *c : Company::Iterate()) {
			c->build_object_limit = _settings_game.construction.build_object_frame_burst << 16;
		}
	}

	if (SlXvIsFeaturePresent(XSLFI_MORE_COND_ORDERS, 1, 1)) {
		IterateAllNonVehicleOrders([&](Order *order) {
			/* Insertion of OCV_MAX_RELIABILITY between OCV_REMAINING_LIFETIME and OCV_CARGO_WAITING */
			if (order->IsType(OT_CONDITIONAL) && order->GetConditionVariable() > OCV_REMAINING_LIFETIME) {
				order->SetConditionVariable(static_cast<OrderConditionVariable>((uint)order->GetConditionVariable() + 1));
			}
		});
	}
	if (SlXvIsFeaturePresent(XSLFI_MORE_COND_ORDERS, 1, 14)) {
		for (OrderList *order_list : OrderList::Iterate()) {
			auto get_real_station = [&order_list](const Order *order) -> StationID {
				const uint max = std::min<uint>(64, order_list->GetNumOrders());
				for (uint i = 0; i < max; i++) {
					if (order->IsType(OT_GOTO_STATION) && Station::IsValidID(order->GetDestination())) return order->GetDestination();

					order = order_list->GetNext(order);
				}
				return INVALID_STATION;
			};

			for (Order *order : order_list->Orders()) {
				/* Fixup station ID for OCV_CARGO_WAITING, OCV_CARGO_ACCEPTANCE, OCV_FREE_PLATFORMS, OCV_CARGO_WAITING_AMOUNT, OCV_CARGO_WAITING_AMOUNT_PERCENTAGE */
				if (order->IsType(OT_CONDITIONAL) && ConditionVariableHasStationID(order->GetConditionVariable())) {
					StationID next_id = get_real_station(order);
					order->SetConditionStationID(next_id);
					if (next_id != INVALID_STATION && order->GetConditionViaStationID() == next_id) {
						/* Duplicate next and via, remove via */
						order->ClearConditionViaStation();
					}
					if (order->HasConditionViaStation() && !Station::IsValidID(order->GetConditionViaStationID())) {
						/* Via station is invalid */
						order->SetConditionViaStationID(INVALID_STATION);
					}
				}
			}
		}
	}

	if (SlXvIsFeatureMissing(XSLFI_CONSIST_SPEED_RD_FLAG)) {
		for (Train *t : Train::Iterate()) {
			if ((t->track & TRACK_BIT_WORMHOLE && !(t->vehstatus & VS_HIDDEN)) || t->track == TRACK_BIT_DEPOT) {
				SetBit(t->First()->flags, VRF_CONSIST_SPEED_REDUCTION);
			}
		}
	}

	if (SlXvIsFeatureMissing(XSLFI_SAVEGAME_UNIQUE_ID)) {
		/* Generate a random id for savegames that didn't have one */
		/* We keep id 0 for old savegames that don't have an id */
		_settings_game.game_creation.generation_unique_id = _interactive_random.Next(UINT32_MAX-1) + 1; /* Generates between [1;UINT32_MAX] */
	}

	if (SlXvIsFeatureMissing(XSLFI_TOWN_MULTI_BUILDING)) {
		for (Town *t : Town::Iterate()) {
			t->church_count = HasBit(t->flags, 1) ? 1 : 0;
			t->stadium_count = HasBit(t->flags, 2) ? 1 : 0;
		}
	}

	if (SlXvIsFeatureMissing(XSLFI_ONE_WAY_DT_ROAD_STOP)) {
		for (TileIndex t = 0; t < map_size; t++) {
			if (IsDriveThroughStopTile(t)) {
				SetDriveThroughStopDisallowedRoadDirections(t, DRD_NONE);
			}
		}
	}

	if (SlXvIsFeatureMissing(XSLFI_ONE_WAY_ROAD_STATE)) {
		extern void RecalculateRoadCachedOneWayStates();
		RecalculateRoadCachedOneWayStates();
	}

	if (SlXvIsFeatureMissing(XSLFI_ANIMATED_TILE_EXTRA)) {
		UpdateAllAnimatedTileSpeeds();
	}

	if (!SlXvIsFeaturePresent(XSLFI_REALISTIC_TRAIN_BRAKING, 2)) {
		for (Train *t : Train::Iterate()) {
			if (!(t->vehstatus & VS_CRASHED)) {
				t->crash_anim_pos = 0;
			}
			if (t->lookahead != nullptr) SetBit(t->lookahead->flags, TRLF_APPLY_ADVISORY);
		}
	}

	if (!SlXvIsFeaturePresent(XSLFI_REALISTIC_TRAIN_BRAKING, 3) && _settings_game.vehicle.train_braking_model == TBM_REALISTIC) {
		UpdateAllBlockSignals();
	}

	if (!SlXvIsFeaturePresent(XSLFI_REALISTIC_TRAIN_BRAKING, 5) && _settings_game.vehicle.train_braking_model == TBM_REALISTIC) {
		for (Train *t : Train::IterateFrontOnly()) {
			if (t->lookahead != nullptr) {
				t->lookahead->SetNextExtendPosition();
			}
		}
	}

	if (!SlXvIsFeaturePresent(XSLFI_REALISTIC_TRAIN_BRAKING, 6) && _settings_game.vehicle.train_braking_model == TBM_REALISTIC) {
		for (Train *t : Train::IterateFrontOnly()) {
			if (t->lookahead != nullptr) {
				t->lookahead->cached_zpos = t->CalculateOverallZPos();
				t->lookahead->zpos_refresh_remaining = t->GetZPosCacheUpdateInterval();
			}
		}
	}

	if (SlXvIsFeatureMissing(XSLFI_INFLATION_FIXED_DATES)) {
		_settings_game.economy.inflation_fixed_dates = !IsSavegameVersionBefore(SLV_GS_INDUSTRY_CONTROL);
	}

	if (SlXvIsFeatureMissing(XSLFI_MORE_HOUSES)) {
		for (TileIndex t = 0; t < map_size; t++) {
			if (IsTileType(t, MP_HOUSE)) {
				/* Move upper bit of house ID from bit 6 of m3 to bits 6..5 of m3. */
				SB(_m[t].m3, 5, 2, GB(_m[t].m3, 6, 1));
			}
		}
	}

	if (SlXvIsFeatureMissing(XSLFI_CUSTOM_TOWN_ZONE)) {
		_settings_game.economy.city_zone_0_mult = _settings_game.economy.town_zone_0_mult;
		_settings_game.economy.city_zone_1_mult = _settings_game.economy.town_zone_1_mult;
		_settings_game.economy.city_zone_2_mult = _settings_game.economy.town_zone_2_mult;
		_settings_game.economy.city_zone_3_mult = _settings_game.economy.town_zone_3_mult;
		_settings_game.economy.city_zone_4_mult = _settings_game.economy.town_zone_4_mult;
	}

	if (!SlXvIsFeaturePresent(XSLFI_WATER_FLOODING, 2)) {
		for (TileIndex t = 0; t < map_size; t++) {
			if (IsTileType(t, MP_WATER)) {
				SetNonFloodingWaterTile(t, false);
			}
		}
	}

	if (SlXvIsFeatureMissing(XSLFI_TRACE_RESTRICT_TUNBRIDGE)) {
		for (TileIndex t = 0; t < map_size; t++) {
			if (IsTileType(t, MP_TUNNELBRIDGE) && GetTunnelBridgeTransportType(t) == TRANSPORT_RAIL && IsTunnelBridgeWithSignalSimulation(t)) {
				SetTunnelBridgeRestrictedSignal(t, false);
			}
		}
	}

	if (SlXvIsFeatureMissing(XSLFI_OBJECT_GROUND_TYPES, 3)) {
		for (TileIndex t = 0; t < map_size; t++) {
			if (IsTileType(t, MP_OBJECT)) {
				if (SlXvIsFeatureMissing(XSLFI_OBJECT_GROUND_TYPES)) _m[t].m4 = 0;
				if (SlXvIsFeatureMissing(XSLFI_OBJECT_GROUND_TYPES, 2)) {
					ObjectType type = GetObjectType(t);
					extern void SetObjectFoundationType(TileIndex tile, Slope tileh, ObjectType type, const ObjectSpec *spec);
					SetObjectFoundationType(t, SLOPE_ELEVATED, type, ObjectSpec::Get(type));
				}
				if (SlXvIsFeatureMissing(XSLFI_OBJECT_GROUND_TYPES, 3)) {
					if (ObjectSpec::GetByTile(t)->ctrl_flags & OBJECT_CTRL_FLAG_VPORT_MAP_TYPE) {
						SetObjectHasViewportMapViewOverride(t, true);
					}
				}
			}
		}
	}

	if (SlXvIsFeatureMissing(XSLFI_ST_INDUSTRY_CARGO_MODE)) {
		_settings_game.station.station_delivery_mode = SD_NEAREST_FIRST;
	}

	if (SlXvIsFeatureMissing(XSLFI_TL_SPEED_LIMIT)) {
		_settings_game.vehicle.through_load_speed_limit = 15;
	}

	if (SlXvIsFeatureMissing(XSLFI_RAIL_DEPOT_SPEED_LIMIT)) {
		_settings_game.vehicle.rail_depot_speed_limit = 61;
	}

	if (SlXvIsFeaturePresent(XSLFI_SCHEDULED_DISPATCH, 1, 2)) {
		for (OrderList *order_list : OrderList::Iterate()) {
			if (order_list->GetScheduledDispatchScheduleCount() == 1) {
				const DispatchSchedule &ds = order_list->GetDispatchScheduleByIndex(0);
				if (!(ds.GetScheduledDispatchStartTick() >= 0 && ds.IsScheduledDispatchValid()) && ds.GetScheduledDispatch().empty()) {
					order_list->GetScheduledDispatchScheduleSet().clear();
				} else {
					VehicleOrderID idx = order_list->GetFirstSharedVehicle()->GetFirstWaitingLocation(false);
					if (idx != INVALID_VEH_ORDER_ID) {
						order_list->GetOrderAt(idx)->SetDispatchScheduleIndex(0);
					}
				}
			}
		}
	}
	if (SlXvIsFeaturePresent(XSLFI_SCHEDULED_DISPATCH, 1, 4)) {
		extern btree::btree_map<DispatchSchedule *, uint16_t> _old_scheduled_dispatch_start_full_date_fract_map;

		for (OrderList *order_list : OrderList::Iterate()) {
			for (DispatchSchedule &ds : order_list->GetScheduledDispatchScheduleSet()) {
				StateTicks start_tick = DateToStateTicks(ds.GetScheduledDispatchStartTick().base()) + _old_scheduled_dispatch_start_full_date_fract_map[&ds];
				ds.SetScheduledDispatchStartTick(start_tick);
			}
		}

		_old_scheduled_dispatch_start_full_date_fract_map.clear();
	}

	if (SlXvIsFeaturePresent(XSLFI_TRACE_RESTRICT, 7, 12)) {
		/* Move vehicle in slot flag */
		for (Vehicle *v : Vehicle::Iterate()) {
			if (v->type == VEH_TRAIN && HasBit(Train::From(v)->flags, 2)) { /* was VRF_HAVE_SLOT */
				SetBit(v->vehicle_flags, VF_HAVE_SLOT);
				ClrBit(Train::From(v)->flags, 2);
			} else {
				ClrBit(v->vehicle_flags, VF_HAVE_SLOT);
			}
		}
	} else if (SlXvIsFeatureMissing(XSLFI_TRACE_RESTRICT)) {
		for (Vehicle *v : Vehicle::Iterate()) {
			ClrBit(v->vehicle_flags, VF_HAVE_SLOT);
		}
	}

	if (SlXvIsFeatureMissing(XSLFI_INDUSTRY_ANIM_MASK)) {
		ApplyIndustryTileAnimMasking();
	}

	if (SlXvIsFeatureMissing(XSLFI_NEW_SIGNAL_STYLES)) {
		for (TileIndex t = 0; t < map_size; t++) {
			if (IsTileType(t, MP_RAILWAY) && HasSignals(t)) {
				/* clear signal style field */
				_me[t].m6 = 0;
			}
			if (IsRailTunnelBridgeTile(t)) {
				/* Clear signal style is non-zero flag */
				ClrBit(_m[t].m3, 7);
			}
		}
	}

	if (SlXvIsFeaturePresent(XSLFI_NEW_SIGNAL_STYLES) && SlXvIsFeatureMissing(XSLFI_NEW_SIGNAL_STYLES, 5)) {
		/* Previously both tunnel ends shared the same style, set second style field to be a copy of the first */
		for (Tunnel *tunnel : Tunnel::Iterate()) {
			tunnel->style_s = tunnel->style_n;
		}
	}

	if (SlXvIsFeatureMissing(XSLFI_NEW_SIGNAL_STYLES, 5)) {
		for (TileIndex t = 0; t < map_size; t++) {
			if (IsRailTunnelBridgeTile(t) && IsTunnelBridgeSignalSimulationEntranceOnly(t)) {
				SetTunnelBridgePBS(t, false);
			}
		}
	}

	if (SlXvIsFeatureMissing(XSLFI_REALISTIC_TRAIN_BRAKING, 8)) {
		_aspect_cfg_hash = 0;
	}

	if (!SlXvIsFeaturePresent(XSLFI_REALISTIC_TRAIN_BRAKING, 9) && _settings_game.vehicle.train_braking_model == TBM_REALISTIC) {
		for (Train *t : Train::IterateFrontOnly()) {
			if (t->lookahead != nullptr) {
				t->lookahead->lookahead_end_position = t->lookahead->reservation_end_position + 1;
			}
		}
	}

	if (SlXvIsFeatureMissing(XSLFI_NO_TREE_COUNTER)) {
		for (TileIndex t = 0; t < map_size; t++) {
			if (IsTileType(t, MP_TREES)) {
				ClearOldTreeCounter(t);
			}
		}
	}

	if (SlXvIsFeatureMissing(XSLFI_REMAIN_NEXT_ORDER_STATION)) {
		for (Company *c : Company::Iterate()) {
			/* Approximately the same time as when this was feature was added and unconditionally enabled */
			c->settings.remain_if_next_order_same_station = SlXvIsFeaturePresent(XSLFI_TRACE_RESTRICT_TUNBRIDGE);
		}
	}

	if (SlXvIsFeatureMissing(XSLFI_MORE_CARGO_AGE)) {
		_settings_game.economy.payment_algorithm = IsSavegameVersionBefore(SLV_MORE_CARGO_AGE) ? CPA_TRADITIONAL : CPA_MODERN;
	}

	if (SlXvIsFeatureMissing(XSLFI_VARIABLE_TICK_RATE)) {
		_settings_game.economy.tick_rate = IsSavegameVersionBeforeOrAt(SLV_MORE_CARGO_AGE) ? TRM_TRADITIONAL : TRM_MODERN;
	}

	if (SlXvIsFeatureMissing(XSLFI_ROAD_VEH_FLAGS)) {
		for (RoadVehicle *rv : RoadVehicle::Iterate()) {
			if (IsLevelCrossingTile(rv->tile)) {
				SetBit(rv->First()->rvflags, RVF_ON_LEVEL_CROSSING);
			}
		}
	}

	if (SlXvIsFeatureMissing(XSLFI_AI_START_DATE) && IsSavegameVersionBefore(SLV_AI_START_DATE)) {
		/* For older savegames, we don't now the actual interval; so set it to the newgame value. */
		_settings_game.difficulty.competitors_interval = _settings_newgame.difficulty.competitors_interval;

		/* We did load the "period" of the timer, but not the fired/elapsed. We can deduce that here. */
		extern TimeoutTimer<TimerGameTick> _new_competitor_timeout;
		_new_competitor_timeout.storage.elapsed = 0;
		_new_competitor_timeout.fired = _new_competitor_timeout.period.value == 0;
	}

	if (SlXvIsFeatureMissing(XSLFI_SAVEGAME_ID) && IsSavegameVersionBefore(SLV_SAVEGAME_ID)) {
		GenerateSavegameId();
	}

	if (IsSavegameVersionBefore(SLV_NEWGRF_LAST_SERVICE) && SlXvIsFeatureMissing(XSLFI_NEWGRF_LAST_SERVICE)) {
		/* Set service date provided to NewGRF. */
		for (Vehicle *v : Vehicle::Iterate()) {
			v->date_of_last_service_newgrf = v->date_of_last_service.base();
		}
	}

	if (IsSavegameVersionBefore(SLV_SHIP_ACCELERATION) && SlXvIsFeatureMissing(XSLFI_SHIP_ACCELERATION)) {
		/* NewGRF acceleration information was added to ships. */
		for (Ship *s : Ship::Iterate()) {
			if (s->acceleration == 0) s->acceleration = ShipVehInfo(s->engine_type)->acceleration;
		}
	}

	if (IsSavegameVersionBefore(SLV_MAX_LOAN_FOR_COMPANY)) {
		for (Company *c : Company::Iterate()) {
			c->max_loan = COMPANY_MAX_LOAN_DEFAULT;
		}
	}

	if (IsSavegameVersionBefore(SLV_SCRIPT_RANDOMIZER)) {
		ScriptObject::InitializeRandomizers();
	}

	if (IsSavegameVersionBeforeOrAt(SLV_MULTITRACK_LEVEL_CROSSINGS) && SlXvIsFeatureMissing(XSLFI_AUX_TILE_LOOP)) {
		_settings_game.construction.flood_from_edges = false;
	}

	for (Company *c : Company::Iterate()) {
		UpdateCompanyLiveries(c);
	}

	/* Update free group numbers data for each company, required regardless of savegame version. */
	for (Group *g : Group::Iterate()) {
		Company *c = Company::Get(g->owner);
		if (IsSavegameVersionBefore(SLV_GROUP_NUMBERS) && SlXvIsFeatureMissing(XSLFI_GROUP_NUMBERS)) {
			/* Use the index as group number when converting old savegames. */
			g->number = c->freegroups.UseID(g->index);
		} else {
			c->freegroups.UseID(g->number);
		}
	}

	/*
	 * The center of train vehicles was changed, fix up spacing.
	 * Delay this until all train and track updates have been performed.
	 */
	if (IsSavegameVersionBefore(SLV_164)) FixupTrainLengths();

	InitializeRoadGUI();

	/* This needs to be done after conversion. */
	RebuildViewportKdtree();
	ViewportMapBuildTunnelCache();

	/* Road stops is 'only' updating some caches */
	AfterLoadRoadStops();
	AfterLoadLabelMaps();
	AfterLoadCompanyStats();
	AfterLoadStoryBook();

	AfterLoadVehiclesRemoveAnyFoundInvalid();

	GamelogPrintDebug(1);

	SetupTickRate();

	InitializeWindowsAndCaches();
	/* Restore the signals */
	ResetSignalHandlers();

	AfterLoadLinkGraphs();

	AfterLoadTraceRestrict();
	AfterLoadTemplateVehiclesUpdate();
	if (SlXvIsFeaturePresent(XSLFI_TEMPLATE_REPLACEMENT, 1, 7)) {
		AfterLoadTemplateVehiclesUpdateProperties();
	}

	InvalidateVehicleTickCaches();
	ClearVehicleTickCaches();

	UpdateAllVehiclesIsDrawn();

	extern void YapfCheckRailSignalPenalties();
	YapfCheckRailSignalPenalties();

	bool update_always_reserve_through = SlXvIsFeaturePresent(XSLFI_REALISTIC_TRAIN_BRAKING, 8, 10);
	UpdateExtraAspectsVariable(update_always_reserve_through);

	if (SlXvIsFeatureMissing(XSLFI_SIGNAL_SPECIAL_PROPAGATION_FLAG, 2)) {
		UpdateAllSignalsSpecialPropagationFlag();
	}

	UpdateCargoScalers();

	if (_networking && !_network_server) {
		SlProcessVENC();

		if (!_settings_client.client_locale.sync_locale_network_server) {
			_settings_game.locale = _settings_newgame.locale;
		}
	}

	/* Show this message last to avoid covering up an error message if we bail out part way */
	switch (gcf_res) {
		case GLC_COMPATIBLE: ShowErrorMessage(STR_NEWGRF_COMPATIBLE_LOAD_WARNING, INVALID_STRING_ID, WL_CRITICAL); break;
		case GLC_NOT_FOUND:  ShowErrorMessage(STR_NEWGRF_DISABLED_WARNING, INVALID_STRING_ID, WL_CRITICAL); _pause_mode = PM_PAUSED_ERROR; break;
		default: break;
	}

	if (!_networking || _network_server) {
		extern void AfterLoad_LinkGraphPauseControl();
		AfterLoad_LinkGraphPauseControl();
	}

	if (SlXvIsFeatureMissing(XSLFI_CONSISTENT_PARTIAL_Z)) {
		CheckGroundVehiclesAtCorrectZ();
	} else {
#ifdef _DEBUG
		CheckGroundVehiclesAtCorrectZ();
#endif
	}

	_game_load_cur_date_ymd = EconTime::CurYMD();
	_game_load_date_fract = EconTime::CurDateFract();
	_game_load_tick_skip_counter = TickSkipCounter();
	_game_load_state_ticks = _state_ticks;
	_game_load_time = time(nullptr);

	/* Start the scripts. This MUST happen after everything else except
	 * starting a new company. */
	StartScripts();

	/* If Load Scenario / New (Scenario) Game is used,
	 *  a company does not exist yet. So create one here.
	 * 1 exception: network-games. Those can have 0 companies
	 *   But this exception is not true for non-dedicated network servers! */
	if (!Company::IsValidID(GetDefaultLocalCompany()) && (!_networking || (_networking && _network_server && !_network_dedicated))) {
		Company *c = DoStartupNewCompany(DSNC_DURING_LOAD);
		c->settings = _settings_client.company;
	}

	return true;
}

/**
 * Reload all NewGRF files during a running game. This is a cut-down
 * version of AfterLoadGame().
 * XXX - We need to reset the vehicle position hash because with a non-empty
 * hash AfterLoadVehicles() will loop infinitely. We need AfterLoadVehicles()
 * to recalculate vehicle data as some NewGRF vehicle sets could have been
 * removed or added and changed statistics
 */
void ReloadNewGRFData()
{
	RegisterGameEvents(GEF_RELOAD_NEWGRF);
	AppendSpecialEventsLogEntry("NewGRF reload");

	RailTypeLabel rail_type_label_map[RAILTYPE_END];
	for (RailType rt = RAILTYPE_BEGIN; rt != RAILTYPE_END; rt++) {
		rail_type_label_map[rt] = GetRailTypeInfo(rt)->label;
	}

	/* reload grf data */
	GfxLoadSprites();
	RecomputePrices();
	LoadStringWidthTable();
	/* reload vehicles */
	ResetVehicleHash();
<<<<<<< HEAD
	AfterLoadEngines();
	AnalyseIndustryTileSpriteGroups();
	extern void AnalyseHouseSpriteGroups();
	AnalyseHouseSpriteGroups();
=======
	AfterLoadLabelMaps();
>>>>>>> c9bd21d5
	AfterLoadVehiclesPhase1(false);
	AfterLoadVehiclesPhase2(false);
	StartupEngines();
	GroupStatistics::UpdateAfterLoad();
	/* update station graphics */
	AfterLoadStations();
	UpdateStationTileCacheFlags(false);

	RailType rail_type_translate_map[RAILTYPE_END];
	for (RailType old_type = RAILTYPE_BEGIN; old_type != RAILTYPE_END; old_type++) {
		RailType new_type = GetRailTypeByLabel(rail_type_label_map[old_type]);
		rail_type_translate_map[old_type] = (new_type == INVALID_RAILTYPE) ? RAILTYPE_RAIL : new_type;
	}

	/* Restore correct railtype for all rail tiles.*/
	const TileIndex map_size = MapSize();
	for (TileIndex t = 0; t < map_size; t++) {
		if (GetTileType(t) == MP_RAILWAY ||
				IsLevelCrossingTile(t) ||
				IsRailStationTile(t) ||
				IsRailWaypointTile(t) ||
				IsRailTunnelBridgeTile(t)) {
			SetRailType(t, rail_type_translate_map[GetRailType(t)]);
			RailType secondary = GetTileSecondaryRailTypeIfValid(t);
			if (secondary != INVALID_RAILTYPE) SetSecondaryRailType(t, rail_type_translate_map[secondary]);
		}
	}

	UpdateExtraAspectsVariable();

	InitRoadTypesCaches();

	ReInitAllWindows(false);

	/* Update company statistics. */
	AfterLoadCompanyStats();
	/* Check and update house and town values */
	UpdateHousesAndTowns(true, false);
	/* Delete news referring to no longer existing entities */
	DeleteInvalidEngineNews();
	/* Update livery selection windows */
	for (CompanyID i = COMPANY_FIRST; i < MAX_COMPANIES; i++) InvalidateWindowData(WC_COMPANY_COLOUR, i);
	/* Update company infrastructure counts. */
	InvalidateWindowClassesData(WC_COMPANY_INFRASTRUCTURE);
	InvalidateWindowClassesData(WC_BUILD_TOOLBAR);
	/* redraw the whole screen */
	MarkWholeScreenDirty();
	CheckTrainsLengths();
	AfterLoadTemplateVehiclesUpdateImages();
	AfterLoadTemplateVehiclesUpdateProperties();
	UpdateAllAnimatedTileSpeeds();

	InvalidateWindowData(WC_BUILD_SIGNAL, 0);
}<|MERGE_RESOLUTION|>--- conflicted
+++ resolved
@@ -2683,13 +2683,6 @@
 		}
 	}
 
-	if (IsSavegameVersionBefore(SLV_NONFLOODING_WATER_TILES)) {
-		for (auto t : Map::Iterate()) {
-			if (!IsTileType(t, MP_WATER)) continue;
-			SetNonFloodingWaterTile(t, false);
-		}
-	}
-
 	if (IsSavegameVersionBefore(SLV_124) && !IsSavegameVersionBefore(SLV_1)) {
 		/* The train station tile area was added, but for really old (TTDPatch) it's already valid. */
 		for (Waypoint *wp : Waypoint::Iterate()) {
@@ -4612,14 +4605,11 @@
 	LoadStringWidthTable();
 	/* reload vehicles */
 	ResetVehicleHash();
-<<<<<<< HEAD
+	AfterLoadLabelMaps();
 	AfterLoadEngines();
 	AnalyseIndustryTileSpriteGroups();
 	extern void AnalyseHouseSpriteGroups();
 	AnalyseHouseSpriteGroups();
-=======
-	AfterLoadLabelMaps();
->>>>>>> c9bd21d5
 	AfterLoadVehiclesPhase1(false);
 	AfterLoadVehiclesPhase2(false);
 	StartupEngines();
