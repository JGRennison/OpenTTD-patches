/*
 * This file is part of OpenTTD.
 * OpenTTD is free software; you can redistribute it and/or modify it under the terms of the GNU General Public License as published by the Free Software Foundation, version 2.
 * OpenTTD is distributed in the hope that it will be useful, but WITHOUT ANY WARRANTY; without even the implied warranty of MERCHANTABILITY or FITNESS FOR A PARTICULAR PURPOSE.
 * See the GNU General Public License for more details. You should have received a copy of the GNU General Public License along with OpenTTD. If not, see <http://www.gnu.org/licenses/>.
 */

/** @file afterload.cpp Code updating data after game load */

#include "../stdafx.h"
#include "../void_map.h"
#include "../signs_base.h"
#include "../depot_base.h"
#include "../tunnel_base.h"
#include "../fios.h"
#include "../gamelog_internal.h"
#include "../network/network.h"
#include "../network/network_func.h"
#include "../gfxinit.h"
#include "../viewport_func.h"
#include "../viewport_kdtree.h"
#include "../industry.h"
#include "../clear_map.h"
#include "../vehicle_func.h"
#include "../string_func.h"
#include "../strings_func.h"
#include "../window_func.h"
#include "../date_func.h"
#include "../roadveh.h"
#include "../train.h"
#include "../station_base.h"
#include "../waypoint_base.h"
#include "../roadstop_base.h"
#include "../tunnelbridge.h"
#include "../tunnelbridge_map.h"
#include "../pathfinder/yapf/yapf_cache.h"
#include "../elrail_func.h"
#include "../signs_func.h"
#include "../aircraft.h"
#include "../object_map.h"
#include "../object_base.h"
#include "../tree_map.h"
#include "../company_func.h"
#include "../road_cmd.h"
#include "../ai/ai.hpp"
#include "../script/script_gui.h"
#include "../game/game.hpp"
#include "../town.h"
#include "../economy_base.h"
#include "../animated_tile_func.h"
#include "../subsidy_base.h"
#include "../subsidy_func.h"
#include "../newgrf.h"
#include "../newgrf_station.h"
#include "../engine_func.h"
#include "../rail_gui.h"
#include "../road_gui.h"
#include "../core/backup_type.hpp"
#include "../core/mem_func.hpp"
#include "../smallmap_gui.h"
#include "../news_func.h"
#include "../order_backup.h"
#include "../error.h"
#include "../disaster_vehicle.h"
#include "../ship.h"
#include "../tracerestrict.h"
#include "../tunnel_map.h"
#include "../bridge_signal_map.h"
#include "../water.h"
#include "../settings_func.h"
#include "../animated_tile.h"
#include "../company_func.h"
#include "../infrastructure_func.h"
#include "../event_logs.h"
#include "../newgrf_object.h"
#include "../newgrf_industrytiles.h"
#include "../timer/timer.h"
#include "../timer/timer_game_tick.h"
#include "../picker_func.h"
#include "../pathfinder/water_regions.h"


#include "../sl/saveload_internal.h"

#include <signal.h>
#include <algorithm>

#include "table/strings.h"

#include "../safeguards.h"

extern bool IndividualRoadVehicleController(RoadVehicle *v, const RoadVehicle *prev);

/**
 * Makes a tile canal or water depending on the surroundings.
 *
 * Must only be used for converting old savegames. Use WaterClass now.
 *
 * This as for example docks and shipdepots do not store
 * whether the tile used to be canal or 'normal' water.
 * @param t the tile to change.
 * @param include_invalid_water_class Also consider WATER_CLASS_INVALID, i.e. industry tiles on land
 */
void SetWaterClassDependingOnSurroundings(TileIndex t, bool include_invalid_water_class)
{
	/* If the slope is not flat, we always assume 'land' (if allowed). Also for one-corner-raised-shores.
	 * Note: Wrt. autosloping under industry tiles this is the most fool-proof behaviour. */
	if (!IsTileFlat(t)) {
		if (include_invalid_water_class) {
			SetWaterClass(t, WATER_CLASS_INVALID);
			return;
		} else {
			SlErrorCorrupt("Invalid water class for dry tile");
		}
	}

	/* Mark tile dirty in all cases */
	MarkTileDirtyByTile(t);

	if (TileX(t) == 0 || TileY(t) == 0 || TileX(t) == Map::MaxX() - 1 || TileY(t) == Map::MaxY() - 1) {
		/* tiles at map borders are always WATER_CLASS_SEA */
		SetWaterClass(t, WATER_CLASS_SEA);
		return;
	}

	bool has_water = false;
	bool has_canal = false;
	bool has_river = false;

	for (DiagDirection dir = DIAGDIR_BEGIN; dir < DIAGDIR_END; dir++) {
		TileIndex neighbour = TileAddByDiagDir(t, dir);
		switch (GetTileType(neighbour)) {
			case MP_WATER:
				/* clear water and shipdepots have already a WaterClass associated */
				if (IsCoast(neighbour)) {
					has_water = true;
				} else if (!IsLock(neighbour)) {
					switch (GetWaterClass(neighbour)) {
						case WATER_CLASS_SEA:   has_water = true; break;
						case WATER_CLASS_CANAL: has_canal = true; break;
						case WATER_CLASS_RIVER: has_river = true; break;
						default: SlErrorCorrupt("Invalid water class for tile");
					}
				}
				break;

			case MP_RAILWAY:
				/* Shore or flooded halftile */
				has_water |= (GetRailGroundType(neighbour) == RAIL_GROUND_WATER);
				break;

			case MP_TREES:
				/* trees on shore */
				has_water |= (GB(_m[neighbour].m2, 4, 2) == TREE_GROUND_SHORE);
				break;

			default: break;
		}
	}

	if (!has_water && !has_canal && !has_river && include_invalid_water_class) {
		SetWaterClass(t, WATER_CLASS_INVALID);
		return;
	}

	if (has_river && !has_canal) {
		SetWaterClass(t, WATER_CLASS_RIVER);
	} else if (has_canal || !has_water) {
		SetWaterClass(t, WATER_CLASS_CANAL);
	} else {
		SetWaterClass(t, WATER_CLASS_SEA);
	}
}

static void ConvertTownOwner()
{
	for (TileIndex tile(0); tile != Map::Size(); ++tile) {
		switch (GetTileType(tile)) {
			case MP_ROAD:
				if (GB(_m[tile].m5, 4, 2) == ROAD_TILE_CROSSING && HasBit(_m[tile].m3, 7)) {
					_m[tile].m3 = OWNER_TOWN.base();
				}
				[[fallthrough]];

			case MP_TUNNELBRIDGE:
				if (_m[tile].m1 & 0x80) SetTileOwner(tile, OWNER_TOWN);
				break;

			default: break;
		}
	}
}

/* since savegame version 4.1, exclusive transport rights are stored at towns */
static void UpdateExclusiveRights()
{
	for (Town *t : Town::Iterate()) {
		t->exclusivity = CompanyID::Invalid();
	}
}

static const uint8_t convert_currency[] = {
	 0,  1, 12,  8,  3,
	10, 14, 19,  4,  5,
	 9, 11, 13,  6, 17,
	16, 22, 21,  7, 15,
	18,  2, 20,
};

/* since savegame version 4.2 the currencies are arranged differently */
static void UpdateCurrencies()
{
	_settings_game.locale.currency = convert_currency[_settings_game.locale.currency];
}

/* Up to revision 1413 the invisible tiles at the southern border have not been
 * MP_VOID, even though they should have. This is fixed by this function
 */
static void UpdateVoidTiles()
{
	for (uint x = 0; x < Map::SizeX(); x++) MakeVoid(TileXY(x, Map::MaxY()));
	for (uint y = 0; y < Map::SizeY(); y++) MakeVoid(TileXY(Map::MaxX(), y));
}

static inline RailType UpdateRailType(RailType rt, RailType min)
{
	return rt >= min ? (RailType)(rt + 1): rt;
}

/**
 * Update the viewport coordinates of all signs.
 */
void UpdateAllVirtCoords()
{
	if (IsHeadless()) return;
	UpdateAllStationVirtCoords();
	UpdateAllSignVirtCoords();
	UpdateAllTownVirtCoords();
	UpdateAllTextEffectVirtCoords();
	RebuildViewportKdtree();
}

void ClearAllCachedNames()
{
	ClearAllStationCachedNames();
	ClearAllTownCachedNames();
	ClearAllIndustryCachedNames();
}

/**
 * Initialization of the windows and several kinds of caches.
 * This is not done directly in AfterLoadGame because these
 * functions require that all saveload conversions have been
 * done. As people tend to add savegame conversion stuff after
 * the initialization of the windows and caches quite some bugs
 * had been made.
 * Moving this out of there is both cleaner and less bug-prone.
 */
static void InitializeWindowsAndCaches()
{
	SetupTimeSettings();

	/* Initialize windows */
	ResetWindowSystem();
	SetupColoursAndInitialWindow();

	/* Update coordinates of the signs. */
	ClearAllCachedNames();
	UpdateAllVirtCoords();
	ResetViewportAfterLoadGame();

	for (Company *c : Company::Iterate()) {
		/* For each company, verify (while loading a scenario) that the inauguration date is the current year and set it
		 * accordingly if it is not the case.  No need to set it on companies that are not been used already,
		 * thus the MIN_YEAR (which is really nothing more than Zero, initialized value) test */
		if (_file_to_saveload.abstract_ftype == FT_SCENARIO && c->inaugurated_year != CalTime::MIN_YEAR) {
			c->inaugurated_year = CalTime::CurYear();
			c->display_inaugurated_period = EconTime::Detail::WallClockYearToDisplay(EconTime::CurYear());
			c->age_years = EconTime::YearDelta{0};
		}
	}

	/* Count number of objects per type */
	for (Object *o : Object::Iterate()) {
		Object::IncTypeCount(o->type);
	}

	/* Identify owners of persistent storage arrays */
	for (Industry *i : Industry::Iterate()) {
		if (i->psa != nullptr) {
			i->psa->feature = GSF_INDUSTRIES;
			i->psa->tile = i->location.tile;
		}
	}
	for (Station *s : Station::Iterate()) {
		if (s->airport.psa != nullptr) {
			s->airport.psa->feature = GSF_AIRPORTS;
			s->airport.psa->tile = s->airport.tile;
		}
	}
	for (Town *t : Town::Iterate()) {
		for (auto &it : t->psa_list) {
			it->feature = GSF_FAKE_TOWNS;
			it->tile = t->xy;
		}
	}
	for (RoadVehicle *rv : RoadVehicle::IterateFrontOnly()) {
		rv->CargoChanged();
	}

	RecomputePrices();

	GroupStatistics::UpdateAfterLoad();

	RebuildSubsidisedSourceAndDestinationCache();

	/* Towns have a noise controlled number of airports system
	 * So each airport's noise value must be added to the town->noise_reached value
	 * Reset each town's noise_reached value to '0' before. */
	UpdateAirportsNoise();

	CheckTrainsLengths();
	ShowNewGRFError();

	/* Rebuild the smallmap list of owners. */
	BuildOwnerLegend();
}

#ifdef WITH_SIGACTION
static struct sigaction _prev_segfault;
static struct sigaction _prev_abort;
static struct sigaction _prev_fpe;

static void CDECL HandleSavegameLoadCrash(int signum, siginfo_t *si, void *context);
#else
typedef void (CDECL *SignalHandlerPointer)(int);
static SignalHandlerPointer _prev_segfault = nullptr;
static SignalHandlerPointer _prev_abort    = nullptr;
static SignalHandlerPointer _prev_fpe      = nullptr;

static void CDECL HandleSavegameLoadCrash(int signum);
#endif

/**
 * Replaces signal handlers of SIGSEGV and SIGABRT
 * and stores pointers to original handlers in memory.
 */
static void SetSignalHandlers()
{
#ifdef WITH_SIGACTION
	struct sigaction sa;
	memset(&sa, 0, sizeof(sa));
	sa.sa_flags = SA_SIGINFO | SA_RESTART;
	sigemptyset(&sa.sa_mask);
	sa.sa_sigaction = HandleSavegameLoadCrash;
	sigaction(SIGSEGV, &sa, &_prev_segfault);
	sigaction(SIGABRT, &sa, &_prev_abort);
	sigaction(SIGFPE,  &sa, &_prev_fpe);
#else
	_prev_segfault = signal(SIGSEGV, HandleSavegameLoadCrash);
	_prev_abort    = signal(SIGABRT, HandleSavegameLoadCrash);
	_prev_fpe      = signal(SIGFPE,  HandleSavegameLoadCrash);
#endif
}

/**
 * Resets signal handlers back to original handlers.
 */
static void ResetSignalHandlers()
{
#ifdef WITH_SIGACTION
	sigaction(SIGSEGV, &_prev_segfault, nullptr);
	sigaction(SIGABRT, &_prev_abort, nullptr);
	sigaction(SIGFPE,  &_prev_fpe, nullptr);
#else
	signal(SIGSEGV, _prev_segfault);
	signal(SIGABRT, _prev_abort);
	signal(SIGFPE,  _prev_fpe);
#endif
}

/**
 * Try to find the overridden GRF identifier of the given GRF.
 * @param c the GRF to get the 'previous' version of.
 * @return the GRF identifier or \a c if none could be found.
 */
static const GRFIdentifier &GetOverriddenIdentifier(const GRFConfig &c)
{
	const LoggedAction &la = _gamelog_actions.back();
	if (la.at != GLAT_LOAD) return c.ident;

	for (const LoggedChange &lc : la.changes) {
		if (lc.ct == GLCT_GRFCOMPAT && lc.grfcompat.grfid == c.ident.grfid) return lc.grfcompat;
	}

	return c.ident;
}

/** Was the saveload crash because of missing NewGRFs? */
static bool _saveload_crash_with_missing_newgrfs = false;

/**
 * Did loading the savegame cause a crash? If so,
 * were NewGRFs missing?
 * @return when the saveload crashed due to missing NewGRFs.
 */
bool SaveloadCrashWithMissingNewGRFs()
{
	return _saveload_crash_with_missing_newgrfs;
}

/**
 * Signal handler used to give a user a more useful report for crashes during
 * the savegame loading process; especially when there's problems with the
 * NewGRFs that are required by the savegame.
 * @param signum received signal
 */
#ifdef WITH_SIGACTION
static void CDECL HandleSavegameLoadCrash(int signum, siginfo_t *si, void *context)
#else
static void CDECL HandleSavegameLoadCrash(int signum)
#endif
{
	ResetSignalHandlers();

	format_buffer buffer;
	buffer.append("Loading your savegame caused OpenTTD to crash.\n");

	_saveload_crash_with_missing_newgrfs = std::ranges::any_of(_grfconfig, [](const auto &c) { return c->flags.Test(GRFConfigFlag::Compatible) || c->status == GCS_NOT_FOUND; });

	if (_saveload_crash_with_missing_newgrfs) {
		buffer.append(
			"This is most likely caused by a missing NewGRF or a NewGRF that\n"
			"has been loaded as replacement for a missing NewGRF. OpenTTD\n"
			"cannot easily determine whether a replacement NewGRF is of a newer\n"
			"or older version.\n"
			"It will load a NewGRF with the same GRF ID as the missing NewGRF.\n"
			"This means that if the author makes incompatible NewGRFs with the\n"
			"same GRF ID, OpenTTD cannot magically do the right thing. In most\n"
			"cases, OpenTTD will load the savegame and not crash, but this is an\n"
			"exception.\n"
			"Please load the savegame with the appropriate NewGRFs installed.\n"
			"The missing/compatible NewGRFs are:\n");

		for (const auto &c : _grfconfig) {
			if (c->flags.Test(GRFConfigFlag::Compatible)) {
				const GRFIdentifier &replaced = GetOverriddenIdentifier(*c);
				buffer.format("NewGRF {:08X} (checksum {}) not found.\n  Loaded NewGRF \"{}\" (checksum {}) with same GRF ID instead.\n",
						std::byteswap(c->ident.grfid), c->original_md5sum, c->filename, replaced.md5sum);
			}
			if (c->status == GCS_NOT_FOUND) {
				buffer.format("NewGRF {:08X} ({}) not found; checksum {}.\n", std::byteswap(c->ident.grfid), c->filename, c->ident.md5sum);
			}
		}
	} else {
		buffer.append(
			"This is probably caused by a corruption in the savegame.\n"
			"Please file a bug report and attach this savegame.\n");
	}

	ShowInfoI(buffer);

#ifdef WITH_SIGACTION
	struct sigaction call;
#else
	SignalHandlerPointer call = nullptr;
#endif
	switch (signum) {
		case SIGSEGV: call = _prev_segfault; break;
		case SIGABRT: call = _prev_abort; break;
		case SIGFPE:  call = _prev_fpe; break;
		default: NOT_REACHED();
	}
#ifdef WITH_SIGACTION
	if (call.sa_flags & SA_SIGINFO) {
		if (call.sa_sigaction != nullptr) call.sa_sigaction(signum, si, context);
	} else {
		if (call.sa_handler != nullptr) call.sa_handler(signum);
	}
#else
	if (call != nullptr) call(signum);
#endif

}

/**
 * Tries to change owner of this rail tile to a valid owner. In very old versions it could happen that
 * a rail track had an invalid owner. When conversion isn't possible, track is removed.
 * @param t tile to update
 */
static void FixOwnerOfRailTrack(TileIndex t)
{
	assert(!Company::IsValidID(GetTileOwner(t)) && (IsLevelCrossingTile(t) || IsPlainRailTile(t)));

	/* remove leftover rail piece from crossing (from very old savegames) */
	Train *v = nullptr;
	for (Train *w : Train::Iterate()) {
		if (w->tile == t) {
			v = w;
			break;
		}
	}

	if (v != nullptr) {
		/* when there is a train on crossing (it could happen in TTD), set owner of crossing to train owner */
		SetTileOwner(t, v->owner);
		return;
	}

	/* try to find any connected rail */
	for (DiagDirection dd = DIAGDIR_BEGIN; dd < DIAGDIR_END; dd++) {
		TileIndex tt = t + TileOffsByDiagDir(dd);
		if (GetTileTrackStatus(t, TRANSPORT_RAIL, 0, dd) != 0 &&
				GetTileTrackStatus(tt, TRANSPORT_RAIL, 0, ReverseDiagDir(dd)) != 0 &&
				Company::IsValidID(GetTileOwner(tt))) {
			SetTileOwner(t, GetTileOwner(tt));
			return;
		}
	}

	if (IsLevelCrossingTile(t)) {
		/* else change the crossing to normal road (road vehicles won't care) */
		Owner road = GetRoadOwner(t, RTT_ROAD);
		Owner tram = GetRoadOwner(t, RTT_TRAM);
		RoadBits bits = GetCrossingRoadBits(t);
		bool hasroad = HasBit(_me[t].m7, 6);
		bool hastram = HasBit(_me[t].m7, 7);

		/* MakeRoadNormal */
		SetTileType(t, MP_ROAD);
		SetTileOwner(t, road);
		_m[t].m3 = (hasroad ? bits : 0);
		_m[t].m5 = (hastram ? bits : 0) | ROAD_TILE_NORMAL << 6;
		SB(_me[t].m6, 2, 4, 0);
		SetRoadOwner(t, RTT_TRAM, tram);
		return;
	}

	/* if it's not a crossing, make it clean land */
	MakeClear(t, CLEAR_GRASS, 0);
}

/**
 * Fixes inclination of a vehicle. Older OpenTTD versions didn't update the bits correctly.
 * @param v vehicle
 * @param dir vehicle's direction, or # INVALID_DIR if it can be ignored
 * @return inclination bits to set
 */
static uint FixVehicleInclination(Vehicle *v, Direction dir)
{
	/* Compute place where this vehicle entered the tile */
	int entry_x = v->x_pos;
	int entry_y = v->y_pos;
	switch (dir) {
		case DIR_NE: entry_x |= TILE_UNIT_MASK; break;
		case DIR_NW: entry_y |= TILE_UNIT_MASK; break;
		case DIR_SW: entry_x &= ~TILE_UNIT_MASK; break;
		case DIR_SE: entry_y &= ~TILE_UNIT_MASK; break;
		case INVALID_DIR: break;
		default: NOT_REACHED();
	}
	uint8_t entry_z = GetSlopePixelZ(entry_x, entry_y, true);

	/* Compute middle of the tile. */
	int middle_x = (v->x_pos & ~TILE_UNIT_MASK) + TILE_SIZE / 2;
	int middle_y = (v->y_pos & ~TILE_UNIT_MASK) + TILE_SIZE / 2;
	uint8_t middle_z = GetSlopePixelZ(middle_x, middle_y, true);

	/* middle_z == entry_z, no height change. */
	if (middle_z == entry_z) return 0;

	/* middle_z < entry_z, we are going downwards. */
	if (middle_z < entry_z) return 1U << GVF_GOINGDOWN_BIT;

	/* middle_z > entry_z, we are going upwards. */
	return 1U << GVF_GOINGUP_BIT;
}

/**
 * Check whether the ground vehicles are at the correct Z-coordinate. When they
 * are not, this will cause all kinds of problems later on as the vehicle might
 * not get onto bridges and so on.
 */
static void CheckGroundVehiclesAtCorrectZ()
{
	for (Vehicle *v : Vehicle::Iterate()) {
		if (v->IsGroundVehicle()) {
			/*
			 * Either the vehicle is not actually on the given tile, i.e. it is
			 * in the wormhole of a bridge or a tunnel, or the Z-coordinate must
			 * be the same as when it would be recalculated right now.
			 */
			assert(v->tile != TileVirtXY(v->x_pos, v->y_pos) || v->z_pos == GetSlopePixelZ(v->x_pos, v->y_pos, true));
		}
	}
}

/**
 * Checks for the possibility that a bridge may be on this tile
 * These are in fact all the tile types on which a bridge can be found
 * @param t The tile to analyze
 * @return True if a bridge might have been present prior to savegame 194.
 */
static inline bool MayHaveBridgeAbove(TileIndex t)
{
	return IsTileType(t, MP_CLEAR) || IsTileType(t, MP_RAILWAY) || IsTileType(t, MP_ROAD) ||
			IsTileType(t, MP_WATER) || IsTileType(t, MP_TUNNELBRIDGE) || IsTileType(t, MP_OBJECT);
}

TileIndex GetOtherTunnelBridgeEndOld(TileIndex tile)
{
	DiagDirection dir = GetTunnelBridgeDirection(tile);
	TileIndexDiff delta = TileOffsByDiagDir(dir);
	int z = GetTileZ(tile);

	dir = ReverseDiagDir(dir);
	do {
		tile += delta;
	} while (
		!IsTunnelTile(tile) ||
		GetTunnelBridgeDirection(tile) != dir ||
		GetTileZ(tile) != z
	);

	return tile;
}


/**
 * Start the scripts.
 */
static void StartScripts()
{
	/* Script debug window requires AIs to be started before trying to start GameScript. */

	/* Start the AIs. */
	for (const Company *c : Company::Iterate()) {
		if (Company::IsValidAiID(c->index)) AI::StartNew(c->index);
	}

	/* Start the GameScript. */
	Game::StartNew();

	ShowScriptDebugWindowIfScriptError();
}

template <typename F>
void IterateVehicleAndOrderListOrders(F func)
{
	IterateAllNonVehicleOrders([&](Order *order) {
		func(order);
	});
	for (Vehicle *v : Vehicle::IterateFrontOnly()) {
		func(&(v->current_order));
	}
}

/**
 * Perform a (large) amount of savegame conversion *magic* in order to
 * load older savegames and to fill the caches for various purposes.
 * @return True iff conversion went without a problem.
 */
bool AfterLoadGame()
{
	SetSignalHandlers();

	const uint32_t map_size = Map::Size();

	/* Only new games can use wallclock units. */
	if (SlXvIsFeatureMissing(XSLFI_VARIABLE_DAY_LENGTH, 5) && IsSavegameVersionBefore(SLV_ECONOMY_MODE_TIMEKEEPING_UNITS)) {
		_settings_game.economy.timekeeping_units = TKU_CALENDAR;
	}
	/* Wallclock unit games which previously ran at an effective day length of 1 should remain that way */
	if (SlXvIsFeatureMissing(XSLFI_VARIABLE_DAY_LENGTH, 7) && _settings_game.economy.timekeeping_units == TKU_WALLCLOCK) {
		_settings_game.economy.day_length_factor = 1;
	}
	UpdateEffectiveDayLengthFactor();

	extern TileIndex _cur_tileloop_tile; // From landscape.cpp.
	/* The LFSR used in RunTileLoop iteration cannot have a zeroed state, make it non-zeroed. */
	if (_cur_tileloop_tile == 0) _cur_tileloop_tile = TileIndex{1};

	extern TileIndex _aux_tileloop_tile;
	if (_aux_tileloop_tile == 0) _aux_tileloop_tile = TileIndex{1};

	if (IsSavegameVersionBefore(SLV_98)) GamelogOldver();

	GamelogTestRevision();
	GamelogTestMode();

	RebuildTownKdtree();
	RebuildStationKdtree();
	UpdateCachedSnowLine();
	UpdateCachedSnowLineBounds();

	_viewport_sign_kdtree_valid = false;

	if (IsSavegameVersionBefore(SLV_98)) GamelogGRFAddList(_grfconfig);

	if (IsSavegameVersionBefore(SLV_119)) {
		_pause_mode = (_pause_mode.base() == 2) ? PauseMode::Normal : PauseModes{};
	} else if (_network_dedicated && _pause_mode.Test(PauseMode::Error)) {
		Debug(net, 0, "The loading savegame was paused due to an error state");
		Debug(net, 0, "  This savegame cannot be used for multiplayer");
		/* Restore the signals */
		ResetSignalHandlers();
		return false;
	} else if (!_networking || _network_server) {
		/* If we are in singleplayer mode, i.e. not networking, and loading the
		 * savegame or we are loading the savegame as network server we do
		 * not want to be bothered by being paused because of the automatic
		 * reason of a network server, e.g. joining clients or too few
		 * active clients. Note that resetting these values for a network
		 * client are very bad because then the client is going to execute
		 * the game loop when the server is not, i.e. it desyncs. */
		_pause_mode.Reset({PauseMode::ActiveClients, PauseMode::Join});
	}

	/* In very old versions, size of train stations was stored differently.
	 * They had swapped width and height if station was built along the Y axis.
	 * TTO and TTD used 3 bits for width/height, while OpenTTD used 4.
	 * Because the data stored by TTDPatch are unusable for rail stations > 7x7,
	 * recompute the width and height. Doing this unconditionally for all old
	 * savegames simplifies the code. */
	if (IsSavegameVersionBefore(SLV_2)) {
		for (Station *st : Station::Iterate()) {
			st->train_station.w = st->train_station.h = 0;
		}
		for (TileIndex t(0); t < map_size; t++) {
			if (!IsTileType(t, MP_STATION)) continue;
			if (_m[t].m5 > 7) continue; // is it a rail station tile?
			Station *st = Station::Get(_m[t].m2);
			assert(st->train_station.tile != 0);
			int dx = TileX(t) - TileX(st->train_station.tile);
			int dy = TileY(t) - TileY(st->train_station.tile);
			assert(dx >= 0 && dy >= 0);
			st->train_station.w = std::max<uint>(st->train_station.w, dx + 1);
			st->train_station.h = std::max<uint>(st->train_station.h, dy + 1);
		}
	}

	if (IsSavegameVersionBefore(SLV_194) && SlXvIsFeatureMissing(XSLFI_HEIGHT_8_BIT)) {
		_settings_game.construction.map_height_limit = 15;

		/* In old savegame versions, the heightlevel was coded in bits 0..3 of the type field */
		for (TileIndex t(0); t < map_size; t++) {
			_m[t].height = GB(_m[t].type, 0, 4);
			SB(_m[t].type, 0, 2, GB(_me[t].m6, 0, 2));
			SB(_me[t].m6, 0, 2, 0);
			if (MayHaveBridgeAbove(t)) {
				SB(_m[t].type, 2, 2, GB(_me[t].m6, 6, 2));
				SB(_me[t].m6, 6, 2, 0);
			} else {
				SB(_m[t].type, 2, 2, 0);
			}
		}
	} else if (IsSavegameVersionBefore(SLV_194) && SlXvIsFeaturePresent(XSLFI_HEIGHT_8_BIT)) {
		for (TileIndex t(0); t < map_size; t++) {
			SB(_m[t].type, 0, 2, GB(_me[t].m6, 0, 2));
			SB(_me[t].m6, 0, 2, 0);
			if (MayHaveBridgeAbove(t)) {
				SB(_m[t].type, 2, 2, GB(_me[t].m6, 6, 2));
				SB(_me[t].m6, 6, 2, 0);
			} else {
				SB(_m[t].type, 2, 2, 0);
			}
		}
	}
	if (SlXvIsFeaturePresent(XSLFI_HEIGHT_8_BIT, 2, 2)) {
		_settings_game.construction.map_height_limit = 255;
	}

	/* in version 2.1 of the savegame, town owner was unified. */
	if (IsSavegameVersionBefore(SLV_2, 1)) ConvertTownOwner();

	/* from version 4.1 of the savegame, exclusive rights are stored at towns */
	if (IsSavegameVersionBefore(SLV_4, 1)) UpdateExclusiveRights();

	/* from version 4.2 of the savegame, currencies are in a different order */
	if (IsSavegameVersionBefore(SLV_4, 2)) UpdateCurrencies();

	/* In old version there seems to be a problem that water is owned by
	 * OWNER_NONE, not OWNER_WATER.. I can't replicate it for the current
	 * (4.3) version, so I just check when versions are older, and then
	 * walk through the whole map.. */
	if (IsSavegameVersionBefore(SLV_4, 3)) {
		for (TileIndex t(0); t < map_size; t++) {
			if (IsTileType(t, MP_WATER) && GetTileOwner(t) >= MAX_COMPANIES) {
				SetTileOwner(t, OWNER_WATER);
			}
		}
	}

	if (IsSavegameVersionBefore(SLV_84)) {
		for (Company *c : Company::Iterate()) {
			c->name = CopyFromOldName(c->name_1);
			if (!c->name.empty()) c->name_1 = STR_SV_UNNAMED;
			c->president_name = CopyFromOldName(c->president_name_1);
			if (!c->president_name.empty()) c->president_name_1 = SPECSTR_PRESIDENT_NAME;
		}

		for (Station *st : Station::Iterate()) {
			st->name = CopyFromOldName(st->string_id);
			/* generating new name would be too much work for little effect, use the station name fallback */
			if (!st->name.empty()) st->string_id = STR_SV_STNAME_FALLBACK;
		}

		for (Town *t : Town::Iterate()) {
			t->name = CopyFromOldName(t->townnametype);
			if (!t->name.empty()) t->townnametype = SPECSTR_TOWNNAME_START + _settings_game.game_creation.town_name;
		}
	}

	/* From this point the old names array is cleared. */
	ResetOldNames();

	if (IsSavegameVersionBefore(SLV_106)) {
		/* no station is determined by 'tile == INVALID_TILE' now (instead of '0') */
		for (Station *st : Station::Iterate()) {
			if (st->airport.tile       == 0) st->airport.tile       = INVALID_TILE;
			if (st->train_station.tile == 0) st->train_station.tile = INVALID_TILE;
		}

		/* the same applies to Company::location_of_HQ */
		for (Company *c : Company::Iterate()) {
			if (c->location_of_HQ == 0 || (IsSavegameVersionBefore(SLV_4) && c->location_of_HQ == 0xFFFF)) {
				c->location_of_HQ = INVALID_TILE;
			}
		}
	}

	/* convert road side to my format. */
	if (_settings_game.vehicle.road_side) _settings_game.vehicle.road_side = 1;

	/* Check if all NewGRFs are present, we are very strict in MP mode */
	GRFListCompatibility gcf_res = IsGoodGRFConfigList(_grfconfig);
	for (const auto &c : _grfconfig) {
		if (c->status == GCS_NOT_FOUND) {
			GamelogGRFRemove(c->ident.grfid);
		} else if (c->flags.Test(GRFConfigFlag::Compatible)) {
			GamelogGRFCompatible(c->ident);
		}
	}

	if (_networking && gcf_res != GLC_ALL_GOOD) {
		SetSaveLoadError(STR_NETWORK_ERROR_CLIENT_NEWGRF_MISMATCH);
		/* Restore the signals */
		ResetSignalHandlers();
		return false;
	}

	/* The value of _date_fract got divided, so make sure that old games are converted correctly. */
	if (IsSavegameVersionBefore(SLV_11, 1) || (IsSavegameVersionBefore(SLV_147) && CalTime::CurDateFract() > DAY_TICKS)) CalTime::Detail::now.cal_date_fract /= 885;

	if (SlXvIsFeaturePresent(XSLFI_SPRINGPP) || SlXvIsFeaturePresent(XSLFI_JOKERPP) || SlXvIsFeaturePresent(XSLFI_CHILLPP)) {
		assert(DayLengthFactor() >= 1);
		DateDetail::_tick_skip_counter = CalTime::CurDateFract() % DayLengthFactor();
		CalTime::Detail::now.cal_date_fract /= DayLengthFactor();
		assert(CalTime::CurDateFract() < DAY_TICKS);
		assert(TickSkipCounter() < DayLengthFactor());
	}

	/* Set day length factor to 1 if loading a pre day length savegame */
	if (SlXvIsFeatureMissing(XSLFI_VARIABLE_DAY_LENGTH) && SlXvIsFeatureMissing(XSLFI_SPRINGPP) && SlXvIsFeatureMissing(XSLFI_JOKERPP) && SlXvIsFeatureMissing(XSLFI_CHILLPP)) {
		_settings_game.economy.day_length_factor = 1;
		UpdateEffectiveDayLengthFactor();
		if (_file_to_saveload.abstract_ftype != FT_SCENARIO) {
			/* If this is obviously a vanilla/non-patchpack savegame (and not a scenario),
			 * set the savegame time units to be in days, as they would have been previously. */
			_settings_game.game_time.time_in_minutes = false;
		}
	}
	if (SlXvIsFeatureMissing(XSLFI_VARIABLE_DAY_LENGTH, 3)) {
		_scaled_tick_counter = (uint64_t)((_tick_counter * DayLengthFactor()) + TickSkipCounter());
	}
	if (SlXvIsFeaturePresent(XSLFI_VARIABLE_DAY_LENGTH, 1, 3)) {
		/* CalTime is used here because EconTime hasn't been set yet, but this needs to be done before setting EconTime::Detail::SetDate,
		 * because that calls RecalculateStateTicksOffset which overwrites DateDetail::_state_ticks_offset which is an input here */
		_state_ticks = GetStateTicksFromDateWithoutOffset(ToEconTimeCast(CalTime::CurDate()), CalTime::CurDateFract());
		if (SlXvIsFeaturePresent(XSLFI_VARIABLE_DAY_LENGTH, 3, 3)) _state_ticks += DateDetail::_state_ticks_offset;
	}

	/* Update current year
	 * must be done before loading sprites as some newgrfs check it */
	CalTime::Detail::SetDate(CalTime::CurDate(), CalTime::CurDateFract());

	if (SlXvIsFeaturePresent(XSLFI_VARIABLE_DAY_LENGTH, 5) || !IsSavegameVersionBefore(SLV_ECONOMY_DATE)) {
		EconTime::Detail::SetDate(EconTime::CurDate(), EconTime::CurDateFract());
	} else {
		/* Set economy date from calendar date */
		EconTime::Detail::SetDate(ToEconTimeCast(CalTime::CurDate()), CalTime::CurDateFract());
	}

	SetupTileLoopCounts();

	/*
	 * Force the old behaviour for compatibility reasons with old savegames. As new
	 * settings can only be loaded from new savegames loading old savegames with new
	 * versions of OpenTTD will normally initialize settings newer than the savegame
	 * version with "new game" defaults which the player can define to their liking.
	 * For some settings we override that to keep the behaviour the same as when the
	 * game was saved.
	 *
	 * Note that there is no non-stop in here. This is because the setting could have
	 * either value in TTDPatch. To convert it properly the user has to make sure the
	 * right value has been chosen in the settings. Otherwise we will be converting
	 * it incorrectly in half of the times without a means to correct that.
	 */
	if (IsSavegameVersionBefore(SLV_4, 2)) _settings_game.station.modified_catchment = false;
	if (IsSavegameVersionBefore(SLV_6, 1)) _settings_game.pf.forbid_90_deg = false;
	if (IsSavegameVersionBefore(SLV_21))   _settings_game.vehicle.train_acceleration_model = 0;
	if (IsSavegameVersionBefore(SLV_90))   _settings_game.vehicle.plane_speed = 4;
	if (IsSavegameVersionBefore(SLV_95))   _settings_game.vehicle.dynamic_engines = false;
	if (IsSavegameVersionBefore(SLV_96))   _settings_game.economy.station_noise_level = false;
	if (IsSavegameVersionBefore(SLV_133)) {
		_settings_game.vehicle.train_slope_steepness = 3;
	}
	if (IsSavegameVersionBefore(SLV_134))  _settings_game.economy.feeder_payment_share = 75;
	if (IsSavegameVersionBefore(SLV_138))  _settings_game.vehicle.plane_crashes = 2;
	if (IsSavegameVersionBefore(SLV_139)) {
		_settings_game.vehicle.roadveh_acceleration_model = 0;
		_settings_game.vehicle.roadveh_slope_steepness = 7;
	}
	if (IsSavegameVersionBefore(SLV_143))  _settings_game.economy.allow_town_level_crossings = true;
	if (IsSavegameVersionBefore(SLV_159)) {
		_settings_game.vehicle.max_train_length = 50;
		_settings_game.construction.max_bridge_length = 64;
		_settings_game.construction.max_tunnel_length = 64;
	}
	if (IsSavegameVersionBefore(SLV_166))  _settings_game.economy.infrastructure_maintenance = false;
	if (IsSavegameVersionBefore(SLV_183) && SlXvIsFeatureMissing(XSLFI_CHILLPP)) {
		_settings_game.linkgraph.distribution_pax = DT_MANUAL;
		_settings_game.linkgraph.distribution_mail = DT_MANUAL;
		_settings_game.linkgraph.distribution_armoured = DT_MANUAL;
		_settings_game.linkgraph.distribution_default = DT_MANUAL;
	}

	if (IsSavegameVersionBefore(SLV_ENDING_YEAR)) {
		_settings_game.game_creation.ending_year = CalTime::DEF_END_YEAR;
	}

	/* Convert linkgraph update settings from days to seconds. */
	if (IsSavegameVersionBefore(SLV_LINKGRAPH_SECONDS) && SlXvIsFeatureMissing(XSLFI_LINKGRAPH_DAY_SCALE, 3)) {
		_settings_game.linkgraph.recalc_interval *= SECONDS_PER_DAY;
		_settings_game.linkgraph.recalc_time     *= SECONDS_PER_DAY;
	}

	/* Convert link graph last compression from date to scaled tick counter, or state ticks to scaled ticks. */
	if (SlXvIsFeatureMissing(XSLFI_LINKGRAPH_DAY_SCALE, 6)) {
		extern void LinkGraphFixupAfterLoad(bool compression_was_date);
		LinkGraphFixupAfterLoad(SlXvIsFeatureMissing(XSLFI_LINKGRAPH_DAY_SCALE, 4));
	}

	/* Set link graph job day length factor setting. */
	if (SlXvIsFeatureMissing(XSLFI_LINKGRAPH_DAY_SCALE, 7)) {
		extern void LinkGraphJobSetDayLengthFactor();
		LinkGraphJobSetDayLengthFactor();
	}

	/* Load the sprites */
	GfxLoadSprites();
	LoadStringWidthTable();
	ReInitAllWindows(false);

	/* Copy temporary data to Engine pool */
	CopyTempEngineData();

	/* Connect front and rear engines of multiheaded trains and converts
	 * subtype to the new format */
	if (IsSavegameVersionBefore(SLV_17, 1)) ConvertOldMultiheadToNew();

	/* Connect front and rear engines of multiheaded trains */
	ConnectMultiheadedTrains();

	/* Fix the CargoPackets *and* fix the caches of CargoLists.
	 * If this isn't done before Stations and especially Vehicles are
	 * running their AfterLoad we might get in trouble. In the case of
	 * vehicles we could give the wrong (cached) count of items in a
	 * vehicle which causes different results when getting their caches
	 * filled; and that could eventually lead to desyncs. */
	CargoPacket::AfterLoad();

	if (SlXvIsFeaturePresent(XSLFI_SPRINGPP)) {
		/*
		 * Reject huge airports
		 * Annoyingly SpringPP v2.0.102 has a bug where it uses the same ID for AT_INTERCONTINENTAL2 and AT_OILRIG.
		 * Do this here as AfterLoadVehicles might also check it indirectly via the newgrf code.
		 */
		for (Station *st : Station::Iterate()) {
			if (st->airport.tile == INVALID_TILE) continue;
			StringID err = INVALID_STRING_ID;
			if (st->airport.type == 9) {
				if (st->ship_station.tile != INVALID_TILE && IsOilRig(st->ship_station.tile)) {
					/* this airport is probably an oil rig, not a huge airport */
				} else {
					err = STR_GAME_SAVELOAD_ERROR_HUGE_AIRPORTS_PRESENT;
				}
				st->airport.type = AT_OILRIG;
			} else if (st->airport.type == 10) {
				err = STR_GAME_SAVELOAD_ERROR_HUGE_AIRPORTS_PRESENT;
			}
			if (err != INVALID_STRING_ID) {
				SetSaveLoadError(err);
				/* Restore the signals */
				ResetSignalHandlers();
				return false;
			}
		}
	}

	if (SlXvIsFeaturePresent(XSLFI_SPRINGPP, 1, 1)) {
		/*
		 * Reject helicopters approaching oil rigs using the wrong aircraft movement data
		 * Annoyingly SpringPP v2.0.102 has a bug where it uses the same ID for AT_INTERCONTINENTAL2 and AT_OILRIG
		 * Do this here as AfterLoadVehicles can also check it indirectly via the newgrf code.
		 */
		for (Aircraft *v : Aircraft::Iterate()) {
			Station *st = GetTargetAirportIfValid(v);
			if (st != nullptr && ((st->ship_station.tile != INVALID_TILE && IsOilRig(st->ship_station.tile)) || st->airport.type == AT_OILRIG)) {
				/* aircraft is on approach to an oil rig, bail out now */
				SetSaveLoadError(STR_GAME_SAVELOAD_ERROR_HELI_OILRIG_BUG);
				/* Restore the signals */
				ResetSignalHandlers();
				return false;
			}
		}
	}

	if (IsSavegameVersionBefore(SLV_MULTITILE_DOCKS)) {
		for (Station *st : Station::Iterate()) {
			st->ship_station.tile = INVALID_TILE;
		}
	}

	if (SlXvIsFeatureMissing(XSLFI_REALISTIC_TRAIN_BRAKING)) {
		_settings_game.vehicle.train_braking_model = TBM_ORIGINAL;
	}

	if (SlXvIsFeatureMissing(XSLFI_TRAIN_SPEED_ADAPTATION)) {
		_settings_game.vehicle.train_speed_adaptation = false;
	}

	AfterLoadEngines();
	AnalyseIndustryTileSpriteGroups();
	extern void AnalyseHouseSpriteGroups();
	AnalyseHouseSpriteGroups();

	/* Update all vehicles: Phase 1 */
	AfterLoadVehiclesPhase1(true);

	CargoPacket::PostVehiclesAfterLoad();

	/* Update template vehicles */
	AfterLoadTemplateVehicles();

	/* make sure there is a town in the game */
	if (_game_mode == GM_NORMAL && Town::GetNumItems() == 0) {
		SetSaveLoadError(STR_ERROR_NO_TOWN_IN_SCENARIO);
		/* Restore the signals */
		ResetSignalHandlers();
		return false;
	}

	/* The void tiles on the southern border used to belong to a wrong class (pre 4.3).
	 * This problem appears in savegame version 21 too, see r3455. But after loading the
	 * savegame and saving again, the buggy map array could be converted to new savegame
	 * version. It didn't show up before r12070. */
	if (IsSavegameVersionBefore(SLV_87)) UpdateVoidTiles();

	/* Fix the cache for cargo payments. */
	for (CargoPayment *cp : CargoPayment::Iterate()) {
		cp->front->cargo_payment = cp;
		cp->current_station = cp->front->last_station_visited;
	}

	if (IsSavegameVersionBefore(SLV_WATER_TILE_TYPE) && SlXvIsFeatureMissing(XSLFI_WATER_TILE_TYPE)) {
		/* Prior to SLV_WATER_TILE_TYPE, the water tile type was stored differently from the enumeration. This has to be
		 * converted before SLV_72 and SLV_82 conversions which use GetWaterTileType. */
		static constexpr uint8_t WBL_COAST_FLAG = 0; ///< Flag for coast.

		for (TileIndex t(0); t < Map::Size(); t++) {
			if (!IsTileType(t, MP_WATER)) continue;

			switch (GB(_m[t].m5, 4, 4)) {
				case 0x0: /* Previously WBL_TYPE_NORMAL, Clear water or coast. */
					SetWaterTileType(t, HasBit(_m[t].m5, WBL_COAST_FLAG) ? WATER_TILE_COAST : WATER_TILE_CLEAR);
					break;

				case 0x1: SetWaterTileType(t, WATER_TILE_LOCK); break; /* Previously WBL_TYPE_LOCK */
				case 0x8: SetWaterTileType(t, WATER_TILE_DEPOT); break; /* Previously WBL_TYPE_DEPOT */
				default: SetWaterTileType(t, WATER_TILE_CLEAR); break; /* Shouldn't happen... */
			}
		}
	}

	if (IsSavegameVersionBefore(SLV_72)) {
		/* Locks in very old savegames had OWNER_WATER as owner */
		for (TileIndex t(0); t < Map::Size(); t++) {
			switch (GetTileType(t)) {
				default: break;

				case MP_WATER:
					if (GetWaterTileType(t) == WATER_TILE_LOCK && GetTileOwner(t) == OWNER_WATER) SetTileOwner(t, OWNER_NONE);
					break;

				case MP_STATION: {
					if (HasBit(_me[t].m6, 3)) SetBit(_me[t].m6, 2);
					StationGfx gfx = GetStationGfx(t);
					StationType st;
					if (       IsInsideMM(gfx,   0,   8)) { // Rail station
						st = StationType::Rail;
						SetStationGfx(t, gfx - 0);
					} else if (IsInsideMM(gfx,   8,  67)) { // Airport
						st = StationType::Airport;
						SetStationGfx(t, gfx - 8);
					} else if (IsInsideMM(gfx,  67,  71)) { // Truck
						st = StationType::Truck;
						SetStationGfx(t, gfx - 67);
					} else if (IsInsideMM(gfx,  71,  75)) { // Bus
						st = StationType::Bus;
						SetStationGfx(t, gfx - 71);
					} else if (gfx == 75) {                 // Oil rig
						st = StationType::Oilrig;
						SetStationGfx(t, gfx - 75);
					} else if (IsInsideMM(gfx,  76,  82)) { // Dock
						st = StationType::Dock;
						SetStationGfx(t, gfx - 76);
					} else if (gfx == 82) {                 // Buoy
						st = StationType::Buoy;
						SetStationGfx(t, gfx - 82);
					} else if (IsInsideMM(gfx,  83, 168)) { // Extended airport
						st = StationType::Airport;
						SetStationGfx(t, gfx - 83 + 67 - 8);
					} else if (IsInsideMM(gfx, 168, 170)) { // Drive through truck
						st = StationType::Truck;
						SetStationGfx(t, gfx - 168 + GFX_TRUCK_BUS_DRIVETHROUGH_OFFSET);
					} else if (IsInsideMM(gfx, 170, 172)) { // Drive through bus
						st = StationType::Bus;
						SetStationGfx(t, gfx - 170 + GFX_TRUCK_BUS_DRIVETHROUGH_OFFSET);
					} else {
						/* Restore the signals */
						ResetSignalHandlers();
						return false;
					}
					SB(_me[t].m6, 3, 3, to_underlying(st));
					break;
				}
			}
		}
	}

	if (SlXvIsFeatureMissing(XSLFI_MORE_STATION_TYPES) && IsSavegameVersionBefore(SLV_INCREASE_STATION_TYPE_FIELD_SIZE)) {
		/* Expansion of station type field in m6 */
		for (TileIndex t(0); t < Map::Size(); t++) {
			if (IsTileType(t, MP_STATION)) {
				ClrBit(_me[t].m6, 6);
			}
		}
	}

	for (TileIndex t(0); t < map_size; t++) {
		switch (GetTileType(t)) {
			case MP_STATION: {
				BaseStation *bst = BaseStation::GetByTile(t);

				/* Sanity check */
				if (!IsBuoy(t) && bst->owner != GetTileOwner(t)) SlErrorCorrupt("Wrong owner for station tile");

				/* Set up station spread */
				bst->rect.BeforeAddTile(t, StationRect::ADD_FORCE);

				/* Waypoints don't have road stops/oil rigs in the old format */
				if (!Station::IsExpected(bst)) break;
				Station *st = Station::From(bst);

				switch (GetStationType(t)) {
					case StationType::Truck:
					case StationType::Bus:
						if (IsSavegameVersionBefore(SLV_6)) {
							/* Before version 5 you could not have more than 250 stations.
							 * Version 6 adds large maps, so you could only place 253*253
							 * road stops on a map (no freeform edges) = 64009. So, yes
							 * someone could in theory create such a full map to trigger
							 * this assertion, it's safe to assume that's only something
							 * theoretical and does not happen in normal games. */
							assert(RoadStop::CanAllocateItem());

							/* From this version on there can be multiple road stops of the
							 * same type per station. Convert the existing stops to the new
							 * internal data structure. */
							RoadStop *rs = new RoadStop(t);

							RoadStop **head =
								IsTruckStop(t) ? &st->truck_stops : &st->bus_stops;
							*head = rs;
						}
						break;

					case StationType::Oilrig: {
						/* The internal encoding of oil rigs was changed twice.
						 * It was 3 (till 2.2) and later 5 (till 5.1).
						 * DeleteOilRig asserts on the correct type, and
						 * setting it unconditionally does not hurt.
						 */
						Station::GetByTile(t)->airport.type = AT_OILRIG;

						/* Very old savegames sometimes have phantom oil rigs, i.e.
						 * an oil rig which got shut down, but not completely removed from
						 * the map
						 */
						TileIndex t1 = TileAddXY(t, 0, 1);
						if (!IsTileType(t1, MP_INDUSTRY) || GetIndustryGfx(t1) != GFX_OILRIG_1) {
							DeleteOilRig(t);
						}
						break;
					}

					default: break;
				}
				break;
			}

			default: break;
		}
	}

	/* In version 6.1 we put the town index in the map-array. To do this, we need
	 *  to use m2 (16bit big), so we need to clean m2, and that is where this is
	 *  all about ;) */
	if (IsSavegameVersionBefore(SLV_6, 1)) {
		for (TileIndex t(0); t < map_size; t++) {
			switch (GetTileType(t)) {
				case MP_HOUSE:
					_m[t].m4 = _m[t].m2;
					SetTownIndex(t, CalcClosestTownFromTile(t)->index);
					break;

				case MP_ROAD:
					_m[t].m4 |= (_m[t].m2 << 4);
					if ((GB(_m[t].m5, 4, 2) == ROAD_TILE_CROSSING ? (Owner)_m[t].m3 : GetTileOwner(t)) == OWNER_TOWN) {
						SetTownIndex(t, CalcClosestTownFromTile(t)->index);
					} else {
						SetTownIndex(t, TownID::Begin());
					}
					break;

				default: break;
			}
		}
	}

	/* Force the freeform edges to false for old savegames. */
	if (IsSavegameVersionBefore(SLV_111)) {
		_settings_game.construction.freeform_edges = false;
		for (Vehicle *v : Vehicle::Iterate()) {
			if (v->tile == 0) v->UpdatePosition();
		}
	}

	/* From version 9.0, we update the max passengers of a town (was sometimes negative
	 *  before that. */
	if (IsSavegameVersionBefore(SLV_9)) {
		for (Town *t : Town::Iterate()) UpdateTownMaxPass(t);
	}

	/* From version 16.0, we included autorenew on engines, which are now saved, but
	 *  of course, we do need to initialize them for older savegames. */
	if (IsSavegameVersionBefore(SLV_16)) {
		for (Company *c : Company::Iterate()) {
			c->engine_renew_list            = nullptr;
			c->settings.engine_renew        = false;
			c->settings.engine_renew_months = 6;
			c->settings.engine_renew_money  = 100000;
		}

		/* When loading a game, _local_company is not yet set to the correct value.
		 * However, in a dedicated server we are a spectator, so nothing needs to
		 * happen. In case we are not a dedicated server, the local company always
		 * becomes company 0, unless we are in the scenario editor where all the
		 * companies are 'invalid'.
		 */
		Company *c = Company::GetIfValid(CompanyID::Begin());
		if (!_network_dedicated && c != nullptr) {
			c->settings = _settings_client.company;
		}
	}

	if (IsSavegameVersionBefore(SLV_48)) {
		for (TileIndex t(0); t < map_size; t++) {
			switch (GetTileType(t)) {
				case MP_RAILWAY:
					if (IsPlainRail(t)) {
						/* Swap ground type and signal type for plain rail tiles, so the
						 * ground type uses the same bits as for depots and waypoints. */
						uint tmp = GB(_m[t].m4, 0, 4);
						SB(_m[t].m4, 0, 4, GB(_m[t].m2, 0, 4));
						SB(_m[t].m2, 0, 4, tmp);
					} else if (HasBit(_m[t].m5, 2)) {
						/* Split waypoint and depot rail type and remove the subtype. */
						ClrBit(_m[t].m5, 2);
						ClrBit(_m[t].m5, 6);
					}
					break;

				case MP_ROAD:
					/* Swap m3 and m4, so the track type for rail crossings is the
					 * same as for normal rail. */
					std::swap(_m[t].m3, _m[t].m4);
					break;

				default: break;
			}
		}
	}

	if (IsSavegameVersionBefore(SLV_61)) {
		/* Added the RoadType */
		bool old_bridge = IsSavegameVersionBefore(SLV_42);
		for (TileIndex t(0); t < map_size; t++) {
			switch (GetTileType(t)) {
				case MP_ROAD:
					SB(_m[t].m5, 6, 2, GB(_m[t].m5, 4, 2));
					switch (GetRoadTileType(t)) {
						default: SlErrorCorrupt("Invalid road tile type");
						case ROAD_TILE_NORMAL:
							SB(_m[t].m4, 0, 4, GB(_m[t].m5, 0, 4));
							SB(_m[t].m4, 4, 4, 0);
							SB(_me[t].m6, 2, 4, 0);
							break;
						case ROAD_TILE_CROSSING:
							SB(_m[t].m4, 5, 2, GB(_m[t].m5, 2, 2));
							break;
						case ROAD_TILE_DEPOT:    break;
					}
					SB(_me[t].m7, 6, 2, 1); // Set pre-NRT road type bits for conversion later.
					break;

				case MP_STATION:
					if (IsStationRoadStop(t)) SB(_me[t].m7, 6, 2, 1);
					break;

				case MP_TUNNELBRIDGE:
					/* Middle part of "old" bridges */
					if (old_bridge && IsBridge(t) && HasBit(_m[t].m5, 6)) break;
					if (((old_bridge && IsBridge(t)) ? (TransportType)GB(_m[t].m5, 1, 2) : GetTunnelBridgeTransportType(t)) == TRANSPORT_ROAD) {
						SB(_me[t].m7, 6, 2, 1); // Set pre-NRT road type bits for conversion later.
					}
					break;

				default: break;
			}
		}
	}

	if (IsSavegameVersionBefore(SLV_114)) {
		bool fix_roadtypes = !IsSavegameVersionBefore(SLV_61);
		bool old_bridge = IsSavegameVersionBefore(SLV_42);

		for (TileIndex t(0); t < map_size; t++) {
			switch (GetTileType(t)) {
				case MP_ROAD:
					if (fix_roadtypes) SB(_me[t].m7, 6, 2, GB(_me[t].m7, 5, 3));
					SB(_me[t].m7, 5, 1, GB(_m[t].m3, 7, 1)); // snow/desert
					switch (GetRoadTileType(t)) {
						default: SlErrorCorrupt("Invalid road tile type");
						case ROAD_TILE_NORMAL:
							SB(_me[t].m7, 0, 4, GB(_m[t].m3, 0, 4));  // road works
							SB(_me[t].m6, 3, 3, GB(_m[t].m3, 4, 3));  // ground
							SB(_m[t].m3, 0, 4, GB(_m[t].m4, 4, 4));   // tram bits
							SB(_m[t].m3, 4, 4, GB(_m[t].m5, 0, 4));   // tram owner
							SB(_m[t].m5, 0, 4, GB(_m[t].m4, 0, 4));   // road bits
							break;

						case ROAD_TILE_CROSSING:
							SB(_me[t].m7, 0, 5, GB(_m[t].m4, 0, 5));  // road owner
							SB(_me[t].m6, 3, 3, GB(_m[t].m3, 4, 3));  // ground
							SB(_m[t].m3, 4, 4, GB(_m[t].m5, 0, 4));   // tram owner
							SB(_m[t].m5, 0, 1, GB(_m[t].m4, 6, 1));   // road axis
							SB(_m[t].m5, 5, 1, GB(_m[t].m4, 5, 1));   // crossing state
							break;

						case ROAD_TILE_DEPOT:
							break;
					}
					if (!IsRoadDepot(t) && !HasTownOwnedRoad(t)) {
						const Town *town = CalcClosestTownFromTile(t);
						if (town != nullptr) SetTownIndex(t, town->index);
					}
					_m[t].m4 = 0;
					break;

				case MP_STATION:
					if (!IsStationRoadStop(t)) break;

					if (fix_roadtypes) SB(_me[t].m7, 6, 2, GB(_m[t].m3, 0, 3));
					SB(_me[t].m7, 0, 5, (HasBit(_me[t].m6, 2) ? OWNER_TOWN : GetTileOwner(t)).base());
					SB(_m[t].m3, 4, 4, _m[t].m1);
					_m[t].m4 = 0;
					break;

				case MP_TUNNELBRIDGE:
					if (old_bridge && IsBridge(t) && HasBit(_m[t].m5, 6)) break;
					if (((old_bridge && IsBridge(t)) ? (TransportType)GB(_m[t].m5, 1, 2) : GetTunnelBridgeTransportType(t)) == TRANSPORT_ROAD) {
						if (fix_roadtypes) SB(_me[t].m7, 6, 2, GB(_m[t].m3, 0, 3));

						Owner o = GetTileOwner(t);
						SB(_me[t].m7, 0, 5, o.base()); // road owner
						SB(_m[t].m3, 4, 4, (o == OWNER_NONE ? OWNER_TOWN : o).base()); // tram owner
					}
					SB(_me[t].m6, 2, 4, GB(_m[t].m2, 4, 4)); // bridge type
					SB(_me[t].m7, 5, 1, GB(_m[t].m4, 7, 1)); // snow/desert

					_m[t].m2 = 0;
					_m[t].m4 = 0;
					break;

				default: break;
			}
		}
	}

	/* Railtype moved from m3 to m8 in version SLV_EXTEND_RAILTYPES. */
	if (IsSavegameVersionBefore(SLV_EXTEND_RAILTYPES)) {
		const bool has_extra_bit = SlXvIsFeaturePresent(XSLFI_MORE_RAIL_TYPES, 1, 1);
		auto update_railtype = [&](TileIndex t) {
			uint rt = GB(_m[t].m3, 0, 4);
			if (has_extra_bit) rt |= (GB(_m[t].m1, 7, 1) << 4);
			SetRailType(t, (RailType)rt);
		};
		for (TileIndex t(0); t < map_size; t++) {
			switch (GetTileType(t)) {
				case MP_RAILWAY:
					update_railtype(t);
					break;

				case MP_ROAD:
					if (IsLevelCrossing(t)) {
						update_railtype(t);
					}
					break;

				case MP_STATION:
					if (HasStationRail(t)) {
						update_railtype(t);
					}
					break;

				case MP_TUNNELBRIDGE:
					if (GetTunnelBridgeTransportType(t) == TRANSPORT_RAIL) {
						update_railtype(t);
					}
					break;

				default:
					break;
			}
		}
	}

	if (IsSavegameVersionBefore(SLV_42)) {
		for (TileIndex t(0); t < map_size; t++) {
			if (MayHaveBridgeAbove(t)) ClearBridgeMiddle(t);
			if (IsBridgeTile(t)) {
				if (HasBit(_m[t].m5, 6)) { // middle part
					Axis axis = (Axis)GB(_m[t].m5, 0, 1);

					if (HasBit(_m[t].m5, 5)) { // transport route under bridge?
						if (GB(_m[t].m5, 3, 2) == TRANSPORT_RAIL) {
							MakeRailNormal(
								t,
								GetTileOwner(t),
								axis == AXIS_X ? TRACK_BIT_Y : TRACK_BIT_X,
								GetRailType(t)
							);
						} else {
							TownID town = IsTileOwner(t, OWNER_TOWN) ? ClosestTownFromTile(t, UINT_MAX)->index : TownID::Begin();

							/* MakeRoadNormal */
							SetTileType(t, MP_ROAD);
							_m[t].m2 = town.base();
							_m[t].m3 = 0;
							_m[t].m5 = (axis == AXIS_X ? ROAD_Y : ROAD_X) | ROAD_TILE_NORMAL << 6;
							SB(_me[t].m6, 2, 4, 0);
							_me[t].m7 = 1 << 6;
							SetRoadOwner(t, RTT_TRAM, OWNER_NONE);
						}
					} else {
						if (GB(_m[t].m5, 3, 2) == 0) {
							MakeClear(t, CLEAR_GRASS, 3);
						} else {
							if (!IsTileFlat(t)) {
								MakeShore(t);
							} else {
								if (GetTileOwner(t) == OWNER_WATER) {
									MakeSea(t);
								} else {
									MakeCanal(t, GetTileOwner(t), Random());
								}
							}
						}
					}
					SetBridgeMiddle(t, axis);
				} else { // ramp
					Axis axis = (Axis)GB(_m[t].m5, 0, 1);
					uint north_south = GB(_m[t].m5, 5, 1);
					DiagDirection dir = ReverseDiagDir(XYNSToDiagDir(axis, north_south));
					TransportType type = (TransportType)GB(_m[t].m5, 1, 2);

					_m[t].m5 = 1 << 7 | type << 2 | dir;
				}
			}
		}

		for (Vehicle *v : Vehicle::Iterate()) {
			if (!v->IsGroundVehicle()) continue;
			if (IsBridgeTile(v->tile)) {
				DiagDirection dir = GetTunnelBridgeDirection(v->tile);

				if (dir != DirToDiagDir(v->direction)) continue;
				switch (dir) {
					default: SlErrorCorrupt("Invalid vehicle direction");
					case DIAGDIR_NE: if ((v->x_pos & 0xF) !=  0)            continue; break;
					case DIAGDIR_SE: if ((v->y_pos & 0xF) != TILE_SIZE - 1) continue; break;
					case DIAGDIR_SW: if ((v->x_pos & 0xF) != TILE_SIZE - 1) continue; break;
					case DIAGDIR_NW: if ((v->y_pos & 0xF) !=  0)            continue; break;
				}
			} else if (v->z_pos > GetTileMaxPixelZ(TileVirtXY(v->x_pos, v->y_pos))) {
				v->tile = GetNorthernBridgeEnd(v->tile);
				v->UpdatePosition();
			} else {
				continue;
			}
			if (v->type == VEH_TRAIN) {
				Train::From(v)->track = TRACK_BIT_WORMHOLE;
			} else {
				RoadVehicle::From(v)->state = RVSB_WORMHOLE;
			}
		}
	}

	if (IsSavegameVersionBefore(SLV_ROAD_TYPES) && !SlXvIsFeaturePresent(XSLFI_JOKERPP, SL_JOKER_1_27)) {
		/* Add road subtypes */
		for (TileIndex t(0); t < map_size; t++) {
			bool has_road = false;
			switch (GetTileType(t)) {
				case MP_ROAD:
					has_road = true;
					break;
				case MP_STATION:
					has_road = IsAnyRoadStop(t);
					break;
				case MP_TUNNELBRIDGE:
					has_road = GetTunnelBridgeTransportType(t) == TRANSPORT_ROAD;
					break;
				default:
					break;
			}

			if (has_road) {
				RoadType road_rt = HasBit(_me[t].m7, 6) ? ROADTYPE_ROAD : INVALID_ROADTYPE;
				RoadType tram_rt = HasBit(_me[t].m7, 7) ? ROADTYPE_TRAM : INVALID_ROADTYPE;

				assert(road_rt != INVALID_ROADTYPE || tram_rt != INVALID_ROADTYPE);
				SetRoadTypes(t, road_rt, tram_rt);
				SB(_me[t].m7, 6, 2, 0); // Clear pre-NRT road type bits.
			}
		}
	} else if (SlXvIsFeaturePresent(XSLFI_JOKERPP, SL_JOKER_1_27)) {
		uint next_road_type = 2;
		uint next_tram_type = 2;
		RoadType road_types[32];
		RoadType tram_types[32];
		MemSetT(road_types, ROADTYPE_ROAD, 31);
		MemSetT(tram_types, ROADTYPE_TRAM, 31);
		road_types[31] = INVALID_ROADTYPE;
		tram_types[31] = INVALID_ROADTYPE;
		for (RoadType rt = ROADTYPE_BEGIN; rt < ROADTYPE_END; rt++) {
			const RoadTypeInfo *rti = GetRoadTypeInfo(rt);
			if (RoadTypeIsRoad(rt)) {
				if (rti->label == 'ROAD') {
					road_types[0] = rt;
				} else if (rti->label == 'ELRD') {
					road_types[1] = rt;
				} else if (next_road_type < 31) {
					road_types[next_road_type++] = rt;
				}
			} else {
				if (rti->label == 'RAIL') {
					tram_types[0] = rt;
				} else if (rti->label == 'ELRL') {
					tram_types[1] = rt;
				} else if (next_tram_type < 31) {
					tram_types[next_tram_type++] = rt;
				}
			}
		}
		for (TileIndex t(0); t < map_size; t++) {
			bool has_road = false;
			switch (GetTileType(t)) {
				case MP_ROAD:
					has_road = true;
					break;
				case MP_STATION:
					has_road = IsAnyRoadStop(t);
					break;
				case MP_TUNNELBRIDGE:
					has_road = GetTunnelBridgeTransportType(t) == TRANSPORT_ROAD;
					break;
				default:
					break;
			}
			if (has_road) {
				RoadType road_rt = road_types[(GB(_me[t].m7, 6, 1) << 4) | GB(_m[t].m4, 0, 4)];
				RoadType tram_rt = tram_types[(GB(_me[t].m7, 7, 1) << 4) | GB(_m[t].m4, 4, 4)];
				SetRoadTypes(t, road_rt, tram_rt);
				SB(_me[t].m7, 6, 2, 0);
			}
		}
	}

	if (SlXvIsFeatureMissing(XSLFI_DUAL_RAIL_TYPES)) {
		/* Introduced dual rail types. */
		for (TileIndex t(0); t < map_size; t++) {
			if (IsPlainRailTile(t) || (IsRailTunnelBridgeTile(t) && IsBridge(t))) {
				SetSecondaryRailType(t, GetRailType(t));
			}
		}
	}

	if (SlXvIsFeaturePresent(XSLFI_SIG_TUNNEL_BRIDGE, 1, 6)) {
		/* m2 signal state bit allocation has shrunk */
		for (TileIndex t(0); t < map_size; t++) {
			if (IsTileType(t, MP_TUNNELBRIDGE) && GetTunnelBridgeTransportType(t) == TRANSPORT_RAIL && IsBridge(t) && IsTunnelBridgeSignalSimulationEntrance(t)) {
				extern void ShiftBridgeEntranceSimulatedSignalsExtended(TileIndex t, int shift, uint64_t in);
				const uint shift = 15 - BRIDGE_M2_SIGNAL_STATE_COUNT;
				ShiftBridgeEntranceSimulatedSignalsExtended(t, shift, GB(_m[t].m2, BRIDGE_M2_SIGNAL_STATE_COUNT, shift));
				SB(_m[t].m2, 0, 15, GB(_m[t].m2, 0, 15) << shift);
			}
		}
	}

	if (SlXvIsFeaturePresent(XSLFI_CHILLPP)) {
		/* fix signal tunnel/bridge PBS */
		for (TileIndex t(0); t < map_size; t++) {
			if (IsTileType(t, MP_TUNNELBRIDGE) && GetTunnelBridgeTransportType(t) == TRANSPORT_RAIL && IsTunnelBridgeSignalSimulationEntrance(t)) {
				UnreserveAcrossRailTunnelBridge(t);
			}
		}
	}

	if (!SlXvIsFeaturePresent(XSLFI_CUSTOM_BRIDGE_HEADS, 2)) {
		/* change map bits for rail bridge heads */
		for (TileIndex t(0); t < map_size; t++) {
			if (IsBridgeTile(t) && GetTunnelBridgeTransportType(t) == TRANSPORT_RAIL) {
				SetCustomBridgeHeadTrackBits(t, DiagDirToDiagTrackBits(GetTunnelBridgeDirection(t)));
				SetBridgeReservationTrackBits(t, HasBit(_m[t].m5, 4) ? DiagDirToDiagTrackBits(GetTunnelBridgeDirection(t)) : TRACK_BIT_NONE);
				ClrBit(_m[t].m5, 4);
			}
		}
	}

	if (!SlXvIsFeaturePresent(XSLFI_CUSTOM_BRIDGE_HEADS, 3)) {
		/* fence/ground type support for custom rail bridges */
		for (TileIndex t(0); t < map_size; t++) {
			if (IsTileType(t, MP_TUNNELBRIDGE)) SB(_me[t].m7, 6, 2, 0);
		}
	}

	if (SlXvIsFeaturePresent(XSLFI_CUSTOM_BRIDGE_HEADS, 1, 3)) {
		/* fix any mismatched road/tram bits */
		for (TileIndex t(0); t < map_size; t++) {
			if (IsBridgeTile(t) && GetTunnelBridgeTransportType(t) == TRANSPORT_ROAD) {
				for (RoadTramType rtt : { RTT_TRAM, RTT_ROAD }) {
					RoadType rt = GetRoadType(t, rtt);
					if (rt == INVALID_ROADTYPE) continue;
					RoadBits rb = GetCustomBridgeHeadRoadBits(t, rtt);
					DiagDirection dir = GetTunnelBridgeDirection(t);
					if (!(rb & DiagDirToRoadBits(dir))) continue;

					if (HasAtMostOneBit(rb)) {
						Debug(misc, 0, "Fixing road bridge head state (case A) at tile 0x{:X}", t);
						rb |= DiagDirToRoadBits(ReverseDiagDir(dir));
						SetCustomBridgeHeadRoadBits(t, rtt, rb);
					}

					TileIndex end = GetOtherBridgeEnd(t);
					if (GetRoadType(end, rtt) == INVALID_ROADTYPE) {
						Debug(misc, 0, "Fixing road bridge head state (case B) at tile 0x{:X} -> 0x{:X}", t, end);
						SetRoadType(end, rtt, rt);
						SetCustomBridgeHeadRoadBits(end, rtt, AxisToRoadBits(DiagDirToAxis(dir)));
						continue;
					}

					if (GetRoadType(end, rtt) != rt) {
						Debug(misc, 0, "Fixing road bridge head state (case C) at tile 0x{:X} -> 0x{:X}", t, end);
						SetRoadType(end, rtt, rt);
					}

					RoadBits end_rb = GetCustomBridgeHeadRoadBits(end, rtt);
					if (!(end_rb & DiagDirToRoadBits(ReverseDiagDir(dir)))) {
						Debug(misc, 0, "Fixing road bridge head state (case D) at tile 0x{:X} -> 0x{:X}", t, end);
						end_rb |= DiagDirToRoadBits(ReverseDiagDir(dir));
						if (HasAtMostOneBit(end_rb)) end_rb |= DiagDirToRoadBits(dir);
						SetCustomBridgeHeadRoadBits(end, rtt, end_rb);
					}
				}
			}
		}
	}

	/* Elrails got added in rev 24 */
	if (IsSavegameVersionBefore(SLV_24)) {
		RailType min_rail = RAILTYPE_ELECTRIC;

		for (Train *v : Train::Iterate()) {
			RailType rt = RailVehInfo(v->engine_type)->railtype;

			v->railtype = rt;
			if (rt == RAILTYPE_ELECTRIC) min_rail = RAILTYPE_RAIL;
		}

		/* .. so we convert the entire map from normal to elrail (so maintain "fairness") */
		for (TileIndex t(0); t < map_size; t++) {
			switch (GetTileType(t)) {
				case MP_RAILWAY:
					SetRailType(t, UpdateRailType(GetRailType(t), min_rail));
					break;

				case MP_ROAD:
					if (IsLevelCrossing(t)) {
						SetRailType(t, UpdateRailType(GetRailType(t), min_rail));
					}
					break;

				case MP_STATION:
					if (HasStationRail(t)) {
						SetRailType(t, UpdateRailType(GetRailType(t), min_rail));
					}
					break;

				case MP_TUNNELBRIDGE:
					if (GetTunnelBridgeTransportType(t) == TRANSPORT_RAIL) {
						SetRailType(t, UpdateRailType(GetRailType(t), min_rail));
					}
					break;

				default:
					break;
			}
			if (IsPlainRailTile(t) || (IsRailTunnelBridgeTile(t) && IsBridge(t))) {
				SetSecondaryRailType(t, GetRailType(t));
			}
		}
	}

	/* In version 16.1 of the savegame a company can decide if trains, which get
	 * replaced, shall keep their old length. In all prior versions, just default
	 * to false */
	if (IsSavegameVersionBefore(SLV_16, 1)) {
		for (Company *c : Company::Iterate()) c->settings.renew_keep_length = false;
	}

	if (IsSavegameVersionBefore(SLV_123)) {
		/* Waypoints became subclasses of stations ... */
		MoveWaypointsToBaseStations();
		/* ... and buoys were moved to waypoints. */
		MoveBuoysToWaypoints();
	}

	/* From version 15, we moved a semaphore bit from bit 2 to bit 3 in m4, making
	 *  room for PBS. Now in version 21 move it back :P. */
	if (IsSavegameVersionBefore(SLV_21) && !IsSavegameVersionBefore(SLV_15)) {
		for (TileIndex t(0); t < map_size; t++) {
			switch (GetTileType(t)) {
				case MP_RAILWAY:
					if (HasSignals(t)) {
						/* Original signal type/variant was stored in m4 but since saveload
						 * version 48 they are in m2. The bits has been already moved to m2
						 * (see the code somewhere above) so don't use m4, use m2 instead. */

						/* convert PBS signals to combo-signals */
						if (HasBit(_m[t].m2, 2)) SB(_m[t].m2, 0, 2, SIGTYPE_COMBO);

						/* move the signal variant back */
						SB(_m[t].m2, 2, 1, HasBit(_m[t].m2, 3) ? SIG_SEMAPHORE : SIG_ELECTRIC);
						ClrBit(_m[t].m2, 3);
					}

					/* Clear PBS reservation on track */
					if (!IsRailDepotTile(t)) {
						SB(_m[t].m4, 4, 4, 0);
					} else {
						ClrBit(_m[t].m3, 6);
					}
					break;

				case MP_STATION: // Clear PBS reservation on station
					ClrBit(_m[t].m3, 6);
					break;

				default: break;
			}
		}
	}

	if (IsSavegameVersionBefore(SLV_25)) {
		/* Remove obsolete VS_WAIT_FOR_SLOT state from road vehicles. */
		static constexpr VehStates OLD_VS_WAIT_FOR_SLOT{0x40};
		for (RoadVehicle *rv : RoadVehicle::Iterate()) {
			rv->vehstatus.Reset(OLD_VS_WAIT_FOR_SLOT);
		}
	}

	if (IsSavegameVersionBefore(SLV_26)) {
		for (Station *st : Station::Iterate()) {
			for (CargoType c = 0; c < NUM_CARGO; c++) {
				st->goods[c].last_vehicle_type = VEH_INVALID;
			}
		}
	}

	YapfNotifyTrackLayoutChange(INVALID_TILE, INVALID_TRACK);

	if (IsSavegameVersionBefore(SLV_34)) {
		for (Company *c : Company::Iterate()) ResetCompanyLivery(c);
	}

	for (Company *c : Company::Iterate()) {
		c->avail_railtypes = GetCompanyRailTypes(c->index);
		c->avail_roadtypes = GetCompanyRoadTypes(c->index);
	}

	AfterLoadStations();

	/* Station blocked, wires and pylon flags need to be stored in the map. */
	UpdateStationTileCacheFlags(SlXvIsFeatureMissing(XSLFI_STATION_TILE_CACHE_FLAGS));

	/* Time starts at 0 instead of 1920.
	 * Account for this in older games by adding an offset */
	if (IsSavegameVersionBefore(SLV_31)) {
		CalTime::Detail::now.cal_date += CalTime::DAYS_TILL_ORIGINAL_BASE_YEAR.AsDelta();
		EconTime::Detail::now.econ_date += EconTime::DAYS_TILL_ORIGINAL_BASE_YEAR.AsDelta();
		CalTime::Detail::now.cal_ymd = CalTime::ConvertDateToYMD(CalTime::CurDate());
		EconTime::Detail::now.econ_ymd = EconTime::ConvertDateToYMD(EconTime::CurDate());
		RecalculateStateTicksOffset();
		UpdateCachedSnowLine();

		for (Station *st : Station::Iterate())   st->build_date      += CalTime::DAYS_TILL_ORIGINAL_BASE_YEAR.AsDelta();
		for (Waypoint *wp : Waypoint::Iterate()) wp->build_date      += CalTime::DAYS_TILL_ORIGINAL_BASE_YEAR.AsDelta();
		for (Engine *e : Engine::Iterate())      e->intro_date       += CalTime::DAYS_TILL_ORIGINAL_BASE_YEAR.AsDelta();
		for (Company *c : Company::Iterate())    c->inaugurated_year += CalTime::ORIGINAL_BASE_YEAR.AsDelta();
		for (Industry *i : Industry::Iterate())  i->last_prod_year   += EconTime::ORIGINAL_BASE_YEAR.AsDelta();

		for (Vehicle *v : Vehicle::Iterate()) {
			v->date_of_last_service += EconTime::DAYS_TILL_ORIGINAL_BASE_YEAR.AsDelta();
			v->build_year += CalTime::ORIGINAL_BASE_YEAR.AsDelta();
		}
	}

	if (SlXvIsFeatureMissing(XSLFI_VARIABLE_DAY_LENGTH, 6)) {
		EconTime::Detail::years_elapsed = EconTime::CurYear() - EconTime::Year{1};
		EconTime::Detail::period_display_offset = EconTime::YearDelta{0};
		for (Company *c : Company::Iterate()) {
			if (!IsSavegameVersionBefore(SLV_COMPANY_INAUGURATED_PERIOD_V2)) {
				/* inaugurated_year is calendar time, loaded from upstream inaugurated_year_calendar.
				 * display_inaugurated_period is loaded from upstream inaugurated_year. */
				c->age_years = std::max<EconTime::YearDelta>(EconTime::YearDelta{0}, ToEconTimeCast(CalTime::CurYear() - c->inaugurated_year));
				c->display_inaugurated_period = EconTime::Detail::WallClockYearToDisplay(EconTime::Year{c->display_inaugurated_period});
			} else if (SlXvIsFeaturePresent(XSLFI_VARIABLE_DAY_LENGTH, 5, 5)) {
				/* inaugurated_year is calendar time in XSLFI_VARIABLE_DAY_LENGTH version 5 */
				c->age_years = std::max<EconTime::YearDelta>(EconTime::YearDelta{0}, ToEconTimeCast(CalTime::CurYear() - c->inaugurated_year));
				c->display_inaugurated_period = EconTime::Detail::WallClockYearToDisplay(EconTime::Year{c->inaugurated_year.base() + EconTime::CurYear().base() - CalTime::CurYear().base()});
			} else {
				c->age_years = std::max<EconTime::YearDelta>(EconTime::YearDelta{0}, EconTime::YearDelta{EconTime::CurYear().base() - c->inaugurated_year.base()});
				c->display_inaugurated_period = EconTime::Detail::WallClockYearToDisplay(EconTime::Year{c->inaugurated_year.base()});
				c->inaugurated_year += CalTime::YearDelta{CalTime::CurYear().base() - EconTime::CurYear().base()};
			}
		}
	}

	/* From 32 on we save the industry who made the farmland.
	 *  To give this prettiness to old savegames, we remove all farmfields and
	 *  plant new ones. */
	if (IsSavegameVersionBefore(SLV_32)) {
		for (TileIndex t(0); t < map_size; t++) {
			if (IsTileType(t, MP_CLEAR) && IsClearGround(t, CLEAR_FIELDS)) {
				/* remove fields */
				MakeClear(t, CLEAR_GRASS, 3);
			}
		}

		for (Industry *i : Industry::Iterate()) {
			uint j;

			if (GetIndustrySpec(i->type)->behaviour.Test(IndustryBehaviour::PlantOnBuild)) {
				for (j = 0; j != 50; j++) PlantRandomFarmField(i);
			}
		}
	}

	/* Setting no refit flags to all orders in savegames from before refit in orders were added */
	if (IsSavegameVersionBefore(SLV_36)) {
		IterateVehicleAndOrderListOrders([](Order *order) {
			order->SetRefit(CARGO_NO_REFIT);
		});
	}

	/* from version 38 we have optional elrails, since we cannot know the
	 * preference of a user, let elrails enabled; it can be disabled manually */
	if (IsSavegameVersionBefore(SLV_38)) _settings_game.vehicle.disable_elrails = false;
	/* do the same as when elrails were enabled/disabled manually just now */
	UpdateDisableElrailSettingState(_settings_game.vehicle.disable_elrails, false);
	InitializeRailGUI();

	/* From version 53, the map array was changed for house tiles to allow
	 * space for newhouses grf features. A new byte, m7, was also added. */
	if (IsSavegameVersionBefore(SLV_53)) {
		for (TileIndex t(0); t < map_size; t++) {
			if (IsTileType(t, MP_HOUSE)) {
				if (GB(_m[t].m3, 6, 2) != TOWN_HOUSE_COMPLETED) {
					/* Move the construction stage from m3[7..6] to m5[5..4].
					 * The construction counter does not have to move. */
					SB(_m[t].m5, 3, 2, GB(_m[t].m3, 6, 2));
					SB(_m[t].m3, 6, 2, 0);

					/* The "house is completed" bit is now in m6[2]. */
					SetHouseCompleted(t, false);
				} else {
					/* The "lift has destination" bit has been moved from
					 * m5[7] to m7[0]. */
					AssignBit(_me[t].m7, 0, HasBit(_m[t].m5, 7));
					ClrBit(_m[t].m5, 7);

					/* The "lift is moving" bit has been removed, as it does
					 * the same job as the "lift has destination" bit. */
					ClrBit(_m[t].m1, 7);

					/* The position of the lift goes from m1[7..0] to m6[7..2],
					 * making m1 totally free, now. The lift position does not
					 * have to be a full byte since the maximum value is 36. */
					SetLiftPosition(t, GB(_m[t].m1, 0, 6));

					_m[t].m1 = 0;
					_m[t].m3 = 0;
					SetHouseCompleted(t, true);
				}
			}
		}
	}

	if (IsSavegameVersionBefore(SLV_INCREASE_HOUSE_LIMIT) && SlXvIsFeatureMissing(XSLFI_MORE_HOUSES, 3)) {
		for (TileIndex t(0); t < map_size; t++) {
			if (IsTileType(t, MP_HOUSE)) {
				if (SlXvIsFeaturePresent(XSLFI_MORE_HOUSES, 1, 2)) {
					/* House type is moved from m4 + m3[6..5] to m8. */
					SetHouseType(t, _m[t].m4 | (GB(_m[t].m3, 5, 2) << 8));
					SB(_m[t].m3, 5, 2, 0);
				} else {
					/* House type is moved from m4 + m3[6] to m8. */
					SetHouseType(t, _m[t].m4 | (GB(_m[t].m3, 6, 1) << 8));
					ClrBit(_m[t].m3, 6);
				}
			}
		}
	}

	if (IsSavegameVersionBefore(SLV_PROTECT_PLACED_HOUSES) && SlXvIsFeatureMissing(XSLFI_PROTECT_PLACED_HOUSES)) {
		for (TileIndex t(0); t < map_size; t++) {
			if (IsTileType(t, MP_HOUSE)) {
				/* We now store house protection status in the map. Set this based on the house spec flags. */
				const HouseSpec *hs = HouseSpec::Get(GetHouseType(t));
				SetHouseProtected(t, hs->extra_flags.Test(HouseExtraFlag::BuildingIsProtected));
			}
		}
	}

	/* Check and update house and town values */
	UpdateHousesAndTowns(gcf_res != GLC_ALL_GOOD);

	if (IsSavegameVersionBefore(SLV_43)) {
		for (TileIndex t(0); t < map_size; t++) {
			if (IsTileType(t, MP_INDUSTRY)) {
				switch (GetIndustryGfx(t)) {
					case GFX_POWERPLANT_SPARKS:
						_m[t].m3 = GB(_m[t].m1, 2, 5);
						break;

					case GFX_OILWELL_ANIMATED_1:
					case GFX_OILWELL_ANIMATED_2:
					case GFX_OILWELL_ANIMATED_3:
						_m[t].m3 = GB(_m[t].m1, 0, 2);
						break;

					case GFX_COAL_MINE_TOWER_ANIMATED:
					case GFX_COPPER_MINE_TOWER_ANIMATED:
					case GFX_GOLD_MINE_TOWER_ANIMATED:
						 _m[t].m3 = _m[t].m1;
						 break;

					default: // No animation states to change
						break;
				}
			}
		}
	}

	if (IsSavegameVersionBefore(SLV_45)) {
		/* Originally just the fact that some cargo had been paid for was
		 * stored to stop people cheating and cashing in several times. This
		 * wasn't enough though as it was cleared when the vehicle started
		 * loading again, even if it didn't actually load anything, so now the
		 * amount that has been paid is stored. */
		for (Vehicle *v : Vehicle::Iterate()) {
			v->vehicle_flags.Reset(VehicleFlag{2});
		}
	}

	/* Buoys do now store the owner of the previous water tile, which can never
	 * be OWNER_NONE. So replace OWNER_NONE with OWNER_WATER. */
	if (IsSavegameVersionBefore(SLV_46)) {
		for (Waypoint *wp : Waypoint::Iterate()) {
			if (wp->facilities.Test(StationFacility::Dock) && IsTileOwner(wp->xy, OWNER_NONE) && TileHeight(wp->xy) == 0) SetTileOwner(wp->xy, OWNER_WATER);
		}
	}

	if (IsSavegameVersionBefore(SLV_50)) {
		/* Aircraft units changed from 8 mph to 1 km-ish/h */
		for (Aircraft *v : Aircraft::Iterate()) {
			if (v->subtype <= AIR_AIRCRAFT) {
				const AircraftVehicleInfo *avi = AircraftVehInfo(v->engine_type);
				v->cur_speed *= 128;
				v->cur_speed /= 10;
				v->acceleration = avi->acceleration;
			}
		}
	}

	if (IsSavegameVersionBefore(SLV_49)) {
		/* Perform conversion of very old face bits. */
		for (Company *c : Company::Iterate()) {
			c->face = ConvertFromOldCompanyManagerFace(c->face.bits);
		}
	} else if (IsSavegameVersionBefore(SLV_FACE_STYLES) && SlXvIsFeatureMissing(XSLFI_FACE_STYLES)) {
		/* Convert old gender and ethnicity bits to face style. */
		for (Company *c : Company::Iterate()) {
			SetCompanyManagerFaceStyle(c->face, GB(c->face.bits, 0, 2));
		}
	} else {
		/* Look up each company face style by its label. */
		for (Company *c : Company::Iterate()) {
			auto style = FindCompanyManagerFaceLabel(c->face.style_label);
			if (style.has_value()) {
				SetCompanyManagerFaceStyle(c->face, *style);
			} else {
				/* Style no longer exists, pick an entirely new face. */
				RandomiseCompanyManagerFace(c->face, _random);
			}
		}
	}

	if (IsSavegameVersionBefore(SLV_52)) {
		for (TileIndex t(0); t < map_size; t++) {
			if (IsTileType(t, MP_OBJECT) && _m[t].m5 == OBJECT_STATUE) {
				_m[t].m2 = CalcClosestTownFromTile(t)->index.base();
			}
		}
	}

	/* A setting containing the proportion of towns that grow twice as
	 * fast was added in version 54. From version 56 this is now saved in the
	 * town as cities can be built specifically in the scenario editor. */
	if (IsSavegameVersionBefore(SLV_56)) {
		for (Town *t : Town::Iterate()) {
			if (_settings_game.economy.larger_towns != 0 && (t->index % _settings_game.economy.larger_towns) == 0) {
				t->larger_town = true;
			}
		}
	}

	if (IsSavegameVersionBefore(SLV_57)) {
		/* Added a FIFO queue of vehicles loading at stations */
		for (Vehicle *v : Vehicle::Iterate()) {
			if ((v->type != VEH_TRAIN || Train::From(v)->IsFrontEngine()) &&  // for all locs
					!v->vehstatus.Any({VehState::Stopped, VehState::Crashed}) && // not stopped or crashed
					v->current_order.IsType(OT_LOADING)) {         // loading
				Station::Get(v->last_station_visited)->loading_vehicles.push_back(v);

				/* The loading finished flag is *only* set when actually completely
				 * finished. Because the vehicle is loading, it is not finished. */
				v->vehicle_flags.Reset(VehicleFlag::LoadingFinished);
			}
		}
	} else if (IsSavegameVersionBefore(SLV_59)) {
		/* For some reason non-loading vehicles could be in the station's loading vehicle list */

		for (Station *st : Station::Iterate()) {
			st->loading_vehicles.erase(std::remove_if(st->loading_vehicles.begin(), st->loading_vehicles.end(),
				[](Vehicle *v) {
					return !v->current_order.IsType(OT_LOADING);
				}), st->loading_vehicles.end());
		}
	}

	if (IsSavegameVersionBefore(SLV_58)) {
		/* Setting difficulty industry_density other than zero get bumped to +1
		 * since a new option (very low at position 1) has been added */
		if (_settings_game.difficulty.industry_density > 0) {
			_settings_game.difficulty.industry_density++;
		}

		/* Same goes for number of towns, although no test is needed, just an increment */
		_settings_game.difficulty.number_towns++;
	}

	if (IsSavegameVersionBefore(SLV_64)) {
		/* Since now we allow different signal types and variants on a single tile.
		 * Move signal states to m4 to make room and clone the signal type/variant. */
		for (TileIndex t(0); t < map_size; t++) {
			if (IsTileType(t, MP_RAILWAY) && HasSignals(t)) {
				/* move signal states */
				SetSignalStates(t, GB(_m[t].m2, 4, 4));
				SB(_m[t].m2, 4, 4, 0);
				/* clone signal type and variant */
				SB(_m[t].m2, 4, 3, GB(_m[t].m2, 0, 3));
			}
		}
	}

	if (IsSavegameVersionBefore(SLV_69)) {
		/* In some old savegames a bit was cleared when it should not be cleared */
		for (RoadVehicle *rv : RoadVehicle::Iterate()) {
			if (rv->state == 250 || rv->state == 251) {
				SetBit(rv->state, 2);
			}
		}
	}

	if (IsSavegameVersionBefore(SLV_70)) {
		/* Added variables to support newindustries */
		for (Industry *i : Industry::Iterate()) i->founder = OWNER_NONE;
	}

	/* From version 82, old style canals (above sealevel (0), WATER owner) are no longer supported.
	    Replace the owner for those by OWNER_NONE. */
	if (IsSavegameVersionBefore(SLV_82)) {
		for (TileIndex t(0); t < map_size; t++) {
			if (IsTileType(t, MP_WATER) &&
					GetWaterTileType(t) == WATER_TILE_CLEAR &&
					GetTileOwner(t) == OWNER_WATER &&
					TileHeight(t) != 0) {
				SetTileOwner(t, OWNER_NONE);
			}
		}
	}

	/*
	 * Add the 'previous' owner to the ship depots so we can reset it with
	 * the correct values when it gets destroyed. This prevents that
	 * someone can remove canals owned by somebody else and it prevents
	 * making floods using the removal of ship depots.
	 */
	if (IsSavegameVersionBefore(SLV_83)) {
		for (TileIndex t(0); t < map_size; t++) {
			if (IsShipDepotTile(t)) {
				_m[t].m4 = (TileHeight(t) == 0 ? OWNER_WATER : OWNER_NONE).base();
			}
		}
	}

	if (IsSavegameVersionBefore(SLV_74)) {
		for (Station *st : Station::Iterate()) {
			for (GoodsEntry &ge : st->goods) {
				ge.last_speed = 0;
				if (ge.CargoAvailableCount() != 0) ge.status.Set(GoodsEntry::State::Rating);
			}
		}
	}

	/* At version 78, industry cargo types can be changed, and are stored with the industry. For older save versions
	 * copy the IndustrySpec's cargo types over to the Industry. */
	if (IsSavegameVersionBefore(SLV_78)) {
		for (Industry *i : Industry::Iterate()) {
			const IndustrySpec *indsp = GetIndustrySpec(i->type);
			for (uint8_t j = 0; j < i->produced_cargo_count; j++) {
				i->produced[j].cargo = indsp->produced_cargo[j];
			}
			for (uint8_t j = 0; j < i->accepted_cargo_count; j++) {
				i->accepted[j].cargo = indsp->accepts_cargo[j];
			}
		}
	}

	/* Industry cargo slots were fixed size before (and including) SLV_VEHICLE_ECONOMY_AGE (either 2/3 or 16/16),
	 * after this they are dynamic. Trim excess slots. */
	if (SlXvIsFeatureMissing(XSLFI_INDUSTRY_CARGO_REORGANISE) && IsSavegameVersionBeforeOrAt(SLV_VEHICLE_ECONOMY_AGE)) {
		for (Industry *i : Industry::Iterate()) {
			TrimIndustryAcceptedProduced(i);
		}
	}

	/* Before version 81, the density of grass was always stored as zero, and
	 * grassy trees were always drawn fully grassy. Furthermore, trees on rough
	 * land used to have zero density, now they have full density. Therefore,
	 * make all grassy/rough land trees have a density of 3. */
	if (IsSavegameVersionBefore(SLV_81)) {
		for (TileIndex t(0); t < map_size; t++) {
			if (GetTileType(t) == MP_TREES) {
<<<<<<< HEAD
				TreeGround groundType = (TreeGround)GB(_m[t].m2, 4, 2);
				if (groundType != TREE_GROUND_SNOW_DESERT) SB(_m[t].m2, 6, 2, 3);
=======
				TreeGround ground_type = (TreeGround)GB(t.m2(), 4, 2);
				if (ground_type != TREE_GROUND_SNOW_DESERT) SB(t.m2(), 6, 2, 3);
>>>>>>> 786893a8
			}
		}
	}


	if (IsSavegameVersionBefore(SLV_93)) {
		/* Rework of orders. */
		IterateAllNonVehicleOrders([&](Order *order) {
			order->ConvertFromOldSavegame();
		});

		for (Vehicle *v : Vehicle::Iterate()) {
			if (v->orders != nullptr && v->orders->GetFirstOrder() != nullptr && v->orders->GetFirstOrder()->IsType(OT_NOTHING)) {
				v->orders->FreeChain();
				v->orders = nullptr;
			}

			v->current_order.ConvertFromOldSavegame();
			if (v->type == VEH_ROAD && v->IsPrimaryVehicle() && v->FirstShared() == v) {
				for (Order *order : v->Orders()) order->SetNonStopType(ONSF_NO_STOP_AT_INTERMEDIATE_STATIONS);
			}
		}
		IntialiseOrderDestinationRefcountMap();
	} else if (IsSavegameVersionBefore(SLV_94)) {
		/* Unload and transfer are now mutual exclusive. */
		IterateVehicleAndOrderListOrders([](Order *order) {
			if ((order->GetUnloadType() & (OUFB_UNLOAD | OUFB_TRANSFER)) == (OUFB_UNLOAD | OUFB_TRANSFER)) {
				order->SetUnloadType(OUFB_TRANSFER);
				order->SetLoadType(OLFB_NO_LOAD);
			}
		});
	}

	if (IsSavegameVersionBefore(SLV_DEPOT_UNBUNCHING) && SlXvIsFeatureMissing(XSLFI_DEPOT_UNBUNCHING)) {
		/* OrderDepotActionFlags were moved, instead of starting at bit 4 they now start at bit 3,
		 * this clobbers the wait is timetabled flag of XSLFI_TT_WAIT_IN_DEPOT (version 1). */
		IterateVehicleAndOrderListOrders([](Order *order) {
			if (!order->IsType(OT_GOTO_DEPOT)) return;
			if (SlXvIsFeaturePresent(XSLFI_TT_WAIT_IN_DEPOT, 1, 1)) {
				/* Bit 3 was previously the wait is timetabled flag, move that to xflags (version 2 of XSLFI_TT_WAIT_IN_DEPOT) */
				order->SetWaitTimetabled(HasBit(order->GetRawFlags(), 3));
			}
			OrderDepotActionFlags flags = (OrderDepotActionFlags)(order->GetDepotActionType() >> 1);
			order->SetDepotActionType(flags);
		});
	} else if (SlXvIsFeaturePresent(XSLFI_TT_WAIT_IN_DEPOT, 1, 1)) {
		IterateVehicleAndOrderListOrders([](Order *order) {
			/* Bit 3 was previously the wait is timetabled flag, move that to xflags (version 2 of XSLFI_TT_WAIT_IN_DEPOT) */
			if (order->IsType(OT_GOTO_DEPOT)) order->SetWaitTimetabled(HasBit(order->GetRawFlags(), 3));
		});
	}
	if (!IsSavegameVersionBefore(SLV_DEPOT_UNBUNCHING)) {
		/* Move unbunch depot action from bit 2 to bit 3 */
		IterateVehicleAndOrderListOrders([](Order *order) {
			if (!order->IsType(OT_GOTO_DEPOT)) return;
			OrderDepotActionFlags flags = order->GetDepotActionType();
			if ((flags & ODATFB_SELL) != 0) {
				flags ^= (ODATFB_SELL | ODATFB_UNBUNCH); // Move unbunch from bit 2 to bit 3 (sell to unbunch)
				order->SetDepotActionType(flags);
			}
		});
	}

	if (SlXvIsFeaturePresent(XSLFI_JOKERPP, 1, SL_JOKER_1_23)) {
		IterateAllNonVehicleOrders([&](Order *order) {
			if (order->IsType(OT_CONDITIONAL) && order->GetConditionVariable() == OCV_SLOT_OCCUPANCY) {
				order->GetXDataRef() = order->GetConditionValue();
			}
		});
	}

	if (IsSavegameVersionBefore(SLV_84)) {
		/* Set all share owners to CompanyID::Invalid() for
		 * 1) all inactive companies
		 *     (when inactive companies were stored in the savegame - TTD, TTDP and some
		 *      *really* old revisions of OTTD; else it is already set in InitializeCompanies())
		 * 2) shares that are owned by inactive companies or self
		 *     (caused by cheating clients in earlier revisions) */
		for (Company *c : Company::Iterate()) {
			for (auto &share_owner : c->share_owners) {
				if (share_owner == CompanyID::Invalid()) continue;
				if (!Company::IsValidID(share_owner) || share_owner == c->index) share_owner = CompanyID::Invalid();
			}
		}
	}

	/* The water class was moved/unified. */
	if (IsSavegameVersionBefore(SLV_146)) {
		for (TileIndex t(0); t < map_size; t++) {
			switch (GetTileType(t)) {
				case MP_STATION:
					switch (GetStationType(t)) {
						case StationType::Oilrig:
						case StationType::Dock:
						case StationType::Buoy:
							SetWaterClass(t, (WaterClass)GB(_m[t].m3, 0, 2));
							SB(_m[t].m3, 0, 2, 0);
							break;

						default:
							SetWaterClass(t, WATER_CLASS_INVALID);
							break;
					}
					break;

				case MP_WATER:
					SetWaterClass(t, (WaterClass)GB(_m[t].m3, 0, 2));
					SB(_m[t].m3, 0, 2, 0);
					break;

				case MP_OBJECT:
					SetWaterClass(t, WATER_CLASS_INVALID);
					break;

				default:
					/* No water class. */
					break;
			}
		}
	}

	if (IsSavegameVersionBefore(SLV_86)) {
		for (TileIndex t(0); t < map_size; t++) {
			/* Move river flag and update canals to use water class */
			if (IsTileType(t, MP_WATER)) {
				if (GetWaterClass(t) != WATER_CLASS_RIVER) {
					if (IsWater(t)) {
						Owner o = GetTileOwner(t);
						if (o == OWNER_WATER) {
							MakeSea(t);
						} else {
							MakeCanal(t, o, Random());
						}
					} else if (IsShipDepot(t)) {
						Owner o = (Owner)_m[t].m4; // Original water owner
						SetWaterClass(t, o == OWNER_WATER ? WATER_CLASS_SEA : WATER_CLASS_CANAL);
					}
				}
			}
		}

		/* Update locks, depots, docks and buoys to have a water class based
		 * on its neighbouring tiles. Done after river and canal updates to
		 * ensure neighbours are correct. */
		for (TileIndex t(0); t < map_size; t++) {
			if (!IsTileFlat(t)) continue;

			if (IsTileType(t, MP_WATER) && IsLock(t)) SetWaterClassDependingOnSurroundings(t, false);
			if (IsTileType(t, MP_STATION) && (IsDock(t) || IsBuoy(t))) SetWaterClassDependingOnSurroundings(t, false);
		}
	}

	if (IsSavegameVersionBefore(SLV_87)) {
		for (TileIndex t(0); t < map_size; t++) {
			/* skip oil rigs at borders! */
			if ((IsTileType(t, MP_WATER) || IsBuoyTile(t)) &&
					(TileX(t) == 0 || TileY(t) == 0 || TileX(t) == Map::MaxX() - 1 || TileY(t) == Map::MaxY() - 1)) {
				/* Some version 86 savegames have wrong water class at map borders (under buoy, or after removing buoy).
				 * This conversion has to be done before buoys with invalid owner are removed. */
				SetWaterClass(t, WATER_CLASS_SEA);
			}

			if (IsBuoyTile(t) || IsDriveThroughStopTile(t) || IsTileType(t, MP_WATER)) {
				Owner o = GetTileOwner(t);
				if (o < MAX_COMPANIES && !Company::IsValidID(o)) {
					Backup<CompanyID> cur_company(_current_company, o, FILE_LINE);
					ChangeTileOwner(t, o, INVALID_OWNER);
					cur_company.Restore();
				}
				if (IsBuoyTile(t)) {
					/* reset buoy owner to OWNER_NONE in the station struct
					 * (even if it is owned by active company) */
					Waypoint::GetByTile(t)->owner = OWNER_NONE;
				}
			} else if (IsTileType(t, MP_ROAD)) {
				/* works for all RoadTileType */
				for (RoadTramType rtt : _roadtramtypes) {
					/* update even non-existing road types to update tile owner too */
					Owner o = GetRoadOwner(t, rtt);
					if (o < MAX_COMPANIES && !Company::IsValidID(o)) SetRoadOwner(t, rtt, OWNER_NONE);
				}
				if (IsLevelCrossing(t)) {
					if (!Company::IsValidID(GetTileOwner(t))) FixOwnerOfRailTrack(t);
				}
			} else if (IsPlainRailTile(t)) {
				if (!Company::IsValidID(GetTileOwner(t))) FixOwnerOfRailTrack(t);
			}
		}
	}

	if (IsSavegameVersionBefore(SLV_88)) {
		/* Profits are now with 8 bit fract */
		for (Vehicle *v : Vehicle::Iterate()) {
			v->profit_this_year <<= 8;
			v->profit_last_year <<= 8;
			v->running_ticks = 0;
		}
	}

	if (IsSavegameVersionBefore(SLV_91)) {
		/* Increase HouseAnimationFrame from 5 to 7 bits */
		for (TileIndex t(0); t < map_size; t++) {
			if (IsTileType(t, MP_HOUSE) && GetHouseType(t) >= NEW_HOUSE_OFFSET) {
				SB(_me[t].m6, 2, 6, GB(_me[t].m6, 3, 5));
				SB(_m[t].m3, 5, 1, 0);
			}
		}
	}

	if (IsSavegameVersionBefore(SLV_62)) {
		GroupStatistics::UpdateAfterLoad(); // Ensure statistics pool is initialised before trying to delete vehicles
		/* Remove all trams from savegames without tram support.
		 * There would be trams without tram track under causing crashes sooner or later. */
		for (RoadVehicle *v : RoadVehicle::IterateFrontOnly()) {
			if (EngInfo(v->engine_type)->misc_flags.Test(EngineMiscFlag::RoadIsTram)) {
				ShowErrorMessage(GetEncodedString(STR_WARNING_LOADGAME_REMOVED_TRAMS), {}, WL_CRITICAL);
				delete v;
			}
		}
	}

	if (IsSavegameVersionBefore(SLV_99)) {
		for (TileIndex t(0); t < map_size; t++) {
			/* Set newly introduced WaterClass of industry tiles */
			if (IsTileType(t, MP_STATION) && IsOilRig(t)) {
				SetWaterClassDependingOnSurroundings(t, true);
			}
			if (IsTileType(t, MP_INDUSTRY)) {
				if (GetIndustrySpec(GetIndustryType(t))->behaviour.Test(IndustryBehaviour::BuiltOnWater)) {
					SetWaterClassDependingOnSurroundings(t, true);
				} else {
					SetWaterClass(t, WATER_CLASS_INVALID);
				}
			}

			/* Replace "house construction year" with "house age" */
			if (IsTileType(t, MP_HOUSE) && IsHouseCompleted(t)) {
				_m[t].m5 = ClampTo<uint8_t>(CalTime::CurYear() - (_m[t].m5 + CalTime::ORIGINAL_BASE_YEAR.base()));
			}
		}
	}

	/* Tunnel pool has to be initiated before reservations. */
	if (SlXvIsFeatureMissing(XSLFI_CHUNNEL)) {
		for (TileIndex t(0); t < map_size; t++) {
			if (IsTunnelTile(t)) {
				DiagDirection dir = GetTunnelBridgeDirection(t);
				if (dir == DIAGDIR_SE || dir == DIAGDIR_SW) {
					TileIndex start_tile = t;
					TileIndex end_tile = GetOtherTunnelBridgeEndOld(start_tile);

					if (!Tunnel::CanAllocateItem()) {
						SetSaveLoadError(STR_ERROR_TUNNEL_TOO_MANY);
						/* Restore the signals */
						ResetSignalHandlers();
						return false;
					}

					const Tunnel *t = new Tunnel(start_tile, end_tile, TileHeight(start_tile), false);

					SetTunnelIndex(start_tile, t->index);
					SetTunnelIndex(end_tile, t->index);
				}
			}
		}
	}

	/* Move the signal variant back up one bit for PBS. We don't convert the old PBS
	 * format here, as an old layout wouldn't work properly anyway. To be safe, we
	 * clear any possible PBS reservations as well. */
	if (IsSavegameVersionBefore(SLV_100)) {
		for (TileIndex t(0); t < map_size; t++) {
			switch (GetTileType(t)) {
				case MP_RAILWAY:
					if (HasSignals(t)) {
						/* move the signal variant */
						SetSignalVariant(t, TRACK_UPPER, HasBit(_m[t].m2, 2) ? SIG_SEMAPHORE : SIG_ELECTRIC);
						SetSignalVariant(t, TRACK_LOWER, HasBit(_m[t].m2, 6) ? SIG_SEMAPHORE : SIG_ELECTRIC);
						ClrBit(_m[t].m2, 2);
						ClrBit(_m[t].m2, 6);
					}

					/* Clear PBS reservation on track */
					if (IsRailDepot(t)) {
						SetDepotReservation(t, false);
					} else {
						SetTrackReservation(t, TRACK_BIT_NONE);
					}
					break;

				case MP_ROAD: // Clear PBS reservation on crossing
					if (IsLevelCrossing(t)) SetCrossingReservation(t, false);
					break;

				case MP_STATION: // Clear PBS reservation on station
					if (HasStationRail(t)) SetRailStationReservation(t, false);
					break;

				case MP_TUNNELBRIDGE: // Clear PBS reservation on tunnels/bridges
					if (GetTunnelBridgeTransportType(t) == TRANSPORT_RAIL) UnreserveAcrossRailTunnelBridge(t);
					break;

				default: break;
			}
		}
	}

	/* Reserve all tracks trains are currently on. */
	if (IsSavegameVersionBefore(SLV_101)) {
		for (const Train *t : Train::IterateFrontOnly()) {
			t->ReserveTrackUnderConsist();
		}
	}

	if (IsSavegameVersionBefore(SLV_102)) {
		for (TileIndex t(0); t < map_size; t++) {
			/* Now all crossings should be in correct state */
			if (IsLevelCrossingTile(t)) UpdateLevelCrossing(t, false);
		}
	}

	if (IsSavegameVersionBefore(SLV_103)) {
		/* Non-town-owned roads now store the closest town */
		UpdateNearestTownForRoadTiles(false);

		/* signs with invalid owner left from older savegames */
		for (Sign *si : Sign::Iterate()) {
			if (si->owner != OWNER_NONE && !Company::IsValidID(si->owner)) si->owner = OWNER_NONE;
		}

		/* Station can get named based on an industry type, but the current ones
		 * are not, so mark them as if they are not named by an industry. */
		for (Station *st : Station::Iterate()) {
			st->indtype = IT_INVALID;
		}
	}

	if (IsSavegameVersionBefore(SLV_104)) {
		for (Aircraft *a : Aircraft::Iterate()) {
			/* Set engine_type of shadow and rotor */
			if (!a->IsNormalAircraft()) {
				a->engine_type = a->First()->engine_type;
			}
		}

		/* More companies ... */
		for (Company *c : Company::Iterate()) {
			if (c->bankrupt_asked.base() == 0xFF) c->bankrupt_asked.Set();
		}

		for (Engine *e : Engine::Iterate()) {
			if (e->company_avail.base() == 0xFF) e->company_avail.Set();
		}

		for (Town *t : Town::Iterate()) {
			if (t->have_ratings.base() == 0xFF) t->have_ratings.Set();
			for (uint i = 8; i != MAX_COMPANIES; i++) t->ratings[i] = RATING_INITIAL;
		}
	}

	if (IsSavegameVersionBefore(SLV_112)) {
		for (TileIndex t(0); t < map_size; t++) {
			/* Check for HQ bit being set, instead of using map accessor,
			 * since we've already changed it code-wise */
			if (IsTileType(t, MP_OBJECT) && HasBit(_m[t].m5, 7)) {
				/* Move size and part identification of HQ out of the m5 attribute,
				 * on new locations */
				_m[t].m3 = GB(_m[t].m5, 0, 5);
				_m[t].m5 = OBJECT_HQ;
			}
		}
	}
	if (IsSavegameVersionBefore(SLV_144)) {
		for (TileIndex t(0); t < map_size; t++) {
			if (!IsTileType(t, MP_OBJECT)) continue;

			/* Reordering/generalisation of the object bits. */
			ObjectType type = _m[t].m5;
			SB(_me[t].m6, 2, 4, type == OBJECT_HQ ? GB(_m[t].m3, 2, 3) : 0);
			_m[t].m3 = type == OBJECT_HQ ? GB(_m[t].m3, 1, 1) | GB(_m[t].m3, 0, 1) << 4 : 0;

			/* Make sure those bits are clear as well! */
			_m[t].m4 = 0;
			_me[t].m7 = 0;
		}
	}

	if (IsSavegameVersionBefore(SLV_147) && Object::GetNumItems() == 0) {
		/* Make real objects for object tiles. */
		for (TileIndex t(0); t < map_size; t++) {
			if (!IsTileType(t, MP_OBJECT)) continue;

			if (Town::GetNumItems() == 0) {
				/* No towns, so remove all objects! */
				DoClearSquare(t);
			} else {
				uint offset = _m[t].m3;

				/* Also move the animation state. */
				_m[t].m3 = GB(_me[t].m6, 2, 4);
				SB(_me[t].m6, 2, 4, 0);

				if (offset == 0) {
					/* No offset, so make the object. */
					ObjectType type = _m[t].m5;
					int size = type == OBJECT_HQ ? 2 : 1;

					if (!Object::CanAllocateItem()) {
						/* Nice... you managed to place 64k lighthouses and
						 * antennae on the map... boohoo. */
						SlError(STR_ERROR_TOO_MANY_OBJECTS);
					}

					Object *o = new Object();
					o->location.tile = t;
					o->location.w    = size;
					o->location.h    = size;
					o->build_date    = CalTime::CurDate();
					o->town          = type == OBJECT_STATUE ? Town::Get(_m[t].m2) : CalcClosestTownFromTile(t, UINT_MAX);
					_m[t].m2 = o->index.base();
					Object::IncTypeCount(type);
				} else {
					/* We're at an offset, so get the ID from our "root". */
					TileIndex northern_tile = t - TileDiffXY(GB(offset, 0, 4), GB(offset, 4, 4));
					assert_tile(IsTileType(northern_tile, MP_OBJECT), northern_tile);
					_m[t].m2 = _m[northern_tile].m2;
				}
			}
		}
	}

	if (IsSavegameVersionBefore(SLV_113)) {
		/* allow_town_roads is added, set it if town_layout wasn't TL_NO_ROADS */
		if (_settings_game.economy.town_layout == 0) { // was TL_NO_ROADS
			_settings_game.economy.allow_town_roads = false;
			_settings_game.economy.town_layout = TL_BETTER_ROADS;
		} else {
			_settings_game.economy.allow_town_roads = true;
			_settings_game.economy.town_layout = static_cast<TownLayout>(_settings_game.economy.town_layout - 1);
		}

		/* Initialize layout of all towns. Older versions were using different
		 * generator for random town layout, use it if needed. */
		for (Town *t : Town::Iterate()) {
			if (_settings_game.economy.town_layout != TL_RANDOM) {
				t->layout = _settings_game.economy.town_layout;
				continue;
			}

			/* Use old layout randomizer code */
			uint8_t layout = TileHash(TileX(t->xy), TileY(t->xy)) % 6;
			switch (layout) {
				default: break;
				case 5: layout = 1; break;
				case 0: layout = 2; break;
			}
			t->layout = static_cast<TownLayout>(layout - 1);
		}
	}

	if (IsSavegameVersionBefore(SLV_114)) {
		/* There could be (deleted) stations with invalid owner, set owner to OWNER NONE.
		 * The conversion affects oil rigs and buoys too, but it doesn't matter as
		 * they have st->owner == OWNER_NONE already. */
		for (Station *st : Station::Iterate()) {
			if (!Company::IsValidID(st->owner)) st->owner = OWNER_NONE;
		}
	}

	/* Trains could now stop in a specific location. */
	if (IsSavegameVersionBefore(SLV_117)) {
		IterateVehicleAndOrderListOrders([](Order *o) {
			if (o->IsType(OT_GOTO_STATION)) o->SetStopLocation(OSL_PLATFORM_FAR_END);
		});
	}

	if (IsSavegameVersionBefore(SLV_120)) {
		extern VehicleDefaultSettings _old_vds;
		for (Company *c : Company::Iterate()) {
			c->settings.vehicle = _old_vds;
		}
	}

	if (IsSavegameVersionBefore(SLV_121)) {
		/* Delete small ufos heading for non-existing vehicles */
		for (DisasterVehicle *v : DisasterVehicle::Iterate()) {
			if (v->subtype == 2 /* ST_SMALL_UFO */ && v->state != 0) {
				const Vehicle *u = Vehicle::GetIfValid(v->dest_tile.base());
				if (u == nullptr || u->type != VEH_ROAD || !RoadVehicle::From(u)->IsFrontEngine()) {
					delete v;
				}
			}
		}

		/* We didn't store cargo payment yet, so make them for vehicles that are
		 * currently at a station and loading/unloading. If they don't get any
		 * payment anymore they just removed in the next load/unload cycle.
		 * However, some 0.7 versions might have cargo payment. For those we just
		 * add cargopayment for the vehicles that don't have it.
		 */
		for (Station *st : Station::Iterate()) {
			for (Vehicle *v : st->loading_vehicles) {
				/* There are always as many CargoPayments as Vehicles. We need to make the
				 * assert() in Pool::GetNew() happy by calling CanAllocateItem(). */
				static_assert(CargoPaymentPool::MAX_SIZE == VehiclePool::MAX_SIZE);
				assert(CargoPayment::CanAllocateItem());
				if (v->cargo_payment == nullptr) v->cargo_payment = new CargoPayment(v);
			}
		}
	}

	if (IsSavegameVersionBefore(SLV_122)) {
		/* Animated tiles would sometimes not be actually animated or
		 * in case of old savegames duplicate. */

		for (auto tile = _animated_tiles.begin(); tile != _animated_tiles.end(); /* Nothing */) {
			/* Remove if tile is not animated */
			bool remove = !MayAnimateTile(tile->first);

			if (remove) {
				tile = _animated_tiles.erase(tile);
			} else {
				tile++;
			}
		}
	}

	if (IsSavegameVersionBefore(SLV_124) && !IsSavegameVersionBefore(SLV_1)) {
		/* The train station tile area was added, but for really old (TTDPatch) it's already valid. */
		for (Waypoint *wp : Waypoint::Iterate()) {
			if (wp->facilities.Test(StationFacility::Train)) {
				wp->train_station.tile = wp->xy;
				wp->train_station.w = 1;
				wp->train_station.h = 1;
			} else {
				wp->train_station.tile = INVALID_TILE;
				wp->train_station.w = 0;
				wp->train_station.h = 0;
			}
		}
	}

	if (IsSavegameVersionBefore(SLV_125)) {
		/* Convert old subsidies */
		for (Subsidy *s : Subsidy::Iterate()) {
			if (s->remaining < 12) {
				/* Converting nonawarded subsidy */
				s->remaining = 12 - s->remaining; // convert "age" to "remaining"
				s->awarded = CompanyID::Invalid(); // not awarded to anyone
				const CargoSpec *cs = CargoSpec::Get(s->cargo_type);
				switch (cs->town_acceptance_effect) {
					case TAE_PASSENGERS:
					case TAE_MAIL:
						/* Town -> Town */
						s->src.type = s->dst.type = SourceType::Town;
						if (Town::IsValidID(s->src.ToTownID()) && Town::IsValidID(s->dst.ToTownID())) continue;
						break;
					case TAE_GOODS:
					case TAE_FOOD:
						/* Industry -> Town */
						s->src.type = SourceType::Industry;
						s->dst.type = SourceType::Town;
						if (Industry::IsValidID(s->src.ToIndustryID()) && Town::IsValidID(s->dst.ToTownID())) continue;
						break;
					default:
						/* Industry -> Industry */
						s->src.type = s->dst.type = SourceType::Industry;
						if (Industry::IsValidID(s->src.ToIndustryID()) && Industry::IsValidID(s->dst.ToIndustryID())) continue;
						break;
				}
			} else {
				/* Do our best for awarded subsidies. The original source or destination industry
				 * can't be determined anymore for awarded subsidies, so invalidate them.
				 * Town -> Town subsidies are converted using simple heuristic */
				s->remaining = 24 - s->remaining; // convert "age of awarded subsidy" to "remaining"
				const CargoSpec *cs = CargoSpec::Get(s->cargo_type);
				switch (cs->town_acceptance_effect) {
					case TAE_PASSENGERS:
					case TAE_MAIL: {
						/* Town -> Town */
						const Station *ss = Station::GetIfValid(s->src.id);
						const Station *sd = Station::GetIfValid(s->dst.id);
						if (ss != nullptr && sd != nullptr && ss->owner == sd->owner &&
								Company::IsValidID(ss->owner)) {
							s->src = Source::Make<SourceType::Town>(ss->town->index);
							s->dst = Source::Make<SourceType::Town>(sd->town->index);
							s->awarded = ss->owner;
							continue;
						}
						break;
					}
					default:
						break;
				}
			}
			/* Awarded non-town subsidy or invalid source/destination, invalidate */
			delete s;
		}
	}

	if (IsSavegameVersionBefore(SLV_126)) {
		/* Recompute inflation based on old unround loan limit
		 * Note: Max loan is 500000. With an inflation of 4% across 170 years
		 *       that results in a max loan of about 0.7 * 2^31.
		 *       So taking the 16 bit fractional part into account there are plenty of bits left
		 *       for unmodified savegames ...
		 */
		uint64_t aimed_inflation = (_economy.old_max_loan_unround << 16 | _economy.old_max_loan_unround_fract) / _settings_game.difficulty.max_loan;

		/* ... well, just clamp it then. */
		if (aimed_inflation > MAX_INFLATION) aimed_inflation = MAX_INFLATION;

		/* Simulate the inflation, so we also get the payment inflation */
		while (_economy.inflation_prices < aimed_inflation) {
			if (AddInflation(false)) break;
		}
	}

	if (IsSavegameVersionBefore(SLV_128)) {
		for (const Depot *d : Depot::Iterate()) {
			/* At some point, invalid depots were saved into the game (possibly those removed in the past?)
			 * Remove them here, so they don't cause issues further down the line */
			if (!IsDepotTile(d->xy)) {
				Debug(sl, 0, "Removing invalid depot {} at {}, {}", d->index, TileX(d->xy), TileY(d->xy));
				delete d;
				d = nullptr;
				continue;
			}
			_m[d->xy].m2 = d->index.base();
			if (IsTileType(d->xy, MP_WATER)) _m[GetOtherShipDepotTile(d->xy)].m2 = d->index.base();
		}
	}

	/* The behaviour of force_proceed has been changed. Now
	 * it counts signals instead of some random time out. */
	if (IsSavegameVersionBefore(SLV_131)) {
		for (Train *t : Train::Iterate()) {
			if (t->force_proceed != TFP_NONE) {
				t->force_proceed = TFP_STUCK;
			}
		}
	}

	/* The bits for the tree ground and tree density have
	 * been swapped (m2 bits 7..6 and 5..4. */
	if (IsSavegameVersionBefore(SLV_135)) {
		for (TileIndex t(0); t < map_size; t++) {
			if (IsTileType(t, MP_CLEAR)) {
				if (GetClearGround(t) == CLEAR_SNOW) { // CLEAR_SNOW becomes CLEAR_GRASS with IsSnowTile() set.
					SetClearGroundDensity(t, CLEAR_GRASS, GetClearDensity(t));
					SetBit(_m[t].m3, 4);
				} else {
					ClrBit(_m[t].m3, 4);
				}
			}
			if (IsTileType(t, MP_TREES)) {
				uint density = GB(_m[t].m2, 6, 2);
				uint ground = GB(_m[t].m2, 4, 2);
				_m[t].m2 = ground << 6 | density << 4;
			}
		}
	}

	/* Wait counter and load/unload ticks got split. */
	if (IsSavegameVersionBefore(SLV_136)) {
		for (Aircraft *a : Aircraft::Iterate()) {
			a->turn_counter = a->current_order.IsType(OT_LOADING) ? 0 : a->load_unload_ticks;
		}

		for (Train *t : Train::Iterate()) {
			t->wait_counter = t->current_order.IsType(OT_LOADING) ? 0 : t->load_unload_ticks;
		}
	}

	/* Airport tile animation uses animation frame instead of other graphics id */
	if (IsSavegameVersionBefore(SLV_137)) {
		struct AirportTileConversion {
			uint8_t old_start;
			uint8_t num_frames;
		};
		static const AirportTileConversion atcs[] = {
			{31,  12}, // APT_RADAR_GRASS_FENCE_SW
			{50,   4}, // APT_GRASS_FENCE_NE_FLAG
			{62,   2}, // 1 unused tile
			{66,  12}, // APT_RADAR_FENCE_SW
			{78,  12}, // APT_RADAR_FENCE_NE
			{101, 10}, // 9 unused tiles
			{111,  8}, // 7 unused tiles
			{119, 15}, // 14 unused tiles (radar)
			{140,  4}, // APT_GRASS_FENCE_NE_FLAG_2
		};
		for (TileIndex t(0); t < map_size; t++) {
			if (IsAirportTile(t)) {
				StationGfx old_gfx = GetStationGfx(t);
				uint8_t offset = 0;
				for (const auto &atc : atcs) {
					if (old_gfx < atc.old_start) {
						SetStationGfx(t, old_gfx - offset);
						break;
					}
					if (old_gfx < atc.old_start + atc.num_frames) {
						SetAnimationFrame(t, old_gfx - atc.old_start);
						SetStationGfx(t, atc.old_start - offset);
						break;
					}
					offset += atc.num_frames - 1;
				}
			}
		}
	}

	/* Oilrig was moved from id 15 to 9. */
	if (IsSavegameVersionBefore(SLV_139)) {
		for (Station *st : Station::Iterate()) {
			if (st->airport.tile != INVALID_TILE && st->airport.type == 15) {
				st->airport.type = AT_OILRIG;
			}
		}
	}

	if (IsSavegameVersionBefore(SLV_140)) {
		for (Station *st : Station::Iterate()) {
			if (st->airport.tile != INVALID_TILE) {
				st->airport.w = st->airport.GetSpec()->size_x;
				st->airport.h = st->airport.GetSpec()->size_y;
			}
		}
	}

	if (IsSavegameVersionBefore(SLV_141)) {
		for (TileIndex t(0); t < map_size; t++) {
			/* Reset tropic zone for VOID tiles, they shall not have any. */
			if (IsTileType(t, MP_VOID)) SetTropicZone(t, TROPICZONE_NORMAL);
		}

		/* We need to properly number/name the depots.
		 * The first step is making sure none of the depots uses the
		 * 'default' names, after that we can assign the names. */
		for (Depot *d : Depot::Iterate()) d->town_cn = UINT16_MAX;

		for (Depot *d : Depot::Iterate()) MakeDefaultName(d);
	}

	if (IsSavegameVersionBefore(SLV_142)) {
		for (Depot *d : Depot::Iterate()) d->build_date = CalTime::CurDate();
	}

	if (SlXvIsFeatureMissing(XSLFI_INFRA_SHARING)) {
		for (Company *c : Company::Iterate()) {
			/* yearly_expenses has 3*15 entries now, saveload code gave us 3*13.
			 * Move the old data to the right place in the new array and clear the new data.
			 * The move has to be done in reverse order (first 2, then 1). */
			// MemMoveT(&c->yearly_expenses[2][0], &c->yearly_expenses[1][11], 13);
			// MemMoveT(&c->yearly_expenses[1][0], &c->yearly_expenses[0][13], 13);
			// The below are equivalent to the MemMoveT calls above
			std::copy_backward(&c->yearly_expenses[1][11], &c->yearly_expenses[1][11] + 13, &c->yearly_expenses[2][0] + 13);
			std::copy_backward(&c->yearly_expenses[0][13], &c->yearly_expenses[0][13] + 13, &c->yearly_expenses[1][0] + 13);
			/* Clear the old location of just-moved data, so sharing income/expenses is set to 0 */
			std::fill_n(&c->yearly_expenses[0][13], 2, 0);
			std::fill_n(&c->yearly_expenses[1][13], 2, 0);
		}
	}

	if (IsSavegameVersionBefore(SLV_145)) {
		for (Station *st : Station::Iterate()) {
			if (st->facilities.Test(StationFacility::Airport)) st->airport.rotation = DIR_N;
		}
	}

	/* In old versions it was possible to remove an airport while a plane was
	 * taking off or landing. This gives all kind of problems when building
	 * another airport in the same station so we don't allow that anymore.
	 * For old savegames with such aircraft we just throw them in the air and
	 * treat the aircraft like they were flying already. */
	if (IsSavegameVersionBefore(SLV_146)) {
		for (Aircraft *v : Aircraft::Iterate()) {
			if (!v->IsNormalAircraft()) continue;
			Station *st = GetTargetAirportIfValid(v);
			if (st == nullptr && v->state != FLYING) {
				v->state = FLYING;
				UpdateAircraftCache(v);
				AircraftNextAirportPos_and_Order(v);
				/* get aircraft back on running altitude */
				if (!v->vehstatus.Test(VehState::Crashed)) {
					GetAircraftFlightLevelBounds(v, &v->z_pos, nullptr);
					SetAircraftPosition(v, v->x_pos, v->y_pos, GetAircraftFlightLevel(v));
				}
			}
		}
	}

	/* Move the animation frame to the same location (m7) for all objects. */
	if (IsSavegameVersionBefore(SLV_147)) {
		for (TileIndex t(0); t < map_size; t++) {
			switch (GetTileType(t)) {
				case MP_HOUSE:
					if (GetHouseType(t) >= NEW_HOUSE_OFFSET) {
						uint per_proc = _me[t].m7;
						_me[t].m7 = GB(_me[t].m6, 2, 6) | (GB(_m[t].m3, 5, 1) << 6);
						SB(_m[t].m3, 5, 1, 0);
						SB(_me[t].m6, 2, 6, std::min(per_proc, 63U));
					}
					break;

				case MP_INDUSTRY: {
					uint rand = _me[t].m7;
					_me[t].m7 = _m[t].m3;
					_m[t].m3 = rand;
					break;
				}

				case MP_OBJECT:
					_me[t].m7 = _m[t].m3;
					_m[t].m3 = 0;
					break;

				default:
					/* For stations/airports it's already at m7 */
					break;
			}
		}
	}

	/* Add (random) colour to all objects. */
	if (IsSavegameVersionBefore(SLV_148)) {
		for (Object *o : Object::Iterate()) {
			Owner owner = GetTileOwner(o->location.tile);
			o->colour = (owner == OWNER_NONE) ? static_cast<Colours>(GB(Random(), 0, 4)) : Company::Get(owner)->livery[0].colour1;
		}
	}

	if (IsSavegameVersionBefore(SLV_149)) {
		for (TileIndex t(0); t < map_size; t++) {
			if (!IsTileType(t, MP_STATION)) continue;
			if (!IsBuoy(t) && !IsOilRig(t) && !(IsDock(t) && IsTileFlat(t))) {
				SetWaterClass(t, WATER_CLASS_INVALID);
			}
		}

		/* Waypoints with custom name may have a non-unique town_cn,
		 * renumber those. First set all affected waypoints to the
		 * highest possible number to get them numbered in the
		 * order they have in the pool. */
		for (Waypoint *wp : Waypoint::Iterate()) {
			if (!wp->name.empty()) wp->town_cn = UINT16_MAX;
		}

		for (Waypoint *wp : Waypoint::Iterate()) {
			if (!wp->name.empty()) MakeDefaultName(wp);
		}
	}

	if (IsSavegameVersionBefore(SLV_152)) {
		_industry_builder.Reset(); // Initialize industry build data.

		/* The moment vehicles go from hidden to visible changed. This means
		 * that vehicles don't always get visible anymore causing things to
		 * get messed up just after loading the savegame. This fixes that. */
		for (Vehicle *v : Vehicle::Iterate()) {
			/* Not all vehicle types can be inside a tunnel. Furthermore,
			 * testing IsTunnelTile() for invalid tiles causes a crash. */
			if (!v->IsGroundVehicle()) continue;

			/* Is the vehicle in a tunnel? */
			if (!IsTunnelTile(v->tile)) continue;

			/* Is the vehicle actually at a tunnel entrance/exit? */
			TileIndex vtile = TileVirtXY(v->x_pos, v->y_pos);
			if (!IsTunnelTile(vtile)) continue;

			/* Are we actually in this tunnel? Or maybe a lower tunnel? */
			if (GetSlopePixelZ(v->x_pos, v->y_pos, true) != v->z_pos) continue;

			/* What way are we going? */
			const DiagDirection dir = GetTunnelBridgeDirection(vtile);
			const DiagDirection vdir = DirToDiagDir(v->direction);

			/* Have we passed the visibility "switch" state already? */
			uint8_t pos = (DiagDirToAxis(vdir) == AXIS_X ? v->x_pos : v->y_pos) & TILE_UNIT_MASK;
			uint8_t frame = (vdir == DIAGDIR_NE || vdir == DIAGDIR_NW) ? TILE_SIZE - 1 - pos : pos;
			extern const uint8_t _tunnel_visibility_frame[DIAGDIR_END];

			/* Should the vehicle be hidden or not? */
			bool hidden;
			if (dir == vdir) { // Entering tunnel
				hidden = frame >= _tunnel_visibility_frame[dir];
				v->tile = vtile;
				v->UpdatePosition();
			} else if (dir == ReverseDiagDir(vdir)) { // Leaving tunnel
				hidden = frame < TILE_SIZE - _tunnel_visibility_frame[dir];
				/* v->tile changes at the moment when the vehicle leaves the tunnel. */
				v->tile = hidden ? GetOtherTunnelBridgeEndOld(vtile) : vtile;
				v->UpdatePosition();
			} else {
				/* We could get here in two cases:
				 * - for road vehicles, it is reversing at the end of the tunnel
				 * - it is crashed in the tunnel entry (both train or RV destroyed by UFO)
				 * Whatever case it is, do not change anything and use the old values.
				 * Especially changing RV's state would break its reversing in the middle. */
				continue;
			}

			if (hidden) {
				v->vehstatus.Set(VehState::Hidden);

				switch (v->type) {
					case VEH_TRAIN: Train::From(v)->track       = TRACK_BIT_WORMHOLE; break;
					case VEH_ROAD:  RoadVehicle::From(v)->state = RVSB_WORMHOLE;      break;
					default: NOT_REACHED();
				}
			} else {
				v->vehstatus.Reset(VehState::Hidden);

				switch (v->type) {
					case VEH_TRAIN: Train::From(v)->track       = DiagDirToDiagTrackBits(vdir); break;
					case VEH_ROAD:  RoadVehicle::From(v)->state = DiagDirToDiagTrackdir(vdir); RoadVehicle::From(v)->frame = frame; break;
					default: NOT_REACHED();
				}
			}
		}
	}

	if (IsSavegameVersionBefore(SLV_153)) {
		for (RoadVehicle *rv : RoadVehicle::Iterate()) {
			if (rv->state == RVSB_IN_DEPOT || rv->state == RVSB_WORMHOLE) continue;

			bool loading = rv->current_order.IsType(OT_LOADING) || rv->current_order.IsType(OT_LEAVESTATION);
			if (HasBit(rv->state, RVS_IN_ROAD_STOP)) {
				extern const uint8_t _road_stop_stop_frame[];
				SB(rv->state, RVS_ENTERED_STOP, 1, loading || rv->frame > _road_stop_stop_frame[rv->state - RVSB_IN_ROAD_STOP + (_settings_game.vehicle.road_side << RVS_DRIVE_SIDE)]);
			} else if (HasBit(rv->state, RVS_IN_DT_ROAD_STOP)) {
				SB(rv->state, RVS_ENTERED_STOP, 1, loading || rv->frame > RVC_DRIVE_THROUGH_STOP_FRAME);
			}
		}
	}

	if (IsSavegameVersionBefore(SLV_156)) {
		/* The train's pathfinder lost flag got moved. */
		for (Train *t : Train::Iterate()) {
			if (!HasBit(t->flags, 5)) continue;

			ClrBit(t->flags, 5);
			t->vehicle_flags.Set(VehicleFlag::PathfinderLost);
		}

		/* Introduced terraform/clear limits. */
		for (Company *c : Company::Iterate()) {
			c->terraform_limit = _settings_game.construction.terraform_frame_burst << 16;
			c->clear_limit     = _settings_game.construction.clear_frame_burst << 16;
		}
	}

	if (IsSavegameVersionBefore(SLV_CONSISTENT_PARTIAL_Z) && SlXvIsFeatureMissing(XSLFI_CONSISTENT_PARTIAL_Z)) {
		/*
		 * The logic of GetPartialPixelZ has been changed, so the resulting Zs on
		 * the map are consistent. This requires that the Z position of some
		 * vehicles is updated to reflect this new situation.
		 *
		 * This needs to be before SLV_158, because that performs asserts using
		 * GetSlopePixelZ which internally uses GetPartialPixelZ.
		 */
		for (Vehicle *v : Vehicle::Iterate()) {
			if (v->IsGroundVehicle() && TileVirtXY(v->x_pos, v->y_pos) == v->tile) {
				/* Vehicle is on the ground, and not in a wormhole. */
				v->z_pos = GetSlopePixelZ(v->x_pos, v->y_pos, true);
			}
		}
	}

	if (IsSavegameVersionBefore(SLV_158)) {
		for (Vehicle *v : Vehicle::Iterate()) {
			switch (v->type) {
				case VEH_TRAIN: {
					Train *t = Train::From(v);

					/* Clear old GOINGUP / GOINGDOWN flags.
					 * It was changed in savegame version 139, but savegame
					 * version 158 doesn't use these bits, so it doesn't hurt
					 * to clear them unconditionally. */
					ClrBit(t->flags, 1);
					ClrBit(t->flags, 2);

					/* Clear both bits first. */
					ClrBit(t->gv_flags, GVF_GOINGUP_BIT);
					ClrBit(t->gv_flags, GVF_GOINGDOWN_BIT);

					/* Crashed vehicles can't be going up/down. */
					if (t->vehstatus.Test(VehState::Crashed)) break;

					/* Only X/Y tracks can be sloped. */
					if (t->track != TRACK_BIT_X && t->track != TRACK_BIT_Y) break;

					t->gv_flags |= FixVehicleInclination(t, t->direction);
					break;
				}
				case VEH_ROAD: {
					RoadVehicle *rv = RoadVehicle::From(v);
					ClrBit(rv->gv_flags, GVF_GOINGUP_BIT);
					ClrBit(rv->gv_flags, GVF_GOINGDOWN_BIT);

					/* Crashed vehicles can't be going up/down. */
					if (rv->vehstatus.Test(VehState::Crashed)) break;

					if (rv->state == RVSB_IN_DEPOT || rv->state == RVSB_WORMHOLE) break;

					TrackBits trackbits = TrackdirBitsToTrackBits(GetTileTrackdirBits(rv->tile, TRANSPORT_ROAD, GetRoadTramType(rv->roadtype)));

					/* Only X/Y tracks can be sloped. */
					if (trackbits != TRACK_BIT_X && trackbits != TRACK_BIT_Y) break;

					Direction dir = rv->direction;

					/* Test if we are reversing. */
					Axis a = trackbits == TRACK_BIT_X ? AXIS_X : AXIS_Y;
					if (AxisToDirection(a) != dir &&
							AxisToDirection(a) != ReverseDir(dir)) {
						/* When reversing, the road vehicle is on the edge of the tile,
						 * so it can be safely compared to the middle of the tile. */
						dir = INVALID_DIR;
					}

					rv->gv_flags |= FixVehicleInclination(rv, dir);
					break;
				}
				case VEH_SHIP:
					break;

				default:
					continue;
			}

			if (IsBridgeTile(v->tile) && TileVirtXY(v->x_pos, v->y_pos) == v->tile) {
				/* In old versions, z_pos was 1 unit lower on bridge heads.
				 * However, this invalid state could be converted to new savegames
				 * by loading and saving the game in a new version. */
				v->z_pos = GetSlopePixelZ(v->x_pos, v->y_pos, true);
				DiagDirection dir = GetTunnelBridgeDirection(v->tile);
				if (v->type == VEH_TRAIN && !v->vehstatus.Test(VehState::Crashed) &&
						v->direction != DiagDirToDir(dir)) {
					/* If the train has left the bridge, it shouldn't have
					 * track == TRACK_BIT_WORMHOLE - this could happen
					 * when the train was reversed while on the last "tick"
					 * on the ramp before leaving the ramp to the bridge. */
					Train::From(v)->track = DiagDirToDiagTrackBits(dir);
				}
			}

			/* If the vehicle is really above v->tile (not in a wormhole),
			 * it should have set v->z_pos correctly. */
			assert(v->tile != TileVirtXY(v->x_pos, v->y_pos) || v->z_pos == GetSlopePixelZ(v->x_pos, v->y_pos, true));
		}

		/* Fill Vehicle::cur_real_order_index */
		for (Vehicle *v : Vehicle::IterateFrontOnly()) {
			if (!v->IsPrimaryVehicle()) continue;

			/* Older versions are less strict with indices being in range and fix them on the fly */
			if (v->cur_implicit_order_index >= v->GetNumOrders()) v->cur_implicit_order_index = 0;

			v->cur_real_order_index = v->cur_implicit_order_index;
			v->UpdateRealOrderIndex();
		}
	}

	if (IsSavegameVersionBefore(SLV_159)) {
		/* If the savegame is old (before version 100), then the value of 255
		 * for these settings did not mean "disabled". As such everything
		 * before then did reverse.
		 * To simplify stuff we disable all turning around or we do not
		 * disable anything at all. So, if some reversing was disabled we
		 * will keep reversing disabled, otherwise it'll be turned on. */
		_settings_game.pf.reverse_at_signals = IsSavegameVersionBefore(SLV_100) || (_settings_game.pf.wait_oneway_signal != 255 && _settings_game.pf.wait_twoway_signal != 255 && _settings_game.pf.wait_for_pbs_path != 255);

		for (Train *t : Train::Iterate()) {
			_settings_game.vehicle.max_train_length = std::max<uint8_t>(_settings_game.vehicle.max_train_length, CeilDiv(t->gcache.cached_total_length, TILE_SIZE));
		}
	}

	if (IsSavegameVersionBefore(SLV_160)) {
		/* Setting difficulty industry_density other than zero get bumped to +1
		 * since a new option (minimal at position 1) has been added */
		if (_settings_game.difficulty.industry_density > 0) {
			_settings_game.difficulty.industry_density++;
		}
	}

	if (IsSavegameVersionBefore(SLV_161)) {
		/* Before savegame version 161, persistent storages were not stored in a pool. */

		if (!IsSavegameVersionBefore(SLV_76)) {
			for (Industry *ind : Industry::Iterate()) {
				assert(ind->psa != nullptr);

				/* Check if the old storage was empty. */
				bool is_empty = true;
				for (uint i = 0; i < sizeof(ind->psa->storage); i++) {
					if (ind->psa->GetValue(i) != 0) {
						is_empty = false;
						break;
					}
				}

				if (!is_empty) {
					ind->psa->grfid = _industry_mngr.GetGRFID(ind->type);
				} else {
					delete ind->psa;
					ind->psa = nullptr;
				}
			}
		}

		if (!IsSavegameVersionBefore(SLV_145)) {
			for (Station *st : Station::Iterate()) {
				if (!st->facilities.Test(StationFacility::Airport)) continue;
				assert(st->airport.psa != nullptr);

				/* Check if the old storage was empty. */
				bool is_empty = true;
				for (uint i = 0; i < sizeof(st->airport.psa->storage); i++) {
					if (st->airport.psa->GetValue(i) != 0) {
						is_empty = false;
						break;
					}
				}

				if (!is_empty) {
					st->airport.psa->grfid = _airport_mngr.GetGRFID(st->airport.type);
				} else {
					delete st->airport.psa;
					st->airport.psa = nullptr;

				}
			}
		}
	}

	/* This triggers only when old snow_lines were copied into the snow_line_height. */
	if (IsSavegameVersionBefore(SLV_164) && _settings_game.game_creation.snow_line_height >= MIN_SNOWLINE_HEIGHT * TILE_HEIGHT && SlXvIsFeatureMissing(XSLFI_CHILLPP)) {
		_settings_game.game_creation.snow_line_height /= TILE_HEIGHT;
		UpdateCachedSnowLine();
		UpdateCachedSnowLineBounds();
	}

	if (IsSavegameVersionBefore(SLV_164) && !IsSavegameVersionBefore(SLV_32)) {
		/* We store 4 fences in the field tiles instead of only SE and SW. */
		for (TileIndex t(0); t < map_size; t++) {
			if (!IsTileType(t, MP_CLEAR) && !IsTileType(t, MP_TREES)) continue;
			if (IsTileType(t, MP_CLEAR) && IsClearGround(t, CLEAR_FIELDS)) continue;
			uint fence = GB(_m[t].m4, 5, 3);
			if (fence != 0 && IsTileType(TileAddXY(t, 1, 0), MP_CLEAR) && IsClearGround(TileAddXY(t, 1, 0), CLEAR_FIELDS)) {
				SetFence(TileAddXY(t, 1, 0), DIAGDIR_NE, fence);
			}
			fence = GB(_m[t].m4, 2, 3);
			if (fence != 0 && IsTileType(TileAddXY(t, 0, 1), MP_CLEAR) && IsClearGround(TileAddXY(t, 0, 1), CLEAR_FIELDS)) {
				SetFence(TileAddXY(t, 0, 1), DIAGDIR_NW, fence);
			}
			SB(_m[t].m4, 2, 3, 0);
			SB(_m[t].m4, 5, 3, 0);
		}
	}

	if (IsSavegameVersionBefore(SLV_165)) {
		for (Town *t : Town::Iterate()) {
			/* Set the default cargo requirement for town growth */
			switch (_settings_game.game_creation.landscape) {
				case LandscapeType::Arctic:
					if (FindFirstCargoWithTownAcceptanceEffect(TAE_FOOD) != nullptr) t->goal[TAE_FOOD] = TOWN_GROWTH_WINTER;
					break;

				case LandscapeType::Tropic:
					if (FindFirstCargoWithTownAcceptanceEffect(TAE_FOOD) != nullptr) t->goal[TAE_FOOD] = TOWN_GROWTH_DESERT;
					if (FindFirstCargoWithTownAcceptanceEffect(TAE_WATER) != nullptr) t->goal[TAE_WATER] = TOWN_GROWTH_DESERT;
					break;

				default:
					break;
			}
		}
	}

	if (IsSavegameVersionBefore(SLV_165)) {
		/* Adjust zoom level to account for new levels */
		_saved_scrollpos_zoom = static_cast<ZoomLevel>(_saved_scrollpos_zoom + ZOOM_BASE_SHIFT);
		_saved_scrollpos_x *= ZOOM_BASE;
		_saved_scrollpos_y *= ZOOM_BASE;
	}

	/* When any NewGRF has been changed the availability of some vehicles might
	 * have been changed too. e->company_avail must be set to 0 in that case
	 * which is done by StartupEngines(). */
	if (gcf_res != GLC_ALL_GOOD) StartupEngines();

	/* Set some breakdown-related variables to the correct values. */
	if (SlXvIsFeatureMissing(XSLFI_IMPROVED_BREAKDOWNS)) {
		_settings_game.vehicle.improved_breakdowns = false;
		for (Train *v : Train::Iterate()) {
			if (v->IsFrontEngine()) {
				if (v->breakdown_ctr == 1) SetBit(v->flags, VRF_BREAKDOWN_STOPPED);
			} else if (v->IsEngine() || v->IsMultiheaded()) {
				/** Non-front engines could have a reliability of 0.
				 * Set it to the reliability of the front engine or the maximum, whichever is lower. */
				const Engine *e = Engine::Get(v->engine_type);
				v->reliability_spd_dec = e->reliability_spd_dec;
				v->reliability = std::min(v->First()->reliability, e->reliability);
			}
		}
	}
	if (!SlXvIsFeaturePresent(XSLFI_IMPROVED_BREAKDOWNS, 3)) {
		for (Vehicle *v : Vehicle::Iterate()) {
			switch(v->type) {
				case VEH_TRAIN:
				case VEH_ROAD:
					v->breakdown_chance_factor = 128;
					break;

				case VEH_SHIP:
					v->breakdown_chance_factor = 64;
					break;

				case VEH_AIRCRAFT:
					v->breakdown_chance_factor = Clamp(64 + (AircraftVehInfo(v->engine_type)->max_speed >> 3), 0, 255);
					v->breakdown_severity = 40;
					break;

				default:
					break;
			}
		}
	}
	if (!SlXvIsFeaturePresent(XSLFI_IMPROVED_BREAKDOWNS, 4)) {
		for (Vehicle *v : Vehicle::Iterate()) {
			switch(v->type) {
				case VEH_AIRCRAFT:
					if (v->breakdown_type == BREAKDOWN_AIRCRAFT_SPEED && v->breakdown_severity == 0) {
						v->breakdown_severity = std::max(1, std::min(v->vcache.cached_max_speed >> 4, 255));
					}
					break;

				default:
					break;
			}
		}
	}
	if (SlXvIsFeatureMissing(XSLFI_CONSIST_BREAKDOWN_FLAG)) {
		for (Train *v : Train::Iterate()) {
			if (v->breakdown_ctr != 0 && (v->IsEngine() || v->IsMultiheaded())) {
				SetBit(v->First()->flags, VRF_CONSIST_BREAKDOWN);
			}
		}
	}

	/* The road owner of standard road stops was not properly accounted for. */
	if (IsSavegameVersionBefore(SLV_172)) {
		for (TileIndex t(0); t < map_size; t++) {
			if (!IsBayRoadStopTile(t)) continue;
			Owner o = GetTileOwner(t);
			SetRoadOwner(t, RTT_ROAD, o);
			SetRoadOwner(t, RTT_TRAM, o);
		}
	}

	if (IsSavegameVersionBefore(SLV_175)) {
		/* Introduced tree planting limit. */
		for (Company *c : Company::Iterate()) c->tree_limit = _settings_game.construction.tree_frame_burst << 16;
	}

	if (IsSavegameVersionBefore(SLV_177)) {
		/* Fix too high inflation rates */
		if (_economy.inflation_prices > MAX_INFLATION) _economy.inflation_prices = MAX_INFLATION;
		if (_economy.inflation_payment > MAX_INFLATION) _economy.inflation_payment = MAX_INFLATION;

		/* We have to convert the quarters of bankruptcy into months of bankruptcy */
		for (Company *c : Company::Iterate()) {
			c->months_of_bankruptcy = 3 * c->months_of_bankruptcy;
		}
	}

	if (IsSavegameVersionBefore(SLV_182)) {
		/* Aircraft acceleration variable was bonkers */
		for (Aircraft *v : Aircraft::Iterate()) {
			if (v->subtype <= AIR_AIRCRAFT) {
				const AircraftVehicleInfo *avi = AircraftVehInfo(v->engine_type);
				v->acceleration = avi->acceleration;
			}
		}

		/* Blocked tiles could be reserved due to a bug, which causes
		 * other places to assert upon e.g. station reconstruction. */
		for (TileIndex t(0); t < map_size; t++) {
			if (HasStationTileRail(t) && IsStationTileBlocked(t)) {
				SetRailStationReservation(t, false);
			}
		}
	}

	if (IsSavegameVersionBefore(SLV_184)) {
		/* The global units configuration is split up in multiple configurations. */
		extern uint8_t _old_units;
		_settings_game.locale.units_velocity = Clamp(_old_units, 0, 2);
		_settings_game.locale.units_power    = Clamp(_old_units, 0, 2);
		_settings_game.locale.units_weight   = Clamp(_old_units, 1, 2);
		_settings_game.locale.units_volume   = Clamp(_old_units, 1, 2);
		_settings_game.locale.units_force    = 2;
		_settings_game.locale.units_height   = Clamp(_old_units, 0, 2);
	}

	if (IsSavegameVersionBefore(SLV_VELOCITY_NAUTICAL)) {
		/* Match nautical velocity with land velocity units. */
		_settings_game.locale.units_velocity_nautical = _settings_game.locale.units_velocity;
	}

	if (IsSavegameVersionBefore(SLV_186)) {
		/* Move ObjectType from map to pool */
		for (TileIndex t(0); t < map_size; t++) {
			if (IsTileType(t, MP_OBJECT)) {
				Object *o = Object::Get(_m[t].m2);
				o->type = _m[t].m5;
				_m[t].m5 = 0; // zero upper bits of (now bigger) ObjectID
			}
		}
	}

	/* Beyond this point, tile types which can be accessed by vehicles must be in a valid state. */

	/* Update all vehicles: Phase 2 */
	AfterLoadVehiclesPhase2(true);

	/* The center of train vehicles was changed, fix up spacing. */
	if (IsSavegameVersionBefore(SLV_164)) FixupTrainLengths();

	/* In version 2.2 of the savegame, we have new airports, so status of all aircraft is reset.
	 * This has to be called after all map array updates */
	if (IsSavegameVersionBefore(SLV_2, 2)) UpdateOldAircraft();

	if (SlXvIsFeaturePresent(XSLFI_SPRINGPP)) {
		// re-arrange vehicle_flags
		for (Vehicle *v : Vehicle::Iterate()) {
			v->vehicle_flags.Set(VehicleFlag::AutomateTimetable, HasBit(v->vehicle_flags.base(), 6));
			SB(v->vehicle_flags.edit_base(), to_underlying(VehicleFlag::StopLoading), 4, GB(v->vehicle_flags.base(), 7, 4));
		}
	}

	if (SlXvIsFeaturePresent(XSLFI_CHILLPP, SL_CHILLPP_232)) {
		// re-arrange vehicle_flags
		for (Vehicle *v : Vehicle::Iterate()) {
			v->vehicle_flags.Set(VehicleFlag::AutomateTimetable, HasBit(v->vehicle_flags.base(), 7));
			v->vehicle_flags.Set(VehicleFlag::PathfinderLost, HasBit(v->vehicle_flags.base(), 8));
			SB(v->vehicle_flags.edit_base(), to_underlying(VehicleFlag::ServiceIntervalIsCustom), 7, 0);
		}
	} else if (SlXvIsFeaturePresent(XSLFI_CHILLPP)) {
		// re-arrange vehicle_flags
		for (Vehicle *v : Vehicle::Iterate()) {
			v->vehicle_flags.Set(VehicleFlag::AutomateTimetable, HasBit(v->vehicle_flags.base(), 6));
			SB(v->vehicle_flags.edit_base(), to_underlying(VehicleFlag::StopLoading), 9, 0);
		}
	}

	if (IsSavegameVersionBefore(SLV_188)) {
		/* Fix articulated road vehicles.
		 * Some curves were shorter than other curves.
		 * Now they have the same length, but that means that trailing articulated parts will
		 * take longer to go through the curve than the parts in front which already left the courve.
		 * So, make articulated parts catch up. */
		bool roadside = _settings_game.vehicle.road_side == 1;
		std::vector<uint> skip_frames;
		for (RoadVehicle *v : RoadVehicle::IterateFrontOnly()) {
			if (!v->IsFrontEngine()) continue;
			skip_frames.clear();
			TileIndex prev_tile = v->tile;
			uint prev_tile_skip = 0;
			uint cur_skip = 0;
			for (RoadVehicle *u = v; u != nullptr; u = u->Next()) {
				if (u->tile != prev_tile) {
					prev_tile_skip = cur_skip;
					prev_tile = u->tile;
				} else {
					cur_skip = prev_tile_skip;
				}

				uint &this_skip = skip_frames.emplace_back(prev_tile_skip);

				/* The following 3 curves now take longer than before */
				switch (u->state) {
					case 2:
						cur_skip++;
						if (u->frame <= (roadside ? 9 : 5)) this_skip = cur_skip;
						break;

					case 4:
						cur_skip++;
						if (u->frame <= (roadside ? 5 : 9)) this_skip = cur_skip;
						break;

					case 5:
						cur_skip++;
						if (u->frame <= (roadside ? 4 : 2)) this_skip = cur_skip;
						break;

					default:
						break;
				}
			}
			while (cur_skip > skip_frames[0]) {
				RoadVehicle *u = v;
				RoadVehicle *prev = nullptr;
				for (uint sf : skip_frames) {
					if (sf >= cur_skip) IndividualRoadVehicleController(u, prev);

					prev = u;
					u = u->Next();
				}
				cur_skip--;
			}
		}
	}

	if (IsSavegameVersionBefore(SLV_190)) {
		IterateAllNonVehicleOrders([&](Order *order) {
			order->SetTravelTimetabled(order->GetTravelTime() > 0);
			order->SetWaitTimetabled(order->GetWaitTime() > 0);
		});
	} else if (SlXvIsFeatureMissing(XSLFI_TIMETABLE_EXTRA)) {
		IterateAllNonVehicleOrders([&](Order *order) {
			if (order->IsType(OT_CONDITIONAL)) {
				order->SetWaitTimetabled(order->GetWaitTime() > 0);
			}
		});
	}

	if (SlXvIsFeaturePresent(XSLFI_TT_WAIT_IN_DEPOT, 1, 1) || IsSavegameVersionBefore(SLV_190) || SlXvIsFeatureMissing(XSLFI_TIMETABLE_EXTRA)) {
		for (OrderList *orderlist : OrderList::Iterate()) {
			orderlist->RecalculateTimetableDuration();
		}
	}

	if (SlXvIsFeatureMissing(XSLFI_REVERSE_AT_WAYPOINT)) {
		for (Train *t : Train::Iterate()) {
			t->reverse_distance = 0;
		}
	}

	if (SlXvIsFeatureMissing(XSLFI_SPEED_RESTRICTION)) {
		for (Train *t : Train::Iterate()) {
			t->speed_restriction = 0;
		}
	}

	if (SlXvIsFeaturePresent(XSLFI_JOKERPP)) {
		for (TileIndex t(0); t < map_size; t++) {
			if (IsTileType(t, MP_RAILWAY) && HasSignals(t)) {
				if (GetSignalType(t, TRACK_LOWER) == SIGTYPE_PROG) SetSignalType(t, TRACK_LOWER, SIGTYPE_BLOCK);
				if (GetSignalType(t, TRACK_UPPER) == SIGTYPE_PROG) SetSignalType(t, TRACK_UPPER, SIGTYPE_BLOCK);
			}
		}
		for (Vehicle *v : Vehicle::Iterate()) {
			SB(v->vehicle_flags.edit_base(), 10, 2, 0);
		}
		extern std::vector<OrderList *> _jokerpp_auto_separation;
		extern std::vector<OrderList *> _jokerpp_non_auto_separation;
		for (OrderList *list : _jokerpp_auto_separation) {
			for (Vehicle *w = list->GetFirstSharedVehicle(); w != nullptr; w = w->NextShared()) {
				w->vehicle_flags.Set(VehicleFlag::TimetableSeparation);
				w->ClearSeparation();
			}
		}
		for (OrderList *list : _jokerpp_non_auto_separation) {
			for (Vehicle *w = list->GetFirstSharedVehicle(); w != nullptr; w = w->NextShared()) {
				w->vehicle_flags.Reset(VehicleFlag::TimetableSeparation);
				w->ClearSeparation();
			}
		}
		_jokerpp_auto_separation.clear();
		_jokerpp_non_auto_separation.clear();
	}
	if (SlXvIsFeaturePresent(XSLFI_CHILLPP, SL_CHILLPP_232)) {
		for (TileIndex t(0); t < map_size; t++) {
			if (IsTileType(t, MP_RAILWAY) && HasSignals(t)) {
				if (GetSignalType(t, TRACK_LOWER) == 7) SetSignalType(t, TRACK_LOWER, SIGTYPE_BLOCK);
				if (GetSignalType(t, TRACK_UPPER) == 7) SetSignalType(t, TRACK_UPPER, SIGTYPE_BLOCK);
			}
		}
	}

	/*
	 * Only keep order-backups for network clients (and when replaying).
	 * If we are a network server or not networking, then we just loaded a previously
	 * saved-by-server savegame. There are no clients with a backup, so clear it.
	 * Furthermore before savegame version SLV_192 the actual content was always corrupt.
	 */
	if (!_networking || _network_server || IsSavegameVersionBefore(SLV_192)) {
#ifndef DEBUG_DUMP_COMMANDS
		/* Note: We cannot use CleanPool since that skips part of the destructor
		 * and then leaks un-reachable Orders in the order pool. */
		for (OrderBackup *ob : OrderBackup::Iterate()) {
			delete ob;
		}
#endif
	}

	if (IsSavegameVersionBefore(SLV_198) && !SlXvIsFeaturePresent(XSLFI_JOKERPP, SL_JOKER_1_27)) {
		/* Convert towns growth_rate and grow_counter to ticks */
		for (Town *t : Town::Iterate()) {
			/* 0x8000 = TOWN_GROWTH_RATE_CUSTOM previously */
			if (t->growth_rate & 0x8000) SetBit(t->flags, TOWN_CUSTOM_GROWTH);
			if (t->growth_rate != TOWN_GROWTH_RATE_NONE) {
				t->growth_rate = TownTicksToGameTicks(t->growth_rate & ~0x8000);
			}
			/* Add t->index % TOWN_GROWTH_TICKS to spread growth across ticks. */
			t->grow_counter = TownTicksToGameTicks(t->grow_counter) + t->index % TOWN_GROWTH_TICKS;
		}
	}

	if (IsSavegameVersionBefore(SLV_EXTEND_INDUSTRY_CARGO_SLOTS)) {
		/* Make sure added industry cargo slots are cleared */
		for (Industry *i : Industry::Iterate()) {
			/* Make sure last_cargo_accepted_at is copied to elements for every valid input cargo.
			 * The loading routine should put the original singular value into the first array element. */
			for (auto &a : i->Accepted()) {
				if (a.cargo != INVALID_CARGO) {
					a.last_accepted = i->GetAccepted(0).last_accepted;
				} else {
					a.last_accepted = EconTime::MIN_DATE;
				}
			}
		}
	}

	if (!IsSavegameVersionBefore(SLV_TIMETABLE_START_TICKS)) {
		/* Convert timetable start from a date to an absolute tick in TimerGameTick::counter. */
		for (Vehicle *v : Vehicle::Iterate()) {
			/* If the start date is 0, the vehicle is not waiting to start and can be ignored. */
			if (v->timetable_start == 0) continue;

			v->timetable_start += StateTicksDelta{_state_ticks.base() - (int64_t)_tick_counter};
		}
	} else if (!SlXvIsFeaturePresent(XSLFI_TIMETABLES_START_TICKS, 3)) {
		extern btree::btree_map<VehicleID, uint16_t> _old_timetable_start_subticks_map;

		for (Vehicle *v : Vehicle::Iterate()) {
			if (v->timetable_start == 0) continue;

			if (SlXvIsFeatureMissing(XSLFI_TIMETABLES_START_TICKS)) {
				v->timetable_start.edit_base() *= DAY_TICKS;
			}

			v->timetable_start = DateTicksToStateTicks(EconTime::DateTicks{v->timetable_start.base()});

			if (SlXvIsFeaturePresent(XSLFI_TIMETABLES_START_TICKS, 2, 2)) {
				v->timetable_start += StateTicksDelta{_old_timetable_start_subticks_map[v->index]};
			}
		}

		_old_timetable_start_subticks_map.clear();
	}

	if (!IsSavegameVersionBefore(SLV_DEPOT_UNBUNCHING)) {
		for (Vehicle *v : Vehicle::IterateFrontOnly()) {
			if (v->unbunch_state != nullptr) {
				if (v->unbunch_state->depot_unbunching_last_departure > 0) {
					v->unbunch_state->depot_unbunching_last_departure += StateTicksDelta{_state_ticks.base() - (int64_t)_tick_counter};
				} else {
					v->unbunch_state->depot_unbunching_last_departure = INVALID_STATE_TICKS;
				}
				if (v->unbunch_state->depot_unbunching_next_departure > 0) {
					v->unbunch_state->depot_unbunching_next_departure += StateTicksDelta{_state_ticks.base() - (int64_t)_tick_counter};
				} else {
					v->unbunch_state->depot_unbunching_next_departure = INVALID_STATE_TICKS;
				}
			}
		}
	}

	if (SlXvIsFeaturePresent(XSLFI_SPRINGPP, 1, 1)) {
		/*
		 * Cost scaling changes:
		 * SpringPP v2.0.102 divides all prices by the difficulty factor, effectively making things about 8 times cheaper.
		 * Adjust the inflation factor to compensate for this, as otherwise the game is unplayable on load if inflation has been running for a while.
		 * To avoid making things too cheap, clamp the price inflation factor to no lower than the payment inflation factor.
		 */

		Debug(sl, 3, "Inflation prices: {}", _economy.inflation_prices / 65536.0);
		Debug(sl, 3, "Inflation payments: {}", _economy.inflation_payment / 65536.0);

		_economy.inflation_prices >>= 3;
		if (_economy.inflation_prices < _economy.inflation_payment) {
			_economy.inflation_prices = _economy.inflation_payment;
		}

		Debug(sl, 3, "New inflation prices: {}", _economy.inflation_prices / 65536.0);
	}

	if (SlXvIsFeaturePresent(XSLFI_MIGHT_USE_PAX_SIGNALS) || SlXvIsFeatureMissing(XSLFI_TRACE_RESTRICT)) {
		for (TileIndex t(0); t < map_size; t++) {
			if (HasStationTileRail(t)) {
				/* clear station PAX bit */
				ClrBit(_me[t].m6, 6);
			}
			if (IsTileType(t, MP_RAILWAY) && HasSignals(t)) {
				/*
				 * tracerestrict uses same bit as 1st PAX signals bit
				 * only conditionally clear the bit, don't bother checking for whether to set it
				 */
				if (IsRestrictedSignal(t)) {
					TraceRestrictSetIsSignalRestrictedBit(t);
				}

				/* clear 2nd signal PAX bit */
				ClrBit(_m[t].m2, 13);
			}
		}
	}

	if (SlXvIsFeaturePresent(XSLFI_TRAFFIC_LIGHTS)) {
		/* remove traffic lights */
		for (TileIndex t(0); t < map_size; t++) {
			if (IsTileType(t, MP_ROAD) && (GetRoadTileType(t) == ROAD_TILE_NORMAL)) {
				DeleteAnimatedTile(t);
				ClrBit(_me[t].m7, 4);
			}
		}
	}

	if (SlXvIsFeaturePresent(XSLFI_RAIL_AGEING)) {
		/* remove rail aging data */
		for (TileIndex t(0); t < map_size; t++) {
			if (IsPlainRailTile(t)) {
				SB(_me[t].m7, 0, 8, 0);
			}
		}
	}

	if (SlXvIsFeaturePresent(XSLFI_SPRINGPP)) {
		/* convert wait for cargo orders to ordinary load if possible */
		IterateVehicleAndOrderListOrders([](Order *order) {
			if ((order->IsType(OT_GOTO_STATION) || order->IsType(OT_LOADING) || order->IsType(OT_IMPLICIT)) && order->GetLoadType() == static_cast<OrderLoadFlags>(1)) {
				order->SetLoadType(OLF_LOAD_IF_POSSIBLE);
			}
		});
	}

	if (SlXvIsFeaturePresent(XSLFI_SIG_TUNNEL_BRIDGE, 1, 1)) {
		/* set the semaphore bit to match what it would have been in v1 */
		/* clear the PBS bit, update the end signal state */
		for (TileIndex t(0); t < map_size; t++) {
			if (IsTileType(t, MP_TUNNELBRIDGE) && GetTunnelBridgeTransportType(t) == TRANSPORT_RAIL && IsTunnelBridgeWithSignalSimulation(t)) {
				SetTunnelBridgeSemaphore(t, CalTime::CurYear() < _settings_client.gui.semaphore_build_before);
				SetTunnelBridgePBS(t, false);
				UpdateSignalsOnSegment(t, INVALID_DIAGDIR, GetTileOwner(t));
			}
		}
	}
	if (SlXvIsFeaturePresent(XSLFI_SIG_TUNNEL_BRIDGE, 1, 2)) {
		/* red/green signal state bit for tunnel entrances moved
		 * to no longer re-use signalled tunnel exit bit
		 */
		for (TileIndex t(0); t < map_size; t++) {
			if (IsTileType(t, MP_TUNNELBRIDGE) && GetTunnelBridgeTransportType(t) == TRANSPORT_RAIL && IsTunnelBridgeWithSignalSimulation(t)) {
				if (HasBit(_m[t].m5, 5)) {
					/* signalled tunnel entrance */
					SignalState state = HasBit(_m[t].m5, 6) ? SIGNAL_STATE_RED : SIGNAL_STATE_GREEN;
					ClrBit(_m[t].m5, 6);
					SetTunnelBridgeEntranceSignalState(t, state);
				}
			}
		}
	}
	if (SlXvIsFeaturePresent(XSLFI_SIG_TUNNEL_BRIDGE, 1, 4)) {
		/* load_unload_ticks --> tunnel_bridge_signal_num */
		for (Train *t : Train::Iterate()) {
			TileIndex tile = t->tile;
			if (IsTileType(tile, MP_TUNNELBRIDGE) && GetTunnelBridgeTransportType(tile) == TRANSPORT_RAIL && IsTunnelBridgeWithSignalSimulation(tile)) {
				t->tunnel_bridge_signal_num = t->load_unload_ticks;
				t->load_unload_ticks = 0;
			}
		}
	}
	if (SlXvIsFeaturePresent(XSLFI_SIG_TUNNEL_BRIDGE, 1, 5)) {
		/* entrance and exit signal red/green states now have separate bits */
		for (TileIndex t(0); t < map_size; t++) {
			if (IsTileType(t, MP_TUNNELBRIDGE) && GetTunnelBridgeTransportType(t) == TRANSPORT_RAIL && IsTunnelBridgeSignalSimulationExit(t)) {
				SetTunnelBridgeExitSignalState(t, HasBit(_me[t].m6, 0) ? SIGNAL_STATE_GREEN : SIGNAL_STATE_RED);
			}
		}
	}
	if (SlXvIsFeaturePresent(XSLFI_SIG_TUNNEL_BRIDGE, 1, 7)) {
		/* spacing setting moved to company settings */
		for (Company *c : Company::Iterate()) {
			c->settings.old_simulated_wormhole_signals = _settings_game.construction.old_simulated_wormhole_signals;
		}
	}
	if (SlXvIsFeaturePresent(XSLFI_SIG_TUNNEL_BRIDGE, 1, 8)) {
		/* spacing made per tunnel/bridge */
		for (TileIndex t(0); t < map_size; t++) {
			if (IsTileType(t, MP_TUNNELBRIDGE) && GetTunnelBridgeTransportType(t) == TRANSPORT_RAIL && IsTunnelBridgeWithSignalSimulation(t)) {
				DiagDirection dir = GetTunnelBridgeDirection(t);
				if (dir == DIAGDIR_NE || dir == DIAGDIR_SE) {
					TileIndex other = GetOtherTunnelBridgeEnd(t);
					Owner owner = GetTileOwner(t);
					int target;
					if (Company::IsValidID(owner)) {
						target = Company::Get(owner)->settings.old_simulated_wormhole_signals;
					} else {
						target = 4;
					}
					uint spacing = GetBestTunnelBridgeSignalSimulationSpacing(t, other, target);
					SetTunnelBridgeSignalSimulationSpacing(t, spacing);
					SetTunnelBridgeSignalSimulationSpacing(other, spacing);
				}
			}
		}
		/* force aspect re-calculation */
		_extra_aspects = 0;
		_aspect_cfg_hash = 0;
	}

	if (SlXvIsFeatureMissing(XSLFI_CUSTOM_BRIDGE_HEADS)) {
		/* ensure that previously unused custom bridge-head bits are cleared */
		for (TileIndex t(0); t < map_size; t++) {
			if (IsBridgeTile(t) && GetTunnelBridgeTransportType(t) == TRANSPORT_ROAD) {
				SB(_m[t].m2, 0, 8, 0);
			}
		}
	}

	if (IsSavegameVersionBefore(SLV_SHIPS_STOP_IN_LOCKS)) {
		/* Move ships from lock slope to upper or lower position. */
		for (Ship *s : Ship::Iterate()) {
			/* Suitable tile? */
			if (!IsTileType(s->tile, MP_WATER) || !IsLock(s->tile) || GetLockPart(s->tile) != LOCK_PART_MIDDLE) continue;

			/* We don't need to adjust position when at the tile centre */
			int x = s->x_pos & 0xF;
			int y = s->y_pos & 0xF;
			if (x == 8 && y == 8) continue;

			/* Test if ship is on the second half of the tile */
			bool second_half;
			DiagDirection shipdiagdir = DirToDiagDir(s->direction);
			switch (shipdiagdir) {
				default: NOT_REACHED();
				case DIAGDIR_NE: second_half = x < 8; break;
				case DIAGDIR_NW: second_half = y < 8; break;
				case DIAGDIR_SW: second_half = x > 8; break;
				case DIAGDIR_SE: second_half = y > 8; break;
			}

			DiagDirection slopediagdir = GetInclinedSlopeDirection(GetTileSlope(s->tile));

			/* Heading up slope == passed half way */
			if ((shipdiagdir == slopediagdir) == second_half) {
				/* On top half of lock */
				s->z_pos = GetTileMaxZ(s->tile) * (int)TILE_HEIGHT;
			} else {
				/* On lower half of lock */
				s->z_pos = GetTileZ(s->tile) * (int)TILE_HEIGHT;
			}
		}
	}

	if (IsSavegameVersionBefore(SLV_TOWN_CARGOGEN)) {
		/* Ensure the original cargo generation mode is used */
		_settings_game.economy.town_cargogen_mode = TCGM_ORIGINAL;
	}

	if (IsSavegameVersionBefore(SLV_SERVE_NEUTRAL_INDUSTRIES)) {
		/* Ensure the original neutral industry/station behaviour is used */
		_settings_game.station.serve_neutral_industries = true;

		/* Link oil rigs to their industry and back. */
		for (Station *st : Station::Iterate()) {
			if (IsTileType(st->xy, MP_STATION) && IsOilRig(st->xy)) {
				/* Industry tile is always adjacent during construction by TileDiffXY(0, 1) */
				st->industry = Industry::GetByTile(st->xy + TileDiffXY(0, 1));
				st->industry->neutral_station = st;
			}
		}
	} else {
		/* Link neutral station back to industry, as this is not saved. */
		for (Industry *ind : Industry::Iterate()) if (ind->neutral_station != nullptr) ind->neutral_station->industry = ind;
	}

	if (IsSavegameVersionBefore(SLV_TREES_WATER_CLASS) && !SlXvIsFeaturePresent(XSLFI_CHUNNEL, 2)) {
		/* Update water class for trees. */
		for (TileIndex t(0); t < map_size; t++) {
			if (IsTileType(t, MP_TREES)) SetWaterClass(t, GetTreeGround(t) == TREE_GROUND_SHORE ? WATER_CLASS_SEA : WATER_CLASS_INVALID);
		}
	}

	/* Update structures for multitile docks */
	if (IsSavegameVersionBefore(SLV_MULTITILE_DOCKS)) {
		for (TileIndex t(0); t < map_size; t++) {
			/* Clear docking tile flag from relevant tiles as it
			 * was not previously cleared. */
			if (IsTileType(t, MP_WATER) || IsTileType(t, MP_RAILWAY) || IsTileType(t, MP_STATION) || IsTileType(t, MP_TUNNELBRIDGE)) {
				SetDockingTile(t, false);
			}
			/* Add docks and oilrigs to Station::ship_station. */
			if (IsTileType(t, MP_STATION)) {
				if (IsDock(t) || IsOilRig(t)) Station::GetByTile(t)->ship_station.Add(t);
			}
		}
	}

	if (IsSavegameVersionBeforeOrAt(SLV_ENDING_YEAR) || !SlXvIsFeaturePresent(XSLFI_MULTIPLE_DOCKS, 2) || !SlXvIsFeaturePresent(XSLFI_DOCKING_CACHE_VER, 3)) {
		/* Update station docking tiles. Was only needed for pre-SLV_MULTITLE_DOCKS
		 * savegames, but a bug in docking tiles touched all savegames between
		 * SLV_MULTITILE_DOCKS and SLV_ENDING_YEAR. */
		/* Placing objects on docking tiles was not updating adjacent station's docking tiles. */
		for (Station *st : Station::Iterate()) {
			if (st->ship_station.tile != INVALID_TILE) UpdateStationDockingTiles(st);
		}
	}

<<<<<<< HEAD
	/* Make sure all industries exclusive supplier/consumer set correctly. */
	if (IsSavegameVersionBefore(SLV_GS_INDUSTRY_CONTROL)) {
		for (Industry *i : Industry::Iterate()) {
			i->exclusive_supplier = INVALID_OWNER;
			i->exclusive_consumer = INVALID_OWNER;
		}
	}

=======
>>>>>>> 786893a8
	/* Make sure all industries exclusive supplier/consumer set correctly. */
	if (IsSavegameVersionBefore(SLV_GS_INDUSTRY_CONTROL)) {
		for (Industry *i : Industry::Iterate()) {
			i->exclusive_supplier = INVALID_OWNER;
			i->exclusive_consumer = INVALID_OWNER;
		}
	}

	if (IsSavegameVersionBefore(SLV_GROUP_REPLACE_WAGON_REMOVAL)) {
		/* Propagate wagon removal flag for compatibility */
		/* Temporary bitmask of company wagon removal setting */
		CompanyMask wagon_removal{};
		for (const Company *c : Company::Iterate()) {
			if (c->settings.renew_keep_length) wagon_removal.Set(c->index);
		}
		for (Group *g : Group::Iterate()) {
			if (g->flags.Any()) {
				/* Convert old replace_protection value to flag. */
				g->flags = GroupFlag::ReplaceProtection;
			}
			if (wagon_removal.Test(g->owner)) g->flags.Set(GroupFlag::ReplaceWagonRemoval);
		}
	}

	/* Use current order time to approximate last loading time */
	if (IsSavegameVersionBefore(SLV_LAST_LOADING_TICK) && SlXvIsFeatureMissing(XSLFI_LAST_LOADING_TICK)) {
		for (Vehicle *v : Vehicle::Iterate()) {
			v->last_loading_tick = _state_ticks - v->current_order_time;
		}
	} else if (SlXvIsFeatureMissing(XSLFI_LAST_LOADING_TICK, 3)) {
		const StateTicksDelta delta = StateTicksDelta{_state_ticks.base() - (int64_t)_scaled_tick_counter};
		for (Vehicle *v : Vehicle::Iterate()) {
			if (v->last_loading_tick != 0) {
				if (SlXvIsFeaturePresent(XSLFI_LAST_LOADING_TICK, 1, 1)) v->last_loading_tick = StateTicks{v->last_loading_tick.base() * DayLengthFactor()};
				v->last_loading_tick += delta;
			}
		}
	}

	if (!IsSavegameVersionBefore(SLV_MULTITRACK_LEVEL_CROSSINGS)) {
		_settings_game.vehicle.adjacent_crossings = true;
	} else if (SlXvIsFeatureMissing(XSLFI_ADJACENT_CROSSINGS)) {
		_settings_game.vehicle.adjacent_crossings = false;
	}

<<<<<<< HEAD
	/* Compute station catchment areas. This is needed here in case UpdateStationAcceptance is called below. */
	Station::RecomputeCatchmentForAll();

	/* Station acceptance is some kind of cache */
	if (IsSavegameVersionBefore(SLV_127)) {
		for (Station *st : Station::Iterate()) UpdateStationAcceptance(st, false);
	}

	// setting moved from game settings to company settings
	if (SlXvIsFeaturePresent(XSLFI_ORDER_OCCUPANCY, 1, 1)) {
		for (Company *c : Company::Iterate()) {
			c->settings.order_occupancy_smoothness = _settings_game.order.old_occupancy_smoothness;
		}
	}

	/* Set lifetime vehicle profit to 0 if lifetime profit feature is missing */
	if (SlXvIsFeatureMissing(XSLFI_VEH_LIFETIME_PROFIT)) {
		for (Vehicle *v : Vehicle::Iterate()) {
			v->profit_lifetime = 0;
		}
	}

	if (SlXvIsFeaturePresent(XSLFI_AUTO_TIMETABLE, 1, 3)) {
		for (Vehicle *v : Vehicle::Iterate()) {
			v->vehicle_flags.Set(VehicleFlag::TimetableSeparation, _settings_game.order.old_timetable_separation);
		}
	}

	if (_file_to_saveload.abstract_ftype == FT_SCENARIO && _game_mode == GM_NORMAL) {
		/* Apply the new-game cargo scale values for scenarios */
		_settings_game.economy.town_cargo_scale = _settings_newgame.economy.town_cargo_scale;
		_settings_game.economy.industry_cargo_scale = _settings_newgame.economy.industry_cargo_scale;
		_settings_game.economy.town_cargo_scale_mode = _settings_newgame.economy.town_cargo_scale_mode;
		_settings_game.economy.industry_cargo_scale_mode = _settings_newgame.economy.industry_cargo_scale_mode;
	} else {
		if (SlXvIsFeatureMissing(XSLFI_TOWN_CARGO_ADJ)) {
			_settings_game.economy.town_cargo_scale = 100;
		} else if (SlXvIsFeaturePresent(XSLFI_TOWN_CARGO_ADJ, 1, 1)) {
			_settings_game.economy.town_cargo_scale = ScaleQuantity(100, _settings_game.old_economy.town_cargo_factor * 10);
		} else if (SlXvIsFeaturePresent(XSLFI_TOWN_CARGO_ADJ, 2, 2)) {
			_settings_game.economy.town_cargo_scale = ScaleQuantity(100, _settings_game.old_economy.town_cargo_scale_factor);
		}
		if (!SlXvIsFeaturePresent(XSLFI_TOWN_CARGO_ADJ, 3)) {
			_settings_game.economy.town_cargo_scale_mode = CSM_NORMAL;
		}

		if (SlXvIsFeatureMissing(XSLFI_INDUSTRY_CARGO_ADJ)) {
			_settings_game.economy.industry_cargo_scale = 100;
		} else if (SlXvIsFeaturePresent(XSLFI_INDUSTRY_CARGO_ADJ, 1, 1)) {
			_settings_game.economy.industry_cargo_scale = ScaleQuantity(100, _settings_game.old_economy.industry_cargo_scale_factor);
		}
		if (!SlXvIsFeaturePresent(XSLFI_INDUSTRY_CARGO_ADJ, 2)) {
			_settings_game.economy.industry_cargo_scale_mode = CSM_NORMAL;
		}
	}

	if (SlXvIsFeatureMissing(XSLFI_SAFER_CROSSINGS)) {
		for (TileIndex t(0); t < map_size; t++) {
			if (IsLevelCrossingTile(t)) {
				SetCrossingOccupiedByRoadVehicle(t, IsTrainCollidableRoadVehicleOnGround(t));
			}
		}
	}

	if (SlXvIsFeatureMissing(XSLFI_TIMETABLE_EXTRA)) {
		for (Vehicle *v : Vehicle::Iterate()) {
			v->cur_timetable_order_index = v->GetNumManualOrders() > 0 ? v->cur_real_order_index : INVALID_VEH_ORDER_ID;
		}
		for (OrderBackup *bckup : OrderBackup::Iterate()) {
			bckup->cur_timetable_order_index = INVALID_VEH_ORDER_ID;
		}
		IterateAllNonVehicleOrders([&](Order *order) {
			if (order->IsType(OT_CONDITIONAL)) {
				if (order->GetTravelTime() != 0) {
					Debug(sl, 1, "Fixing: order->GetTravelTime() != 0, {}", order->GetTravelTime());
					order->SetTravelTime(0);
=======
	/* Road vehicles stopped on multitrack level crossings need teleporting to a depot
	 * to avoid crashing into the side of the train they're waiting for. */
	if (IsSavegameVersionBefore(SLV_MULTITRACK_LEVEL_CROSSINGS)) {
		/* Teleport road vehicles to the nearest depot. */
		for (RoadVehicle *rv : RoadVehicle::Iterate()) {
			/* Ignore trailers of articulated vehicles. */
			if (rv->IsArticulatedPart()) continue;

			/* Ignore moving vehicles. */
			if (rv->cur_speed > 0) continue;

			/* Ignore crashed vehicles. */
			if (rv->vehstatus.Test(VehState::Crashed)) continue;

			/* Ignore vehicles not on level crossings. */
			TileIndex cur_tile = rv->tile;
			if (!IsLevelCrossingTile(cur_tile)) continue;

			ClosestDepot closest_depot = rv->FindClosestDepot();

			/* Try to find a depot with a distance limit of 512 tiles (Manhattan distance). */
			if (closest_depot.found && DistanceManhattan(rv->tile, closest_depot.location) < 512u) {
				/* Teleport all parts of articulated vehicles. */
				for (RoadVehicle *u = rv; u != nullptr; u = u->Next()) {
					u->tile = closest_depot.location;
					int x = TileX(closest_depot.location) * TILE_SIZE + TILE_SIZE / 2;
					int y = TileY(closest_depot.location) * TILE_SIZE + TILE_SIZE / 2;
					u->x_pos = x;
					u->y_pos = y;
					u->z_pos = GetSlopePixelZ(x, y, true);

					u->vehstatus.Set(VehState::Hidden);
					u->state = RVSB_IN_DEPOT;
					u->UpdatePosition();
>>>>>>> 786893a8
				}
			}
		});
#ifdef WITH_ASSERT
		for (OrderList *order_list : OrderList::Iterate()) {
			order_list->DebugCheckSanity();
		}
#endif
	}

	if (SlXvIsFeaturePresent(XSLFI_TRAIN_THROUGH_LOAD, 0, 1)) {
		for (Vehicle *v : Vehicle::Iterate()) {
			if (v->cargo_payment == nullptr) {
				v->vehicle_flags.Reset(VehicleFlag::CargoUnloading);
			}
		}
	}

	if (SlXvIsFeatureMissing(XSLFI_BUY_LAND_RATE_LIMIT)) {
		/* Introduced land purchasing limit. */
		for (Company *c : Company::Iterate()) {
			c->purchase_land_limit = _settings_game.construction.purchase_land_frame_burst << 16;
		}
	}

	if (SlXvIsFeatureMissing(XSLFI_BUILD_OBJECT_RATE_LIMIT)) {
		/* Introduced build object limit. */
		for (Company *c : Company::Iterate()) {
			c->build_object_limit = _settings_game.construction.build_object_frame_burst << 16;
		}
	}

	if (SlXvIsFeaturePresent(XSLFI_MORE_COND_ORDERS, 1, 1)) {
		IterateAllNonVehicleOrders([&](Order *order) {
			/* Insertion of OCV_MAX_RELIABILITY between OCV_REMAINING_LIFETIME and OCV_CARGO_WAITING */
			if (order->IsType(OT_CONDITIONAL) && order->GetConditionVariable() > OCV_REMAINING_LIFETIME) {
				order->SetConditionVariable(static_cast<OrderConditionVariable>((uint)order->GetConditionVariable() + 1));
			}
		});
	}
	if (SlXvIsFeaturePresent(XSLFI_MORE_COND_ORDERS, 1, 14)) {
		for (OrderList *order_list : OrderList::Iterate()) {
			auto get_real_station = [&order_list](const Order *order) -> StationID {
				const uint max = std::min<uint>(64, order_list->GetNumOrders());
				for (uint i = 0; i < max; i++) {
					if (order->IsType(OT_GOTO_STATION) && Station::IsValidID(order->GetDestination().ToStationID())) return order->GetDestination().ToStationID();

					order = order_list->GetNext(order);
				}
				return StationID::Invalid();
			};

			for (Order *order : order_list->Orders()) {
				/* Fixup station ID for OCV_CARGO_WAITING, OCV_CARGO_ACCEPTANCE, OCV_FREE_PLATFORMS, OCV_CARGO_WAITING_AMOUNT, OCV_CARGO_WAITING_AMOUNT_PERCENTAGE */
				if (order->IsType(OT_CONDITIONAL) && ConditionVariableHasStationID(order->GetConditionVariable())) {
					StationID next_id = get_real_station(order);
					order->SetConditionStationID(next_id);
					if (next_id != StationID::Invalid() && order->GetConditionViaStationID() == next_id) {
						/* Duplicate next and via, remove via */
						order->ClearConditionViaStation();
					}
					if (order->HasConditionViaStation() && !Station::IsValidID(order->GetConditionViaStationID())) {
						/* Via station is invalid */
						order->SetConditionViaStationID(StationID::Invalid());
					}
				}
			}
		}
	}

	if (SlXvIsFeatureMissing(XSLFI_CONSIST_SPEED_RD_FLAG)) {
		for (Train *t : Train::Iterate()) {
			if ((t->track & TRACK_BIT_WORMHOLE && !t->vehstatus.Test(VehState::Hidden)) || t->track == TRACK_BIT_DEPOT) {
				SetBit(t->First()->flags, VRF_CONSIST_SPEED_REDUCTION);
			}
		}
	}

	if (SlXvIsFeatureMissing(XSLFI_SAVEGAME_UNIQUE_ID)) {
		/* Generate a random id for savegames that didn't have one */
		/* We keep id 0 for old savegames that don't have an id */
		_settings_game.game_creation.generation_unique_id = _interactive_random.Next(UINT32_MAX-1) + 1; /* Generates between [1;UINT32_MAX] */
	}

	if (SlXvIsFeatureMissing(XSLFI_TOWN_MULTI_BUILDING)) {
		for (Town *t : Town::Iterate()) {
			t->church_count = HasBit(t->flags, 1) ? 1 : 0;
			t->stadium_count = HasBit(t->flags, 2) ? 1 : 0;
		}
	}

	if (SlXvIsFeatureMissing(XSLFI_ONE_WAY_DT_ROAD_STOP)) {
		for (TileIndex t(0); t < map_size; t++) {
			if (IsDriveThroughStopTile(t)) {
				SetDriveThroughStopDisallowedRoadDirections(t, DRD_NONE);
			}
		}
	}

	if (SlXvIsFeatureMissing(XSLFI_ONE_WAY_ROAD_STATE)) {
		extern void RecalculateRoadCachedOneWayStates();
		RecalculateRoadCachedOneWayStates();
	}

	if (SlXvIsFeatureMissing(XSLFI_ANIMATED_TILE_EXTRA)) {
		UpdateAllAnimatedTileSpeeds();
	}

	if (!SlXvIsFeaturePresent(XSLFI_REALISTIC_TRAIN_BRAKING, 2)) {
		for (Train *t : Train::Iterate()) {
			if (!t->vehstatus.Test(VehState::Crashed)) {
				t->crash_anim_pos = 0;
			}
			if (t->lookahead != nullptr) t->lookahead->flags.Set(TrainReservationLookAheadFlag::ApplyAdvisory);
		}
	}

	if (!SlXvIsFeaturePresent(XSLFI_REALISTIC_TRAIN_BRAKING, 3) && _settings_game.vehicle.train_braking_model == TBM_REALISTIC) {
		UpdateAllBlockSignals();
	}

	if (!SlXvIsFeaturePresent(XSLFI_REALISTIC_TRAIN_BRAKING, 5) && _settings_game.vehicle.train_braking_model == TBM_REALISTIC) {
		for (Train *t : Train::IterateFrontOnly()) {
			if (t->lookahead != nullptr) {
				t->lookahead->SetNextExtendPosition();
			}
		}
	}

	if (!SlXvIsFeaturePresent(XSLFI_REALISTIC_TRAIN_BRAKING, 6) && _settings_game.vehicle.train_braking_model == TBM_REALISTIC) {
		for (Train *t : Train::IterateFrontOnly()) {
			if (t->lookahead != nullptr) {
				t->lookahead->cached_zpos = t->CalculateOverallZPos();
				t->lookahead->zpos_refresh_remaining = t->GetZPosCacheUpdateInterval();
			}
		}
	}

	if (SlXvIsFeatureMissing(XSLFI_INFLATION_FIXED_DATES)) {
		_settings_game.economy.inflation_fixed_dates = !IsSavegameVersionBefore(SLV_GS_INDUSTRY_CONTROL);
	}

	if (SlXvIsFeatureMissing(XSLFI_CUSTOM_TOWN_ZONE)) {
		_settings_game.economy.city_zone_0_mult = _settings_game.economy.town_zone_0_mult;
		_settings_game.economy.city_zone_1_mult = _settings_game.economy.town_zone_1_mult;
		_settings_game.economy.city_zone_2_mult = _settings_game.economy.town_zone_2_mult;
		_settings_game.economy.city_zone_3_mult = _settings_game.economy.town_zone_3_mult;
		_settings_game.economy.city_zone_4_mult = _settings_game.economy.town_zone_4_mult;
	}

	if (!SlXvIsFeaturePresent(XSLFI_WATER_FLOODING, 2)) {
		for (TileIndex t(0); t < map_size; t++) {
			if (IsTileType(t, MP_WATER)) {
				SetNonFloodingWaterTile(t, false);
			}
		}
	}

	if (SlXvIsFeatureMissing(XSLFI_TRACE_RESTRICT_TUNBRIDGE)) {
		for (TileIndex t(0); t < map_size; t++) {
			if (IsTileType(t, MP_TUNNELBRIDGE) && GetTunnelBridgeTransportType(t) == TRANSPORT_RAIL && IsTunnelBridgeWithSignalSimulation(t)) {
				SetTunnelBridgeRestrictedSignal(t, false);
			}
		}
	}

	if (SlXvIsFeatureMissing(XSLFI_OBJECT_GROUND_TYPES, 3)) {
		for (TileIndex t(0); t < map_size; t++) {
			if (IsTileType(t, MP_OBJECT)) {
				if (SlXvIsFeatureMissing(XSLFI_OBJECT_GROUND_TYPES)) _m[t].m4 = 0;
				if (SlXvIsFeatureMissing(XSLFI_OBJECT_GROUND_TYPES, 2)) {
					ObjectType type = GetObjectType(t);
					extern void SetObjectFoundationType(TileIndex tile, Slope tileh, ObjectType type, const ObjectSpec *spec);
					SetObjectFoundationType(t, SLOPE_ELEVATED, type, ObjectSpec::Get(type));
				}
				if (SlXvIsFeatureMissing(XSLFI_OBJECT_GROUND_TYPES, 3)) {
					if (ObjectSpec::GetByTile(t)->ctrl_flags.Test(ObjectCtrlFlag::ViewportMapTypeSet)) {
						SetObjectHasViewportMapViewOverride(t, true);
					}
				}
			}
		}
	}

	if (SlXvIsFeatureMissing(XSLFI_ST_INDUSTRY_CARGO_MODE)) {
		_settings_game.station.station_delivery_mode = SD_NEAREST_FIRST;
	}

	if (SlXvIsFeatureMissing(XSLFI_TL_SPEED_LIMIT)) {
		_settings_game.vehicle.through_load_speed_limit = 15;
	}

	if (SlXvIsFeatureMissing(XSLFI_MAX_RELIABILITY_FLOOR)) {
		_settings_game.difficulty.max_reliability_floor = 75;
	}

	if (SlXvIsFeatureMissing(XSLFI_RAIL_DEPOT_SPEED_LIMIT)) {
		_settings_game.vehicle.rail_depot_speed_limit = 61;
	}

	if (SlXvIsFeaturePresent(XSLFI_SCHEDULED_DISPATCH, 1, 2)) {
		for (OrderList *order_list : OrderList::Iterate()) {
			if (order_list->GetScheduledDispatchScheduleCount() == 1) {
				const DispatchSchedule &ds = order_list->GetDispatchScheduleByIndex(0);
				if (!(ds.GetScheduledDispatchStartTick() >= 0 && ds.IsScheduledDispatchValid()) && ds.GetScheduledDispatch().empty()) {
					order_list->GetScheduledDispatchScheduleSet().clear();
				} else {
					VehicleOrderID idx = order_list->GetFirstSharedVehicle()->GetFirstWaitingLocation(false);
					if (idx != INVALID_VEH_ORDER_ID) {
						order_list->GetOrderAt(idx)->SetDispatchScheduleIndex(0);
					}
				}
			}
		}
	}
	if (SlXvIsFeaturePresent(XSLFI_SCHEDULED_DISPATCH, 1, 4)) {
		extern btree::btree_map<DispatchSchedule *, uint16_t> _old_scheduled_dispatch_start_full_date_fract_map;

		for (OrderList *order_list : OrderList::Iterate()) {
			for (DispatchSchedule &ds : order_list->GetScheduledDispatchScheduleSet()) {
				StateTicks start_tick = DateToStateTicks(EconTime::DeserialiseDateClamped(ds.GetScheduledDispatchStartTick().base())) + _old_scheduled_dispatch_start_full_date_fract_map[&ds];
				ds.SetScheduledDispatchStartTick(start_tick);
			}
		}

		_old_scheduled_dispatch_start_full_date_fract_map.clear();
	}

	if (SlXvIsFeaturePresent(XSLFI_TRACE_RESTRICT, 7, 12)) {
		/* Move vehicle in slot flag */
		for (Vehicle *v : Vehicle::Iterate()) {
			if (v->type == VEH_TRAIN && HasBit(Train::From(v)->flags, 2)) { /* was VRF_HAVE_SLOT */
				v->vehicle_flags.Set(VehicleFlag::HaveSlot);
				ClrBit(Train::From(v)->flags, 2);
			} else {
				v->vehicle_flags.Reset(VehicleFlag::HaveSlot);
			}
		}
	} else if (SlXvIsFeatureMissing(XSLFI_TRACE_RESTRICT)) {
		for (Vehicle *v : Vehicle::Iterate()) {
			v->vehicle_flags.Reset(VehicleFlag::HaveSlot);
		}
	}

	if (SlXvIsFeatureMissing(XSLFI_INDUSTRY_ANIM_MASK)) {
		ApplyIndustryTileAnimMasking();
	}

	if (SlXvIsFeatureMissing(XSLFI_NEW_SIGNAL_STYLES)) {
		for (TileIndex t(0); t < map_size; t++) {
			if (IsTileType(t, MP_RAILWAY) && HasSignals(t)) {
				/* clear signal style field */
				_me[t].m6 = 0;
			}
			if (IsRailTunnelBridgeTile(t)) {
				/* Clear signal style is non-zero flag */
				ClrBit(_m[t].m3, 7);
			}
		}
	}

	if (SlXvIsFeaturePresent(XSLFI_NEW_SIGNAL_STYLES) && SlXvIsFeatureMissing(XSLFI_NEW_SIGNAL_STYLES, 5)) {
		/* Previously both tunnel ends shared the same style, set second style field to be a copy of the first */
		for (Tunnel *tunnel : Tunnel::Iterate()) {
			tunnel->style_s = tunnel->style_n;
		}
	}

	if (SlXvIsFeatureMissing(XSLFI_NEW_SIGNAL_STYLES, 5)) {
		for (TileIndex t(0); t < map_size; t++) {
			if (IsRailTunnelBridgeTile(t) && IsTunnelBridgeSignalSimulationEntranceOnly(t)) {
				SetTunnelBridgePBS(t, false);
			}
		}
	}

	if (SlXvIsFeatureMissing(XSLFI_REALISTIC_TRAIN_BRAKING, 8)) {
		_aspect_cfg_hash = 0;
	}

	if (!SlXvIsFeaturePresent(XSLFI_REALISTIC_TRAIN_BRAKING, 9) && _settings_game.vehicle.train_braking_model == TBM_REALISTIC) {
		for (Train *t : Train::IterateFrontOnly()) {
			if (t->lookahead != nullptr) {
				t->lookahead->lookahead_end_position = t->lookahead->reservation_end_position + 1;
			}
		}
	}

	if (SlXvIsFeatureMissing(XSLFI_NO_TREE_COUNTER)) {
		for (TileIndex t(0); t < map_size; t++) {
			if (IsTileType(t, MP_TREES)) {
				ClearOldTreeCounter(t);
			}
		}
	}

	if (SlXvIsFeatureMissing(XSLFI_REMAIN_NEXT_ORDER_STATION)) {
		for (Company *c : Company::Iterate()) {
			/* Approximately the same time as when this was feature was added and unconditionally enabled */
			c->settings.remain_if_next_order_same_station = SlXvIsFeaturePresent(XSLFI_TRACE_RESTRICT_TUNBRIDGE);
		}
	}

	if (SlXvIsFeatureMissing(XSLFI_MORE_CARGO_AGE)) {
		_settings_game.economy.payment_algorithm = IsSavegameVersionBefore(SLV_MORE_CARGO_AGE) ? CPA_TRADITIONAL : CPA_MODERN;
	}

	if (SlXvIsFeatureMissing(XSLFI_ROAD_VEH_FLAGS)) {
		for (RoadVehicle *rv : RoadVehicle::Iterate()) {
			if (IsLevelCrossingTile(rv->tile)) {
				SetBit(rv->First()->rvflags, RVF_ON_LEVEL_CROSSING);
			}
		}
	}

	if (SlXvIsFeatureMissing(XSLFI_AI_START_DATE) && IsSavegameVersionBefore(SLV_AI_START_DATE)) {
		/* For older savegames, we don't now the actual interval; so set it to the newgame value. */
		_settings_game.difficulty.competitors_interval = _settings_newgame.difficulty.competitors_interval;

		/* We did load the "period" of the timer, but not the fired/elapsed. We can deduce that here. */
		extern TimeoutTimer<TimerGameTick> _new_competitor_timeout;
		_new_competitor_timeout.storage.elapsed = 0;
		_new_competitor_timeout.fired = _new_competitor_timeout.period.value == 0;
	}

	if (SlXvIsFeatureMissing(XSLFI_SAVEGAME_ID) && IsSavegameVersionBefore(SLV_SAVEGAME_ID)) {
		GenerateSavegameId();
	}

	if (IsSavegameVersionBefore(SLV_NEWGRF_LAST_SERVICE) && SlXvIsFeatureMissing(XSLFI_NEWGRF_LAST_SERVICE)) {
		/* Set service date provided to NewGRF. */
		for (Vehicle *v : Vehicle::Iterate()) {
			v->date_of_last_service_newgrf = ToCalTimeCast(v->date_of_last_service);
		}
	}

	if (IsSavegameVersionBefore(SLV_SHIP_ACCELERATION) && SlXvIsFeatureMissing(XSLFI_SHIP_ACCELERATION)) {
		/* NewGRF acceleration information was added to ships. */
		for (Ship *s : Ship::Iterate()) {
			if (s->acceleration == 0) s->acceleration = ShipVehInfo(s->engine_type)->acceleration;
		}
	}

	if (IsSavegameVersionBefore(SLV_MAX_LOAN_FOR_COMPANY)) {
		for (Company *c : Company::Iterate()) {
			c->max_loan = COMPANY_MAX_LOAN_DEFAULT;
		}
	}

	if (IsSavegameVersionBefore(SLV_SCRIPT_RANDOMIZER)) {
		ScriptObject::InitializeRandomizers();
	}

	if (IsSavegameVersionBeforeOrAt(SLV_MULTITRACK_LEVEL_CROSSINGS) && SlXvIsFeatureMissing(XSLFI_AUX_TILE_LOOP)) {
		_settings_game.construction.flood_from_edges = false;
	}

	if ((!IsSavegameVersionBefore(SLV_INCREASE_HOUSE_LIMIT) && IsSavegameVersionBeforeOrAt(SLV_SCRIPT_SAVE_INSTANCES)) ||
			((SlXvGetUpstreamVersion() == SLV_FIX_SCC_ENCODED_NEGATIVE || SlXvGetUpstreamVersion() == SLV_ORDERS_OWNED_BY_ORDERLIST) && SlXvIsFeatureMissing(XSLFI_PR_13745_APPLIED))) {
		/* Between these two versions (actually from f8b1e303 to 77236258) EngineFlags had an off-by-one. Depending
		 * on when the save was started, this may or may not affect existing engines. Here we try to detect invalid flags
		 * and reset them to what they should be. */
		uint changed = 0;
		for (Engine *e : Engine::Iterate()) {
			if (e->flags.Test(EngineFlag::Available)) continue;
			if (e->flags.Test(EngineFlag{2}) || (e->flags.Test(EngineFlag::ExclusivePreview) && e->preview_asked.None())) {
				e->flags = EngineFlags(e->flags.base() >> 1U);
				changed++;
			}
		}
		Debug(sl, 1, "Fixing: PR #13745 engine flag adjustment, {} changed", changed);
	}

	for (Company *c : Company::Iterate()) {
		UpdateCompanyLiveries(c);
	}

	/* Update free group numbers data for each company, required regardless of savegame version. */
	for (Group *g : Group::Iterate()) {
		Company *c = Company::Get(g->owner);
		if (IsSavegameVersionBefore(SLV_GROUP_NUMBERS) && SlXvIsFeatureMissing(XSLFI_GROUP_NUMBERS)) {
			/* Use the index as group number when converting old savegames. */
			g->number = c->freegroups.UseID(g->index.base());
		} else {
			c->freegroups.UseID(g->number);
		}
	}

	/*
	 * The center of train vehicles was changed, fix up spacing.
	 * Delay this until all train and track updates have been performed.
	 */
	if (IsSavegameVersionBefore(SLV_164)) FixupTrainLengths();

	InitializeRoadGUI();

	/* This needs to be done after conversion. */
	RebuildViewportKdtree();
	ViewportMapBuildTunnelCache();
	AddIndustriesToLocationCaches();

	/* Road stops is 'only' updating some caches */
	AfterLoadRoadStops();
	AfterLoadLabelMaps();
	AfterLoadCompanyStats();
	AfterLoadStoryBook();

	AfterLoadVehiclesRemoveAnyFoundInvalid();

	GamelogPrintDebug(1);

	InitializeWindowsAndCaches();
	/* Restore the signals */
	ResetSignalHandlers();

	AfterLoadLinkGraphs();

	AfterLoadTraceRestrict();
	AfterLoadTemplateVehiclesUpdate();
	if (SlXvIsFeaturePresent(XSLFI_TEMPLATE_REPLACEMENT, 1, 7)) {
		AfterLoadTemplateVehiclesUpdateProperties();
	}

	InvalidateVehicleTickCaches();
	ClearVehicleTickCaches();

	UpdateAllVehiclesIsDrawn();

	extern void YapfCheckRailSignalPenalties();
	YapfCheckRailSignalPenalties();

	bool update_always_reserve_through = SlXvIsFeaturePresent(XSLFI_REALISTIC_TRAIN_BRAKING, 8, 10);
	UpdateExtraAspectsVariable(update_always_reserve_through);

	if (SlXvIsFeatureMissing(XSLFI_SIGNAL_SPECIAL_PROPAGATION_FLAG, 2)) {
		UpdateAllSignalsSpecialPropagationFlag();
	}

	UpdateCargoScalers();

	if (_networking && !_network_server) {
		SlProcessVENC();
		SlProcessERNC();

		if (!_settings_client.client_locale.sync_locale_network_server) {
			_settings_game.locale = _settings_newgame.locale;
		}
	}

	/* Show this message last to avoid covering up an error message if we bail out part way */
	switch (gcf_res) {
		case GLC_COMPATIBLE: ShowErrorMessage(GetEncodedString(STR_NEWGRF_COMPATIBLE_LOAD_WARNING), {}, WL_CRITICAL); break;
		case GLC_NOT_FOUND:  ShowErrorMessage(GetEncodedString(STR_NEWGRF_DISABLED_WARNING), {}, WL_CRITICAL); _pause_mode = PauseMode::Error; break;
		default: break;
	}

	if (!_networking || _network_server) {
		extern void AfterLoad_LinkGraphPauseControl();
		AfterLoad_LinkGraphPauseControl();
	}

	if (SlXvIsFeatureMissing(XSLFI_CONSISTENT_PARTIAL_Z)) {
		CheckGroundVehiclesAtCorrectZ();
	} else {
#ifdef _DEBUG
		CheckGroundVehiclesAtCorrectZ();
#endif
	}

	_game_load_cur_date_ymd = EconTime::CurYMD();
	_game_load_date_fract = EconTime::CurDateFract();
	_game_load_tick_skip_counter = TickSkipCounter();
	_game_load_state_ticks = _state_ticks;
	_game_load_time = time(nullptr);

	/* Start the scripts. This MUST happen after everything else except
	 * starting a new company. */
	StartScripts();

	/* If Load Scenario / New (Scenario) Game is used,
	 *  a company does not exist yet. So create one here.
	 * 1 exception: network-games. Those can have 0 companies
	 *   But this exception is not true for non-dedicated network servers! */
	if (!Company::IsValidID(GetDefaultLocalCompany()) && (!_networking || (_networking && _network_server && !_network_dedicated))) {
		Company *c = DoStartupNewCompany(DSNC_DURING_LOAD);
		c->settings = _settings_client.company;
	}

	return true;
}

/**
 * Reload all NewGRF files during a running game. This is a cut-down
 * version of AfterLoadGame().
 * XXX - We need to reset the vehicle position hash because with a non-empty
 * hash AfterLoadVehicles() will loop infinitely. We need AfterLoadVehicles()
 * to recalculate vehicle data as some NewGRF vehicle sets could have been
 * removed or added and changed statistics
 */
void ReloadNewGRFData()
{
	RegisterGameEvents(GEF_RELOAD_NEWGRF);
	AppendSpecialEventsLogEntry("NewGRF reload");

	RailTypeLabel rail_type_label_map[RAILTYPE_END];
	for (RailType rt = RAILTYPE_BEGIN; rt != RAILTYPE_END; rt++) {
		rail_type_label_map[rt] = GetRailTypeInfo(rt)->label;
	}

	/* reload grf data */
	GfxLoadSprites();
	RecomputePrices();
	LoadStringWidthTable();
	/* reload vehicles */
	ResetVehicleHash();
	AfterLoadLabelMaps();
	AfterLoadEngines();
	AnalyseIndustryTileSpriteGroups();
	extern void AnalyseHouseSpriteGroups();
	AnalyseHouseSpriteGroups();
	AfterLoadVehiclesPhase1(false);
	AfterLoadVehiclesPhase2(false);
	StartupEngines();
	GroupStatistics::UpdateAfterLoad();
	/* update station graphics */
	AfterLoadStations();
	UpdateStationTileCacheFlags(false);

	RailType rail_type_translate_map[RAILTYPE_END];
	for (RailType old_type = RAILTYPE_BEGIN; old_type != RAILTYPE_END; old_type++) {
		RailType new_type = GetRailTypeByLabel(rail_type_label_map[old_type]);
		rail_type_translate_map[old_type] = (new_type == INVALID_RAILTYPE) ? RAILTYPE_RAIL : new_type;
	}

	/* Restore correct railtype for all rail tiles.*/
	for (TileIndex t(0); t < Map::Size(); t++) {
		if (GetTileType(t) == MP_RAILWAY ||
				IsLevelCrossingTile(t) ||
				IsRailStationTile(t) ||
				IsRailWaypointTile(t) ||
				IsRailTunnelBridgeTile(t)) {
			SetRailType(t, rail_type_translate_map[GetRailType(t)]);
			RailType secondary = GetTileSecondaryRailTypeIfValid(t);
			if (secondary != INVALID_RAILTYPE) SetSecondaryRailType(t, rail_type_translate_map[secondary]);
		}
	}

	UpdateExtraAspectsVariable();

	InitRoadTypesCaches();

	ReInitAllWindows(false);

	/* Update company statistics. */
	AfterLoadCompanyStats();
	/* Check and update house and town values */
	UpdateHousesAndTowns(true);
	/* Delete news referring to no longer existing entities */
	DeleteInvalidEngineNews();
	/* Update livery selection windows */
	for (CompanyID i = CompanyID::Begin(); i < MAX_COMPANIES; ++i) InvalidateWindowData(WC_COMPANY_COLOUR, i);
	/* Update company infrastructure counts. */
	InvalidateWindowClassesData(WC_COMPANY_INFRASTRUCTURE);
	InvalidateWindowClassesData(WC_BUILD_TOOLBAR);
	InvalidateAllPickerWindows();
	/* redraw the whole screen */
	MarkWholeScreenDirty();
	CheckTrainsLengths();
	AfterLoadTemplateVehiclesUpdateImages();
	AfterLoadTemplateVehiclesUpdateProperties();
	UpdateAllAnimatedTileSpeeds();

	InvalidateWindowData(WC_BUILD_SIGNAL, 0);
}<|MERGE_RESOLUTION|>--- conflicted
+++ resolved
@@ -2205,13 +2205,8 @@
 	if (IsSavegameVersionBefore(SLV_81)) {
 		for (TileIndex t(0); t < map_size; t++) {
 			if (GetTileType(t) == MP_TREES) {
-<<<<<<< HEAD
-				TreeGround groundType = (TreeGround)GB(_m[t].m2, 4, 2);
-				if (groundType != TREE_GROUND_SNOW_DESERT) SB(_m[t].m2, 6, 2, 3);
-=======
-				TreeGround ground_type = (TreeGround)GB(t.m2(), 4, 2);
-				if (ground_type != TREE_GROUND_SNOW_DESERT) SB(t.m2(), 6, 2, 3);
->>>>>>> 786893a8
+				TreeGround ground_type = (TreeGround)GB(_m[t].m2, 4, 2);
+				if (ground_type != TREE_GROUND_SNOW_DESERT) SB(_m[t].m2, 6, 2, 3);
 			}
 		}
 	}
@@ -4025,17 +4020,6 @@
 		}
 	}
 
-<<<<<<< HEAD
-	/* Make sure all industries exclusive supplier/consumer set correctly. */
-	if (IsSavegameVersionBefore(SLV_GS_INDUSTRY_CONTROL)) {
-		for (Industry *i : Industry::Iterate()) {
-			i->exclusive_supplier = INVALID_OWNER;
-			i->exclusive_consumer = INVALID_OWNER;
-		}
-	}
-
-=======
->>>>>>> 786893a8
 	/* Make sure all industries exclusive supplier/consumer set correctly. */
 	if (IsSavegameVersionBefore(SLV_GS_INDUSTRY_CONTROL)) {
 		for (Industry *i : Industry::Iterate()) {
@@ -4081,7 +4065,6 @@
 		_settings_game.vehicle.adjacent_crossings = false;
 	}
 
-<<<<<<< HEAD
 	/* Compute station catchment areas. This is needed here in case UpdateStationAcceptance is called below. */
 	Station::RecomputeCatchmentForAll();
 
@@ -4158,42 +4141,6 @@
 				if (order->GetTravelTime() != 0) {
 					Debug(sl, 1, "Fixing: order->GetTravelTime() != 0, {}", order->GetTravelTime());
 					order->SetTravelTime(0);
-=======
-	/* Road vehicles stopped on multitrack level crossings need teleporting to a depot
-	 * to avoid crashing into the side of the train they're waiting for. */
-	if (IsSavegameVersionBefore(SLV_MULTITRACK_LEVEL_CROSSINGS)) {
-		/* Teleport road vehicles to the nearest depot. */
-		for (RoadVehicle *rv : RoadVehicle::Iterate()) {
-			/* Ignore trailers of articulated vehicles. */
-			if (rv->IsArticulatedPart()) continue;
-
-			/* Ignore moving vehicles. */
-			if (rv->cur_speed > 0) continue;
-
-			/* Ignore crashed vehicles. */
-			if (rv->vehstatus.Test(VehState::Crashed)) continue;
-
-			/* Ignore vehicles not on level crossings. */
-			TileIndex cur_tile = rv->tile;
-			if (!IsLevelCrossingTile(cur_tile)) continue;
-
-			ClosestDepot closest_depot = rv->FindClosestDepot();
-
-			/* Try to find a depot with a distance limit of 512 tiles (Manhattan distance). */
-			if (closest_depot.found && DistanceManhattan(rv->tile, closest_depot.location) < 512u) {
-				/* Teleport all parts of articulated vehicles. */
-				for (RoadVehicle *u = rv; u != nullptr; u = u->Next()) {
-					u->tile = closest_depot.location;
-					int x = TileX(closest_depot.location) * TILE_SIZE + TILE_SIZE / 2;
-					int y = TileY(closest_depot.location) * TILE_SIZE + TILE_SIZE / 2;
-					u->x_pos = x;
-					u->y_pos = y;
-					u->z_pos = GetSlopePixelZ(x, y, true);
-
-					u->vehstatus.Set(VehState::Hidden);
-					u->state = RVSB_IN_DEPOT;
-					u->UpdatePosition();
->>>>>>> 786893a8
 				}
 			}
 		});
