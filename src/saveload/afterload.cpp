/*
 * This file is part of OpenTTD.
 * OpenTTD is free software; you can redistribute it and/or modify it under the terms of the GNU General Public License as published by the Free Software Foundation, version 2.
 * OpenTTD is distributed in the hope that it will be useful, but WITHOUT ANY WARRANTY; without even the implied warranty of MERCHANTABILITY or FITNESS FOR A PARTICULAR PURPOSE.
 * See the GNU General Public License for more details. You should have received a copy of the GNU General Public License along with OpenTTD. If not, see <http://www.gnu.org/licenses/>.
 */

/** @file afterload.cpp Code updating data after game load */

#include "../stdafx.h"
#include "../void_map.h"
#include "../signs_base.h"
#include "../depot_base.h"
#include "../tunnel_base.h"
#include "../fios.h"
#include "../gamelog_internal.h"
#include "../network/network.h"
#include "../network/network_func.h"
#include "../gfxinit.h"
#include "../viewport_func.h"
#include "../viewport_kdtree.h"
#include "../industry.h"
#include "../clear_map.h"
#include "../vehicle_func.h"
#include "../string_func.h"
#include "../date_func.h"
#include "../roadveh.h"
#include "../train.h"
#include "../station_base.h"
#include "../waypoint_base.h"
#include "../roadstop_base.h"
#include "../tunnelbridge.h"
#include "../tunnelbridge_map.h"
#include "../pathfinder/yapf/yapf_cache.h"
#include "../elrail_func.h"
#include "../signs_func.h"
#include "../aircraft.h"
#include "../object_map.h"
#include "../object_base.h"
#include "../tree_map.h"
#include "../company_func.h"
#include "../road_cmd.h"
#include "../ai/ai.hpp"
#include "../script/script_gui.h"
#include "../game/game.hpp"
#include "../town.h"
#include "../economy_base.h"
#include "../animated_tile_func.h"
#include "../subsidy_base.h"
#include "../subsidy_func.h"
#include "../newgrf.h"
#include "../newgrf_station.h"
#include "../engine_func.h"
#include "../rail_gui.h"
#include "../road_gui.h"
#include "../core/backup_type.hpp"
#include "../core/mem_func.hpp"
#include "../smallmap_gui.h"
#include "../news_func.h"
#include "../order_backup.h"
#include "../error.h"
#include "../disaster_vehicle.h"
#include "../ship.h"
#include "../tracerestrict.h"
#include "../tunnel_map.h"
#include "../bridge_signal_map.h"
#include "../water.h"
#include "../settings_func.h"
#include "../animated_tile.h"
#include "../company_func.h"
#include "../infrastructure_func.h"
#include "../event_logs.h"
#include "../newgrf_object.h"
#include "../newgrf_industrytiles.h"
#include "../timer/timer.h"
#include "../timer/timer_game_tick.h"
#include "../picker_func.h"
#include "../pathfinder/water_regions.h"


#include "../sl/saveload_internal.h"

#include <signal.h>
#include <algorithm>

#include "../safeguards.h"
#include "../window_func.h"

extern bool IndividualRoadVehicleController(RoadVehicle *v, const RoadVehicle *prev);

/**
 * Makes a tile canal or water depending on the surroundings.
 *
 * Must only be used for converting old savegames. Use WaterClass now.
 *
 * This as for example docks and shipdepots do not store
 * whether the tile used to be canal or 'normal' water.
 * @param t the tile to change.
 * @param include_invalid_water_class Also consider WATER_CLASS_INVALID, i.e. industry tiles on land
 */
void SetWaterClassDependingOnSurroundings(TileIndex t, bool include_invalid_water_class)
{
	/* If the slope is not flat, we always assume 'land' (if allowed). Also for one-corner-raised-shores.
	 * Note: Wrt. autosloping under industry tiles this is the most fool-proof behaviour. */
	if (!IsTileFlat(t)) {
		if (include_invalid_water_class) {
			SetWaterClass(t, WATER_CLASS_INVALID);
			return;
		} else {
			SlErrorCorrupt("Invalid water class for dry tile");
		}
	}

	/* Mark tile dirty in all cases */
	MarkTileDirtyByTile(t);

	if (TileX(t) == 0 || TileY(t) == 0 || TileX(t) == Map::MaxX() - 1 || TileY(t) == Map::MaxY() - 1) {
		/* tiles at map borders are always WATER_CLASS_SEA */
		SetWaterClass(t, WATER_CLASS_SEA);
		return;
	}

	bool has_water = false;
	bool has_canal = false;
	bool has_river = false;

	for (DiagDirection dir = DIAGDIR_BEGIN; dir < DIAGDIR_END; dir++) {
		TileIndex neighbour = TileAddByDiagDir(t, dir);
		switch (GetTileType(neighbour)) {
			case MP_WATER:
				/* clear water and shipdepots have already a WaterClass associated */
				if (IsCoast(neighbour)) {
					has_water = true;
				} else if (!IsLock(neighbour)) {
					switch (GetWaterClass(neighbour)) {
						case WATER_CLASS_SEA:   has_water = true; break;
						case WATER_CLASS_CANAL: has_canal = true; break;
						case WATER_CLASS_RIVER: has_river = true; break;
						default: SlErrorCorrupt("Invalid water class for tile");
					}
				}
				break;

			case MP_RAILWAY:
				/* Shore or flooded halftile */
				has_water |= (GetRailGroundType(neighbour) == RAIL_GROUND_WATER);
				break;

			case MP_TREES:
				/* trees on shore */
				has_water |= (GB(_m[neighbour].m2, 4, 2) == TREE_GROUND_SHORE);
				break;

			default: break;
		}
	}

	if (!has_water && !has_canal && !has_river && include_invalid_water_class) {
		SetWaterClass(t, WATER_CLASS_INVALID);
		return;
	}

	if (has_river && !has_canal) {
		SetWaterClass(t, WATER_CLASS_RIVER);
	} else if (has_canal || !has_water) {
		SetWaterClass(t, WATER_CLASS_CANAL);
	} else {
		SetWaterClass(t, WATER_CLASS_SEA);
	}
}

static void ConvertTownOwner()
{
	for (TileIndex tile(0); tile != Map::Size(); ++tile) {
		switch (GetTileType(tile)) {
			case MP_ROAD:
				if (GB(_m[tile].m5, 4, 2) == ROAD_TILE_CROSSING && HasBit(_m[tile].m3, 7)) {
					_m[tile].m3 = OWNER_TOWN;
				}
				[[fallthrough]];

			case MP_TUNNELBRIDGE:
				if (_m[tile].m1 & 0x80) SetTileOwner(tile, OWNER_TOWN);
				break;

			default: break;
		}
	}
}

/* since savegame version 4.1, exclusive transport rights are stored at towns */
static void UpdateExclusiveRights()
{
	for (Town *t : Town::Iterate()) {
		t->exclusivity = INVALID_COMPANY;
	}

	/* FIXME old exclusive rights status is not being imported (stored in s->blocked_months_obsolete)
	 *   could be implemented this way:
	 * 1.) Go through all stations
	 *     Build an array town_blocked[ town_id ][ company_id ]
	 *     that stores if at least one station in that town is blocked for a company
	 * 2.) Go through that array, if you find a town that is not blocked for
	 *     one company, but for all others, then give it exclusivity.
	 */
}

static const uint8_t convert_currency[] = {
	 0,  1, 12,  8,  3,
	10, 14, 19,  4,  5,
	 9, 11, 13,  6, 17,
	16, 22, 21,  7, 15,
	18,  2, 20,
};

/* since savegame version 4.2 the currencies are arranged differently */
static void UpdateCurrencies()
{
	_settings_game.locale.currency = convert_currency[_settings_game.locale.currency];
}

/* Up to revision 1413 the invisible tiles at the southern border have not been
 * MP_VOID, even though they should have. This is fixed by this function
 */
static void UpdateVoidTiles()
{
	for (uint x = 0; x < Map::SizeX(); x++) MakeVoid(TileXY(x, Map::MaxY()));
	for (uint y = 0; y < Map::SizeY(); y++) MakeVoid(TileXY(Map::MaxX(), y));
}

static inline RailType UpdateRailType(RailType rt, RailType min)
{
	return rt >= min ? (RailType)(rt + 1): rt;
}

/**
 * Update the viewport coordinates of all signs.
 */
void UpdateAllVirtCoords()
{
	if (IsHeadless()) return;
	UpdateAllStationVirtCoords();
	UpdateAllSignVirtCoords();
	UpdateAllTownVirtCoords();
	UpdateAllTextEffectVirtCoords();
	RebuildViewportKdtree();
}

void ClearAllCachedNames()
{
	ClearAllStationCachedNames();
	ClearAllTownCachedNames();
	ClearAllIndustryCachedNames();
}

/**
 * Initialization of the windows and several kinds of caches.
 * This is not done directly in AfterLoadGame because these
 * functions require that all saveload conversions have been
 * done. As people tend to add savegame conversion stuff after
 * the initialization of the windows and caches quite some bugs
 * had been made.
 * Moving this out of there is both cleaner and less bug-prone.
 */
static void InitializeWindowsAndCaches()
{
	SetupTimeSettings();

	/* Initialize windows */
	ResetWindowSystem();
	SetupColoursAndInitialWindow();

	/* Update coordinates of the signs. */
	ClearAllCachedNames();
	UpdateAllVirtCoords();
	ResetViewportAfterLoadGame();

	for (Company *c : Company::Iterate()) {
		/* For each company, verify (while loading a scenario) that the inauguration date is the current year and set it
		 * accordingly if it is not the case.  No need to set it on companies that are not been used already,
		 * thus the MIN_YEAR (which is really nothing more than Zero, initialized value) test */
		if (_file_to_saveload.abstract_ftype == FT_SCENARIO && c->inaugurated_year != CalTime::MIN_YEAR) {
			c->inaugurated_year = CalTime::CurYear();
			c->display_inaugurated_period = EconTime::Detail::WallClockYearToDisplay(EconTime::CurYear());
			c->age_years = EconTime::YearDelta{0};
		}
	}

	/* Count number of objects per type */
	for (Object *o : Object::Iterate()) {
		Object::IncTypeCount(o->type);
	}

	/* Identify owners of persistent storage arrays */
	for (Industry *i : Industry::Iterate()) {
		if (i->psa != nullptr) {
			i->psa->feature = GSF_INDUSTRIES;
			i->psa->tile = i->location.tile;
		}
	}
	for (Station *s : Station::Iterate()) {
		if (s->airport.psa != nullptr) {
			s->airport.psa->feature = GSF_AIRPORTS;
			s->airport.psa->tile = s->airport.tile;
		}
	}
	for (Town *t : Town::Iterate()) {
		for (auto &it : t->psa_list) {
			it->feature = GSF_FAKE_TOWNS;
			it->tile = t->xy;
		}
	}
	for (RoadVehicle *rv : RoadVehicle::IterateFrontOnly()) {
		rv->CargoChanged();
	}

	RecomputePrices();

	GroupStatistics::UpdateAfterLoad();

	RebuildSubsidisedSourceAndDestinationCache();

	/* Towns have a noise controlled number of airports system
	 * So each airport's noise value must be added to the town->noise_reached value
	 * Reset each town's noise_reached value to '0' before. */
	UpdateAirportsNoise();

	CheckTrainsLengths();
	ShowNewGRFError();

	/* Rebuild the smallmap list of owners. */
	BuildOwnerLegend();
}

#ifdef WITH_SIGACTION
static struct sigaction _prev_segfault;
static struct sigaction _prev_abort;
static struct sigaction _prev_fpe;

static void CDECL HandleSavegameLoadCrash(int signum, siginfo_t *si, void *context);
#else
typedef void (CDECL *SignalHandlerPointer)(int);
static SignalHandlerPointer _prev_segfault = nullptr;
static SignalHandlerPointer _prev_abort    = nullptr;
static SignalHandlerPointer _prev_fpe      = nullptr;

static void CDECL HandleSavegameLoadCrash(int signum);
#endif

/**
 * Replaces signal handlers of SIGSEGV and SIGABRT
 * and stores pointers to original handlers in memory.
 */
static void SetSignalHandlers()
{
#ifdef WITH_SIGACTION
	struct sigaction sa;
	memset(&sa, 0, sizeof(sa));
	sa.sa_flags = SA_SIGINFO | SA_RESTART;
	sigemptyset(&sa.sa_mask);
	sa.sa_sigaction = HandleSavegameLoadCrash;
	sigaction(SIGSEGV, &sa, &_prev_segfault);
	sigaction(SIGABRT, &sa, &_prev_abort);
	sigaction(SIGFPE,  &sa, &_prev_fpe);
#else
	_prev_segfault = signal(SIGSEGV, HandleSavegameLoadCrash);
	_prev_abort    = signal(SIGABRT, HandleSavegameLoadCrash);
	_prev_fpe      = signal(SIGFPE,  HandleSavegameLoadCrash);
#endif
}

/**
 * Resets signal handlers back to original handlers.
 */
static void ResetSignalHandlers()
{
#ifdef WITH_SIGACTION
	sigaction(SIGSEGV, &_prev_segfault, nullptr);
	sigaction(SIGABRT, &_prev_abort, nullptr);
	sigaction(SIGFPE,  &_prev_fpe, nullptr);
#else
	signal(SIGSEGV, _prev_segfault);
	signal(SIGABRT, _prev_abort);
	signal(SIGFPE,  _prev_fpe);
#endif
}

/**
 * Try to find the overridden GRF identifier of the given GRF.
 * @param c the GRF to get the 'previous' version of.
 * @return the GRF identifier or \a c if none could be found.
 */
static const GRFIdentifier &GetOverriddenIdentifier(const GRFConfig *c)
{
	const LoggedAction &la = _gamelog_actions.back();
	if (la.at != GLAT_LOAD) return c->ident;

	for (const LoggedChange &lc : la.changes) {
		if (lc.ct == GLCT_GRFCOMPAT && lc.grfcompat.grfid == c->ident.grfid) return lc.grfcompat;
	}

	return c->ident;
}

/** Was the saveload crash because of missing NewGRFs? */
static bool _saveload_crash_with_missing_newgrfs = false;

/**
 * Did loading the savegame cause a crash? If so,
 * were NewGRFs missing?
 * @return when the saveload crashed due to missing NewGRFs.
 */
bool SaveloadCrashWithMissingNewGRFs()
{
	return _saveload_crash_with_missing_newgrfs;
}

/**
 * Signal handler used to give a user a more useful report for crashes during
 * the savegame loading process; especially when there's problems with the
 * NewGRFs that are required by the savegame.
 * @param signum received signal
 */
#ifdef WITH_SIGACTION
static void CDECL HandleSavegameLoadCrash(int signum, siginfo_t *si, void *context)
#else
static void CDECL HandleSavegameLoadCrash(int signum)
#endif
{
	ResetSignalHandlers();

	format_buffer buffer;
	buffer.append("Loading your savegame caused OpenTTD to crash.\n");

	_saveload_crash_with_missing_newgrfs = std::ranges::any_of(_grfconfig, [](const auto &c) { return HasBit(c->flags, GCF_COMPATIBLE) || c->status == GCS_NOT_FOUND; });

	if (_saveload_crash_with_missing_newgrfs) {
		buffer.append(
			"This is most likely caused by a missing NewGRF or a NewGRF that\n"
			"has been loaded as replacement for a missing NewGRF. OpenTTD\n"
			"cannot easily determine whether a replacement NewGRF is of a newer\n"
			"or older version.\n"
			"It will load a NewGRF with the same GRF ID as the missing NewGRF.\n"
			"This means that if the author makes incompatible NewGRFs with the\n"
			"same GRF ID, OpenTTD cannot magically do the right thing. In most\n"
			"cases, OpenTTD will load the savegame and not crash, but this is an\n"
			"exception.\n"
			"Please load the savegame with the appropriate NewGRFs installed.\n"
			"The missing/compatible NewGRFs are:\n");

		for (const auto &c : _grfconfig) {
			if (HasBit(c->flags, GCF_COMPATIBLE)) {
				const GRFIdentifier &replaced = GetOverriddenIdentifier(c);
				buffer.format("NewGRF {:08X} (checksum {}) not found.\n  Loaded NewGRF \"{}\" (checksum {}) with same GRF ID instead.\n",
						std::byteswap(c->ident.grfid), c->original_md5sum, c->filename, replaced.md5sum);
			}
			if (c->status == GCS_NOT_FOUND) {
				buffer.format("NewGRF {:08X} ({}) not found; checksum {}.\n", std::byteswap(c->ident.grfid), c->filename, c->ident.md5sum);
			}
		}
	} else {
		buffer.append(
			"This is probably caused by a corruption in the savegame.\n"
			"Please file a bug report and attach this savegame.\n");
	}

	ShowInfoI(buffer);

#ifdef WITH_SIGACTION
	struct sigaction call;
#else
	SignalHandlerPointer call = nullptr;
#endif
	switch (signum) {
		case SIGSEGV: call = _prev_segfault; break;
		case SIGABRT: call = _prev_abort; break;
		case SIGFPE:  call = _prev_fpe; break;
		default: NOT_REACHED();
	}
#ifdef WITH_SIGACTION
	if (call.sa_flags & SA_SIGINFO) {
		if (call.sa_sigaction != nullptr) call.sa_sigaction(signum, si, context);
	} else {
		if (call.sa_handler != nullptr) call.sa_handler(signum);
	}
#else
	if (call != nullptr) call(signum);
#endif

}

/**
 * Tries to change owner of this rail tile to a valid owner. In very old versions it could happen that
 * a rail track had an invalid owner. When conversion isn't possible, track is removed.
 * @param t tile to update
 */
static void FixOwnerOfRailTrack(TileIndex t)
{
	assert(!Company::IsValidID(GetTileOwner(t)) && (IsLevelCrossingTile(t) || IsPlainRailTile(t)));

	/* remove leftover rail piece from crossing (from very old savegames) */
	Train *v = nullptr;
	for (Train *w : Train::Iterate()) {
		if (w->tile == t) {
			v = w;
			break;
		}
	}

	if (v != nullptr) {
		/* when there is a train on crossing (it could happen in TTD), set owner of crossing to train owner */
		SetTileOwner(t, v->owner);
		return;
	}

	/* try to find any connected rail */
	for (DiagDirection dd = DIAGDIR_BEGIN; dd < DIAGDIR_END; dd++) {
		TileIndex tt = t + TileOffsByDiagDir(dd);
		if (GetTileTrackStatus(t, TRANSPORT_RAIL, 0, dd) != 0 &&
				GetTileTrackStatus(tt, TRANSPORT_RAIL, 0, ReverseDiagDir(dd)) != 0 &&
				Company::IsValidID(GetTileOwner(tt))) {
			SetTileOwner(t, GetTileOwner(tt));
			return;
		}
	}

	if (IsLevelCrossingTile(t)) {
		/* else change the crossing to normal road (road vehicles won't care) */
		Owner road = GetRoadOwner(t, RTT_ROAD);
		Owner tram = GetRoadOwner(t, RTT_TRAM);
		RoadBits bits = GetCrossingRoadBits(t);
		bool hasroad = HasBit(_me[t].m7, 6);
		bool hastram = HasBit(_me[t].m7, 7);

		/* MakeRoadNormal */
		SetTileType(t, MP_ROAD);
		SetTileOwner(t, road);
		_m[t].m3 = (hasroad ? bits : 0);
		_m[t].m5 = (hastram ? bits : 0) | ROAD_TILE_NORMAL << 6;
		SB(_me[t].m6, 2, 4, 0);
		SetRoadOwner(t, RTT_TRAM, tram);
		return;
	}

	/* if it's not a crossing, make it clean land */
	MakeClear(t, CLEAR_GRASS, 0);
}

/**
 * Fixes inclination of a vehicle. Older OpenTTD versions didn't update the bits correctly.
 * @param v vehicle
 * @param dir vehicle's direction, or # INVALID_DIR if it can be ignored
 * @return inclination bits to set
 */
static uint FixVehicleInclination(Vehicle *v, Direction dir)
{
	/* Compute place where this vehicle entered the tile */
	int entry_x = v->x_pos;
	int entry_y = v->y_pos;
	switch (dir) {
		case DIR_NE: entry_x |= TILE_UNIT_MASK; break;
		case DIR_NW: entry_y |= TILE_UNIT_MASK; break;
		case DIR_SW: entry_x &= ~TILE_UNIT_MASK; break;
		case DIR_SE: entry_y &= ~TILE_UNIT_MASK; break;
		case INVALID_DIR: break;
		default: NOT_REACHED();
	}
	uint8_t entry_z = GetSlopePixelZ(entry_x, entry_y, true);

	/* Compute middle of the tile. */
	int middle_x = (v->x_pos & ~TILE_UNIT_MASK) + TILE_SIZE / 2;
	int middle_y = (v->y_pos & ~TILE_UNIT_MASK) + TILE_SIZE / 2;
	uint8_t middle_z = GetSlopePixelZ(middle_x, middle_y, true);

	/* middle_z == entry_z, no height change. */
	if (middle_z == entry_z) return 0;

	/* middle_z < entry_z, we are going downwards. */
	if (middle_z < entry_z) return 1U << GVF_GOINGDOWN_BIT;

	/* middle_z > entry_z, we are going upwards. */
	return 1U << GVF_GOINGUP_BIT;
}

/**
 * Check whether the ground vehicles are at the correct Z-coordinate. When they
 * are not, this will cause all kinds of problems later on as the vehicle might
 * not get onto bridges and so on.
 */
static void CheckGroundVehiclesAtCorrectZ()
{
	for (Vehicle *v : Vehicle::Iterate()) {
		if (v->IsGroundVehicle()) {
			/*
			 * Either the vehicle is not actually on the given tile, i.e. it is
			 * in the wormhole of a bridge or a tunnel, or the Z-coordinate must
			 * be the same as when it would be recalculated right now.
			 */
			assert(v->tile != TileVirtXY(v->x_pos, v->y_pos) || v->z_pos == GetSlopePixelZ(v->x_pos, v->y_pos, true));
		}
	}
}

/**
 * Checks for the possibility that a bridge may be on this tile
 * These are in fact all the tile types on which a bridge can be found
 * @param t The tile to analyze
 * @return True if a bridge might have been present prior to savegame 194.
 */
static inline bool MayHaveBridgeAbove(TileIndex t)
{
	return IsTileType(t, MP_CLEAR) || IsTileType(t, MP_RAILWAY) || IsTileType(t, MP_ROAD) ||
			IsTileType(t, MP_WATER) || IsTileType(t, MP_TUNNELBRIDGE) || IsTileType(t, MP_OBJECT);
}

TileIndex GetOtherTunnelBridgeEndOld(TileIndex tile)
{
	DiagDirection dir = GetTunnelBridgeDirection(tile);
	TileIndexDiff delta = TileOffsByDiagDir(dir);
	int z = GetTileZ(tile);

	dir = ReverseDiagDir(dir);
	do {
		tile += delta;
	} while (
		!IsTunnelTile(tile) ||
		GetTunnelBridgeDirection(tile) != dir ||
		GetTileZ(tile) != z
	);

	return tile;
}


/**
 * Start the scripts.
 */
static void StartScripts()
{
	/* Script debug window requires AIs to be started before trying to start GameScript. */

	/* Start the AIs. */
	for (const Company *c : Company::Iterate()) {
		if (Company::IsValidAiID(c->index)) AI::StartNew(c->index);
	}

	/* Start the GameScript. */
	Game::StartNew();

	ShowScriptDebugWindowIfScriptError();
}

template <typename F>
void IterateVehicleAndOrderListOrders(F func)
{
	IterateAllNonVehicleOrders([&](Order *order) {
		func(order);
	});
	for (Vehicle *v : Vehicle::IterateFrontOnly()) {
		func(&(v->current_order));
	}
}

/**
 * Perform a (large) amount of savegame conversion *magic* in order to
 * load older savegames and to fill the caches for various purposes.
 * @return True iff conversion went without a problem.
 */
bool AfterLoadGame()
{
	SetSignalHandlers();

	const uint32_t map_size = Map::Size();

	/* Only new games can use wallclock units. */
	if (SlXvIsFeatureMissing(XSLFI_VARIABLE_DAY_LENGTH, 5) && IsSavegameVersionBefore(SLV_ECONOMY_MODE_TIMEKEEPING_UNITS)) {
		_settings_game.economy.timekeeping_units = TKU_CALENDAR;
	}
	/* Wallclock unit games which previously ran at an effective day length of 1 should remain that way */
	if (SlXvIsFeatureMissing(XSLFI_VARIABLE_DAY_LENGTH, 7) && _settings_game.economy.timekeeping_units == TKU_WALLCLOCK) {
		_settings_game.economy.day_length_factor = 1;
	}
	UpdateEffectiveDayLengthFactor();

	SetupTickRate();

	extern TileIndex _cur_tileloop_tile; // From landscape.cpp.
	/* The LFSR used in RunTileLoop iteration cannot have a zeroed state, make it non-zeroed. */
	if (_cur_tileloop_tile == 0) _cur_tileloop_tile = TileIndex{1};

	extern TileIndex _aux_tileloop_tile;
	if (_aux_tileloop_tile == 0) _aux_tileloop_tile = TileIndex{1};

	if (IsSavegameVersionBefore(SLV_98)) GamelogOldver();

	GamelogTestRevision();
	GamelogTestMode();

	RebuildTownKdtree();
	RebuildStationKdtree();
	UpdateCachedSnowLine();
	UpdateCachedSnowLineBounds();

	_viewport_sign_kdtree_valid = false;

	if (IsSavegameVersionBefore(SLV_98)) GamelogGRFAddList(_grfconfig);

	if (IsSavegameVersionBefore(SLV_119)) {
		_pause_mode = (_pause_mode == 2) ? PM_PAUSED_NORMAL : PM_UNPAUSED;
	} else if (_network_dedicated && (_pause_mode & PM_PAUSED_ERROR) != 0) {
		Debug(net, 0, "The loading savegame was paused due to an error state");
		Debug(net, 0, "  This savegame cannot be used for multiplayer");
		/* Restore the signals */
		ResetSignalHandlers();
		return false;
	} else if (!_networking || _network_server) {
		/* If we are in singleplayer mode, i.e. not networking, and loading the
		 * savegame or we are loading the savegame as network server we do
		 * not want to be bothered by being paused because of the automatic
		 * reason of a network server, e.g. joining clients or too few
		 * active clients. Note that resetting these values for a network
		 * client are very bad because then the client is going to execute
		 * the game loop when the server is not, i.e. it desyncs. */
		_pause_mode &= ~PMB_PAUSED_NETWORK;
	}

	/* In very old versions, size of train stations was stored differently.
	 * They had swapped width and height if station was built along the Y axis.
	 * TTO and TTD used 3 bits for width/height, while OpenTTD used 4.
	 * Because the data stored by TTDPatch are unusable for rail stations > 7x7,
	 * recompute the width and height. Doing this unconditionally for all old
	 * savegames simplifies the code. */
	if (IsSavegameVersionBefore(SLV_2)) {
		for (Station *st : Station::Iterate()) {
			st->train_station.w = st->train_station.h = 0;
		}
		for (TileIndex t(0); t < map_size; t++) {
			if (!IsTileType(t, MP_STATION)) continue;
			if (_m[t].m5 > 7) continue; // is it a rail station tile?
			Station *st = Station::Get(_m[t].m2);
			assert(st->train_station.tile != 0);
			int dx = TileX(t) - TileX(st->train_station.tile);
			int dy = TileY(t) - TileY(st->train_station.tile);
			assert(dx >= 0 && dy >= 0);
			st->train_station.w = std::max<uint>(st->train_station.w, dx + 1);
			st->train_station.h = std::max<uint>(st->train_station.h, dy + 1);
		}
	}

	if (IsSavegameVersionBefore(SLV_194) && SlXvIsFeatureMissing(XSLFI_HEIGHT_8_BIT)) {
		_settings_game.construction.map_height_limit = 15;

		/* In old savegame versions, the heightlevel was coded in bits 0..3 of the type field */
		for (TileIndex t(0); t < map_size; t++) {
			_m[t].height = GB(_m[t].type, 0, 4);
			SB(_m[t].type, 0, 2, GB(_me[t].m6, 0, 2));
			SB(_me[t].m6, 0, 2, 0);
			if (MayHaveBridgeAbove(t)) {
				SB(_m[t].type, 2, 2, GB(_me[t].m6, 6, 2));
				SB(_me[t].m6, 6, 2, 0);
			} else {
				SB(_m[t].type, 2, 2, 0);
			}
		}
	} else if (IsSavegameVersionBefore(SLV_194) && SlXvIsFeaturePresent(XSLFI_HEIGHT_8_BIT)) {
		for (TileIndex t(0); t < map_size; t++) {
			SB(_m[t].type, 0, 2, GB(_me[t].m6, 0, 2));
			SB(_me[t].m6, 0, 2, 0);
			if (MayHaveBridgeAbove(t)) {
				SB(_m[t].type, 2, 2, GB(_me[t].m6, 6, 2));
				SB(_me[t].m6, 6, 2, 0);
			} else {
				SB(_m[t].type, 2, 2, 0);
			}
		}
	}

	/* in version 2.1 of the savegame, town owner was unified. */
	if (IsSavegameVersionBefore(SLV_2, 1)) ConvertTownOwner();

	/* from version 4.1 of the savegame, exclusive rights are stored at towns */
	if (IsSavegameVersionBefore(SLV_4, 1)) UpdateExclusiveRights();

	/* from version 4.2 of the savegame, currencies are in a different order */
	if (IsSavegameVersionBefore(SLV_4, 2)) UpdateCurrencies();

	/* In old version there seems to be a problem that water is owned by
	 * OWNER_NONE, not OWNER_WATER.. I can't replicate it for the current
	 * (4.3) version, so I just check when versions are older, and then
	 * walk through the whole map.. */
	if (IsSavegameVersionBefore(SLV_4, 3)) {
		for (TileIndex t(0); t < map_size; t++) {
			if (IsTileType(t, MP_WATER) && GetTileOwner(t) >= MAX_COMPANIES) {
				SetTileOwner(t, OWNER_WATER);
			}
		}
	}

	if (IsSavegameVersionBefore(SLV_84)) {
		for (Company *c : Company::Iterate()) {
			c->name = CopyFromOldName(c->name_1);
			if (!c->name.empty()) c->name_1 = STR_SV_UNNAMED;
			c->president_name = CopyFromOldName(c->president_name_1);
			if (!c->president_name.empty()) c->president_name_1 = SPECSTR_PRESIDENT_NAME;
		}

		for (Station *st : Station::Iterate()) {
			st->name = CopyFromOldName(st->string_id);
			/* generating new name would be too much work for little effect, use the station name fallback */
			if (!st->name.empty()) st->string_id = STR_SV_STNAME_FALLBACK;
		}

		for (Town *t : Town::Iterate()) {
			t->name = CopyFromOldName(t->townnametype);
			if (!t->name.empty()) t->townnametype = SPECSTR_TOWNNAME_START + _settings_game.game_creation.town_name;
		}
	}

	/* From this point the old names array is cleared. */
	ResetOldNames();

	if (IsSavegameVersionBefore(SLV_106)) {
		/* no station is determined by 'tile == INVALID_TILE' now (instead of '0') */
		for (Station *st : Station::Iterate()) {
			if (st->airport.tile       == 0) st->airport.tile       = INVALID_TILE;
			if (st->train_station.tile == 0) st->train_station.tile = INVALID_TILE;
		}

		/* the same applies to Company::location_of_HQ */
		for (Company *c : Company::Iterate()) {
			if (c->location_of_HQ == 0 || (IsSavegameVersionBefore(SLV_4) && c->location_of_HQ == 0xFFFF)) {
				c->location_of_HQ = INVALID_TILE;
			}
		}
	}

	/* convert road side to my format. */
	if (_settings_game.vehicle.road_side) _settings_game.vehicle.road_side = 1;

	/* Check if all NewGRFs are present, we are very strict in MP mode */
	GRFListCompatibility gcf_res = IsGoodGRFConfigList(_grfconfig);
	for (const auto &c : _grfconfig) {
		if (c->status == GCS_NOT_FOUND) {
			GamelogGRFRemove(c->ident.grfid);
		} else if (HasBit(c->flags, GCF_COMPATIBLE)) {
			GamelogGRFCompatible(c->ident);
		}
	}

	if (_networking && gcf_res != GLC_ALL_GOOD) {
		SetSaveLoadError(STR_NETWORK_ERROR_CLIENT_NEWGRF_MISMATCH);
		/* Restore the signals */
		ResetSignalHandlers();
		return false;
	}

	/* The value of _date_fract got divided, so make sure that old games are converted correctly. */
	if (IsSavegameVersionBefore(SLV_11, 1) || (IsSavegameVersionBefore(SLV_147) && CalTime::CurDateFract() > DAY_TICKS)) CalTime::Detail::now.cal_date_fract /= 885;

	if (SlXvIsFeaturePresent(XSLFI_SPRINGPP) || SlXvIsFeaturePresent(XSLFI_JOKERPP) || SlXvIsFeaturePresent(XSLFI_CHILLPP)) {
		assert(DayLengthFactor() >= 1);
		DateDetail::_tick_skip_counter = CalTime::CurDateFract() % DayLengthFactor();
		CalTime::Detail::now.cal_date_fract /= DayLengthFactor();
		assert(CalTime::CurDateFract() < DAY_TICKS);
		assert(TickSkipCounter() < DayLengthFactor());
	}

	/* Set day length factor to 1 if loading a pre day length savegame */
	if (SlXvIsFeatureMissing(XSLFI_VARIABLE_DAY_LENGTH) && SlXvIsFeatureMissing(XSLFI_SPRINGPP) && SlXvIsFeatureMissing(XSLFI_JOKERPP) && SlXvIsFeatureMissing(XSLFI_CHILLPP)) {
		_settings_game.economy.day_length_factor = 1;
		UpdateEffectiveDayLengthFactor();
		if (_file_to_saveload.abstract_ftype != FT_SCENARIO) {
			/* If this is obviously a vanilla/non-patchpack savegame (and not a scenario),
			 * set the savegame time units to be in days, as they would have been previously. */
			_settings_game.game_time.time_in_minutes = false;
		}
	}
	if (SlXvIsFeatureMissing(XSLFI_VARIABLE_DAY_LENGTH, 3)) {
		_scaled_tick_counter = (uint64_t)((_tick_counter * DayLengthFactor()) + TickSkipCounter());
	}
	if (SlXvIsFeaturePresent(XSLFI_VARIABLE_DAY_LENGTH, 1, 3)) {
		/* CalTime is used here because EconTime hasn't been set yet, but this needs to be done before setting EconTime::Detail::SetDate,
		 * because that calls RecalculateStateTicksOffset which overwrites DateDetail::_state_ticks_offset which is an input here */
		_state_ticks = GetStateTicksFromDateWithoutOffset(ToEconTimeCast(CalTime::CurDate()), CalTime::CurDateFract());
		if (SlXvIsFeaturePresent(XSLFI_VARIABLE_DAY_LENGTH, 3, 3)) _state_ticks += DateDetail::_state_ticks_offset;
	}

	/* Update current year
	 * must be done before loading sprites as some newgrfs check it */
	CalTime::Detail::SetDate(CalTime::CurDate(), CalTime::CurDateFract());

	if (SlXvIsFeaturePresent(XSLFI_VARIABLE_DAY_LENGTH, 5) || !IsSavegameVersionBefore(SLV_ECONOMY_DATE)) {
		EconTime::Detail::SetDate(EconTime::CurDate(), EconTime::CurDateFract());
	} else {
		/* Set economy date from calendar date */
		EconTime::Detail::SetDate(ToEconTimeCast(CalTime::CurDate()), CalTime::CurDateFract());
	}

	SetupTileLoopCounts();

	/*
	 * Force the old behaviour for compatibility reasons with old savegames. As new
	 * settings can only be loaded from new savegames loading old savegames with new
	 * versions of OpenTTD will normally initialize settings newer than the savegame
	 * version with "new game" defaults which the player can define to their liking.
	 * For some settings we override that to keep the behaviour the same as when the
	 * game was saved.
	 *
	 * Note that there is no non-stop in here. This is because the setting could have
	 * either value in TTDPatch. To convert it properly the user has to make sure the
	 * right value has been chosen in the settings. Otherwise we will be converting
	 * it incorrectly in half of the times without a means to correct that.
	 */
	if (IsSavegameVersionBefore(SLV_4, 2)) _settings_game.station.modified_catchment = false;
	if (IsSavegameVersionBefore(SLV_6, 1)) _settings_game.pf.forbid_90_deg = false;
	if (IsSavegameVersionBefore(SLV_21))   _settings_game.vehicle.train_acceleration_model = 0;
	if (IsSavegameVersionBefore(SLV_90))   _settings_game.vehicle.plane_speed = 4;
	if (IsSavegameVersionBefore(SLV_95))   _settings_game.vehicle.dynamic_engines = false;
	if (IsSavegameVersionBefore(SLV_96))   _settings_game.economy.station_noise_level = false;
	if (IsSavegameVersionBefore(SLV_133)) {
		_settings_game.vehicle.train_slope_steepness = 3;
	}
	if (IsSavegameVersionBefore(SLV_134))  _settings_game.economy.feeder_payment_share = 75;
	if (IsSavegameVersionBefore(SLV_138))  _settings_game.vehicle.plane_crashes = 2;
	if (IsSavegameVersionBefore(SLV_139)) {
		_settings_game.vehicle.roadveh_acceleration_model = 0;
		_settings_game.vehicle.roadveh_slope_steepness = 7;
	}
	if (IsSavegameVersionBefore(SLV_143))  _settings_game.economy.allow_town_level_crossings = true;
	if (IsSavegameVersionBefore(SLV_159)) {
		_settings_game.vehicle.max_train_length = 50;
		_settings_game.construction.max_bridge_length = 64;
		_settings_game.construction.max_tunnel_length = 64;
	}
	if (IsSavegameVersionBefore(SLV_166))  _settings_game.economy.infrastructure_maintenance = false;
	if (IsSavegameVersionBefore(SLV_183) && SlXvIsFeatureMissing(XSLFI_CHILLPP)) {
		_settings_game.linkgraph.distribution_pax = DT_MANUAL;
		_settings_game.linkgraph.distribution_mail = DT_MANUAL;
		_settings_game.linkgraph.distribution_armoured = DT_MANUAL;
		_settings_game.linkgraph.distribution_default = DT_MANUAL;
	}

	if (IsSavegameVersionBefore(SLV_ENDING_YEAR)) {
		_settings_game.game_creation.ending_year = CalTime::DEF_END_YEAR;
	}

	/* Convert linkgraph update settings from days to seconds. */
	if (IsSavegameVersionBefore(SLV_LINKGRAPH_SECONDS) && SlXvIsFeatureMissing(XSLFI_LINKGRAPH_DAY_SCALE, 3)) {
		_settings_game.linkgraph.recalc_interval *= SECONDS_PER_DAY;
		_settings_game.linkgraph.recalc_time     *= SECONDS_PER_DAY;
	}

	/* Convert link graph last compression from date to scaled tick counter, or state ticks to scaled ticks. */
	if (SlXvIsFeatureMissing(XSLFI_LINKGRAPH_DAY_SCALE, 6)) {
		extern void LinkGraphFixupAfterLoad(bool compression_was_date);
		LinkGraphFixupAfterLoad(SlXvIsFeatureMissing(XSLFI_LINKGRAPH_DAY_SCALE, 4));
	}

	/* Set link graph job day length factor setting. */
	if (SlXvIsFeatureMissing(XSLFI_LINKGRAPH_DAY_SCALE, 7)) {
		extern void LinkGraphJobSetDayLengthFactor();
		LinkGraphJobSetDayLengthFactor();
	}

	/* Load the sprites */
	GfxLoadSprites();
	LoadStringWidthTable();
	ReInitAllWindows(false);

	/* Copy temporary data to Engine pool */
	CopyTempEngineData();

	/* Connect front and rear engines of multiheaded trains and converts
	 * subtype to the new format */
	if (IsSavegameVersionBefore(SLV_17, 1)) ConvertOldMultiheadToNew();

	/* Connect front and rear engines of multiheaded trains */
	ConnectMultiheadedTrains();

	/* Fix the CargoPackets *and* fix the caches of CargoLists.
	 * If this isn't done before Stations and especially Vehicles are
	 * running their AfterLoad we might get in trouble. In the case of
	 * vehicles we could give the wrong (cached) count of items in a
	 * vehicle which causes different results when getting their caches
	 * filled; and that could eventually lead to desyncs. */
	CargoPacket::AfterLoad();

	if (SlXvIsFeaturePresent(XSLFI_SPRINGPP)) {
		/*
		 * Reject huge airports
		 * Annoyingly SpringPP v2.0.102 has a bug where it uses the same ID for AT_INTERCONTINENTAL2 and AT_OILRIG.
		 * Do this here as AfterLoadVehicles might also check it indirectly via the newgrf code.
		 */
		for (Station *st : Station::Iterate()) {
			if (st->airport.tile == INVALID_TILE) continue;
			StringID err = INVALID_STRING_ID;
			if (st->airport.type == 9) {
				if (st->ship_station.tile != INVALID_TILE && IsOilRig(st->ship_station.tile)) {
					/* this airport is probably an oil rig, not a huge airport */
				} else {
					err = STR_GAME_SAVELOAD_ERROR_HUGE_AIRPORTS_PRESENT;
				}
				st->airport.type = AT_OILRIG;
			} else if (st->airport.type == 10) {
				err = STR_GAME_SAVELOAD_ERROR_HUGE_AIRPORTS_PRESENT;
			}
			if (err != INVALID_STRING_ID) {
				SetSaveLoadError(err);
				/* Restore the signals */
				ResetSignalHandlers();
				return false;
			}
		}
	}

	if (SlXvIsFeaturePresent(XSLFI_SPRINGPP, 1, 1)) {
		/*
		 * Reject helicopters approaching oil rigs using the wrong aircraft movement data
		 * Annoyingly SpringPP v2.0.102 has a bug where it uses the same ID for AT_INTERCONTINENTAL2 and AT_OILRIG
		 * Do this here as AfterLoadVehicles can also check it indirectly via the newgrf code.
		 */
		for (Aircraft *v : Aircraft::Iterate()) {
			Station *st = GetTargetAirportIfValid(v);
			if (st != nullptr && ((st->ship_station.tile != INVALID_TILE && IsOilRig(st->ship_station.tile)) || st->airport.type == AT_OILRIG)) {
				/* aircraft is on approach to an oil rig, bail out now */
				SetSaveLoadError(STR_GAME_SAVELOAD_ERROR_HELI_OILRIG_BUG);
				/* Restore the signals */
				ResetSignalHandlers();
				return false;
			}
		}
	}

	if (IsSavegameVersionBefore(SLV_MULTITILE_DOCKS)) {
		for (Station *st : Station::Iterate()) {
			st->ship_station.tile = INVALID_TILE;
		}
	}

	if (SlXvIsFeatureMissing(XSLFI_REALISTIC_TRAIN_BRAKING)) {
		_settings_game.vehicle.train_braking_model = TBM_ORIGINAL;
	}

	if (SlXvIsFeatureMissing(XSLFI_TRAIN_SPEED_ADAPTATION)) {
		_settings_game.vehicle.train_speed_adaptation = false;
	}

	AfterLoadEngines();
	AnalyseIndustryTileSpriteGroups();
	extern void AnalyseHouseSpriteGroups();
	AnalyseHouseSpriteGroups();

	/* Update all vehicles: Phase 1 */
	AfterLoadVehiclesPhase1(true);

	CargoPacket::PostVehiclesAfterLoad();

	/* Update template vehicles */
	AfterLoadTemplateVehicles();

	/* make sure there is a town in the game */
	if (_game_mode == GM_NORMAL && Town::GetNumItems() == 0) {
		SetSaveLoadError(STR_ERROR_NO_TOWN_IN_SCENARIO);
		/* Restore the signals */
		ResetSignalHandlers();
		return false;
	}

	/* The void tiles on the southern border used to belong to a wrong class (pre 4.3).
	 * This problem appears in savegame version 21 too, see r3455. But after loading the
	 * savegame and saving again, the buggy map array could be converted to new savegame
	 * version. It didn't show up before r12070. */
	if (IsSavegameVersionBefore(SLV_87)) UpdateVoidTiles();

	/* Fix the cache for cargo payments. */
	for (CargoPayment *cp : CargoPayment::Iterate()) {
		cp->front->cargo_payment = cp;
		cp->current_station = cp->front->last_station_visited;
	}

	if (IsSavegameVersionBefore(SLV_WATER_TILE_TYPE) && SlXvIsFeatureMissing(XSLFI_WATER_TILE_TYPE)) {
		/* Prior to SLV_WATER_TILE_TYPE, the water tile type was stored differently from the enumeration. This has to be
		 * converted before SLV_72 and SLV_82 conversions which use GetWaterTileType. */
		static constexpr uint8_t WBL_COAST_FLAG = 0; ///< Flag for coast.

		for (TileIndex t(0); t < Map::Size(); t++) {
			if (!IsTileType(t, MP_WATER)) continue;

			switch (GB(_m[t].m5, 4, 4)) {
				case 0x0: /* Previously WBL_TYPE_NORMAL, Clear water or coast. */
					SetWaterTileType(t, HasBit(_m[t].m5, WBL_COAST_FLAG) ? WATER_TILE_COAST : WATER_TILE_CLEAR);
					break;

				case 0x1: SetWaterTileType(t, WATER_TILE_LOCK); break; /* Previously WBL_TYPE_LOCK */
				case 0x8: SetWaterTileType(t, WATER_TILE_DEPOT); break; /* Previously WBL_TYPE_DEPOT */
				default: SetWaterTileType(t, WATER_TILE_CLEAR); break; /* Shouldn't happen... */
			}
		}
	}

	if (IsSavegameVersionBefore(SLV_72)) {
		/* Locks in very old savegames had OWNER_WATER as owner */
		for (TileIndex t(0); t < Map::Size(); t++) {
			switch (GetTileType(t)) {
				default: break;

				case MP_WATER:
					if (GetWaterTileType(t) == WATER_TILE_LOCK && GetTileOwner(t) == OWNER_WATER) SetTileOwner(t, OWNER_NONE);
					break;

				case MP_STATION: {
					if (HasBit(_me[t].m6, 3)) SetBit(_me[t].m6, 2);
					StationGfx gfx = GetStationGfx(t);
					StationType st;
					if (       IsInsideMM(gfx,   0,   8)) { // Rail station
						st = StationType::Rail;
						SetStationGfx(t, gfx - 0);
					} else if (IsInsideMM(gfx,   8,  67)) { // Airport
						st = StationType::Airport;
						SetStationGfx(t, gfx - 8);
					} else if (IsInsideMM(gfx,  67,  71)) { // Truck
						st = StationType::Truck;
						SetStationGfx(t, gfx - 67);
					} else if (IsInsideMM(gfx,  71,  75)) { // Bus
						st = StationType::Bus;
						SetStationGfx(t, gfx - 71);
					} else if (gfx == 75) {                 // Oil rig
						st = StationType::Oilrig;
						SetStationGfx(t, gfx - 75);
					} else if (IsInsideMM(gfx,  76,  82)) { // Dock
						st = StationType::Dock;
						SetStationGfx(t, gfx - 76);
					} else if (gfx == 82) {                 // Buoy
						st = StationType::Buoy;
						SetStationGfx(t, gfx - 82);
					} else if (IsInsideMM(gfx,  83, 168)) { // Extended airport
						st = StationType::Airport;
						SetStationGfx(t, gfx - 83 + 67 - 8);
					} else if (IsInsideMM(gfx, 168, 170)) { // Drive through truck
						st = StationType::Truck;
						SetStationGfx(t, gfx - 168 + GFX_TRUCK_BUS_DRIVETHROUGH_OFFSET);
					} else if (IsInsideMM(gfx, 170, 172)) { // Drive through bus
						st = StationType::Bus;
						SetStationGfx(t, gfx - 170 + GFX_TRUCK_BUS_DRIVETHROUGH_OFFSET);
					} else {
						/* Restore the signals */
						ResetSignalHandlers();
						return false;
					}
					SB(_me[t].m6, 3, 3, to_underlying(st));
					break;
				}
			}
		}
	}

	if (SlXvIsFeatureMissing(XSLFI_MORE_STATION_TYPES) && IsSavegameVersionBefore(SLV_INCREASE_STATION_TYPE_FIELD_SIZE)) {
		/* Expansion of station type field in m6 */
		for (TileIndex t(0); t < Map::Size(); t++) {
			if (IsTileType(t, MP_STATION)) {
				ClrBit(_me[t].m6, 6);
			}
		}
	}

	for (TileIndex t(0); t < map_size; t++) {
		switch (GetTileType(t)) {
			case MP_STATION: {
				BaseStation *bst = BaseStation::GetByTile(t);

				/* Sanity check */
				if (!IsBuoy(t) && bst->owner != GetTileOwner(t)) SlErrorCorrupt("Wrong owner for station tile");

				/* Set up station spread */
				bst->rect.BeforeAddTile(t, StationRect::ADD_FORCE);

				/* Waypoints don't have road stops/oil rigs in the old format */
				if (!Station::IsExpected(bst)) break;
				Station *st = Station::From(bst);

				switch (GetStationType(t)) {
					case StationType::Truck:
					case StationType::Bus:
						if (IsSavegameVersionBefore(SLV_6)) {
							/* Before version 5 you could not have more than 250 stations.
							 * Version 6 adds large maps, so you could only place 253*253
							 * road stops on a map (no freeform edges) = 64009. So, yes
							 * someone could in theory create such a full map to trigger
							 * this assertion, it's safe to assume that's only something
							 * theoretical and does not happen in normal games. */
							assert(RoadStop::CanAllocateItem());

							/* From this version on there can be multiple road stops of the
							 * same type per station. Convert the existing stops to the new
							 * internal data structure. */
							RoadStop *rs = new RoadStop(t);

							RoadStop **head =
								IsTruckStop(t) ? &st->truck_stops : &st->bus_stops;
							*head = rs;
						}
						break;

					case StationType::Oilrig: {
						/* The internal encoding of oil rigs was changed twice.
						 * It was 3 (till 2.2) and later 5 (till 5.1).
						 * DeleteOilRig asserts on the correct type, and
						 * setting it unconditionally does not hurt.
						 */
						Station::GetByTile(t)->airport.type = AT_OILRIG;

						/* Very old savegames sometimes have phantom oil rigs, i.e.
						 * an oil rig which got shut down, but not completely removed from
						 * the map
						 */
						TileIndex t1 = TileAddXY(t, 0, 1);
						if (!IsTileType(t1, MP_INDUSTRY) || GetIndustryGfx(t1) != GFX_OILRIG_1) {
							DeleteOilRig(t);
						}
						break;
					}

					default: break;
				}
				break;
			}

			default: break;
		}
	}

	/* In version 6.1 we put the town index in the map-array. To do this, we need
	 *  to use m2 (16bit big), so we need to clean m2, and that is where this is
	 *  all about ;) */
	if (IsSavegameVersionBefore(SLV_6, 1)) {
		for (TileIndex t(0); t < map_size; t++) {
			switch (GetTileType(t)) {
				case MP_HOUSE:
					_m[t].m4 = _m[t].m2;
					SetTownIndex(t, CalcClosestTownFromTile(t)->index);
					break;

				case MP_ROAD:
					_m[t].m4 |= (_m[t].m2 << 4);
					if ((GB(_m[t].m5, 4, 2) == ROAD_TILE_CROSSING ? (Owner)_m[t].m3 : GetTileOwner(t)) == OWNER_TOWN) {
						SetTownIndex(t, CalcClosestTownFromTile(t)->index);
					} else {
						SetTownIndex(t, 0);
					}
					break;

				default: break;
			}
		}
	}

	/* Force the freeform edges to false for old savegames. */
	if (IsSavegameVersionBefore(SLV_111)) {
		_settings_game.construction.freeform_edges = false;
		for (Vehicle *v : Vehicle::Iterate()) {
			if (v->tile == 0) v->UpdatePosition();
		}
	}

	/* From version 9.0, we update the max passengers of a town (was sometimes negative
	 *  before that. */
	if (IsSavegameVersionBefore(SLV_9)) {
		for (Town *t : Town::Iterate()) UpdateTownMaxPass(t);
	}

	/* From version 16.0, we included autorenew on engines, which are now saved, but
	 *  of course, we do need to initialize them for older savegames. */
	if (IsSavegameVersionBefore(SLV_16)) {
		for (Company *c : Company::Iterate()) {
			c->engine_renew_list            = nullptr;
			c->settings.engine_renew        = false;
			c->settings.engine_renew_months = 6;
			c->settings.engine_renew_money  = 100000;
		}

		/* When loading a game, _local_company is not yet set to the correct value.
		 * However, in a dedicated server we are a spectator, so nothing needs to
		 * happen. In case we are not a dedicated server, the local company always
		 * becomes company 0, unless we are in the scenario editor where all the
		 * companies are 'invalid'.
		 */
		Company *c = Company::GetIfValid(COMPANY_FIRST);
		if (!_network_dedicated && c != nullptr) {
			c->settings = _settings_client.company;
		}
	}

	if (IsSavegameVersionBefore(SLV_48)) {
		for (TileIndex t(0); t < map_size; t++) {
			switch (GetTileType(t)) {
				case MP_RAILWAY:
					if (IsPlainRail(t)) {
						/* Swap ground type and signal type for plain rail tiles, so the
						 * ground type uses the same bits as for depots and waypoints. */
						uint tmp = GB(_m[t].m4, 0, 4);
						SB(_m[t].m4, 0, 4, GB(_m[t].m2, 0, 4));
						SB(_m[t].m2, 0, 4, tmp);
					} else if (HasBit(_m[t].m5, 2)) {
						/* Split waypoint and depot rail type and remove the subtype. */
						ClrBit(_m[t].m5, 2);
						ClrBit(_m[t].m5, 6);
					}
					break;

				case MP_ROAD:
					/* Swap m3 and m4, so the track type for rail crossings is the
					 * same as for normal rail. */
					Swap(_m[t].m3, _m[t].m4);
					break;

				default: break;
			}
		}
	}

	if (IsSavegameVersionBefore(SLV_61)) {
		/* Added the RoadType */
		bool old_bridge = IsSavegameVersionBefore(SLV_42);
		for (TileIndex t(0); t < map_size; t++) {
			switch (GetTileType(t)) {
				case MP_ROAD:
					SB(_m[t].m5, 6, 2, GB(_m[t].m5, 4, 2));
					switch (GetRoadTileType(t)) {
						default: SlErrorCorrupt("Invalid road tile type");
						case ROAD_TILE_NORMAL:
							SB(_m[t].m4, 0, 4, GB(_m[t].m5, 0, 4));
							SB(_m[t].m4, 4, 4, 0);
							SB(_me[t].m6, 2, 4, 0);
							break;
						case ROAD_TILE_CROSSING:
							SB(_m[t].m4, 5, 2, GB(_m[t].m5, 2, 2));
							break;
						case ROAD_TILE_DEPOT:    break;
					}
					SB(_me[t].m7, 6, 2, 1); // Set pre-NRT road type bits for conversion later.
					break;

				case MP_STATION:
					if (IsStationRoadStop(t)) SB(_me[t].m7, 6, 2, 1);
					break;

				case MP_TUNNELBRIDGE:
					/* Middle part of "old" bridges */
					if (old_bridge && IsBridge(t) && HasBit(_m[t].m5, 6)) break;
					if (((old_bridge && IsBridge(t)) ? (TransportType)GB(_m[t].m5, 1, 2) : GetTunnelBridgeTransportType(t)) == TRANSPORT_ROAD) {
						SB(_me[t].m7, 6, 2, 1); // Set pre-NRT road type bits for conversion later.
					}
					break;

				default: break;
			}
		}
	}

	if (IsSavegameVersionBefore(SLV_114)) {
		bool fix_roadtypes = !IsSavegameVersionBefore(SLV_61);
		bool old_bridge = IsSavegameVersionBefore(SLV_42);

		for (TileIndex t(0); t < map_size; t++) {
			switch (GetTileType(t)) {
				case MP_ROAD:
					if (fix_roadtypes) SB(_me[t].m7, 6, 2, (RoadTypes)GB(_me[t].m7, 5, 3));
					SB(_me[t].m7, 5, 1, GB(_m[t].m3, 7, 1)); // snow/desert
					switch (GetRoadTileType(t)) {
						default: SlErrorCorrupt("Invalid road tile type");
						case ROAD_TILE_NORMAL:
							SB(_me[t].m7, 0, 4, GB(_m[t].m3, 0, 4));  // road works
							SB(_me[t].m6, 3, 3, GB(_m[t].m3, 4, 3));  // ground
							SB(_m[t].m3, 0, 4, GB(_m[t].m4, 4, 4));   // tram bits
							SB(_m[t].m3, 4, 4, GB(_m[t].m5, 0, 4));   // tram owner
							SB(_m[t].m5, 0, 4, GB(_m[t].m4, 0, 4));   // road bits
							break;

						case ROAD_TILE_CROSSING:
							SB(_me[t].m7, 0, 5, GB(_m[t].m4, 0, 5));  // road owner
							SB(_me[t].m6, 3, 3, GB(_m[t].m3, 4, 3));  // ground
							SB(_m[t].m3, 4, 4, GB(_m[t].m5, 0, 4));   // tram owner
							SB(_m[t].m5, 0, 1, GB(_m[t].m4, 6, 1));   // road axis
							SB(_m[t].m5, 5, 1, GB(_m[t].m4, 5, 1));   // crossing state
							break;

						case ROAD_TILE_DEPOT:
							break;
					}
					if (!IsRoadDepot(t) && !HasTownOwnedRoad(t)) {
						const Town *town = CalcClosestTownFromTile(t);
						if (town != nullptr) SetTownIndex(t, town->index);
					}
					_m[t].m4 = 0;
					break;

				case MP_STATION:
					if (!IsStationRoadStop(t)) break;

					if (fix_roadtypes) SB(_me[t].m7, 6, 2, (RoadTypes)GB(_m[t].m3, 0, 3));
					SB(_me[t].m7, 0, 5, HasBit(_me[t].m6, 2) ? OWNER_TOWN : GetTileOwner(t));
					SB(_m[t].m3, 4, 4, _m[t].m1);
					_m[t].m4 = 0;
					break;

				case MP_TUNNELBRIDGE:
					if (old_bridge && IsBridge(t) && HasBit(_m[t].m5, 6)) break;
					if (((old_bridge && IsBridge(t)) ? (TransportType)GB(_m[t].m5, 1, 2) : GetTunnelBridgeTransportType(t)) == TRANSPORT_ROAD) {
						if (fix_roadtypes) SB(_me[t].m7, 6, 2, (RoadTypes)GB(_m[t].m3, 0, 3));

						Owner o = GetTileOwner(t);
						SB(_me[t].m7, 0, 5, o); // road owner
						SB(_m[t].m3, 4, 4, o == OWNER_NONE ? OWNER_TOWN : o); // tram owner
					}
					SB(_me[t].m6, 2, 4, GB(_m[t].m2, 4, 4)); // bridge type
					SB(_me[t].m7, 5, 1, GB(_m[t].m4, 7, 1)); // snow/desert

					_m[t].m2 = 0;
					_m[t].m4 = 0;
					break;

				default: break;
			}
		}
	}

	/* Railtype moved from m3 to m8 in version SLV_EXTEND_RAILTYPES. */
	if (IsSavegameVersionBefore(SLV_EXTEND_RAILTYPES)) {
		const bool has_extra_bit = SlXvIsFeaturePresent(XSLFI_MORE_RAIL_TYPES, 1, 1);
		auto update_railtype = [&](TileIndex t) {
			uint rt = GB(_m[t].m3, 0, 4);
			if (has_extra_bit) rt |= (GB(_m[t].m1, 7, 1) << 4);
			SetRailType(t, (RailType)rt);
		};
		for (TileIndex t(0); t < map_size; t++) {
			switch (GetTileType(t)) {
				case MP_RAILWAY:
					update_railtype(t);
					break;

				case MP_ROAD:
					if (IsLevelCrossing(t)) {
						update_railtype(t);
					}
					break;

				case MP_STATION:
					if (HasStationRail(t)) {
						update_railtype(t);
					}
					break;

				case MP_TUNNELBRIDGE:
					if (GetTunnelBridgeTransportType(t) == TRANSPORT_RAIL) {
						update_railtype(t);
					}
					break;

				default:
					break;
			}
		}
	}

	if (IsSavegameVersionBefore(SLV_42)) {
		for (TileIndex t(0); t < map_size; t++) {
			if (MayHaveBridgeAbove(t)) ClearBridgeMiddle(t);
			if (IsBridgeTile(t)) {
				if (HasBit(_m[t].m5, 6)) { // middle part
					Axis axis = (Axis)GB(_m[t].m5, 0, 1);

					if (HasBit(_m[t].m5, 5)) { // transport route under bridge?
						if (GB(_m[t].m5, 3, 2) == TRANSPORT_RAIL) {
							MakeRailNormal(
								t,
								GetTileOwner(t),
								axis == AXIS_X ? TRACK_BIT_Y : TRACK_BIT_X,
								GetRailType(t)
							);
						} else {
							TownID town = IsTileOwner(t, OWNER_TOWN) ? ClosestTownFromTile(t, UINT_MAX)->index : 0;

							/* MakeRoadNormal */
							SetTileType(t, MP_ROAD);
							_m[t].m2 = town;
							_m[t].m3 = 0;
							_m[t].m5 = (axis == AXIS_X ? ROAD_Y : ROAD_X) | ROAD_TILE_NORMAL << 6;
							SB(_me[t].m6, 2, 4, 0);
							_me[t].m7 = 1 << 6;
							SetRoadOwner(t, RTT_TRAM, OWNER_NONE);
						}
					} else {
						if (GB(_m[t].m5, 3, 2) == 0) {
							MakeClear(t, CLEAR_GRASS, 3);
						} else {
							if (!IsTileFlat(t)) {
								MakeShore(t);
							} else {
								if (GetTileOwner(t) == OWNER_WATER) {
									MakeSea(t);
								} else {
									MakeCanal(t, GetTileOwner(t), Random());
								}
							}
						}
					}
					SetBridgeMiddle(t, axis);
				} else { // ramp
					Axis axis = (Axis)GB(_m[t].m5, 0, 1);
					uint north_south = GB(_m[t].m5, 5, 1);
					DiagDirection dir = ReverseDiagDir(XYNSToDiagDir(axis, north_south));
					TransportType type = (TransportType)GB(_m[t].m5, 1, 2);

					_m[t].m5 = 1 << 7 | type << 2 | dir;
				}
			}
		}

		for (Vehicle *v : Vehicle::Iterate()) {
			if (!v->IsGroundVehicle()) continue;
			if (IsBridgeTile(v->tile)) {
				DiagDirection dir = GetTunnelBridgeDirection(v->tile);

				if (dir != DirToDiagDir(v->direction)) continue;
				switch (dir) {
					default: SlErrorCorrupt("Invalid vehicle direction");
					case DIAGDIR_NE: if ((v->x_pos & 0xF) !=  0)            continue; break;
					case DIAGDIR_SE: if ((v->y_pos & 0xF) != TILE_SIZE - 1) continue; break;
					case DIAGDIR_SW: if ((v->x_pos & 0xF) != TILE_SIZE - 1) continue; break;
					case DIAGDIR_NW: if ((v->y_pos & 0xF) !=  0)            continue; break;
				}
			} else if (v->z_pos > GetTileMaxPixelZ(TileVirtXY(v->x_pos, v->y_pos))) {
				v->tile = GetNorthernBridgeEnd(v->tile);
				v->UpdatePosition();
			} else {
				continue;
			}
			if (v->type == VEH_TRAIN) {
				Train::From(v)->track = TRACK_BIT_WORMHOLE;
			} else {
				RoadVehicle::From(v)->state = RVSB_WORMHOLE;
			}
		}
	}

	if (IsSavegameVersionBefore(SLV_ROAD_TYPES) && !SlXvIsFeaturePresent(XSLFI_JOKERPP, SL_JOKER_1_27)) {
		/* Add road subtypes */
		for (TileIndex t(0); t < map_size; t++) {
			bool has_road = false;
			switch (GetTileType(t)) {
				case MP_ROAD:
					has_road = true;
					break;
				case MP_STATION:
					has_road = IsAnyRoadStop(t);
					break;
				case MP_TUNNELBRIDGE:
					has_road = GetTunnelBridgeTransportType(t) == TRANSPORT_ROAD;
					break;
				default:
					break;
			}

			if (has_road) {
				RoadType road_rt = HasBit(_me[t].m7, 6) ? ROADTYPE_ROAD : INVALID_ROADTYPE;
				RoadType tram_rt = HasBit(_me[t].m7, 7) ? ROADTYPE_TRAM : INVALID_ROADTYPE;

				assert(road_rt != INVALID_ROADTYPE || tram_rt != INVALID_ROADTYPE);
				SetRoadTypes(t, road_rt, tram_rt);
				SB(_me[t].m7, 6, 2, 0); // Clear pre-NRT road type bits.
			}
		}
	} else if (SlXvIsFeaturePresent(XSLFI_JOKERPP, SL_JOKER_1_27)) {
		uint next_road_type = 2;
		uint next_tram_type = 2;
		RoadType road_types[32];
		RoadType tram_types[32];
		MemSetT(road_types, ROADTYPE_ROAD, 31);
		MemSetT(tram_types, ROADTYPE_TRAM, 31);
		road_types[31] = INVALID_ROADTYPE;
		tram_types[31] = INVALID_ROADTYPE;
		for (RoadType rt = ROADTYPE_BEGIN; rt < ROADTYPE_END; rt++) {
			const RoadTypeInfo *rti = GetRoadTypeInfo(rt);
			if (RoadTypeIsRoad(rt)) {
				if (rti->label == 'ROAD') {
					road_types[0] = rt;
				} else if (rti->label == 'ELRD') {
					road_types[1] = rt;
				} else if (next_road_type < 31) {
					road_types[next_road_type++] = rt;
				}
			} else {
				if (rti->label == 'RAIL') {
					tram_types[0] = rt;
				} else if (rti->label == 'ELRL') {
					tram_types[1] = rt;
				} else if (next_tram_type < 31) {
					tram_types[next_tram_type++] = rt;
				}
			}
		}
		for (TileIndex t(0); t < map_size; t++) {
			bool has_road = false;
			switch (GetTileType(t)) {
				case MP_ROAD:
					has_road = true;
					break;
				case MP_STATION:
					has_road = IsAnyRoadStop(t);
					break;
				case MP_TUNNELBRIDGE:
					has_road = GetTunnelBridgeTransportType(t) == TRANSPORT_ROAD;
					break;
				default:
					break;
			}
			if (has_road) {
				RoadType road_rt = road_types[(GB(_me[t].m7, 6, 1) << 4) | GB(_m[t].m4, 0, 4)];
				RoadType tram_rt = tram_types[(GB(_me[t].m7, 7, 1) << 4) | GB(_m[t].m4, 4, 4)];
				SetRoadTypes(t, road_rt, tram_rt);
				SB(_me[t].m7, 6, 2, 0);
			}
		}
	}

	if (SlXvIsFeatureMissing(XSLFI_DUAL_RAIL_TYPES)) {
		/* Introduced dual rail types. */
		for (TileIndex t(0); t < map_size; t++) {
			if (IsPlainRailTile(t) || (IsRailTunnelBridgeTile(t) && IsBridge(t))) {
				SetSecondaryRailType(t, GetRailType(t));
			}
		}
	}

	if (SlXvIsFeaturePresent(XSLFI_SIG_TUNNEL_BRIDGE, 1, 6)) {
		/* m2 signal state bit allocation has shrunk */
		for (TileIndex t(0); t < map_size; t++) {
			if (IsTileType(t, MP_TUNNELBRIDGE) && GetTunnelBridgeTransportType(t) == TRANSPORT_RAIL && IsBridge(t) && IsTunnelBridgeSignalSimulationEntrance(t)) {
				extern void ShiftBridgeEntranceSimulatedSignalsExtended(TileIndex t, int shift, uint64_t in);
				const uint shift = 15 - BRIDGE_M2_SIGNAL_STATE_COUNT;
				ShiftBridgeEntranceSimulatedSignalsExtended(t, shift, GB(_m[t].m2, BRIDGE_M2_SIGNAL_STATE_COUNT, shift));
				SB(_m[t].m2, 0, 15, GB(_m[t].m2, 0, 15) << shift);
			}
		}
	}

	if (SlXvIsFeaturePresent(XSLFI_CHILLPP)) {
		/* fix signal tunnel/bridge PBS */
		for (TileIndex t(0); t < map_size; t++) {
			if (IsTileType(t, MP_TUNNELBRIDGE) && GetTunnelBridgeTransportType(t) == TRANSPORT_RAIL && IsTunnelBridgeSignalSimulationEntrance(t)) {
				UnreserveAcrossRailTunnelBridge(t);
			}
		}
	}

	if (!SlXvIsFeaturePresent(XSLFI_CUSTOM_BRIDGE_HEADS, 2)) {
		/* change map bits for rail bridge heads */
		for (TileIndex t(0); t < map_size; t++) {
			if (IsBridgeTile(t) && GetTunnelBridgeTransportType(t) == TRANSPORT_RAIL) {
				SetCustomBridgeHeadTrackBits(t, DiagDirToDiagTrackBits(GetTunnelBridgeDirection(t)));
				SetBridgeReservationTrackBits(t, HasBit(_m[t].m5, 4) ? DiagDirToDiagTrackBits(GetTunnelBridgeDirection(t)) : TRACK_BIT_NONE);
				ClrBit(_m[t].m5, 4);
			}
		}
	}

	if (!SlXvIsFeaturePresent(XSLFI_CUSTOM_BRIDGE_HEADS, 3)) {
		/* fence/ground type support for custom rail bridges */
		for (TileIndex t(0); t < map_size; t++) {
			if (IsTileType(t, MP_TUNNELBRIDGE)) SB(_me[t].m7, 6, 2, 0);
		}
	}

	if (SlXvIsFeaturePresent(XSLFI_CUSTOM_BRIDGE_HEADS, 1, 3)) {
		/* fix any mismatched road/tram bits */
		for (TileIndex t(0); t < map_size; t++) {
			if (IsBridgeTile(t) && GetTunnelBridgeTransportType(t) == TRANSPORT_ROAD) {
				for (RoadTramType rtt : { RTT_TRAM, RTT_ROAD }) {
					RoadType rt = GetRoadType(t, rtt);
					if (rt == INVALID_ROADTYPE) continue;
					RoadBits rb = GetCustomBridgeHeadRoadBits(t, rtt);
					DiagDirection dir = GetTunnelBridgeDirection(t);
					if (!(rb & DiagDirToRoadBits(dir))) continue;

					if (HasAtMostOneBit(rb)) {
						Debug(misc, 0, "Fixing road bridge head state (case A) at tile 0x{:X}", t);
						rb |= DiagDirToRoadBits(ReverseDiagDir(dir));
						SetCustomBridgeHeadRoadBits(t, rtt, rb);
					}

					TileIndex end = GetOtherBridgeEnd(t);
					if (GetRoadType(end, rtt) == INVALID_ROADTYPE) {
						Debug(misc, 0, "Fixing road bridge head state (case B) at tile 0x{:X} -> 0x{:X}", t, end);
						SetRoadType(end, rtt, rt);
						SetCustomBridgeHeadRoadBits(end, rtt, AxisToRoadBits(DiagDirToAxis(dir)));
						continue;
					}

					if (GetRoadType(end, rtt) != rt) {
						Debug(misc, 0, "Fixing road bridge head state (case C) at tile 0x{:X} -> 0x{:X}", t, end);
						SetRoadType(end, rtt, rt);
					}

					RoadBits end_rb = GetCustomBridgeHeadRoadBits(end, rtt);
					if (!(end_rb & DiagDirToRoadBits(ReverseDiagDir(dir)))) {
						Debug(misc, 0, "Fixing road bridge head state (case D) at tile 0x{:X} -> 0x{:X}", t, end);
						end_rb |= DiagDirToRoadBits(ReverseDiagDir(dir));
						if (HasAtMostOneBit(end_rb)) end_rb |= DiagDirToRoadBits(dir);
						SetCustomBridgeHeadRoadBits(end, rtt, end_rb);
					}
				}
			}
		}
	}

	/* Elrails got added in rev 24 */
	if (IsSavegameVersionBefore(SLV_24)) {
		RailType min_rail = RAILTYPE_ELECTRIC;

		for (Train *v : Train::Iterate()) {
			RailType rt = RailVehInfo(v->engine_type)->railtype;

			v->railtype = rt;
			if (rt == RAILTYPE_ELECTRIC) min_rail = RAILTYPE_RAIL;
		}

		/* .. so we convert the entire map from normal to elrail (so maintain "fairness") */
		for (TileIndex t(0); t < map_size; t++) {
			switch (GetTileType(t)) {
				case MP_RAILWAY:
					SetRailType(t, UpdateRailType(GetRailType(t), min_rail));
					break;

				case MP_ROAD:
					if (IsLevelCrossing(t)) {
						SetRailType(t, UpdateRailType(GetRailType(t), min_rail));
					}
					break;

				case MP_STATION:
					if (HasStationRail(t)) {
						SetRailType(t, UpdateRailType(GetRailType(t), min_rail));
					}
					break;

				case MP_TUNNELBRIDGE:
					if (GetTunnelBridgeTransportType(t) == TRANSPORT_RAIL) {
						SetRailType(t, UpdateRailType(GetRailType(t), min_rail));
					}
					break;

				default:
					break;
			}
			if (IsPlainRailTile(t) || (IsRailTunnelBridgeTile(t) && IsBridge(t))) {
				SetSecondaryRailType(t, GetRailType(t));
			}
		}
	}

	/* In version 16.1 of the savegame a company can decide if trains, which get
	 * replaced, shall keep their old length. In all prior versions, just default
	 * to false */
	if (IsSavegameVersionBefore(SLV_16, 1)) {
		for (Company *c : Company::Iterate()) c->settings.renew_keep_length = false;
	}

	if (IsSavegameVersionBefore(SLV_123)) {
		/* Waypoints became subclasses of stations ... */
		MoveWaypointsToBaseStations();
		/* ... and buoys were moved to waypoints. */
		MoveBuoysToWaypoints();
	}

	/* From version 15, we moved a semaphore bit from bit 2 to bit 3 in m4, making
	 *  room for PBS. Now in version 21 move it back :P. */
	if (IsSavegameVersionBefore(SLV_21) && !IsSavegameVersionBefore(SLV_15)) {
		for (TileIndex t(0); t < map_size; t++) {
			switch (GetTileType(t)) {
				case MP_RAILWAY:
					if (HasSignals(t)) {
						/* Original signal type/variant was stored in m4 but since saveload
						 * version 48 they are in m2. The bits has been already moved to m2
						 * (see the code somewhere above) so don't use m4, use m2 instead. */

						/* convert PBS signals to combo-signals */
						if (HasBit(_m[t].m2, 2)) SB(_m[t].m2, 0, 2, SIGTYPE_COMBO);

						/* move the signal variant back */
						SB(_m[t].m2, 2, 1, HasBit(_m[t].m2, 3) ? SIG_SEMAPHORE : SIG_ELECTRIC);
						ClrBit(_m[t].m2, 3);
					}

					/* Clear PBS reservation on track */
					if (!IsRailDepotTile(t)) {
						SB(_m[t].m4, 4, 4, 0);
					} else {
						ClrBit(_m[t].m3, 6);
					}
					break;

				case MP_STATION: // Clear PBS reservation on station
					ClrBit(_m[t].m3, 6);
					break;

				default: break;
			}
		}
	}

	if (IsSavegameVersionBefore(SLV_25)) {
		for (RoadVehicle *rv : RoadVehicle::Iterate()) {
			rv->vehstatus &= ~0x40;
		}
	}

	if (IsSavegameVersionBefore(SLV_26)) {
		for (Station *st : Station::Iterate()) {
			for (CargoType c = 0; c < NUM_CARGO; c++) {
				st->goods[c].last_vehicle_type = VEH_INVALID;
			}
		}
	}

	YapfNotifyTrackLayoutChange(INVALID_TILE, INVALID_TRACK);

	if (IsSavegameVersionBefore(SLV_34)) {
		for (Company *c : Company::Iterate()) ResetCompanyLivery(c);
	}

	for (Company *c : Company::Iterate()) {
		c->avail_railtypes = GetCompanyRailTypes(c->index);
		c->avail_roadtypes = GetCompanyRoadTypes(c->index);
	}

	AfterLoadStations();

	/* Station blocked, wires and pylon flags need to be stored in the map. */
	UpdateStationTileCacheFlags(SlXvIsFeatureMissing(XSLFI_STATION_TILE_CACHE_FLAGS));

	/* Time starts at 0 instead of 1920.
	 * Account for this in older games by adding an offset */
	if (IsSavegameVersionBefore(SLV_31)) {
		CalTime::Detail::now.cal_date += CalTime::DAYS_TILL_ORIGINAL_BASE_YEAR.AsDelta();
		EconTime::Detail::now.econ_date += EconTime::DAYS_TILL_ORIGINAL_BASE_YEAR.AsDelta();
		CalTime::Detail::now.cal_ymd = CalTime::ConvertDateToYMD(CalTime::CurDate());
		EconTime::Detail::now.econ_ymd = EconTime::ConvertDateToYMD(EconTime::CurDate());
		RecalculateStateTicksOffset();
		UpdateCachedSnowLine();

		for (Station *st : Station::Iterate())   st->build_date      += CalTime::DAYS_TILL_ORIGINAL_BASE_YEAR.AsDelta();
		for (Waypoint *wp : Waypoint::Iterate()) wp->build_date      += CalTime::DAYS_TILL_ORIGINAL_BASE_YEAR.AsDelta();
		for (Engine *e : Engine::Iterate())      e->intro_date       += CalTime::DAYS_TILL_ORIGINAL_BASE_YEAR.AsDelta();
		for (Company *c : Company::Iterate())    c->inaugurated_year += CalTime::ORIGINAL_BASE_YEAR.AsDelta();
		for (Industry *i : Industry::Iterate())  i->last_prod_year   += EconTime::ORIGINAL_BASE_YEAR.AsDelta();

		for (Vehicle *v : Vehicle::Iterate()) {
			v->date_of_last_service += EconTime::DAYS_TILL_ORIGINAL_BASE_YEAR.AsDelta();
			v->build_year += CalTime::ORIGINAL_BASE_YEAR.AsDelta();
		}
	}

	if (SlXvIsFeatureMissing(XSLFI_VARIABLE_DAY_LENGTH, 6)) {
		EconTime::Detail::years_elapsed = EconTime::CurYear() - EconTime::Year{1};
		EconTime::Detail::period_display_offset = EconTime::YearDelta{0};
		for (Company *c : Company::Iterate()) {
			if (!IsSavegameVersionBefore(SLV_COMPANY_INAUGURATED_PERIOD_V2)) {
				/* inaugurated_year is calendar time, loaded from upstream inaugurated_year_calendar.
				 * display_inaugurated_period is loaded from upstream inaugurated_year. */
				c->age_years = std::max<EconTime::YearDelta>(EconTime::YearDelta{0}, ToEconTimeCast(CalTime::CurYear() - c->inaugurated_year));
				c->display_inaugurated_period = EconTime::Detail::WallClockYearToDisplay(EconTime::Year{c->display_inaugurated_period});
			} else if (SlXvIsFeaturePresent(XSLFI_VARIABLE_DAY_LENGTH, 5, 5)) {
				/* inaugurated_year is calendar time in XSLFI_VARIABLE_DAY_LENGTH version 5 */
				c->age_years = std::max<EconTime::YearDelta>(EconTime::YearDelta{0}, ToEconTimeCast(CalTime::CurYear() - c->inaugurated_year));
				c->display_inaugurated_period = EconTime::Detail::WallClockYearToDisplay(EconTime::Year{c->inaugurated_year.base() + EconTime::CurYear().base() - CalTime::CurYear().base()});
			} else {
				c->age_years = std::max<EconTime::YearDelta>(EconTime::YearDelta{0}, EconTime::YearDelta{EconTime::CurYear().base() - c->inaugurated_year.base()});
				c->display_inaugurated_period = EconTime::Detail::WallClockYearToDisplay(EconTime::Year{c->inaugurated_year.base()});
				c->inaugurated_year += CalTime::YearDelta{CalTime::CurYear().base() - EconTime::CurYear().base()};
			}
		}
	}

	/* From 32 on we save the industry who made the farmland.
	 *  To give this prettiness to old savegames, we remove all farmfields and
	 *  plant new ones. */
	if (IsSavegameVersionBefore(SLV_32)) {
		for (TileIndex t(0); t < map_size; t++) {
			if (IsTileType(t, MP_CLEAR) && IsClearGround(t, CLEAR_FIELDS)) {
				/* remove fields */
				MakeClear(t, CLEAR_GRASS, 3);
			}
		}

		for (Industry *i : Industry::Iterate()) {
			uint j;

			if (GetIndustrySpec(i->type)->behaviour & INDUSTRYBEH_PLANT_ON_BUILT) {
				for (j = 0; j != 50; j++) PlantRandomFarmField(i);
			}
		}
	}

	/* Setting no refit flags to all orders in savegames from before refit in orders were added */
	if (IsSavegameVersionBefore(SLV_36)) {
		IterateVehicleAndOrderListOrders([](Order *order) {
			order->SetRefit(CARGO_NO_REFIT);
		});
	}

	/* from version 38 we have optional elrails, since we cannot know the
	 * preference of a user, let elrails enabled; it can be disabled manually */
	if (IsSavegameVersionBefore(SLV_38)) _settings_game.vehicle.disable_elrails = false;
	/* do the same as when elrails were enabled/disabled manually just now */
	UpdateDisableElrailSettingState(_settings_game.vehicle.disable_elrails, false);
	InitializeRailGUI();

	/* From version 53, the map array was changed for house tiles to allow
	 * space for newhouses grf features. A new byte, m7, was also added. */
	if (IsSavegameVersionBefore(SLV_53)) {
		for (TileIndex t(0); t < map_size; t++) {
			if (IsTileType(t, MP_HOUSE)) {
				if (GB(_m[t].m3, 6, 2) != TOWN_HOUSE_COMPLETED) {
					/* Move the construction stage from m3[7..6] to m5[5..4].
					 * The construction counter does not have to move. */
					SB(_m[t].m5, 3, 2, GB(_m[t].m3, 6, 2));
					SB(_m[t].m3, 6, 2, 0);

					/* The "house is completed" bit is now in m6[2]. */
					SetHouseCompleted(t, false);
				} else {
					/* The "lift has destination" bit has been moved from
					 * m5[7] to m7[0]. */
					AssignBit(_me[t].m7, 0, HasBit(_m[t].m5, 7));
					ClrBit(_m[t].m5, 7);

					/* The "lift is moving" bit has been removed, as it does
					 * the same job as the "lift has destination" bit. */
					ClrBit(_m[t].m1, 7);

					/* The position of the lift goes from m1[7..0] to m6[7..2],
					 * making m1 totally free, now. The lift position does not
					 * have to be a full byte since the maximum value is 36. */
					SetLiftPosition(t, GB(_m[t].m1, 0, 6));

					_m[t].m1 = 0;
					_m[t].m3 = 0;
					SetHouseCompleted(t, true);
				}
			}
		}
	}

	if (IsSavegameVersionBefore(SLV_INCREASE_HOUSE_LIMIT) && SlXvIsFeatureMissing(XSLFI_MORE_HOUSES, 3)) {
		for (TileIndex t(0); t < map_size; t++) {
			if (IsTileType(t, MP_HOUSE)) {
				if (SlXvIsFeaturePresent(XSLFI_MORE_HOUSES, 1, 2)) {
					/* House type is moved from m4 + m3[6..5] to m8. */
					SetHouseType(t, _m[t].m4 | (GB(_m[t].m3, 5, 2) << 8));
					SB(_m[t].m3, 5, 2, 0);
				} else {
					/* House type is moved from m4 + m3[6] to m8. */
					SetHouseType(t, _m[t].m4 | (GB(_m[t].m3, 6, 1) << 8));
					ClrBit(_m[t].m3, 6);
				}
			}
		}
	}

	if (IsSavegameVersionBefore(SLV_PROTECT_PLACED_HOUSES) && SlXvIsFeatureMissing(XSLFI_PROTECT_PLACED_HOUSES)) {
		for (TileIndex t(0); t < map_size; t++) {
			if (IsTileType(t, MP_HOUSE)) {
				/* We now store house protection status in the map. Set this based on the house spec flags. */
				const HouseSpec *hs = HouseSpec::Get(GetHouseType(t));
				SetHouseProtected(t, HasFlag(hs->extra_flags, BUILDING_IS_PROTECTED));
			}
		}
	}

	/* Check and update house and town values */
	UpdateHousesAndTowns(gcf_res != GLC_ALL_GOOD);

	if (IsSavegameVersionBefore(SLV_43)) {
		for (TileIndex t(0); t < map_size; t++) {
			if (IsTileType(t, MP_INDUSTRY)) {
				switch (GetIndustryGfx(t)) {
					case GFX_POWERPLANT_SPARKS:
						_m[t].m3 = GB(_m[t].m1, 2, 5);
						break;

					case GFX_OILWELL_ANIMATED_1:
					case GFX_OILWELL_ANIMATED_2:
					case GFX_OILWELL_ANIMATED_3:
						_m[t].m3 = GB(_m[t].m1, 0, 2);
						break;

					case GFX_COAL_MINE_TOWER_ANIMATED:
					case GFX_COPPER_MINE_TOWER_ANIMATED:
					case GFX_GOLD_MINE_TOWER_ANIMATED:
						 _m[t].m3 = _m[t].m1;
						 break;

					default: // No animation states to change
						break;
				}
			}
		}
	}

	if (IsSavegameVersionBefore(SLV_45)) {
		/* Originally just the fact that some cargo had been paid for was
		 * stored to stop people cheating and cashing in several times. This
		 * wasn't enough though as it was cleared when the vehicle started
		 * loading again, even if it didn't actually load anything, so now the
		 * amount that has been paid is stored. */
		for (Vehicle *v : Vehicle::Iterate()) {
			ClrBit(v->vehicle_flags, 2);
		}
	}

	/* Buoys do now store the owner of the previous water tile, which can never
	 * be OWNER_NONE. So replace OWNER_NONE with OWNER_WATER. */
	if (IsSavegameVersionBefore(SLV_46)) {
		for (Waypoint *wp : Waypoint::Iterate()) {
			if ((wp->facilities & FACIL_DOCK) != 0 && IsTileOwner(wp->xy, OWNER_NONE) && TileHeight(wp->xy) == 0) SetTileOwner(wp->xy, OWNER_WATER);
		}
	}

	if (IsSavegameVersionBefore(SLV_50)) {
		/* Aircraft units changed from 8 mph to 1 km-ish/h */
		for (Aircraft *v : Aircraft::Iterate()) {
			if (v->subtype <= AIR_AIRCRAFT) {
				const AircraftVehicleInfo *avi = AircraftVehInfo(v->engine_type);
				v->cur_speed *= 128;
				v->cur_speed /= 10;
				v->acceleration = avi->acceleration;
			}
		}
	}

	if (IsSavegameVersionBefore(SLV_49)) for (Company *c : Company::Iterate()) c->face = ConvertFromOldCompanyManagerFace(c->face);

	if (IsSavegameVersionBefore(SLV_52)) {
		for (TileIndex t(0); t < map_size; t++) {
			if (IsTileType(t, MP_OBJECT) && _m[t].m5 == OBJECT_STATUE) {
				_m[t].m2 = CalcClosestTownFromTile(t)->index;
			}
		}
	}

	/* A setting containing the proportion of towns that grow twice as
	 * fast was added in version 54. From version 56 this is now saved in the
	 * town as cities can be built specifically in the scenario editor. */
	if (IsSavegameVersionBefore(SLV_56)) {
		for (Town *t : Town::Iterate()) {
			if (_settings_game.economy.larger_towns != 0 && (t->index % _settings_game.economy.larger_towns) == 0) {
				t->larger_town = true;
			}
		}
	}

	if (IsSavegameVersionBefore(SLV_57)) {
		/* Added a FIFO queue of vehicles loading at stations */
		for (Vehicle *v : Vehicle::Iterate()) {
			if ((v->type != VEH_TRAIN || Train::From(v)->IsFrontEngine()) &&  // for all locs
					!(v->vehstatus & (VS_STOPPED | VS_CRASHED)) && // not stopped or crashed
					v->current_order.IsType(OT_LOADING)) {         // loading
				Station::Get(v->last_station_visited)->loading_vehicles.push_back(v);

				/* The loading finished flag is *only* set when actually completely
				 * finished. Because the vehicle is loading, it is not finished. */
				ClrBit(v->vehicle_flags, VF_LOADING_FINISHED);
			}
		}
	} else if (IsSavegameVersionBefore(SLV_59)) {
		/* For some reason non-loading vehicles could be in the station's loading vehicle list */

		for (Station *st : Station::Iterate()) {
			st->loading_vehicles.erase(std::remove_if(st->loading_vehicles.begin(), st->loading_vehicles.end(),
				[](Vehicle *v) {
					return !v->current_order.IsType(OT_LOADING);
				}), st->loading_vehicles.end());
		}
	}

	if (IsSavegameVersionBefore(SLV_58)) {
		/* Setting difficulty industry_density other than zero get bumped to +1
		 * since a new option (very low at position 1) has been added */
		if (_settings_game.difficulty.industry_density > 0) {
			_settings_game.difficulty.industry_density++;
		}

		/* Same goes for number of towns, although no test is needed, just an increment */
		_settings_game.difficulty.number_towns++;
	}

	if (IsSavegameVersionBefore(SLV_64)) {
		/* Since now we allow different signal types and variants on a single tile.
		 * Move signal states to m4 to make room and clone the signal type/variant. */
		for (TileIndex t(0); t < map_size; t++) {
			if (IsTileType(t, MP_RAILWAY) && HasSignals(t)) {
				/* move signal states */
				SetSignalStates(t, GB(_m[t].m2, 4, 4));
				SB(_m[t].m2, 4, 4, 0);
				/* clone signal type and variant */
				SB(_m[t].m2, 4, 3, GB(_m[t].m2, 0, 3));
			}
		}
	}

	if (IsSavegameVersionBefore(SLV_69)) {
		/* In some old savegames a bit was cleared when it should not be cleared */
		for (RoadVehicle *rv : RoadVehicle::Iterate()) {
			if (rv->state == 250 || rv->state == 251) {
				SetBit(rv->state, 2);
			}
		}
	}

	if (IsSavegameVersionBefore(SLV_70)) {
		/* Added variables to support newindustries */
		for (Industry *i : Industry::Iterate()) i->founder = OWNER_NONE;
	}

	/* From version 82, old style canals (above sealevel (0), WATER owner) are no longer supported.
	    Replace the owner for those by OWNER_NONE. */
	if (IsSavegameVersionBefore(SLV_82)) {
		for (TileIndex t(0); t < map_size; t++) {
			if (IsTileType(t, MP_WATER) &&
					GetWaterTileType(t) == WATER_TILE_CLEAR &&
					GetTileOwner(t) == OWNER_WATER &&
					TileHeight(t) != 0) {
				SetTileOwner(t, OWNER_NONE);
			}
		}
	}

	/*
	 * Add the 'previous' owner to the ship depots so we can reset it with
	 * the correct values when it gets destroyed. This prevents that
	 * someone can remove canals owned by somebody else and it prevents
	 * making floods using the removal of ship depots.
	 */
	if (IsSavegameVersionBefore(SLV_83)) {
		for (TileIndex t(0); t < map_size; t++) {
			if (IsShipDepotTile(t)) {
				_m[t].m4 = (TileHeight(t) == 0) ? OWNER_WATER : OWNER_NONE;
			}
		}
	}

	if (IsSavegameVersionBefore(SLV_74)) {
		for (Station *st : Station::Iterate()) {
			for (GoodsEntry &ge : st->goods) {
				ge.last_speed = 0;
				if (ge.CargoAvailableCount() != 0) SetBit(ge.status, GoodsEntry::GES_RATING);
			}
		}
	}

	/* At version 78, industry cargo types can be changed, and are stored with the industry. For older save versions
	 * copy the IndustrySpec's cargo types over to the Industry. */
	if (IsSavegameVersionBefore(SLV_78)) {
		for (Industry *i : Industry::Iterate()) {
			const IndustrySpec *indsp = GetIndustrySpec(i->type);
			for (uint8_t j = 0; j < i->produced_cargo_count; j++) {
				i->produced[j].cargo = indsp->produced_cargo[j];
			}
			for (uint8_t j = 0; j < i->accepted_cargo_count; j++) {
				i->accepted[j].cargo = indsp->accepts_cargo[j];
			}
		}
	}

	/* Industry cargo slots were fixed size before (and including) SLV_VEHICLE_ECONOMY_AGE (either 2/3 or 16/16),
	 * after this they are dynamic. Trim excess slots. */
	if (SlXvIsFeatureMissing(XSLFI_INDUSTRY_CARGO_REORGANISE) && IsSavegameVersionBeforeOrAt(SLV_VEHICLE_ECONOMY_AGE)) {
		for (Industry *i : Industry::Iterate()) {
			TrimIndustryAcceptedProduced(i);
		}
	}

	/* Before version 81, the density of grass was always stored as zero, and
	 * grassy trees were always drawn fully grassy. Furthermore, trees on rough
	 * land used to have zero density, now they have full density. Therefore,
	 * make all grassy/rough land trees have a density of 3. */
	if (IsSavegameVersionBefore(SLV_81)) {
		for (TileIndex t(0); t < map_size; t++) {
			if (GetTileType(t) == MP_TREES) {
				TreeGround groundType = (TreeGround)GB(_m[t].m2, 4, 2);
				if (groundType != TREE_GROUND_SNOW_DESERT) SB(_m[t].m2, 6, 2, 3);
			}
		}
	}


	if (IsSavegameVersionBefore(SLV_93)) {
		/* Rework of orders. */
		IterateAllNonVehicleOrders([&](Order *order) {
			order->ConvertFromOldSavegame();
		});

		for (Vehicle *v : Vehicle::Iterate()) {
			if (v->orders != nullptr && v->orders->GetFirstOrder() != nullptr && v->orders->GetFirstOrder()->IsType(OT_NOTHING)) {
				v->orders->FreeChain();
				v->orders = nullptr;
			}

			v->current_order.ConvertFromOldSavegame();
			if (v->type == VEH_ROAD && v->IsPrimaryVehicle() && v->FirstShared() == v) {
				for (Order *order : v->Orders()) order->SetNonStopType(ONSF_NO_STOP_AT_INTERMEDIATE_STATIONS);
			}
		}
		IntialiseOrderDestinationRefcountMap();
	} else if (IsSavegameVersionBefore(SLV_94)) {
		/* Unload and transfer are now mutual exclusive. */
		IterateVehicleAndOrderListOrders([](Order *order) {
			if ((order->GetUnloadType() & (OUFB_UNLOAD | OUFB_TRANSFER)) == (OUFB_UNLOAD | OUFB_TRANSFER)) {
				order->SetUnloadType(OUFB_TRANSFER);
				order->SetLoadType(OLFB_NO_LOAD);
			}
		});
	}

	if (IsSavegameVersionBefore(SLV_DEPOT_UNBUNCHING) && SlXvIsFeatureMissing(XSLFI_DEPOT_UNBUNCHING)) {
		/* OrderDepotActionFlags were moved, instead of starting at bit 4 they now start at bit 3,
		 * this clobbers the wait is timetabled flag of XSLFI_TT_WAIT_IN_DEPOT (version 1). */
		IterateVehicleAndOrderListOrders([](Order *order) {
			if (!order->IsType(OT_GOTO_DEPOT)) return;
			if (SlXvIsFeaturePresent(XSLFI_TT_WAIT_IN_DEPOT, 1, 1)) {
				/* Bit 3 was previously the wait is timetabled flag, move that to xflags (version 2 of XSLFI_TT_WAIT_IN_DEPOT) */
				order->SetWaitTimetabled(HasBit(order->GetRawFlags(), 3));
			}
			OrderDepotActionFlags flags = (OrderDepotActionFlags)(order->GetDepotActionType() >> 1);
			order->SetDepotActionType(flags);
		});
	} else if (SlXvIsFeaturePresent(XSLFI_TT_WAIT_IN_DEPOT, 1, 1)) {
		IterateVehicleAndOrderListOrders([](Order *order) {
			/* Bit 3 was previously the wait is timetabled flag, move that to xflags (version 2 of XSLFI_TT_WAIT_IN_DEPOT) */
			if (order->IsType(OT_GOTO_DEPOT)) order->SetWaitTimetabled(HasBit(order->GetRawFlags(), 3));
		});
	}
	if (!IsSavegameVersionBefore(SLV_DEPOT_UNBUNCHING)) {
		/* Move unbunch depot action from bit 2 to bit 3 */
		IterateVehicleAndOrderListOrders([](Order *order) {
			if (!order->IsType(OT_GOTO_DEPOT)) return;
			OrderDepotActionFlags flags = order->GetDepotActionType();
			if ((flags & ODATFB_SELL) != 0) {
				flags ^= (ODATFB_SELL | ODATFB_UNBUNCH); // Move unbunch from bit 2 to bit 3 (sell to unbunch)
				order->SetDepotActionType(flags);
			}
		});
	}

	if (SlXvIsFeaturePresent(XSLFI_JOKERPP, 1, SL_JOKER_1_23)) {
		IterateAllNonVehicleOrders([&](Order *order) {
			if (order->IsType(OT_CONDITIONAL) && order->GetConditionVariable() == OCV_SLOT_OCCUPANCY) {
				order->GetXDataRef() = order->GetConditionValue();
			}
		});
	}

	if (IsSavegameVersionBefore(SLV_84)) {
		/* Set all share owners to INVALID_COMPANY for
		 * 1) all inactive companies
		 *     (when inactive companies were stored in the savegame - TTD, TTDP and some
		 *      *really* old revisions of OTTD; else it is already set in InitializeCompanies())
		 * 2) shares that are owned by inactive companies or self
		 *     (caused by cheating clients in earlier revisions) */
		for (Company *c : Company::Iterate()) {
			for (auto &share_owner : c->share_owners) {
				if (share_owner == INVALID_COMPANY) continue;
				if (!Company::IsValidID(share_owner) || share_owner == c->index) share_owner = INVALID_COMPANY;
			}
		}
	}

	/* The water class was moved/unified. */
	if (IsSavegameVersionBefore(SLV_146)) {
		for (TileIndex t(0); t < map_size; t++) {
			switch (GetTileType(t)) {
				case MP_STATION:
					switch (GetStationType(t)) {
						case StationType::Oilrig:
						case StationType::Dock:
						case StationType::Buoy:
							SetWaterClass(t, (WaterClass)GB(_m[t].m3, 0, 2));
							SB(_m[t].m3, 0, 2, 0);
							break;

						default:
							SetWaterClass(t, WATER_CLASS_INVALID);
							break;
					}
					break;

				case MP_WATER:
					SetWaterClass(t, (WaterClass)GB(_m[t].m3, 0, 2));
					SB(_m[t].m3, 0, 2, 0);
					break;

				case MP_OBJECT:
					SetWaterClass(t, WATER_CLASS_INVALID);
					break;

				default:
					/* No water class. */
					break;
			}
		}
	}

	if (IsSavegameVersionBefore(SLV_86)) {
		for (TileIndex t(0); t < map_size; t++) {
			/* Move river flag and update canals to use water class */
			if (IsTileType(t, MP_WATER)) {
				if (GetWaterClass(t) != WATER_CLASS_RIVER) {
					if (IsWater(t)) {
						Owner o = GetTileOwner(t);
						if (o == OWNER_WATER) {
							MakeSea(t);
						} else {
							MakeCanal(t, o, Random());
						}
					} else if (IsShipDepot(t)) {
						Owner o = (Owner)_m[t].m4; // Original water owner
						SetWaterClass(t, o == OWNER_WATER ? WATER_CLASS_SEA : WATER_CLASS_CANAL);
					}
				}
			}
		}

		/* Update locks, depots, docks and buoys to have a water class based
		 * on its neighbouring tiles. Done after river and canal updates to
		 * ensure neighbours are correct. */
		for (TileIndex t(0); t < map_size; t++) {
			if (!IsTileFlat(t)) continue;

			if (IsTileType(t, MP_WATER) && IsLock(t)) SetWaterClassDependingOnSurroundings(t, false);
			if (IsTileType(t, MP_STATION) && (IsDock(t) || IsBuoy(t))) SetWaterClassDependingOnSurroundings(t, false);
		}
	}

	if (IsSavegameVersionBefore(SLV_87)) {
		for (TileIndex t(0); t < map_size; t++) {
			/* skip oil rigs at borders! */
			if ((IsTileType(t, MP_WATER) || IsBuoyTile(t)) &&
					(TileX(t) == 0 || TileY(t) == 0 || TileX(t) == Map::MaxX() - 1 || TileY(t) == Map::MaxY() - 1)) {
				/* Some version 86 savegames have wrong water class at map borders (under buoy, or after removing buoy).
				 * This conversion has to be done before buoys with invalid owner are removed. */
				SetWaterClass(t, WATER_CLASS_SEA);
			}

			if (IsBuoyTile(t) || IsDriveThroughStopTile(t) || IsTileType(t, MP_WATER)) {
				Owner o = GetTileOwner(t);
				if (o < MAX_COMPANIES && !Company::IsValidID(o)) {
					Backup<CompanyID> cur_company(_current_company, o, FILE_LINE);
					ChangeTileOwner(t, o, INVALID_OWNER);
					cur_company.Restore();
				}
				if (IsBuoyTile(t)) {
					/* reset buoy owner to OWNER_NONE in the station struct
					 * (even if it is owned by active company) */
					Waypoint::GetByTile(t)->owner = OWNER_NONE;
				}
			} else if (IsTileType(t, MP_ROAD)) {
				/* works for all RoadTileType */
				for (RoadTramType rtt : _roadtramtypes) {
					/* update even non-existing road types to update tile owner too */
					Owner o = GetRoadOwner(t, rtt);
					if (o < MAX_COMPANIES && !Company::IsValidID(o)) SetRoadOwner(t, rtt, OWNER_NONE);
				}
				if (IsLevelCrossing(t)) {
					if (!Company::IsValidID(GetTileOwner(t))) FixOwnerOfRailTrack(t);
				}
			} else if (IsPlainRailTile(t)) {
				if (!Company::IsValidID(GetTileOwner(t))) FixOwnerOfRailTrack(t);
			}
		}
	}

	if (IsSavegameVersionBefore(SLV_88)) {
		/* Profits are now with 8 bit fract */
		for (Vehicle *v : Vehicle::Iterate()) {
			v->profit_this_year <<= 8;
			v->profit_last_year <<= 8;
			v->running_ticks = 0;
		}
	}

	if (IsSavegameVersionBefore(SLV_91)) {
		/* Increase HouseAnimationFrame from 5 to 7 bits */
		for (TileIndex t(0); t < map_size; t++) {
			if (IsTileType(t, MP_HOUSE) && GetHouseType(t) >= NEW_HOUSE_OFFSET) {
				SB(_me[t].m6, 2, 6, GB(_me[t].m6, 3, 5));
				SB(_m[t].m3, 5, 1, 0);
			}
		}
	}

	if (IsSavegameVersionBefore(SLV_62)) {
		GroupStatistics::UpdateAfterLoad(); // Ensure statistics pool is initialised before trying to delete vehicles
		/* Remove all trams from savegames without tram support.
		 * There would be trams without tram track under causing crashes sooner or later. */
<<<<<<< HEAD
		for (RoadVehicle *v : RoadVehicle::IterateFrontOnly()) {
			if (HasBit(EngInfo(v->engine_type)->misc_flags, EF_ROAD_TRAM)) {
=======
		for (RoadVehicle *v : RoadVehicle::Iterate()) {
			if (v->First() == v && EngInfo(v->engine_type)->misc_flags.Test(EngineMiscFlag::RoadIsTram)) {
>>>>>>> 2c7b3bb5
				ShowErrorMessage(STR_WARNING_LOADGAME_REMOVED_TRAMS, INVALID_STRING_ID, WL_CRITICAL);
				delete v;
			}
		}
	}

	if (IsSavegameVersionBefore(SLV_99)) {
		for (TileIndex t(0); t < map_size; t++) {
			/* Set newly introduced WaterClass of industry tiles */
			if (IsTileType(t, MP_STATION) && IsOilRig(t)) {
				SetWaterClassDependingOnSurroundings(t, true);
			}
			if (IsTileType(t, MP_INDUSTRY)) {
				if ((GetIndustrySpec(GetIndustryType(t))->behaviour & INDUSTRYBEH_BUILT_ONWATER) != 0) {
					SetWaterClassDependingOnSurroundings(t, true);
				} else {
					SetWaterClass(t, WATER_CLASS_INVALID);
				}
			}

			/* Replace "house construction year" with "house age" */
			if (IsTileType(t, MP_HOUSE) && IsHouseCompleted(t)) {
				_m[t].m5 = ClampTo<uint8_t>(CalTime::CurYear() - (_m[t].m5 + CalTime::ORIGINAL_BASE_YEAR.base()));
			}
		}
	}

	/* Tunnel pool has to be initiated before reservations. */
	if (SlXvIsFeatureMissing(XSLFI_CHUNNEL)) {
		for (TileIndex t(0); t < map_size; t++) {
			if (IsTunnelTile(t)) {
				DiagDirection dir = GetTunnelBridgeDirection(t);
				if (dir == DIAGDIR_SE || dir == DIAGDIR_SW) {
					TileIndex start_tile = t;
					TileIndex end_tile = GetOtherTunnelBridgeEndOld(start_tile);

					if (!Tunnel::CanAllocateItem()) {
						SetSaveLoadError(STR_ERROR_TUNNEL_TOO_MANY);
						/* Restore the signals */
						ResetSignalHandlers();
						return false;
					}

					const Tunnel *t = new Tunnel(start_tile, end_tile, TileHeight(start_tile), false);

					SetTunnelIndex(start_tile, t->index);
					SetTunnelIndex(end_tile, t->index);
				}
			}
		}
	}

	/* Move the signal variant back up one bit for PBS. We don't convert the old PBS
	 * format here, as an old layout wouldn't work properly anyway. To be safe, we
	 * clear any possible PBS reservations as well. */
	if (IsSavegameVersionBefore(SLV_100)) {
		for (TileIndex t(0); t < map_size; t++) {
			switch (GetTileType(t)) {
				case MP_RAILWAY:
					if (HasSignals(t)) {
						/* move the signal variant */
						SetSignalVariant(t, TRACK_UPPER, HasBit(_m[t].m2, 2) ? SIG_SEMAPHORE : SIG_ELECTRIC);
						SetSignalVariant(t, TRACK_LOWER, HasBit(_m[t].m2, 6) ? SIG_SEMAPHORE : SIG_ELECTRIC);
						ClrBit(_m[t].m2, 2);
						ClrBit(_m[t].m2, 6);
					}

					/* Clear PBS reservation on track */
					if (IsRailDepot(t)) {
						SetDepotReservation(t, false);
					} else {
						SetTrackReservation(t, TRACK_BIT_NONE);
					}
					break;

				case MP_ROAD: // Clear PBS reservation on crossing
					if (IsLevelCrossing(t)) SetCrossingReservation(t, false);
					break;

				case MP_STATION: // Clear PBS reservation on station
					if (HasStationRail(t)) SetRailStationReservation(t, false);
					break;

				case MP_TUNNELBRIDGE: // Clear PBS reservation on tunnels/bridges
					if (GetTunnelBridgeTransportType(t) == TRANSPORT_RAIL) UnreserveAcrossRailTunnelBridge(t);
					break;

				default: break;
			}
		}
	}

	/* Reserve all tracks trains are currently on. */
	if (IsSavegameVersionBefore(SLV_101)) {
		for (const Train *t : Train::IterateFrontOnly()) {
			t->ReserveTrackUnderConsist();
		}
	}

	if (IsSavegameVersionBefore(SLV_102)) {
		for (TileIndex t(0); t < map_size; t++) {
			/* Now all crossings should be in correct state */
			if (IsLevelCrossingTile(t)) UpdateLevelCrossing(t, false);
		}
	}

	if (IsSavegameVersionBefore(SLV_103)) {
		/* Non-town-owned roads now store the closest town */
		UpdateNearestTownForRoadTiles(false);

		/* signs with invalid owner left from older savegames */
		for (Sign *si : Sign::Iterate()) {
			if (si->owner != OWNER_NONE && !Company::IsValidID(si->owner)) si->owner = OWNER_NONE;
		}

		/* Station can get named based on an industry type, but the current ones
		 * are not, so mark them as if they are not named by an industry. */
		for (Station *st : Station::Iterate()) {
			st->indtype = IT_INVALID;
		}
	}

	if (IsSavegameVersionBefore(SLV_104)) {
		for (Aircraft *a : Aircraft::Iterate()) {
			/* Set engine_type of shadow and rotor */
			if (!a->IsNormalAircraft()) {
				a->engine_type = a->First()->engine_type;
			}
		}

		/* More companies ... */
		for (Company *c : Company::Iterate()) {
			if (c->bankrupt_asked == 0xFF) c->bankrupt_asked = std::numeric_limits<CompanyMask>::max();
		}

		for (Engine *e : Engine::Iterate()) {
			if (e->company_avail == 0xFF) e->company_avail = std::numeric_limits<CompanyMask>::max();
		}

		for (Town *t : Town::Iterate()) {
			if (t->have_ratings == 0xFF) t->have_ratings = std::numeric_limits<CompanyMask>::max();
			for (uint i = 8; i != MAX_COMPANIES; i++) t->ratings[i] = RATING_INITIAL;
		}
	}

	if (IsSavegameVersionBefore(SLV_112)) {
		for (TileIndex t(0); t < map_size; t++) {
			/* Check for HQ bit being set, instead of using map accessor,
			 * since we've already changed it code-wise */
			if (IsTileType(t, MP_OBJECT) && HasBit(_m[t].m5, 7)) {
				/* Move size and part identification of HQ out of the m5 attribute,
				 * on new locations */
				_m[t].m3 = GB(_m[t].m5, 0, 5);
				_m[t].m5 = OBJECT_HQ;
			}
		}
	}
	if (IsSavegameVersionBefore(SLV_144)) {
		for (TileIndex t(0); t < map_size; t++) {
			if (!IsTileType(t, MP_OBJECT)) continue;

			/* Reordering/generalisation of the object bits. */
			ObjectType type = _m[t].m5;
			SB(_me[t].m6, 2, 4, type == OBJECT_HQ ? GB(_m[t].m3, 2, 3) : 0);
			_m[t].m3 = type == OBJECT_HQ ? GB(_m[t].m3, 1, 1) | GB(_m[t].m3, 0, 1) << 4 : 0;

			/* Make sure those bits are clear as well! */
			_m[t].m4 = 0;
			_me[t].m7 = 0;
		}
	}

	if (IsSavegameVersionBefore(SLV_147) && Object::GetNumItems() == 0) {
		/* Make real objects for object tiles. */
		for (TileIndex t(0); t < map_size; t++) {
			if (!IsTileType(t, MP_OBJECT)) continue;

			if (Town::GetNumItems() == 0) {
				/* No towns, so remove all objects! */
				DoClearSquare(t);
			} else {
				uint offset = _m[t].m3;

				/* Also move the animation state. */
				_m[t].m3 = GB(_me[t].m6, 2, 4);
				SB(_me[t].m6, 2, 4, 0);

				if (offset == 0) {
					/* No offset, so make the object. */
					ObjectType type = _m[t].m5;
					int size = type == OBJECT_HQ ? 2 : 1;

					if (!Object::CanAllocateItem()) {
						/* Nice... you managed to place 64k lighthouses and
						 * antennae on the map... boohoo. */
						SlError(STR_ERROR_TOO_MANY_OBJECTS);
					}

					Object *o = new Object();
					o->location.tile = t;
					o->location.w    = size;
					o->location.h    = size;
					o->build_date    = CalTime::CurDate();
					o->town          = type == OBJECT_STATUE ? Town::Get(_m[t].m2) : CalcClosestTownFromTile(t, UINT_MAX);
					_m[t].m2 = o->index;
					Object::IncTypeCount(type);
				} else {
					/* We're at an offset, so get the ID from our "root". */
					TileIndex northern_tile = t - TileDiffXY(GB(offset, 0, 4), GB(offset, 4, 4));
					assert_tile(IsTileType(northern_tile, MP_OBJECT), northern_tile);
					_m[t].m2 = _m[northern_tile].m2;
				}
			}
		}
	}

	if (IsSavegameVersionBefore(SLV_113)) {
		/* allow_town_roads is added, set it if town_layout wasn't TL_NO_ROADS */
		if (_settings_game.economy.town_layout == 0) { // was TL_NO_ROADS
			_settings_game.economy.allow_town_roads = false;
			_settings_game.economy.town_layout = TL_BETTER_ROADS;
		} else {
			_settings_game.economy.allow_town_roads = true;
			_settings_game.economy.town_layout = static_cast<TownLayout>(_settings_game.economy.town_layout - 1);
		}

		/* Initialize layout of all towns. Older versions were using different
		 * generator for random town layout, use it if needed. */
		for (Town *t : Town::Iterate()) {
			if (_settings_game.economy.town_layout != TL_RANDOM) {
				t->layout = _settings_game.economy.town_layout;
				continue;
			}

			/* Use old layout randomizer code */
			uint8_t layout = TileHash(TileX(t->xy), TileY(t->xy)) % 6;
			switch (layout) {
				default: break;
				case 5: layout = 1; break;
				case 0: layout = 2; break;
			}
			t->layout = static_cast<TownLayout>(layout - 1);
		}
	}

	if (IsSavegameVersionBefore(SLV_114)) {
		/* There could be (deleted) stations with invalid owner, set owner to OWNER NONE.
		 * The conversion affects oil rigs and buoys too, but it doesn't matter as
		 * they have st->owner == OWNER_NONE already. */
		for (Station *st : Station::Iterate()) {
			if (!Company::IsValidID(st->owner)) st->owner = OWNER_NONE;
		}
	}

	/* Trains could now stop in a specific location. */
	if (IsSavegameVersionBefore(SLV_117)) {
		IterateVehicleAndOrderListOrders([](Order *o) {
			if (o->IsType(OT_GOTO_STATION)) o->SetStopLocation(OSL_PLATFORM_FAR_END);
		});
	}

	if (IsSavegameVersionBefore(SLV_120)) {
		extern VehicleDefaultSettings _old_vds;
		for (Company *c : Company::Iterate()) {
			c->settings.vehicle = _old_vds;
		}
	}

	if (IsSavegameVersionBefore(SLV_121)) {
		/* Delete small ufos heading for non-existing vehicles */
		for (DisasterVehicle *v : DisasterVehicle::Iterate()) {
			if (v->subtype == 2 /* ST_SMALL_UFO */ && v->state != 0) {
				const Vehicle *u = Vehicle::GetIfValid(v->dest_tile.base());
				if (u == nullptr || u->type != VEH_ROAD || !RoadVehicle::From(u)->IsFrontEngine()) {
					delete v;
				}
			}
		}

		/* We didn't store cargo payment yet, so make them for vehicles that are
		 * currently at a station and loading/unloading. If they don't get any
		 * payment anymore they just removed in the next load/unload cycle.
		 * However, some 0.7 versions might have cargo payment. For those we just
		 * add cargopayment for the vehicles that don't have it.
		 */
		for (Station *st : Station::Iterate()) {
			for (Vehicle *v : st->loading_vehicles) {
				/* There are always as many CargoPayments as Vehicles. We need to make the
				 * assert() in Pool::GetNew() happy by calling CanAllocateItem(). */
				static_assert(CargoPaymentPool::MAX_SIZE == VehiclePool::MAX_SIZE);
				assert(CargoPayment::CanAllocateItem());
				if (v->cargo_payment == nullptr) v->cargo_payment = new CargoPayment(v);
			}
		}
	}

	if (IsSavegameVersionBefore(SLV_122)) {
		/* Animated tiles would sometimes not be actually animated or
		 * in case of old savegames duplicate. */

		for (auto tile = _animated_tiles.begin(); tile != _animated_tiles.end(); /* Nothing */) {
			/* Remove if tile is not animated */
			bool remove = !MayAnimateTile(tile->first);

			if (remove) {
				tile = _animated_tiles.erase(tile);
			} else {
				tile++;
			}
		}
	}

	if (IsSavegameVersionBefore(SLV_124) && !IsSavegameVersionBefore(SLV_1)) {
		/* The train station tile area was added, but for really old (TTDPatch) it's already valid. */
		for (Waypoint *wp : Waypoint::Iterate()) {
			if (wp->facilities & FACIL_TRAIN) {
				wp->train_station.tile = wp->xy;
				wp->train_station.w = 1;
				wp->train_station.h = 1;
			} else {
				wp->train_station.tile = INVALID_TILE;
				wp->train_station.w = 0;
				wp->train_station.h = 0;
			}
		}
	}

	if (IsSavegameVersionBefore(SLV_125)) {
		/* Convert old subsidies */
		for (Subsidy *s : Subsidy::Iterate()) {
			if (s->remaining < 12) {
				/* Converting nonawarded subsidy */
				s->remaining = 12 - s->remaining; // convert "age" to "remaining"
				s->awarded = INVALID_COMPANY; // not awarded to anyone
				const CargoSpec *cs = CargoSpec::Get(s->cargo_type);
				switch (cs->town_acceptance_effect) {
					case TAE_PASSENGERS:
					case TAE_MAIL:
						/* Town -> Town */
						s->src_type = s->dst_type = SourceType::Town;
						if (Town::IsValidID(s->src) && Town::IsValidID(s->dst)) continue;
						break;
					case TAE_GOODS:
					case TAE_FOOD:
						/* Industry -> Town */
						s->src_type = SourceType::Industry;
						s->dst_type = SourceType::Town;
						if (Industry::IsValidID(s->src) && Town::IsValidID(s->dst)) continue;
						break;
					default:
						/* Industry -> Industry */
						s->src_type = s->dst_type = SourceType::Industry;
						if (Industry::IsValidID(s->src) && Industry::IsValidID(s->dst)) continue;
						break;
				}
			} else {
				/* Do our best for awarded subsidies. The original source or destination industry
				 * can't be determined anymore for awarded subsidies, so invalidate them.
				 * Town -> Town subsidies are converted using simple heuristic */
				s->remaining = 24 - s->remaining; // convert "age of awarded subsidy" to "remaining"
				const CargoSpec *cs = CargoSpec::Get(s->cargo_type);
				switch (cs->town_acceptance_effect) {
					case TAE_PASSENGERS:
					case TAE_MAIL: {
						/* Town -> Town */
						const Station *ss = Station::GetIfValid(s->src);
						const Station *sd = Station::GetIfValid(s->dst);
						if (ss != nullptr && sd != nullptr && ss->owner == sd->owner &&
								Company::IsValidID(ss->owner)) {
							s->src_type = s->dst_type = SourceType::Town;
							s->src = ss->town->index;
							s->dst = sd->town->index;
							s->awarded = ss->owner;
							continue;
						}
						break;
					}
					default:
						break;
				}
			}
			/* Awarded non-town subsidy or invalid source/destination, invalidate */
			delete s;
		}
	}

	if (IsSavegameVersionBefore(SLV_126)) {
		/* Recompute inflation based on old unround loan limit
		 * Note: Max loan is 500000. With an inflation of 4% across 170 years
		 *       that results in a max loan of about 0.7 * 2^31.
		 *       So taking the 16 bit fractional part into account there are plenty of bits left
		 *       for unmodified savegames ...
		 */
		uint64_t aimed_inflation = (_economy.old_max_loan_unround << 16 | _economy.old_max_loan_unround_fract) / _settings_game.difficulty.max_loan;

		/* ... well, just clamp it then. */
		if (aimed_inflation > MAX_INFLATION) aimed_inflation = MAX_INFLATION;

		/* Simulate the inflation, so we also get the payment inflation */
		while (_economy.inflation_prices < aimed_inflation) {
			if (AddInflation(false)) break;
		}
	}

	if (IsSavegameVersionBefore(SLV_128)) {
		for (const Depot *d : Depot::Iterate()) {
			/* At some point, invalid depots were saved into the game (possibly those removed in the past?)
			 * Remove them here, so they don't cause issues further down the line */
			if (!IsDepotTile(d->xy)) {
				Debug(sl, 0, "Removing invalid depot {} at {}, {}", d->index, TileX(d->xy), TileY(d->xy));
				delete d;
				d = nullptr;
				continue;
			}
			_m[d->xy].m2 = d->index;
			if (IsTileType(d->xy, MP_WATER)) _m[GetOtherShipDepotTile(d->xy)].m2 = d->index;
		}
	}

	/* The behaviour of force_proceed has been changed. Now
	 * it counts signals instead of some random time out. */
	if (IsSavegameVersionBefore(SLV_131)) {
		for (Train *t : Train::Iterate()) {
			if (t->force_proceed != TFP_NONE) {
				t->force_proceed = TFP_STUCK;
			}
		}
	}

	/* The bits for the tree ground and tree density have
	 * been swapped (m2 bits 7..6 and 5..4. */
	if (IsSavegameVersionBefore(SLV_135)) {
		for (TileIndex t(0); t < map_size; t++) {
			if (IsTileType(t, MP_CLEAR)) {
				if (GetRawClearGround(t) == CLEAR_SNOW) {
					SetClearGroundDensity(t, CLEAR_GRASS, GetClearDensity(t));
					SetBit(_m[t].m3, 4);
				} else {
					ClrBit(_m[t].m3, 4);
				}
			}
			if (IsTileType(t, MP_TREES)) {
				uint density = GB(_m[t].m2, 6, 2);
				uint ground = GB(_m[t].m2, 4, 2);
				_m[t].m2 = ground << 6 | density << 4;
			}
		}
	}

	/* Wait counter and load/unload ticks got split. */
	if (IsSavegameVersionBefore(SLV_136)) {
		for (Aircraft *a : Aircraft::Iterate()) {
			a->turn_counter = a->current_order.IsType(OT_LOADING) ? 0 : a->load_unload_ticks;
		}

		for (Train *t : Train::Iterate()) {
			t->wait_counter = t->current_order.IsType(OT_LOADING) ? 0 : t->load_unload_ticks;
		}
	}

	/* Airport tile animation uses animation frame instead of other graphics id */
	if (IsSavegameVersionBefore(SLV_137)) {
		struct AirportTileConversion {
			uint8_t old_start;
			uint8_t num_frames;
		};
		static const AirportTileConversion atcs[] = {
			{31,  12}, // APT_RADAR_GRASS_FENCE_SW
			{50,   4}, // APT_GRASS_FENCE_NE_FLAG
			{62,   2}, // 1 unused tile
			{66,  12}, // APT_RADAR_FENCE_SW
			{78,  12}, // APT_RADAR_FENCE_NE
			{101, 10}, // 9 unused tiles
			{111,  8}, // 7 unused tiles
			{119, 15}, // 14 unused tiles (radar)
			{140,  4}, // APT_GRASS_FENCE_NE_FLAG_2
		};
		for (TileIndex t(0); t < map_size; t++) {
			if (IsAirportTile(t)) {
				StationGfx old_gfx = GetStationGfx(t);
				uint8_t offset = 0;
				for (const auto &atc : atcs) {
					if (old_gfx < atc.old_start) {
						SetStationGfx(t, old_gfx - offset);
						break;
					}
					if (old_gfx < atc.old_start + atc.num_frames) {
						SetAnimationFrame(t, old_gfx - atc.old_start);
						SetStationGfx(t, atc.old_start - offset);
						break;
					}
					offset += atc.num_frames - 1;
				}
			}
		}
	}

	/* Oilrig was moved from id 15 to 9. */
	if (IsSavegameVersionBefore(SLV_139)) {
		for (Station *st : Station::Iterate()) {
			if (st->airport.tile != INVALID_TILE && st->airport.type == 15) {
				st->airport.type = AT_OILRIG;
			}
		}
	}

	if (IsSavegameVersionBefore(SLV_140)) {
		for (Station *st : Station::Iterate()) {
			if (st->airport.tile != INVALID_TILE) {
				st->airport.w = st->airport.GetSpec()->size_x;
				st->airport.h = st->airport.GetSpec()->size_y;
			}
		}
	}

	if (IsSavegameVersionBefore(SLV_141)) {
		for (TileIndex t(0); t < map_size; t++) {
			/* Reset tropic zone for VOID tiles, they shall not have any. */
			if (IsTileType(t, MP_VOID)) SetTropicZone(t, TROPICZONE_NORMAL);
		}

		/* We need to properly number/name the depots.
		 * The first step is making sure none of the depots uses the
		 * 'default' names, after that we can assign the names. */
		for (Depot *d : Depot::Iterate()) d->town_cn = UINT16_MAX;

		for (Depot *d : Depot::Iterate()) MakeDefaultName(d);
	}

	if (IsSavegameVersionBefore(SLV_142)) {
		for (Depot *d : Depot::Iterate()) d->build_date = CalTime::CurDate();
	}

	if (SlXvIsFeatureMissing(XSLFI_INFRA_SHARING)) {
		for (Company *c : Company::Iterate()) {
			/* yearly_expenses has 3*15 entries now, saveload code gave us 3*13.
			 * Move the old data to the right place in the new array and clear the new data.
			 * The move has to be done in reverse order (first 2, then 1). */
			// MemMoveT(&c->yearly_expenses[2][0], &c->yearly_expenses[1][11], 13);
			// MemMoveT(&c->yearly_expenses[1][0], &c->yearly_expenses[0][13], 13);
			// The below are equivalent to the MemMoveT calls above
			std::copy_backward(&c->yearly_expenses[1][11], &c->yearly_expenses[1][11] + 13, &c->yearly_expenses[2][0] + 13);
			std::copy_backward(&c->yearly_expenses[0][13], &c->yearly_expenses[0][13] + 13, &c->yearly_expenses[1][0] + 13);
			/* Clear the old location of just-moved data, so sharing income/expenses is set to 0 */
			std::fill_n(&c->yearly_expenses[0][13], 2, 0);
			std::fill_n(&c->yearly_expenses[1][13], 2, 0);
		}
	}

	/* In old versions it was possible to remove an airport while a plane was
	 * taking off or landing. This gives all kind of problems when building
	 * another airport in the same station so we don't allow that anymore.
	 * For old savegames with such aircraft we just throw them in the air and
	 * treat the aircraft like they were flying already. */
	if (IsSavegameVersionBefore(SLV_146)) {
		for (Aircraft *v : Aircraft::Iterate()) {
			if (!v->IsNormalAircraft()) continue;
			Station *st = GetTargetAirportIfValid(v);
			if (st == nullptr && v->state != FLYING) {
				v->state = FLYING;
				UpdateAircraftCache(v);
				AircraftNextAirportPos_and_Order(v);
				/* get aircraft back on running altitude */
				if ((v->vehstatus & VS_CRASHED) == 0) {
					GetAircraftFlightLevelBounds(v, &v->z_pos, nullptr);
					SetAircraftPosition(v, v->x_pos, v->y_pos, GetAircraftFlightLevel(v));
				}
			}
		}
	}

	/* Move the animation frame to the same location (m7) for all objects. */
	if (IsSavegameVersionBefore(SLV_147)) {
		for (TileIndex t(0); t < map_size; t++) {
			switch (GetTileType(t)) {
				case MP_HOUSE:
					if (GetHouseType(t) >= NEW_HOUSE_OFFSET) {
						uint per_proc = _me[t].m7;
						_me[t].m7 = GB(_me[t].m6, 2, 6) | (GB(_m[t].m3, 5, 1) << 6);
						SB(_m[t].m3, 5, 1, 0);
						SB(_me[t].m6, 2, 6, std::min(per_proc, 63U));
					}
					break;

				case MP_INDUSTRY: {
					uint rand = _me[t].m7;
					_me[t].m7 = _m[t].m3;
					_m[t].m3 = rand;
					break;
				}

				case MP_OBJECT:
					_me[t].m7 = _m[t].m3;
					_m[t].m3 = 0;
					break;

				default:
					/* For stations/airports it's already at m7 */
					break;
			}
		}
	}

	/* Add (random) colour to all objects. */
	if (IsSavegameVersionBefore(SLV_148)) {
		for (Object *o : Object::Iterate()) {
			Owner owner = GetTileOwner(o->location.tile);
			o->colour = (owner == OWNER_NONE) ? static_cast<Colours>(GB(Random(), 0, 4)) : Company::Get(owner)->livery->colour1;
		}
	}

	if (IsSavegameVersionBefore(SLV_149)) {
		for (TileIndex t(0); t < map_size; t++) {
			if (!IsTileType(t, MP_STATION)) continue;
			if (!IsBuoy(t) && !IsOilRig(t) && !(IsDock(t) && IsTileFlat(t))) {
				SetWaterClass(t, WATER_CLASS_INVALID);
			}
		}

		/* Waypoints with custom name may have a non-unique town_cn,
		 * renumber those. First set all affected waypoints to the
		 * highest possible number to get them numbered in the
		 * order they have in the pool. */
		for (Waypoint *wp : Waypoint::Iterate()) {
			if (!wp->name.empty()) wp->town_cn = UINT16_MAX;
		}

		for (Waypoint *wp : Waypoint::Iterate()) {
			if (!wp->name.empty()) MakeDefaultName(wp);
		}
	}

	if (IsSavegameVersionBefore(SLV_152)) {
		_industry_builder.Reset(); // Initialize industry build data.

		/* The moment vehicles go from hidden to visible changed. This means
		 * that vehicles don't always get visible anymore causing things to
		 * get messed up just after loading the savegame. This fixes that. */
		for (Vehicle *v : Vehicle::Iterate()) {
			/* Not all vehicle types can be inside a tunnel. Furthermore,
			 * testing IsTunnelTile() for invalid tiles causes a crash. */
			if (!v->IsGroundVehicle()) continue;

			/* Is the vehicle in a tunnel? */
			if (!IsTunnelTile(v->tile)) continue;

			/* Is the vehicle actually at a tunnel entrance/exit? */
			TileIndex vtile = TileVirtXY(v->x_pos, v->y_pos);
			if (!IsTunnelTile(vtile)) continue;

			/* Are we actually in this tunnel? Or maybe a lower tunnel? */
			if (GetSlopePixelZ(v->x_pos, v->y_pos, true) != v->z_pos) continue;

			/* What way are we going? */
			const DiagDirection dir = GetTunnelBridgeDirection(vtile);
			const DiagDirection vdir = DirToDiagDir(v->direction);

			/* Have we passed the visibility "switch" state already? */
			uint8_t pos = (DiagDirToAxis(vdir) == AXIS_X ? v->x_pos : v->y_pos) & TILE_UNIT_MASK;
			uint8_t frame = (vdir == DIAGDIR_NE || vdir == DIAGDIR_NW) ? TILE_SIZE - 1 - pos : pos;
			extern const uint8_t _tunnel_visibility_frame[DIAGDIR_END];

			/* Should the vehicle be hidden or not? */
			bool hidden;
			if (dir == vdir) { // Entering tunnel
				hidden = frame >= _tunnel_visibility_frame[dir];
				v->tile = vtile;
				v->UpdatePosition();
			} else if (dir == ReverseDiagDir(vdir)) { // Leaving tunnel
				hidden = frame < TILE_SIZE - _tunnel_visibility_frame[dir];
				/* v->tile changes at the moment when the vehicle leaves the tunnel. */
				v->tile = hidden ? GetOtherTunnelBridgeEndOld(vtile) : vtile;
				v->UpdatePosition();
			} else {
				/* We could get here in two cases:
				 * - for road vehicles, it is reversing at the end of the tunnel
				 * - it is crashed in the tunnel entry (both train or RV destroyed by UFO)
				 * Whatever case it is, do not change anything and use the old values.
				 * Especially changing RV's state would break its reversing in the middle. */
				continue;
			}

			if (hidden) {
				v->vehstatus |= VS_HIDDEN;

				switch (v->type) {
					case VEH_TRAIN: Train::From(v)->track       = TRACK_BIT_WORMHOLE; break;
					case VEH_ROAD:  RoadVehicle::From(v)->state = RVSB_WORMHOLE;      break;
					default: NOT_REACHED();
				}
			} else {
				v->vehstatus &= ~VS_HIDDEN;

				switch (v->type) {
					case VEH_TRAIN: Train::From(v)->track       = DiagDirToDiagTrackBits(vdir); break;
					case VEH_ROAD:  RoadVehicle::From(v)->state = DiagDirToDiagTrackdir(vdir); RoadVehicle::From(v)->frame = frame; break;
					default: NOT_REACHED();
				}
			}
		}
	}

	if (IsSavegameVersionBefore(SLV_153)) {
		for (RoadVehicle *rv : RoadVehicle::Iterate()) {
			if (rv->state == RVSB_IN_DEPOT || rv->state == RVSB_WORMHOLE) continue;

			bool loading = rv->current_order.IsType(OT_LOADING) || rv->current_order.IsType(OT_LEAVESTATION);
			if (HasBit(rv->state, RVS_IN_ROAD_STOP)) {
				extern const uint8_t _road_stop_stop_frame[];
				SB(rv->state, RVS_ENTERED_STOP, 1, loading || rv->frame > _road_stop_stop_frame[rv->state - RVSB_IN_ROAD_STOP + (_settings_game.vehicle.road_side << RVS_DRIVE_SIDE)]);
			} else if (HasBit(rv->state, RVS_IN_DT_ROAD_STOP)) {
				SB(rv->state, RVS_ENTERED_STOP, 1, loading || rv->frame > RVC_DRIVE_THROUGH_STOP_FRAME);
			}
		}
	}

	if (IsSavegameVersionBefore(SLV_156)) {
		/* The train's pathfinder lost flag got moved. */
		for (Train *t : Train::Iterate()) {
			if (!HasBit(t->flags, 5)) continue;

			ClrBit(t->flags, 5);
			SetBit(t->vehicle_flags, VF_PATHFINDER_LOST);
		}

		/* Introduced terraform/clear limits. */
		for (Company *c : Company::Iterate()) {
			c->terraform_limit = _settings_game.construction.terraform_frame_burst << 16;
			c->clear_limit     = _settings_game.construction.clear_frame_burst << 16;
		}
	}

	if (IsSavegameVersionBefore(SLV_CONSISTENT_PARTIAL_Z) && SlXvIsFeatureMissing(XSLFI_CONSISTENT_PARTIAL_Z)) {
		/*
		 * The logic of GetPartialPixelZ has been changed, so the resulting Zs on
		 * the map are consistent. This requires that the Z position of some
		 * vehicles is updated to reflect this new situation.
		 *
		 * This needs to be before SLV_158, because that performs asserts using
		 * GetSlopePixelZ which internally uses GetPartialPixelZ.
		 */
		for (Vehicle *v : Vehicle::Iterate()) {
			if (v->IsGroundVehicle() && TileVirtXY(v->x_pos, v->y_pos) == v->tile) {
				/* Vehicle is on the ground, and not in a wormhole. */
				v->z_pos = GetSlopePixelZ(v->x_pos, v->y_pos, true);
			}
		}
	}

	if (IsSavegameVersionBefore(SLV_158)) {
		for (Vehicle *v : Vehicle::Iterate()) {
			switch (v->type) {
				case VEH_TRAIN: {
					Train *t = Train::From(v);

					/* Clear old GOINGUP / GOINGDOWN flags.
					 * It was changed in savegame version 139, but savegame
					 * version 158 doesn't use these bits, so it doesn't hurt
					 * to clear them unconditionally. */
					ClrBit(t->flags, 1);
					ClrBit(t->flags, 2);

					/* Clear both bits first. */
					ClrBit(t->gv_flags, GVF_GOINGUP_BIT);
					ClrBit(t->gv_flags, GVF_GOINGDOWN_BIT);

					/* Crashed vehicles can't be going up/down. */
					if (t->vehstatus & VS_CRASHED) break;

					/* Only X/Y tracks can be sloped. */
					if (t->track != TRACK_BIT_X && t->track != TRACK_BIT_Y) break;

					t->gv_flags |= FixVehicleInclination(t, t->direction);
					break;
				}
				case VEH_ROAD: {
					RoadVehicle *rv = RoadVehicle::From(v);
					ClrBit(rv->gv_flags, GVF_GOINGUP_BIT);
					ClrBit(rv->gv_flags, GVF_GOINGDOWN_BIT);

					/* Crashed vehicles can't be going up/down. */
					if (rv->vehstatus & VS_CRASHED) break;

					if (rv->state == RVSB_IN_DEPOT || rv->state == RVSB_WORMHOLE) break;

					TrackBits trackbits = TrackdirBitsToTrackBits(GetTileTrackdirBits(rv->tile, TRANSPORT_ROAD, GetRoadTramType(rv->roadtype)));

					/* Only X/Y tracks can be sloped. */
					if (trackbits != TRACK_BIT_X && trackbits != TRACK_BIT_Y) break;

					Direction dir = rv->direction;

					/* Test if we are reversing. */
					Axis a = trackbits == TRACK_BIT_X ? AXIS_X : AXIS_Y;
					if (AxisToDirection(a) != dir &&
							AxisToDirection(a) != ReverseDir(dir)) {
						/* When reversing, the road vehicle is on the edge of the tile,
						 * so it can be safely compared to the middle of the tile. */
						dir = INVALID_DIR;
					}

					rv->gv_flags |= FixVehicleInclination(rv, dir);
					break;
				}
				case VEH_SHIP:
					break;

				default:
					continue;
			}

			if (IsBridgeTile(v->tile) && TileVirtXY(v->x_pos, v->y_pos) == v->tile) {
				/* In old versions, z_pos was 1 unit lower on bridge heads.
				 * However, this invalid state could be converted to new savegames
				 * by loading and saving the game in a new version. */
				v->z_pos = GetSlopePixelZ(v->x_pos, v->y_pos, true);
				DiagDirection dir = GetTunnelBridgeDirection(v->tile);
				if (v->type == VEH_TRAIN && !(v->vehstatus & VS_CRASHED) &&
						v->direction != DiagDirToDir(dir)) {
					/* If the train has left the bridge, it shouldn't have
					 * track == TRACK_BIT_WORMHOLE - this could happen
					 * when the train was reversed while on the last "tick"
					 * on the ramp before leaving the ramp to the bridge. */
					Train::From(v)->track = DiagDirToDiagTrackBits(dir);
				}
			}

			/* If the vehicle is really above v->tile (not in a wormhole),
			 * it should have set v->z_pos correctly. */
			assert(v->tile != TileVirtXY(v->x_pos, v->y_pos) || v->z_pos == GetSlopePixelZ(v->x_pos, v->y_pos, true));
		}

		/* Fill Vehicle::cur_real_order_index */
		for (Vehicle *v : Vehicle::IterateFrontOnly()) {
			if (!v->IsPrimaryVehicle()) continue;

			/* Older versions are less strict with indices being in range and fix them on the fly */
			if (v->cur_implicit_order_index >= v->GetNumOrders()) v->cur_implicit_order_index = 0;

			v->cur_real_order_index = v->cur_implicit_order_index;
			v->UpdateRealOrderIndex();
		}
	}

	if (IsSavegameVersionBefore(SLV_159)) {
		/* If the savegame is old (before version 100), then the value of 255
		 * for these settings did not mean "disabled". As such everything
		 * before then did reverse.
		 * To simplify stuff we disable all turning around or we do not
		 * disable anything at all. So, if some reversing was disabled we
		 * will keep reversing disabled, otherwise it'll be turned on. */
		_settings_game.pf.reverse_at_signals = IsSavegameVersionBefore(SLV_100) || (_settings_game.pf.wait_oneway_signal != 255 && _settings_game.pf.wait_twoway_signal != 255 && _settings_game.pf.wait_for_pbs_path != 255);

		for (Train *t : Train::Iterate()) {
			_settings_game.vehicle.max_train_length = std::max<uint8_t>(_settings_game.vehicle.max_train_length, CeilDiv(t->gcache.cached_total_length, TILE_SIZE));
		}
	}

	if (IsSavegameVersionBefore(SLV_160)) {
		/* Setting difficulty industry_density other than zero get bumped to +1
		 * since a new option (minimal at position 1) has been added */
		if (_settings_game.difficulty.industry_density > 0) {
			_settings_game.difficulty.industry_density++;
		}
	}

	if (IsSavegameVersionBefore(SLV_161)) {
		/* Before savegame version 161, persistent storages were not stored in a pool. */

		if (!IsSavegameVersionBefore(SLV_76)) {
			for (Industry *ind : Industry::Iterate()) {
				assert(ind->psa != nullptr);

				/* Check if the old storage was empty. */
				bool is_empty = true;
				for (uint i = 0; i < sizeof(ind->psa->storage); i++) {
					if (ind->psa->GetValue(i) != 0) {
						is_empty = false;
						break;
					}
				}

				if (!is_empty) {
					ind->psa->grfid = _industry_mngr.GetGRFID(ind->type);
				} else {
					delete ind->psa;
					ind->psa = nullptr;
				}
			}
		}

		if (!IsSavegameVersionBefore(SLV_145)) {
			for (Station *st : Station::Iterate()) {
				if (!(st->facilities & FACIL_AIRPORT)) continue;
				assert(st->airport.psa != nullptr);

				/* Check if the old storage was empty. */
				bool is_empty = true;
				for (uint i = 0; i < sizeof(st->airport.psa->storage); i++) {
					if (st->airport.psa->GetValue(i) != 0) {
						is_empty = false;
						break;
					}
				}

				if (!is_empty) {
					st->airport.psa->grfid = _airport_mngr.GetGRFID(st->airport.type);
				} else {
					delete st->airport.psa;
					st->airport.psa = nullptr;

				}
			}
		}
	}

	/* This triggers only when old snow_lines were copied into the snow_line_height. */
	if (IsSavegameVersionBefore(SLV_164) && _settings_game.game_creation.snow_line_height >= MIN_SNOWLINE_HEIGHT * TILE_HEIGHT && SlXvIsFeatureMissing(XSLFI_CHILLPP)) {
		_settings_game.game_creation.snow_line_height /= TILE_HEIGHT;
		UpdateCachedSnowLine();
		UpdateCachedSnowLineBounds();
	}

	if (IsSavegameVersionBefore(SLV_164) && !IsSavegameVersionBefore(SLV_32)) {
		/* We store 4 fences in the field tiles instead of only SE and SW. */
		for (TileIndex t(0); t < map_size; t++) {
			if (!IsTileType(t, MP_CLEAR) && !IsTileType(t, MP_TREES)) continue;
			if (IsTileType(t, MP_CLEAR) && IsClearGround(t, CLEAR_FIELDS)) continue;
			uint fence = GB(_m[t].m4, 5, 3);
			if (fence != 0 && IsTileType(TileAddXY(t, 1, 0), MP_CLEAR) && IsClearGround(TileAddXY(t, 1, 0), CLEAR_FIELDS)) {
				SetFence(TileAddXY(t, 1, 0), DIAGDIR_NE, fence);
			}
			fence = GB(_m[t].m4, 2, 3);
			if (fence != 0 && IsTileType(TileAddXY(t, 0, 1), MP_CLEAR) && IsClearGround(TileAddXY(t, 0, 1), CLEAR_FIELDS)) {
				SetFence(TileAddXY(t, 0, 1), DIAGDIR_NW, fence);
			}
			SB(_m[t].m4, 2, 3, 0);
			SB(_m[t].m4, 5, 3, 0);
		}
	}

	if (IsSavegameVersionBefore(SLV_165)) {
		for (Town *t : Town::Iterate()) {
			/* Set the default cargo requirement for town growth */
			switch (_settings_game.game_creation.landscape) {
				case LT_ARCTIC:
					if (FindFirstCargoWithTownAcceptanceEffect(TAE_FOOD) != nullptr) t->goal[TAE_FOOD] = TOWN_GROWTH_WINTER;
					break;

				case LT_TROPIC:
					if (FindFirstCargoWithTownAcceptanceEffect(TAE_FOOD) != nullptr) t->goal[TAE_FOOD] = TOWN_GROWTH_DESERT;
					if (FindFirstCargoWithTownAcceptanceEffect(TAE_WATER) != nullptr) t->goal[TAE_WATER] = TOWN_GROWTH_DESERT;
					break;
			}
		}
	}

	if (IsSavegameVersionBefore(SLV_165)) {
		/* Adjust zoom level to account for new levels */
		_saved_scrollpos_zoom = static_cast<ZoomLevel>(_saved_scrollpos_zoom + ZOOM_BASE_SHIFT);
		_saved_scrollpos_x *= ZOOM_BASE;
		_saved_scrollpos_y *= ZOOM_BASE;
	}

	/* When any NewGRF has been changed the availability of some vehicles might
	 * have been changed too. e->company_avail must be set to 0 in that case
	 * which is done by StartupEngines(). */
	if (gcf_res != GLC_ALL_GOOD) StartupEngines();

	/* Set some breakdown-related variables to the correct values. */
	if (SlXvIsFeatureMissing(XSLFI_IMPROVED_BREAKDOWNS)) {
		_settings_game.vehicle.improved_breakdowns = false;
		for (Train *v : Train::Iterate()) {
			if (v->IsFrontEngine()) {
				if (v->breakdown_ctr == 1) SetBit(v->flags, VRF_BREAKDOWN_STOPPED);
			} else if (v->IsEngine() || v->IsMultiheaded()) {
				/** Non-front engines could have a reliability of 0.
				 * Set it to the reliability of the front engine or the maximum, whichever is lower. */
				const Engine *e = Engine::Get(v->engine_type);
				v->reliability_spd_dec = e->reliability_spd_dec;
				v->reliability = std::min(v->First()->reliability, e->reliability);
			}
		}
	}
	if (!SlXvIsFeaturePresent(XSLFI_IMPROVED_BREAKDOWNS, 3)) {
		for (Vehicle *v : Vehicle::Iterate()) {
			switch(v->type) {
				case VEH_TRAIN:
				case VEH_ROAD:
					v->breakdown_chance_factor = 128;
					break;

				case VEH_SHIP:
					v->breakdown_chance_factor = 64;
					break;

				case VEH_AIRCRAFT:
					v->breakdown_chance_factor = Clamp(64 + (AircraftVehInfo(v->engine_type)->max_speed >> 3), 0, 255);
					v->breakdown_severity = 40;
					break;

				default:
					break;
			}
		}
	}
	if (!SlXvIsFeaturePresent(XSLFI_IMPROVED_BREAKDOWNS, 4)) {
		for (Vehicle *v : Vehicle::Iterate()) {
			switch(v->type) {
				case VEH_AIRCRAFT:
					if (v->breakdown_type == BREAKDOWN_AIRCRAFT_SPEED && v->breakdown_severity == 0) {
						v->breakdown_severity = std::max(1, std::min(v->vcache.cached_max_speed >> 4, 255));
					}
					break;

				default:
					break;
			}
		}
	}
	if (SlXvIsFeatureMissing(XSLFI_CONSIST_BREAKDOWN_FLAG)) {
		for (Train *v : Train::Iterate()) {
			if (v->breakdown_ctr != 0 && (v->IsEngine() || v->IsMultiheaded())) {
				SetBit(v->First()->flags, VRF_CONSIST_BREAKDOWN);
			}
		}
	}

	/* The road owner of standard road stops was not properly accounted for. */
	if (IsSavegameVersionBefore(SLV_172)) {
		for (TileIndex t(0); t < map_size; t++) {
			if (!IsBayRoadStopTile(t)) continue;
			Owner o = GetTileOwner(t);
			SetRoadOwner(t, RTT_ROAD, o);
			SetRoadOwner(t, RTT_TRAM, o);
		}
	}

	if (IsSavegameVersionBefore(SLV_175)) {
		/* Introduced tree planting limit. */
		for (Company *c : Company::Iterate()) c->tree_limit = _settings_game.construction.tree_frame_burst << 16;
	}

	if (IsSavegameVersionBefore(SLV_177)) {
		/* Fix too high inflation rates */
		if (_economy.inflation_prices > MAX_INFLATION) _economy.inflation_prices = MAX_INFLATION;
		if (_economy.inflation_payment > MAX_INFLATION) _economy.inflation_payment = MAX_INFLATION;

		/* We have to convert the quarters of bankruptcy into months of bankruptcy */
		for (Company *c : Company::Iterate()) {
			c->months_of_bankruptcy = 3 * c->months_of_bankruptcy;
		}
	}

	if (IsSavegameVersionBefore(SLV_182)) {
		/* Aircraft acceleration variable was bonkers */
		for (Aircraft *v : Aircraft::Iterate()) {
			if (v->subtype <= AIR_AIRCRAFT) {
				const AircraftVehicleInfo *avi = AircraftVehInfo(v->engine_type);
				v->acceleration = avi->acceleration;
			}
		}

		/* Blocked tiles could be reserved due to a bug, which causes
		 * other places to assert upon e.g. station reconstruction. */
		for (TileIndex t(0); t < map_size; t++) {
			if (HasStationTileRail(t) && IsStationTileBlocked(t)) {
				SetRailStationReservation(t, false);
			}
		}
	}

	if (IsSavegameVersionBefore(SLV_184)) {
		/* The global units configuration is split up in multiple configurations. */
		extern uint8_t _old_units;
		_settings_game.locale.units_velocity = Clamp(_old_units, 0, 2);
		_settings_game.locale.units_power    = Clamp(_old_units, 0, 2);
		_settings_game.locale.units_weight   = Clamp(_old_units, 1, 2);
		_settings_game.locale.units_volume   = Clamp(_old_units, 1, 2);
		_settings_game.locale.units_force    = 2;
		_settings_game.locale.units_height   = Clamp(_old_units, 0, 2);
	}

	if (IsSavegameVersionBefore(SLV_VELOCITY_NAUTICAL)) {
		/* Match nautical velocity with land velocity units. */
		_settings_game.locale.units_velocity_nautical = _settings_game.locale.units_velocity;
	}

	if (IsSavegameVersionBefore(SLV_186)) {
		/* Move ObjectType from map to pool */
		for (TileIndex t(0); t < map_size; t++) {
			if (IsTileType(t, MP_OBJECT)) {
				Object *o = Object::Get(_m[t].m2);
				o->type = _m[t].m5;
				_m[t].m5 = 0; // zero upper bits of (now bigger) ObjectID
			}
		}
	}

	/* Beyond this point, tile types which can be accessed by vehicles must be in a valid state. */

	/* Update all vehicles: Phase 2 */
	AfterLoadVehiclesPhase2(true);

	/* The center of train vehicles was changed, fix up spacing. */
	if (IsSavegameVersionBefore(SLV_164)) FixupTrainLengths();

	/* In version 2.2 of the savegame, we have new airports, so status of all aircraft is reset.
	 * This has to be called after all map array updates */
	if (IsSavegameVersionBefore(SLV_2, 2)) UpdateOldAircraft();

	if (SlXvIsFeaturePresent(XSLFI_SPRINGPP)) {
		// re-arrange vehicle_flags
		for (Vehicle *v : Vehicle::Iterate()) {
			AssignBit(v->vehicle_flags, VF_AUTOMATE_TIMETABLE, HasBit(v->vehicle_flags, 6));
			SB(v->vehicle_flags, VF_STOP_LOADING, 4, GB(v->vehicle_flags, 7, 4));
		}
	}

	if (SlXvIsFeaturePresent(XSLFI_CHILLPP, SL_CHILLPP_232)) {
		// re-arrange vehicle_flags
		for (Vehicle *v : Vehicle::Iterate()) {
			AssignBit(v->vehicle_flags, VF_AUTOMATE_TIMETABLE, HasBit(v->vehicle_flags, 7));
			AssignBit(v->vehicle_flags, VF_PATHFINDER_LOST, HasBit(v->vehicle_flags, 8));
			SB(v->vehicle_flags, VF_SERVINT_IS_CUSTOM, 7, 0);
		}
	} else if (SlXvIsFeaturePresent(XSLFI_CHILLPP)) {
		// re-arrange vehicle_flags
		for (Vehicle *v : Vehicle::Iterate()) {
			AssignBit(v->vehicle_flags, VF_AUTOMATE_TIMETABLE, HasBit(v->vehicle_flags, 6));
			SB(v->vehicle_flags, VF_STOP_LOADING, 9, 0);
		}
	}

	if (IsSavegameVersionBefore(SLV_188)) {
		/* Fix articulated road vehicles.
		 * Some curves were shorter than other curves.
		 * Now they have the same length, but that means that trailing articulated parts will
		 * take longer to go through the curve than the parts in front which already left the courve.
		 * So, make articulated parts catch up. */
		bool roadside = _settings_game.vehicle.road_side == 1;
		std::vector<uint> skip_frames;
		for (RoadVehicle *v : RoadVehicle::IterateFrontOnly()) {
			if (!v->IsFrontEngine()) continue;
			skip_frames.clear();
			TileIndex prev_tile = v->tile;
			uint prev_tile_skip = 0;
			uint cur_skip = 0;
			for (RoadVehicle *u = v; u != nullptr; u = u->Next()) {
				if (u->tile != prev_tile) {
					prev_tile_skip = cur_skip;
					prev_tile = u->tile;
				} else {
					cur_skip = prev_tile_skip;
				}

				uint &this_skip = skip_frames.emplace_back(prev_tile_skip);

				/* The following 3 curves now take longer than before */
				switch (u->state) {
					case 2:
						cur_skip++;
						if (u->frame <= (roadside ? 9 : 5)) this_skip = cur_skip;
						break;

					case 4:
						cur_skip++;
						if (u->frame <= (roadside ? 5 : 9)) this_skip = cur_skip;
						break;

					case 5:
						cur_skip++;
						if (u->frame <= (roadside ? 4 : 2)) this_skip = cur_skip;
						break;

					default:
						break;
				}
			}
			while (cur_skip > skip_frames[0]) {
				RoadVehicle *u = v;
				RoadVehicle *prev = nullptr;
				for (uint sf : skip_frames) {
					if (sf >= cur_skip) IndividualRoadVehicleController(u, prev);

					prev = u;
					u = u->Next();
				}
				cur_skip--;
			}
		}
	}

	if (IsSavegameVersionBefore(SLV_190)) {
		IterateAllNonVehicleOrders([&](Order *order) {
			order->SetTravelTimetabled(order->GetTravelTime() > 0);
			order->SetWaitTimetabled(order->GetWaitTime() > 0);
		});
	} else if (SlXvIsFeatureMissing(XSLFI_TIMETABLE_EXTRA)) {
		IterateAllNonVehicleOrders([&](Order *order) {
			if (order->IsType(OT_CONDITIONAL)) {
				order->SetWaitTimetabled(order->GetWaitTime() > 0);
			}
		});
	}

	if (SlXvIsFeaturePresent(XSLFI_TT_WAIT_IN_DEPOT, 1, 1) || IsSavegameVersionBefore(SLV_190) || SlXvIsFeatureMissing(XSLFI_TIMETABLE_EXTRA)) {
		for (OrderList *orderlist : OrderList::Iterate()) {
			orderlist->RecalculateTimetableDuration();
		}
	}

	if (SlXvIsFeatureMissing(XSLFI_REVERSE_AT_WAYPOINT)) {
		for (Train *t : Train::Iterate()) {
			t->reverse_distance = 0;
		}
	}

	if (SlXvIsFeatureMissing(XSLFI_SPEED_RESTRICTION)) {
		for (Train *t : Train::Iterate()) {
			t->speed_restriction = 0;
		}
	}

	if (SlXvIsFeaturePresent(XSLFI_JOKERPP)) {
		for (TileIndex t(0); t < map_size; t++) {
			if (IsTileType(t, MP_RAILWAY) && HasSignals(t)) {
				if (GetSignalType(t, TRACK_LOWER) == SIGTYPE_PROG) SetSignalType(t, TRACK_LOWER, SIGTYPE_BLOCK);
				if (GetSignalType(t, TRACK_UPPER) == SIGTYPE_PROG) SetSignalType(t, TRACK_UPPER, SIGTYPE_BLOCK);
			}
		}
		for (Vehicle *v : Vehicle::Iterate()) {
			SB(v->vehicle_flags, 10, 2, 0);
		}
		extern std::vector<OrderList *> _jokerpp_auto_separation;
		extern std::vector<OrderList *> _jokerpp_non_auto_separation;
		for (OrderList *list : _jokerpp_auto_separation) {
			for (Vehicle *w = list->GetFirstSharedVehicle(); w != nullptr; w = w->NextShared()) {
				SetBit(w->vehicle_flags, VF_TIMETABLE_SEPARATION);
				w->ClearSeparation();
			}
		}
		for (OrderList *list : _jokerpp_non_auto_separation) {
			for (Vehicle *w = list->GetFirstSharedVehicle(); w != nullptr; w = w->NextShared()) {
				ClrBit(w->vehicle_flags, VF_TIMETABLE_SEPARATION);
				w->ClearSeparation();
			}
		}
		_jokerpp_auto_separation.clear();
		_jokerpp_non_auto_separation.clear();
	}
	if (SlXvIsFeaturePresent(XSLFI_CHILLPP, SL_CHILLPP_232)) {
		for (TileIndex t(0); t < map_size; t++) {
			if (IsTileType(t, MP_RAILWAY) && HasSignals(t)) {
				if (GetSignalType(t, TRACK_LOWER) == 7) SetSignalType(t, TRACK_LOWER, SIGTYPE_BLOCK);
				if (GetSignalType(t, TRACK_UPPER) == 7) SetSignalType(t, TRACK_UPPER, SIGTYPE_BLOCK);
			}
		}
	}

	/*
	 * Only keep order-backups for network clients (and when replaying).
	 * If we are a network server or not networking, then we just loaded a previously
	 * saved-by-server savegame. There are no clients with a backup, so clear it.
	 * Furthermore before savegame version SLV_192 the actual content was always corrupt.
	 */
	if (!_networking || _network_server || IsSavegameVersionBefore(SLV_192)) {
#ifndef DEBUG_DUMP_COMMANDS
		/* Note: We cannot use CleanPool since that skips part of the destructor
		 * and then leaks un-reachable Orders in the order pool. */
		for (OrderBackup *ob : OrderBackup::Iterate()) {
			delete ob;
		}
#endif
	}

	if (IsSavegameVersionBefore(SLV_198) && !SlXvIsFeaturePresent(XSLFI_JOKERPP, SL_JOKER_1_27)) {
		/* Convert towns growth_rate and grow_counter to ticks */
		for (Town *t : Town::Iterate()) {
			/* 0x8000 = TOWN_GROWTH_RATE_CUSTOM previously */
			if (t->growth_rate & 0x8000) SetBit(t->flags, TOWN_CUSTOM_GROWTH);
			if (t->growth_rate != TOWN_GROWTH_RATE_NONE) {
				t->growth_rate = TownTicksToGameTicks(t->growth_rate & ~0x8000);
			}
			/* Add t->index % TOWN_GROWTH_TICKS to spread growth across ticks. */
			t->grow_counter = TownTicksToGameTicks(t->grow_counter) + t->index % TOWN_GROWTH_TICKS;
		}
	}

	if (IsSavegameVersionBefore(SLV_EXTEND_INDUSTRY_CARGO_SLOTS)) {
		/* Make sure added industry cargo slots are cleared */
		for (Industry *i : Industry::Iterate()) {
			/* Make sure last_cargo_accepted_at is copied to elements for every valid input cargo.
			 * The loading routine should put the original singular value into the first array element. */
			for (auto &a : i->Accepted()) {
				if (a.cargo != INVALID_CARGO) {
					a.last_accepted = i->GetAccepted(0).last_accepted;
				} else {
					a.last_accepted = EconTime::MIN_DATE;
				}
			}
		}
	}

	if (!IsSavegameVersionBefore(SLV_TIMETABLE_START_TICKS)) {
		/* Convert timetable start from a date to an absolute tick in TimerGameTick::counter. */
		for (Vehicle *v : Vehicle::Iterate()) {
			/* If the start date is 0, the vehicle is not waiting to start and can be ignored. */
			if (v->timetable_start == 0) continue;

			v->timetable_start += StateTicksDelta{_state_ticks.base() - (int64_t)_tick_counter};
		}
	} else if (!SlXvIsFeaturePresent(XSLFI_TIMETABLES_START_TICKS, 3)) {
		extern btree::btree_map<VehicleID, uint16_t> _old_timetable_start_subticks_map;

		for (Vehicle *v : Vehicle::Iterate()) {
			if (v->timetable_start == 0) continue;

			if (SlXvIsFeatureMissing(XSLFI_TIMETABLES_START_TICKS)) {
				v->timetable_start.edit_base() *= DAY_TICKS;
			}

			v->timetable_start = DateTicksToStateTicks(EconTime::DateTicks{v->timetable_start.base()});

			if (SlXvIsFeaturePresent(XSLFI_TIMETABLES_START_TICKS, 2, 2)) {
				v->timetable_start += StateTicksDelta{_old_timetable_start_subticks_map[v->index]};
			}
		}

		_old_timetable_start_subticks_map.clear();
	}

	if (!IsSavegameVersionBefore(SLV_DEPOT_UNBUNCHING)) {
		for (Vehicle *v : Vehicle::IterateFrontOnly()) {
			if (v->unbunch_state != nullptr) {
				if (v->unbunch_state->depot_unbunching_last_departure > 0) {
					v->unbunch_state->depot_unbunching_last_departure += StateTicksDelta{_state_ticks.base() - (int64_t)_tick_counter};
				} else {
					v->unbunch_state->depot_unbunching_last_departure = INVALID_STATE_TICKS;
				}
				if (v->unbunch_state->depot_unbunching_next_departure > 0) {
					v->unbunch_state->depot_unbunching_next_departure += StateTicksDelta{_state_ticks.base() - (int64_t)_tick_counter};
				} else {
					v->unbunch_state->depot_unbunching_next_departure = INVALID_STATE_TICKS;
				}
			}
		}
	}

	if (SlXvIsFeaturePresent(XSLFI_SPRINGPP, 1, 1)) {
		/*
		 * Cost scaling changes:
		 * SpringPP v2.0.102 divides all prices by the difficulty factor, effectively making things about 8 times cheaper.
		 * Adjust the inflation factor to compensate for this, as otherwise the game is unplayable on load if inflation has been running for a while.
		 * To avoid making things too cheap, clamp the price inflation factor to no lower than the payment inflation factor.
		 */

		Debug(sl, 3, "Inflation prices: {}", _economy.inflation_prices / 65536.0);
		Debug(sl, 3, "Inflation payments: {}", _economy.inflation_payment / 65536.0);

		_economy.inflation_prices >>= 3;
		if (_economy.inflation_prices < _economy.inflation_payment) {
			_economy.inflation_prices = _economy.inflation_payment;
		}

		Debug(sl, 3, "New inflation prices: {}", _economy.inflation_prices / 65536.0);
	}

	if (SlXvIsFeaturePresent(XSLFI_MIGHT_USE_PAX_SIGNALS) || SlXvIsFeatureMissing(XSLFI_TRACE_RESTRICT)) {
		for (TileIndex t(0); t < map_size; t++) {
			if (HasStationTileRail(t)) {
				/* clear station PAX bit */
				ClrBit(_me[t].m6, 6);
			}
			if (IsTileType(t, MP_RAILWAY) && HasSignals(t)) {
				/*
				 * tracerestrict uses same bit as 1st PAX signals bit
				 * only conditionally clear the bit, don't bother checking for whether to set it
				 */
				if (IsRestrictedSignal(t)) {
					TraceRestrictSetIsSignalRestrictedBit(t);
				}

				/* clear 2nd signal PAX bit */
				ClrBit(_m[t].m2, 13);
			}
		}
	}

	if (SlXvIsFeaturePresent(XSLFI_TRAFFIC_LIGHTS)) {
		/* remove traffic lights */
		for (TileIndex t(0); t < map_size; t++) {
			if (IsTileType(t, MP_ROAD) && (GetRoadTileType(t) == ROAD_TILE_NORMAL)) {
				DeleteAnimatedTile(t);
				ClrBit(_me[t].m7, 4);
			}
		}
	}

	if (SlXvIsFeaturePresent(XSLFI_RAIL_AGEING)) {
		/* remove rail aging data */
		for (TileIndex t(0); t < map_size; t++) {
			if (IsPlainRailTile(t)) {
				SB(_me[t].m7, 0, 8, 0);
			}
		}
	}

	if (SlXvIsFeaturePresent(XSLFI_SPRINGPP)) {
		/* convert wait for cargo orders to ordinary load if possible */
		IterateVehicleAndOrderListOrders([](Order *order) {
			if ((order->IsType(OT_GOTO_STATION) || order->IsType(OT_LOADING) || order->IsType(OT_IMPLICIT)) && order->GetLoadType() == static_cast<OrderLoadFlags>(1)) {
				order->SetLoadType(OLF_LOAD_IF_POSSIBLE);
			}
		});
	}

	if (SlXvIsFeaturePresent(XSLFI_SIG_TUNNEL_BRIDGE, 1, 1)) {
		/* set the semaphore bit to match what it would have been in v1 */
		/* clear the PBS bit, update the end signal state */
		for (TileIndex t(0); t < map_size; t++) {
			if (IsTileType(t, MP_TUNNELBRIDGE) && GetTunnelBridgeTransportType(t) == TRANSPORT_RAIL && IsTunnelBridgeWithSignalSimulation(t)) {
				SetTunnelBridgeSemaphore(t, CalTime::CurYear() < _settings_client.gui.semaphore_build_before);
				SetTunnelBridgePBS(t, false);
				UpdateSignalsOnSegment(t, INVALID_DIAGDIR, GetTileOwner(t));
			}
		}
	}
	if (SlXvIsFeaturePresent(XSLFI_SIG_TUNNEL_BRIDGE, 1, 2)) {
		/* red/green signal state bit for tunnel entrances moved
		 * to no longer re-use signalled tunnel exit bit
		 */
		for (TileIndex t(0); t < map_size; t++) {
			if (IsTileType(t, MP_TUNNELBRIDGE) && GetTunnelBridgeTransportType(t) == TRANSPORT_RAIL && IsTunnelBridgeWithSignalSimulation(t)) {
				if (HasBit(_m[t].m5, 5)) {
					/* signalled tunnel entrance */
					SignalState state = HasBit(_m[t].m5, 6) ? SIGNAL_STATE_RED : SIGNAL_STATE_GREEN;
					ClrBit(_m[t].m5, 6);
					SetTunnelBridgeEntranceSignalState(t, state);
				}
			}
		}
	}
	if (SlXvIsFeaturePresent(XSLFI_SIG_TUNNEL_BRIDGE, 1, 4)) {
		/* load_unload_ticks --> tunnel_bridge_signal_num */
		for (Train *t : Train::Iterate()) {
			TileIndex tile = t->tile;
			if (IsTileType(tile, MP_TUNNELBRIDGE) && GetTunnelBridgeTransportType(tile) == TRANSPORT_RAIL && IsTunnelBridgeWithSignalSimulation(tile)) {
				t->tunnel_bridge_signal_num = t->load_unload_ticks;
				t->load_unload_ticks = 0;
			}
		}
	}
	if (SlXvIsFeaturePresent(XSLFI_SIG_TUNNEL_BRIDGE, 1, 5)) {
		/* entrance and exit signal red/green states now have separate bits */
		for (TileIndex t(0); t < map_size; t++) {
			if (IsTileType(t, MP_TUNNELBRIDGE) && GetTunnelBridgeTransportType(t) == TRANSPORT_RAIL && IsTunnelBridgeSignalSimulationExit(t)) {
				SetTunnelBridgeExitSignalState(t, HasBit(_me[t].m6, 0) ? SIGNAL_STATE_GREEN : SIGNAL_STATE_RED);
			}
		}
	}
	if (SlXvIsFeaturePresent(XSLFI_SIG_TUNNEL_BRIDGE, 1, 7)) {
		/* spacing setting moved to company settings */
		for (Company *c : Company::Iterate()) {
			c->settings.old_simulated_wormhole_signals = _settings_game.construction.old_simulated_wormhole_signals;
		}
	}
	if (SlXvIsFeaturePresent(XSLFI_SIG_TUNNEL_BRIDGE, 1, 8)) {
		/* spacing made per tunnel/bridge */
		for (TileIndex t(0); t < map_size; t++) {
			if (IsTileType(t, MP_TUNNELBRIDGE) && GetTunnelBridgeTransportType(t) == TRANSPORT_RAIL && IsTunnelBridgeWithSignalSimulation(t)) {
				DiagDirection dir = GetTunnelBridgeDirection(t);
				if (dir == DIAGDIR_NE || dir == DIAGDIR_SE) {
					TileIndex other = GetOtherTunnelBridgeEnd(t);
					Owner owner = GetTileOwner(t);
					int target;
					if (Company::IsValidID(owner)) {
						target = Company::Get(owner)->settings.old_simulated_wormhole_signals;
					} else {
						target = 4;
					}
					uint spacing = GetBestTunnelBridgeSignalSimulationSpacing(t, other, target);
					SetTunnelBridgeSignalSimulationSpacing(t, spacing);
					SetTunnelBridgeSignalSimulationSpacing(other, spacing);
				}
			}
		}
		/* force aspect re-calculation */
		_extra_aspects = 0;
		_aspect_cfg_hash = 0;
	}

	if (SlXvIsFeatureMissing(XSLFI_CUSTOM_BRIDGE_HEADS)) {
		/* ensure that previously unused custom bridge-head bits are cleared */
		for (TileIndex t(0); t < map_size; t++) {
			if (IsBridgeTile(t) && GetTunnelBridgeTransportType(t) == TRANSPORT_ROAD) {
				SB(_m[t].m2, 0, 8, 0);
			}
		}
	}

	if (IsSavegameVersionBefore(SLV_SHIPS_STOP_IN_LOCKS)) {
		/* Move ships from lock slope to upper or lower position. */
		for (Ship *s : Ship::Iterate()) {
			/* Suitable tile? */
			if (!IsTileType(s->tile, MP_WATER) || !IsLock(s->tile) || GetLockPart(s->tile) != LOCK_PART_MIDDLE) continue;

			/* We don't need to adjust position when at the tile centre */
			int x = s->x_pos & 0xF;
			int y = s->y_pos & 0xF;
			if (x == 8 && y == 8) continue;

			/* Test if ship is on the second half of the tile */
			bool second_half;
			DiagDirection shipdiagdir = DirToDiagDir(s->direction);
			switch (shipdiagdir) {
				default: NOT_REACHED();
				case DIAGDIR_NE: second_half = x < 8; break;
				case DIAGDIR_NW: second_half = y < 8; break;
				case DIAGDIR_SW: second_half = x > 8; break;
				case DIAGDIR_SE: second_half = y > 8; break;
			}

			DiagDirection slopediagdir = GetInclinedSlopeDirection(GetTileSlope(s->tile));

			/* Heading up slope == passed half way */
			if ((shipdiagdir == slopediagdir) == second_half) {
				/* On top half of lock */
				s->z_pos = GetTileMaxZ(s->tile) * (int)TILE_HEIGHT;
			} else {
				/* On lower half of lock */
				s->z_pos = GetTileZ(s->tile) * (int)TILE_HEIGHT;
			}
		}
	}

	if (IsSavegameVersionBefore(SLV_TOWN_CARGOGEN)) {
		/* Ensure the original cargo generation mode is used */
		_settings_game.economy.town_cargogen_mode = TCGM_ORIGINAL;
	}

	if (IsSavegameVersionBefore(SLV_SERVE_NEUTRAL_INDUSTRIES)) {
		/* Ensure the original neutral industry/station behaviour is used */
		_settings_game.station.serve_neutral_industries = true;

		/* Link oil rigs to their industry and back. */
		for (Station *st : Station::Iterate()) {
			if (IsTileType(st->xy, MP_STATION) && IsOilRig(st->xy)) {
				/* Industry tile is always adjacent during construction by TileDiffXY(0, 1) */
				st->industry = Industry::GetByTile(st->xy + TileDiffXY(0, 1));
				st->industry->neutral_station = st;
			}
		}
	} else {
		/* Link neutral station back to industry, as this is not saved. */
		for (Industry *ind : Industry::Iterate()) if (ind->neutral_station != nullptr) ind->neutral_station->industry = ind;
	}

	if (IsSavegameVersionBefore(SLV_TREES_WATER_CLASS) && !SlXvIsFeaturePresent(XSLFI_CHUNNEL, 2)) {
		/* Update water class for trees. */
		for (TileIndex t(0); t < map_size; t++) {
			if (IsTileType(t, MP_TREES)) SetWaterClass(t, GetTreeGround(t) == TREE_GROUND_SHORE ? WATER_CLASS_SEA : WATER_CLASS_INVALID);
		}
	}

	/* Update structures for multitile docks */
	if (IsSavegameVersionBefore(SLV_MULTITILE_DOCKS)) {
		for (TileIndex t(0); t < map_size; t++) {
			/* Clear docking tile flag from relevant tiles as it
			 * was not previously cleared. */
			if (IsTileType(t, MP_WATER) || IsTileType(t, MP_RAILWAY) || IsTileType(t, MP_STATION) || IsTileType(t, MP_TUNNELBRIDGE)) {
				SetDockingTile(t, false);
			}
			/* Add docks and oilrigs to Station::ship_station. */
			if (IsTileType(t, MP_STATION)) {
				if (IsDock(t) || IsOilRig(t)) Station::GetByTile(t)->ship_station.Add(t);
			}
		}
	}

	if (IsSavegameVersionBeforeOrAt(SLV_ENDING_YEAR) || !SlXvIsFeaturePresent(XSLFI_MULTIPLE_DOCKS, 2) || !SlXvIsFeaturePresent(XSLFI_DOCKING_CACHE_VER, 3)) {
		/* Update station docking tiles. Was only needed for pre-SLV_MULTITLE_DOCKS
		 * savegames, but a bug in docking tiles touched all savegames between
		 * SLV_MULTITILE_DOCKS and SLV_ENDING_YEAR. */
		/* Placing objects on docking tiles was not updating adjacent station's docking tiles. */
		for (Station *st : Station::Iterate()) {
			if (st->ship_station.tile != INVALID_TILE) UpdateStationDockingTiles(st);
		}
	}

	/* Make sure all industries exclusive supplier/consumer set correctly. */
	if (IsSavegameVersionBefore(SLV_GS_INDUSTRY_CONTROL)) {
		for (Industry *i : Industry::Iterate()) {
			i->exclusive_supplier = INVALID_OWNER;
			i->exclusive_consumer = INVALID_OWNER;
		}
	}

	/* Make sure all industries exclusive supplier/consumer set correctly. */
	if (IsSavegameVersionBefore(SLV_GS_INDUSTRY_CONTROL)) {
		for (Industry *i : Industry::Iterate()) {
			i->exclusive_supplier = INVALID_OWNER;
			i->exclusive_consumer = INVALID_OWNER;
		}
	}

	if (IsSavegameVersionBefore(SLV_GROUP_REPLACE_WAGON_REMOVAL)) {
		/* Propagate wagon removal flag for compatibility */
		/* Temporary bitmask of company wagon removal setting */
		uint16_t wagon_removal = 0;
		for (const Company *c : Company::Iterate()) {
			if (c->settings.renew_keep_length) SetBit(wagon_removal, c->index);
		}
		for (Group *g : Group::Iterate()) {
			if (g->flags != GroupFlags{}) {
				/* Convert old replace_protection value to flag. */
				g->flags = GroupFlag::ReplaceProtection;
			}
			if (HasBit(wagon_removal, g->owner)) g->flags.Set(GroupFlag::ReplaceWagonRemoval);
		}
	}

	/* Use current order time to approximate last loading time */
	if (IsSavegameVersionBefore(SLV_LAST_LOADING_TICK) && SlXvIsFeatureMissing(XSLFI_LAST_LOADING_TICK)) {
		for (Vehicle *v : Vehicle::Iterate()) {
			v->last_loading_tick = _state_ticks - v->current_order_time;
		}
	} else if (SlXvIsFeatureMissing(XSLFI_LAST_LOADING_TICK, 3)) {
		const StateTicksDelta delta = StateTicksDelta{_state_ticks.base() - (int64_t)_scaled_tick_counter};
		for (Vehicle *v : Vehicle::Iterate()) {
			if (v->last_loading_tick != 0) {
				if (SlXvIsFeaturePresent(XSLFI_LAST_LOADING_TICK, 1, 1)) v->last_loading_tick = StateTicks{v->last_loading_tick.base() * DayLengthFactor()};
				v->last_loading_tick += delta;
			}
		}
	}

	if (!IsSavegameVersionBefore(SLV_MULTITRACK_LEVEL_CROSSINGS)) {
		_settings_game.vehicle.adjacent_crossings = true;
	} else if (SlXvIsFeatureMissing(XSLFI_ADJACENT_CROSSINGS)) {
		_settings_game.vehicle.adjacent_crossings = false;
	}

	/* Compute station catchment areas. This is needed here in case UpdateStationAcceptance is called below. */
	Station::RecomputeCatchmentForAll();

	/* Station acceptance is some kind of cache */
	if (IsSavegameVersionBefore(SLV_127)) {
		for (Station *st : Station::Iterate()) UpdateStationAcceptance(st, false);
	}

	// setting moved from game settings to company settings
	if (SlXvIsFeaturePresent(XSLFI_ORDER_OCCUPANCY, 1, 1)) {
		for (Company *c : Company::Iterate()) {
			c->settings.order_occupancy_smoothness = _settings_game.order.old_occupancy_smoothness;
		}
	}

	/* Set lifetime vehicle profit to 0 if lifetime profit feature is missing */
	if (SlXvIsFeatureMissing(XSLFI_VEH_LIFETIME_PROFIT)) {
		for (Vehicle *v : Vehicle::Iterate()) {
			v->profit_lifetime = 0;
		}
	}

	if (SlXvIsFeaturePresent(XSLFI_AUTO_TIMETABLE, 1, 3)) {
		for (Vehicle *v : Vehicle::Iterate()) {
			AssignBit(v->vehicle_flags, VF_TIMETABLE_SEPARATION, _settings_game.order.old_timetable_separation);
		}
	}

	if (_file_to_saveload.abstract_ftype == FT_SCENARIO) {
		/* Apply the new-game cargo scale values for scenarios */
		_settings_game.economy.town_cargo_scale = _settings_newgame.economy.town_cargo_scale;
		_settings_game.economy.industry_cargo_scale = _settings_newgame.economy.industry_cargo_scale;
		_settings_game.economy.town_cargo_scale_mode = _settings_newgame.economy.town_cargo_scale_mode;
		_settings_game.economy.industry_cargo_scale_mode = _settings_newgame.economy.industry_cargo_scale_mode;
	} else {
		if (SlXvIsFeatureMissing(XSLFI_TOWN_CARGO_ADJ)) {
			_settings_game.economy.town_cargo_scale = 100;
		} else if (SlXvIsFeaturePresent(XSLFI_TOWN_CARGO_ADJ, 1, 1)) {
			_settings_game.economy.town_cargo_scale = ScaleQuantity(100, _settings_game.old_economy.town_cargo_factor * 10);
		} else if (SlXvIsFeaturePresent(XSLFI_TOWN_CARGO_ADJ, 2, 2)) {
			_settings_game.economy.town_cargo_scale = ScaleQuantity(100, _settings_game.old_economy.town_cargo_scale_factor);
		}
		if (!SlXvIsFeaturePresent(XSLFI_TOWN_CARGO_ADJ, 3)) {
			_settings_game.economy.town_cargo_scale_mode = CSM_NORMAL;
		}

		if (SlXvIsFeatureMissing(XSLFI_INDUSTRY_CARGO_ADJ)) {
			_settings_game.economy.industry_cargo_scale = 100;
		} else if (SlXvIsFeaturePresent(XSLFI_INDUSTRY_CARGO_ADJ, 1, 1)) {
			_settings_game.economy.industry_cargo_scale = ScaleQuantity(100, _settings_game.old_economy.industry_cargo_scale_factor);
		}
		if (!SlXvIsFeaturePresent(XSLFI_INDUSTRY_CARGO_ADJ, 2)) {
			_settings_game.economy.industry_cargo_scale_mode = CSM_NORMAL;
		}
	}

	if (SlXvIsFeatureMissing(XSLFI_SAFER_CROSSINGS)) {
		for (TileIndex t(0); t < map_size; t++) {
			if (IsLevelCrossingTile(t)) {
				SetCrossingOccupiedByRoadVehicle(t, IsTrainCollidableRoadVehicleOnGround(t));
			}
		}
	}

	if (SlXvIsFeatureMissing(XSLFI_TIMETABLE_EXTRA)) {
		for (Vehicle *v : Vehicle::Iterate()) {
			v->cur_timetable_order_index = v->GetNumManualOrders() > 0 ? v->cur_real_order_index : INVALID_VEH_ORDER_ID;
		}
		for (OrderBackup *bckup : OrderBackup::Iterate()) {
			bckup->cur_timetable_order_index = INVALID_VEH_ORDER_ID;
		}
		IterateAllNonVehicleOrders([&](Order *order) {
			if (order->IsType(OT_CONDITIONAL)) {
				if (order->GetTravelTime() != 0) {
					Debug(sl, 1, "Fixing: order->GetTravelTime() != 0, {}", order->GetTravelTime());
					order->SetTravelTime(0);
				}
			}
		});
#ifdef WITH_ASSERT
		for (OrderList *order_list : OrderList::Iterate()) {
			order_list->DebugCheckSanity();
		}
#endif
	}

	if (SlXvIsFeaturePresent(XSLFI_TRAIN_THROUGH_LOAD, 0, 1)) {
		for (Vehicle *v : Vehicle::Iterate()) {
			if (v->cargo_payment == nullptr) {
				for (Vehicle *u = v; u != nullptr; u = u->Next()) {
					if (HasBit(v->vehicle_flags, VF_CARGO_UNLOADING)) ClrBit(v->vehicle_flags, VF_CARGO_UNLOADING);
				}
			}
		}
	}

	if (SlXvIsFeatureMissing(XSLFI_BUY_LAND_RATE_LIMIT)) {
		/* Introduced land purchasing limit. */
		for (Company *c : Company::Iterate()) {
			c->purchase_land_limit = _settings_game.construction.purchase_land_frame_burst << 16;
		}
	}

	if (SlXvIsFeatureMissing(XSLFI_BUILD_OBJECT_RATE_LIMIT)) {
		/* Introduced build object limit. */
		for (Company *c : Company::Iterate()) {
			c->build_object_limit = _settings_game.construction.build_object_frame_burst << 16;
		}
	}

	if (SlXvIsFeaturePresent(XSLFI_MORE_COND_ORDERS, 1, 1)) {
		IterateAllNonVehicleOrders([&](Order *order) {
			/* Insertion of OCV_MAX_RELIABILITY between OCV_REMAINING_LIFETIME and OCV_CARGO_WAITING */
			if (order->IsType(OT_CONDITIONAL) && order->GetConditionVariable() > OCV_REMAINING_LIFETIME) {
				order->SetConditionVariable(static_cast<OrderConditionVariable>((uint)order->GetConditionVariable() + 1));
			}
		});
	}
	if (SlXvIsFeaturePresent(XSLFI_MORE_COND_ORDERS, 1, 14)) {
		for (OrderList *order_list : OrderList::Iterate()) {
			auto get_real_station = [&order_list](const Order *order) -> StationID {
				const uint max = std::min<uint>(64, order_list->GetNumOrders());
				for (uint i = 0; i < max; i++) {
					if (order->IsType(OT_GOTO_STATION) && Station::IsValidID(order->GetDestination())) return order->GetDestination();

					order = order_list->GetNext(order);
				}
				return INVALID_STATION;
			};

			for (Order *order : order_list->Orders()) {
				/* Fixup station ID for OCV_CARGO_WAITING, OCV_CARGO_ACCEPTANCE, OCV_FREE_PLATFORMS, OCV_CARGO_WAITING_AMOUNT, OCV_CARGO_WAITING_AMOUNT_PERCENTAGE */
				if (order->IsType(OT_CONDITIONAL) && ConditionVariableHasStationID(order->GetConditionVariable())) {
					StationID next_id = get_real_station(order);
					order->SetConditionStationID(next_id);
					if (next_id != INVALID_STATION && order->GetConditionViaStationID() == next_id) {
						/* Duplicate next and via, remove via */
						order->ClearConditionViaStation();
					}
					if (order->HasConditionViaStation() && !Station::IsValidID(order->GetConditionViaStationID())) {
						/* Via station is invalid */
						order->SetConditionViaStationID(INVALID_STATION);
					}
				}
			}
		}
	}

	if (SlXvIsFeatureMissing(XSLFI_CONSIST_SPEED_RD_FLAG)) {
		for (Train *t : Train::Iterate()) {
			if ((t->track & TRACK_BIT_WORMHOLE && !(t->vehstatus & VS_HIDDEN)) || t->track == TRACK_BIT_DEPOT) {
				SetBit(t->First()->flags, VRF_CONSIST_SPEED_REDUCTION);
			}
		}
	}

	if (SlXvIsFeatureMissing(XSLFI_SAVEGAME_UNIQUE_ID)) {
		/* Generate a random id for savegames that didn't have one */
		/* We keep id 0 for old savegames that don't have an id */
		_settings_game.game_creation.generation_unique_id = _interactive_random.Next(UINT32_MAX-1) + 1; /* Generates between [1;UINT32_MAX] */
	}

	if (SlXvIsFeatureMissing(XSLFI_TOWN_MULTI_BUILDING)) {
		for (Town *t : Town::Iterate()) {
			t->church_count = HasBit(t->flags, 1) ? 1 : 0;
			t->stadium_count = HasBit(t->flags, 2) ? 1 : 0;
		}
	}

	if (SlXvIsFeatureMissing(XSLFI_ONE_WAY_DT_ROAD_STOP)) {
		for (TileIndex t(0); t < map_size; t++) {
			if (IsDriveThroughStopTile(t)) {
				SetDriveThroughStopDisallowedRoadDirections(t, DRD_NONE);
			}
		}
	}

	if (SlXvIsFeatureMissing(XSLFI_ONE_WAY_ROAD_STATE)) {
		extern void RecalculateRoadCachedOneWayStates();
		RecalculateRoadCachedOneWayStates();
	}

	if (SlXvIsFeatureMissing(XSLFI_ANIMATED_TILE_EXTRA)) {
		UpdateAllAnimatedTileSpeeds();
	}

	if (!SlXvIsFeaturePresent(XSLFI_REALISTIC_TRAIN_BRAKING, 2)) {
		for (Train *t : Train::Iterate()) {
			if (!(t->vehstatus & VS_CRASHED)) {
				t->crash_anim_pos = 0;
			}
			if (t->lookahead != nullptr) SetBit(t->lookahead->flags, TRLF_APPLY_ADVISORY);
		}
	}

	if (!SlXvIsFeaturePresent(XSLFI_REALISTIC_TRAIN_BRAKING, 3) && _settings_game.vehicle.train_braking_model == TBM_REALISTIC) {
		UpdateAllBlockSignals();
	}

	if (!SlXvIsFeaturePresent(XSLFI_REALISTIC_TRAIN_BRAKING, 5) && _settings_game.vehicle.train_braking_model == TBM_REALISTIC) {
		for (Train *t : Train::IterateFrontOnly()) {
			if (t->lookahead != nullptr) {
				t->lookahead->SetNextExtendPosition();
			}
		}
	}

	if (!SlXvIsFeaturePresent(XSLFI_REALISTIC_TRAIN_BRAKING, 6) && _settings_game.vehicle.train_braking_model == TBM_REALISTIC) {
		for (Train *t : Train::IterateFrontOnly()) {
			if (t->lookahead != nullptr) {
				t->lookahead->cached_zpos = t->CalculateOverallZPos();
				t->lookahead->zpos_refresh_remaining = t->GetZPosCacheUpdateInterval();
			}
		}
	}

	if (SlXvIsFeatureMissing(XSLFI_INFLATION_FIXED_DATES)) {
		_settings_game.economy.inflation_fixed_dates = !IsSavegameVersionBefore(SLV_GS_INDUSTRY_CONTROL);
	}

	if (SlXvIsFeatureMissing(XSLFI_CUSTOM_TOWN_ZONE)) {
		_settings_game.economy.city_zone_0_mult = _settings_game.economy.town_zone_0_mult;
		_settings_game.economy.city_zone_1_mult = _settings_game.economy.town_zone_1_mult;
		_settings_game.economy.city_zone_2_mult = _settings_game.economy.town_zone_2_mult;
		_settings_game.economy.city_zone_3_mult = _settings_game.economy.town_zone_3_mult;
		_settings_game.economy.city_zone_4_mult = _settings_game.economy.town_zone_4_mult;
	}

	if (!SlXvIsFeaturePresent(XSLFI_WATER_FLOODING, 2)) {
		for (TileIndex t(0); t < map_size; t++) {
			if (IsTileType(t, MP_WATER)) {
				SetNonFloodingWaterTile(t, false);
			}
		}
	}

	if (SlXvIsFeatureMissing(XSLFI_TRACE_RESTRICT_TUNBRIDGE)) {
		for (TileIndex t(0); t < map_size; t++) {
			if (IsTileType(t, MP_TUNNELBRIDGE) && GetTunnelBridgeTransportType(t) == TRANSPORT_RAIL && IsTunnelBridgeWithSignalSimulation(t)) {
				SetTunnelBridgeRestrictedSignal(t, false);
			}
		}
	}

	if (SlXvIsFeatureMissing(XSLFI_OBJECT_GROUND_TYPES, 3)) {
		for (TileIndex t(0); t < map_size; t++) {
			if (IsTileType(t, MP_OBJECT)) {
				if (SlXvIsFeatureMissing(XSLFI_OBJECT_GROUND_TYPES)) _m[t].m4 = 0;
				if (SlXvIsFeatureMissing(XSLFI_OBJECT_GROUND_TYPES, 2)) {
					ObjectType type = GetObjectType(t);
					extern void SetObjectFoundationType(TileIndex tile, Slope tileh, ObjectType type, const ObjectSpec *spec);
					SetObjectFoundationType(t, SLOPE_ELEVATED, type, ObjectSpec::Get(type));
				}
				if (SlXvIsFeatureMissing(XSLFI_OBJECT_GROUND_TYPES, 3)) {
					if (ObjectSpec::GetByTile(t)->ctrl_flags & OBJECT_CTRL_FLAG_VPORT_MAP_TYPE) {
						SetObjectHasViewportMapViewOverride(t, true);
					}
				}
			}
		}
	}

	if (SlXvIsFeatureMissing(XSLFI_ST_INDUSTRY_CARGO_MODE)) {
		_settings_game.station.station_delivery_mode = SD_NEAREST_FIRST;
	}

	if (SlXvIsFeatureMissing(XSLFI_TL_SPEED_LIMIT)) {
		_settings_game.vehicle.through_load_speed_limit = 15;
	}

	if (SlXvIsFeatureMissing(XSLFI_RAIL_DEPOT_SPEED_LIMIT)) {
		_settings_game.vehicle.rail_depot_speed_limit = 61;
	}

	if (SlXvIsFeaturePresent(XSLFI_SCHEDULED_DISPATCH, 1, 2)) {
		for (OrderList *order_list : OrderList::Iterate()) {
			if (order_list->GetScheduledDispatchScheduleCount() == 1) {
				const DispatchSchedule &ds = order_list->GetDispatchScheduleByIndex(0);
				if (!(ds.GetScheduledDispatchStartTick() >= 0 && ds.IsScheduledDispatchValid()) && ds.GetScheduledDispatch().empty()) {
					order_list->GetScheduledDispatchScheduleSet().clear();
				} else {
					VehicleOrderID idx = order_list->GetFirstSharedVehicle()->GetFirstWaitingLocation(false);
					if (idx != INVALID_VEH_ORDER_ID) {
						order_list->GetOrderAt(idx)->SetDispatchScheduleIndex(0);
					}
				}
			}
		}
	}
	if (SlXvIsFeaturePresent(XSLFI_SCHEDULED_DISPATCH, 1, 4)) {
		extern btree::btree_map<DispatchSchedule *, uint16_t> _old_scheduled_dispatch_start_full_date_fract_map;

		for (OrderList *order_list : OrderList::Iterate()) {
			for (DispatchSchedule &ds : order_list->GetScheduledDispatchScheduleSet()) {
				StateTicks start_tick = DateToStateTicks(EconTime::DeserialiseDateClamped(ds.GetScheduledDispatchStartTick().base())) + _old_scheduled_dispatch_start_full_date_fract_map[&ds];
				ds.SetScheduledDispatchStartTick(start_tick);
			}
		}

		_old_scheduled_dispatch_start_full_date_fract_map.clear();
	}

	if (SlXvIsFeaturePresent(XSLFI_TRACE_RESTRICT, 7, 12)) {
		/* Move vehicle in slot flag */
		for (Vehicle *v : Vehicle::Iterate()) {
			if (v->type == VEH_TRAIN && HasBit(Train::From(v)->flags, 2)) { /* was VRF_HAVE_SLOT */
				SetBit(v->vehicle_flags, VF_HAVE_SLOT);
				ClrBit(Train::From(v)->flags, 2);
			} else {
				ClrBit(v->vehicle_flags, VF_HAVE_SLOT);
			}
		}
	} else if (SlXvIsFeatureMissing(XSLFI_TRACE_RESTRICT)) {
		for (Vehicle *v : Vehicle::Iterate()) {
			ClrBit(v->vehicle_flags, VF_HAVE_SLOT);
		}
	}

	if (SlXvIsFeatureMissing(XSLFI_INDUSTRY_ANIM_MASK)) {
		ApplyIndustryTileAnimMasking();
	}

	if (SlXvIsFeatureMissing(XSLFI_NEW_SIGNAL_STYLES)) {
		for (TileIndex t(0); t < map_size; t++) {
			if (IsTileType(t, MP_RAILWAY) && HasSignals(t)) {
				/* clear signal style field */
				_me[t].m6 = 0;
			}
			if (IsRailTunnelBridgeTile(t)) {
				/* Clear signal style is non-zero flag */
				ClrBit(_m[t].m3, 7);
			}
		}
	}

	if (SlXvIsFeaturePresent(XSLFI_NEW_SIGNAL_STYLES) && SlXvIsFeatureMissing(XSLFI_NEW_SIGNAL_STYLES, 5)) {
		/* Previously both tunnel ends shared the same style, set second style field to be a copy of the first */
		for (Tunnel *tunnel : Tunnel::Iterate()) {
			tunnel->style_s = tunnel->style_n;
		}
	}

	if (SlXvIsFeatureMissing(XSLFI_NEW_SIGNAL_STYLES, 5)) {
		for (TileIndex t(0); t < map_size; t++) {
			if (IsRailTunnelBridgeTile(t) && IsTunnelBridgeSignalSimulationEntranceOnly(t)) {
				SetTunnelBridgePBS(t, false);
			}
		}
	}

	if (SlXvIsFeatureMissing(XSLFI_REALISTIC_TRAIN_BRAKING, 8)) {
		_aspect_cfg_hash = 0;
	}

	if (!SlXvIsFeaturePresent(XSLFI_REALISTIC_TRAIN_BRAKING, 9) && _settings_game.vehicle.train_braking_model == TBM_REALISTIC) {
		for (Train *t : Train::IterateFrontOnly()) {
			if (t->lookahead != nullptr) {
				t->lookahead->lookahead_end_position = t->lookahead->reservation_end_position + 1;
			}
		}
	}

	if (SlXvIsFeatureMissing(XSLFI_NO_TREE_COUNTER)) {
		for (TileIndex t(0); t < map_size; t++) {
			if (IsTileType(t, MP_TREES)) {
				ClearOldTreeCounter(t);
			}
		}
	}

	if (SlXvIsFeatureMissing(XSLFI_REMAIN_NEXT_ORDER_STATION)) {
		for (Company *c : Company::Iterate()) {
			/* Approximately the same time as when this was feature was added and unconditionally enabled */
			c->settings.remain_if_next_order_same_station = SlXvIsFeaturePresent(XSLFI_TRACE_RESTRICT_TUNBRIDGE);
		}
	}

	if (SlXvIsFeatureMissing(XSLFI_MORE_CARGO_AGE)) {
		_settings_game.economy.payment_algorithm = IsSavegameVersionBefore(SLV_MORE_CARGO_AGE) ? CPA_TRADITIONAL : CPA_MODERN;
	}

	if (SlXvIsFeatureMissing(XSLFI_VARIABLE_TICK_RATE)) {
		_settings_game.economy.tick_rate = IsSavegameVersionBeforeOrAt(SLV_MORE_CARGO_AGE) ? TRM_TRADITIONAL : TRM_MODERN;
	}

	if (SlXvIsFeatureMissing(XSLFI_ROAD_VEH_FLAGS)) {
		for (RoadVehicle *rv : RoadVehicle::Iterate()) {
			if (IsLevelCrossingTile(rv->tile)) {
				SetBit(rv->First()->rvflags, RVF_ON_LEVEL_CROSSING);
			}
		}
	}

	if (SlXvIsFeatureMissing(XSLFI_AI_START_DATE) && IsSavegameVersionBefore(SLV_AI_START_DATE)) {
		/* For older savegames, we don't now the actual interval; so set it to the newgame value. */
		_settings_game.difficulty.competitors_interval = _settings_newgame.difficulty.competitors_interval;

		/* We did load the "period" of the timer, but not the fired/elapsed. We can deduce that here. */
		extern TimeoutTimer<TimerGameTick> _new_competitor_timeout;
		_new_competitor_timeout.storage.elapsed = 0;
		_new_competitor_timeout.fired = _new_competitor_timeout.period.value == 0;
	}

	if (SlXvIsFeatureMissing(XSLFI_SAVEGAME_ID) && IsSavegameVersionBefore(SLV_SAVEGAME_ID)) {
		GenerateSavegameId();
	}

	if (IsSavegameVersionBefore(SLV_NEWGRF_LAST_SERVICE) && SlXvIsFeatureMissing(XSLFI_NEWGRF_LAST_SERVICE)) {
		/* Set service date provided to NewGRF. */
		for (Vehicle *v : Vehicle::Iterate()) {
			v->date_of_last_service_newgrf = ToCalTimeCast(v->date_of_last_service);
		}
	}

	if (IsSavegameVersionBefore(SLV_SHIP_ACCELERATION) && SlXvIsFeatureMissing(XSLFI_SHIP_ACCELERATION)) {
		/* NewGRF acceleration information was added to ships. */
		for (Ship *s : Ship::Iterate()) {
			if (s->acceleration == 0) s->acceleration = ShipVehInfo(s->engine_type)->acceleration;
		}
	}

	if (IsSavegameVersionBefore(SLV_MAX_LOAN_FOR_COMPANY)) {
		for (Company *c : Company::Iterate()) {
			c->max_loan = COMPANY_MAX_LOAN_DEFAULT;
		}
	}

	if (IsSavegameVersionBefore(SLV_SCRIPT_RANDOMIZER)) {
		ScriptObject::InitializeRandomizers();
	}

	if (IsSavegameVersionBeforeOrAt(SLV_MULTITRACK_LEVEL_CROSSINGS) && SlXvIsFeatureMissing(XSLFI_AUX_TILE_LOOP)) {
		_settings_game.construction.flood_from_edges = false;
	}

	for (Company *c : Company::Iterate()) {
		UpdateCompanyLiveries(c);
	}

	/* Update free group numbers data for each company, required regardless of savegame version. */
	for (Group *g : Group::Iterate()) {
		Company *c = Company::Get(g->owner);
		if (IsSavegameVersionBefore(SLV_GROUP_NUMBERS) && SlXvIsFeatureMissing(XSLFI_GROUP_NUMBERS)) {
			/* Use the index as group number when converting old savegames. */
			g->number = c->freegroups.UseID(g->index);
		} else {
			c->freegroups.UseID(g->number);
		}
	}

	/*
	 * The center of train vehicles was changed, fix up spacing.
	 * Delay this until all train and track updates have been performed.
	 */
	if (IsSavegameVersionBefore(SLV_164)) FixupTrainLengths();

	InitializeRoadGUI();

	/* This needs to be done after conversion. */
	RebuildViewportKdtree();
	ViewportMapBuildTunnelCache();
	AddIndustriesToLocationCaches();

	/* Road stops is 'only' updating some caches */
	AfterLoadRoadStops();
	AfterLoadLabelMaps();
	AfterLoadCompanyStats();
	AfterLoadStoryBook();

	AfterLoadVehiclesRemoveAnyFoundInvalid();

	GamelogPrintDebug(1);

	SetupTickRate();

	InitializeWindowsAndCaches();
	/* Restore the signals */
	ResetSignalHandlers();

	AfterLoadLinkGraphs();

	AfterLoadTraceRestrict();
	AfterLoadTemplateVehiclesUpdate();
	if (SlXvIsFeaturePresent(XSLFI_TEMPLATE_REPLACEMENT, 1, 7)) {
		AfterLoadTemplateVehiclesUpdateProperties();
	}

	InvalidateVehicleTickCaches();
	ClearVehicleTickCaches();

	UpdateAllVehiclesIsDrawn();

	extern void YapfCheckRailSignalPenalties();
	YapfCheckRailSignalPenalties();

	bool update_always_reserve_through = SlXvIsFeaturePresent(XSLFI_REALISTIC_TRAIN_BRAKING, 8, 10);
	UpdateExtraAspectsVariable(update_always_reserve_through);

	if (SlXvIsFeatureMissing(XSLFI_SIGNAL_SPECIAL_PROPAGATION_FLAG, 2)) {
		UpdateAllSignalsSpecialPropagationFlag();
	}

	UpdateCargoScalers();

	if (_networking && !_network_server) {
		SlProcessVENC();
		SlProcessERNC();

		if (!_settings_client.client_locale.sync_locale_network_server) {
			_settings_game.locale = _settings_newgame.locale;
		}
	}

	/* Show this message last to avoid covering up an error message if we bail out part way */
	switch (gcf_res) {
		case GLC_COMPATIBLE: ShowErrorMessage(STR_NEWGRF_COMPATIBLE_LOAD_WARNING, INVALID_STRING_ID, WL_CRITICAL); break;
		case GLC_NOT_FOUND:  ShowErrorMessage(STR_NEWGRF_DISABLED_WARNING, INVALID_STRING_ID, WL_CRITICAL); _pause_mode = PM_PAUSED_ERROR; break;
		default: break;
	}

	if (!_networking || _network_server) {
		extern void AfterLoad_LinkGraphPauseControl();
		AfterLoad_LinkGraphPauseControl();
	}

	if (SlXvIsFeatureMissing(XSLFI_CONSISTENT_PARTIAL_Z)) {
		CheckGroundVehiclesAtCorrectZ();
	} else {
#ifdef _DEBUG
		CheckGroundVehiclesAtCorrectZ();
#endif
	}

	_game_load_cur_date_ymd = EconTime::CurYMD();
	_game_load_date_fract = EconTime::CurDateFract();
	_game_load_tick_skip_counter = TickSkipCounter();
	_game_load_state_ticks = _state_ticks;
	_game_load_time = time(nullptr);

	/* Start the scripts. This MUST happen after everything else except
	 * starting a new company. */
	StartScripts();

	/* If Load Scenario / New (Scenario) Game is used,
	 *  a company does not exist yet. So create one here.
	 * 1 exception: network-games. Those can have 0 companies
	 *   But this exception is not true for non-dedicated network servers! */
	if (!Company::IsValidID(GetDefaultLocalCompany()) && (!_networking || (_networking && _network_server && !_network_dedicated))) {
		Company *c = DoStartupNewCompany(DSNC_DURING_LOAD);
		c->settings = _settings_client.company;
	}

	return true;
}

/**
 * Reload all NewGRF files during a running game. This is a cut-down
 * version of AfterLoadGame().
 * XXX - We need to reset the vehicle position hash because with a non-empty
 * hash AfterLoadVehicles() will loop infinitely. We need AfterLoadVehicles()
 * to recalculate vehicle data as some NewGRF vehicle sets could have been
 * removed or added and changed statistics
 */
void ReloadNewGRFData()
{
	RegisterGameEvents(GEF_RELOAD_NEWGRF);
	AppendSpecialEventsLogEntry("NewGRF reload");

	RailTypeLabel rail_type_label_map[RAILTYPE_END];
	for (RailType rt = RAILTYPE_BEGIN; rt != RAILTYPE_END; rt++) {
		rail_type_label_map[rt] = GetRailTypeInfo(rt)->label;
	}

	/* reload grf data */
	GfxLoadSprites();
	RecomputePrices();
	LoadStringWidthTable();
	/* reload vehicles */
	ResetVehicleHash();
	AfterLoadLabelMaps();
	AfterLoadEngines();
	AnalyseIndustryTileSpriteGroups();
	extern void AnalyseHouseSpriteGroups();
	AnalyseHouseSpriteGroups();
	AfterLoadVehiclesPhase1(false);
	AfterLoadVehiclesPhase2(false);
	StartupEngines();
	GroupStatistics::UpdateAfterLoad();
	/* update station graphics */
	AfterLoadStations();
	UpdateStationTileCacheFlags(false);

	RailType rail_type_translate_map[RAILTYPE_END];
	for (RailType old_type = RAILTYPE_BEGIN; old_type != RAILTYPE_END; old_type++) {
		RailType new_type = GetRailTypeByLabel(rail_type_label_map[old_type]);
		rail_type_translate_map[old_type] = (new_type == INVALID_RAILTYPE) ? RAILTYPE_RAIL : new_type;
	}

	/* Restore correct railtype for all rail tiles.*/
	for (TileIndex t(0); t < Map::Size(); t++) {
		if (GetTileType(t) == MP_RAILWAY ||
				IsLevelCrossingTile(t) ||
				IsRailStationTile(t) ||
				IsRailWaypointTile(t) ||
				IsRailTunnelBridgeTile(t)) {
			SetRailType(t, rail_type_translate_map[GetRailType(t)]);
			RailType secondary = GetTileSecondaryRailTypeIfValid(t);
			if (secondary != INVALID_RAILTYPE) SetSecondaryRailType(t, rail_type_translate_map[secondary]);
		}
	}

	UpdateExtraAspectsVariable();

	InitRoadTypesCaches();

	ReInitAllWindows(false);

	/* Update company statistics. */
	AfterLoadCompanyStats();
	/* Check and update house and town values */
	UpdateHousesAndTowns(true);
	/* Delete news referring to no longer existing entities */
	DeleteInvalidEngineNews();
	/* Update livery selection windows */
	for (CompanyID i = COMPANY_FIRST; i < MAX_COMPANIES; i++) InvalidateWindowData(WC_COMPANY_COLOUR, i);
	/* Update company infrastructure counts. */
	InvalidateWindowClassesData(WC_COMPANY_INFRASTRUCTURE);
	InvalidateWindowClassesData(WC_BUILD_TOOLBAR);
	InvalidateAllPickerWindows();
	/* redraw the whole screen */
	MarkWholeScreenDirty();
	CheckTrainsLengths();
	AfterLoadTemplateVehiclesUpdateImages();
	AfterLoadTemplateVehiclesUpdateProperties();
	UpdateAllAnimatedTileSpeeds();

	InvalidateWindowData(WC_BUILD_SIGNAL, 0);
}<|MERGE_RESOLUTION|>--- conflicted
+++ resolved
@@ -390,16 +390,16 @@
  * @param c the GRF to get the 'previous' version of.
  * @return the GRF identifier or \a c if none could be found.
  */
-static const GRFIdentifier &GetOverriddenIdentifier(const GRFConfig *c)
+static const GRFIdentifier &GetOverriddenIdentifier(const GRFConfig &c)
 {
 	const LoggedAction &la = _gamelog_actions.back();
-	if (la.at != GLAT_LOAD) return c->ident;
+	if (la.at != GLAT_LOAD) return c.ident;
 
 	for (const LoggedChange &lc : la.changes) {
-		if (lc.ct == GLCT_GRFCOMPAT && lc.grfcompat.grfid == c->ident.grfid) return lc.grfcompat;
-	}
-
-	return c->ident;
+		if (lc.ct == GLCT_GRFCOMPAT && lc.grfcompat.grfid == c.ident.grfid) return lc.grfcompat;
+	}
+
+	return c.ident;
 }
 
 /** Was the saveload crash because of missing NewGRFs? */
@@ -450,7 +450,7 @@
 
 		for (const auto &c : _grfconfig) {
 			if (HasBit(c->flags, GCF_COMPATIBLE)) {
-				const GRFIdentifier &replaced = GetOverriddenIdentifier(c);
+				const GRFIdentifier &replaced = GetOverriddenIdentifier(*c);
 				buffer.format("NewGRF {:08X} (checksum {}) not found.\n  Loaded NewGRF \"{}\" (checksum {}) with same GRF ID instead.\n",
 						std::byteswap(c->ident.grfid), c->original_md5sum, c->filename, replaced.md5sum);
 			}
@@ -2402,13 +2402,8 @@
 		GroupStatistics::UpdateAfterLoad(); // Ensure statistics pool is initialised before trying to delete vehicles
 		/* Remove all trams from savegames without tram support.
 		 * There would be trams without tram track under causing crashes sooner or later. */
-<<<<<<< HEAD
 		for (RoadVehicle *v : RoadVehicle::IterateFrontOnly()) {
-			if (HasBit(EngInfo(v->engine_type)->misc_flags, EF_ROAD_TRAM)) {
-=======
-		for (RoadVehicle *v : RoadVehicle::Iterate()) {
-			if (v->First() == v && EngInfo(v->engine_type)->misc_flags.Test(EngineMiscFlag::RoadIsTram)) {
->>>>>>> 2c7b3bb5
+			if (EngInfo(v->engine_type)->misc_flags.Test(EngineMiscFlag::RoadIsTram)) {
 				ShowErrorMessage(STR_WARNING_LOADGAME_REMOVED_TRAMS, INVALID_STRING_ID, WL_CRITICAL);
 				delete v;
 			}
@@ -2541,15 +2536,15 @@
 
 		/* More companies ... */
 		for (Company *c : Company::Iterate()) {
-			if (c->bankrupt_asked == 0xFF) c->bankrupt_asked = std::numeric_limits<CompanyMask>::max();
+			if (c->bankrupt_asked.base() == 0xFF) c->bankrupt_asked.Set();
 		}
 
 		for (Engine *e : Engine::Iterate()) {
-			if (e->company_avail == 0xFF) e->company_avail = std::numeric_limits<CompanyMask>::max();
+			if (e->company_avail.base() == 0xFF) e->company_avail.Set();
 		}
 
 		for (Town *t : Town::Iterate()) {
-			if (t->have_ratings == 0xFF) t->have_ratings = std::numeric_limits<CompanyMask>::max();
+			if (t->have_ratings.base() == 0xFF) t->have_ratings.Set();
 			for (uint i = 8; i != MAX_COMPANIES; i++) t->ratings[i] = RATING_INITIAL;
 		}
 	}
