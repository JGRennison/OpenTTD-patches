--- conflicted
+++ resolved
@@ -2125,19 +2125,11 @@
 	if (IsSavegameVersionBefore(SLV_78)) {
 		for (Industry *i : Industry::Iterate()) {
 			const IndustrySpec *indsp = GetIndustrySpec(i->type);
-<<<<<<< HEAD
 			for (size_t j = 0; j < std::size(i->produced_cargo); j++) {
 				i->produced_cargo[j] = indsp->produced_cargo[j];
 			}
 			for (size_t j = 0; j < std::size(i->accepts_cargo); j++) {
 				i->accepts_cargo[j] = indsp->accepts_cargo[j];
-=======
-			for (uint j = 0; j < std::size(i->produced); j++) {
-				i->produced[j].cargo = indsp->produced_cargo[j];
-			}
-			for (uint j = 0; j < std::size(i->accepted); j++) {
-				i->accepted[j].cargo = indsp->accepts_cargo[j];
->>>>>>> 97bea563
 			}
 		}
 	}
@@ -3662,7 +3654,6 @@
 	if (IsSavegameVersionBefore(SLV_EXTEND_INDUSTRY_CARGO_SLOTS)) {
 		/* Make sure added industry cargo slots are cleared */
 		for (Industry *i : Industry::Iterate()) {
-<<<<<<< HEAD
 			for (size_t ci = 2; ci < std::size(i->produced_cargo); ci++) {
 				i->produced_cargo[ci] = INVALID_CARGO;
 				i->produced_cargo_waiting[ci] = 0;
@@ -3722,13 +3713,6 @@
 			if (v->unbunch_state != nullptr) {
 				if (v->unbunch_state->depot_unbunching_last_departure > 0) {
 					v->unbunch_state->depot_unbunching_last_departure += _state_ticks.base() - _tick_counter;
-=======
-			/* Make sure last_cargo_accepted_at is copied to elements for every valid input cargo.
-			 * The loading routine should put the original singular value into the first array element. */
-			for (auto &a : i->accepted) {
-				if (IsValidCargoID(a.cargo)) {
-					a.last_accepted = i->GetAccepted(0).last_accepted;
->>>>>>> 97bea563
 				} else {
 					v->unbunch_state->depot_unbunching_last_departure = INVALID_STATE_TICKS;
 				}
