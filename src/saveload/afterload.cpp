--- conflicted
+++ resolved
@@ -451,22 +451,12 @@
 
 		for (const GRFConfig *c = _grfconfig; c != nullptr; c = c->next) {
 			if (HasBit(c->flags, GCF_COMPATIBLE)) {
-<<<<<<< HEAD
 				const GRFIdentifier &replaced = GetOverriddenIdentifier(c);
 				buffer.format("NewGRF {:08X} (checksum {}) not found.\n  Loaded NewGRF \"{}\" (checksum {}) with same GRF ID instead.\n",
-						BSWAP32(c->ident.grfid), c->original_md5sum, c->filename, replaced.md5sum);
+						std::byteswap(c->ident.grfid), c->original_md5sum, c->filename, replaced.md5sum);
 			}
 			if (c->status == GCS_NOT_FOUND) {
-				buffer.format("NewGRF {:08X} ({}) not found; checksum {}.\n", BSWAP32(c->ident.grfid), c->filename, c->ident.md5sum);
-=======
-				const GRFIdentifier &replaced = _gamelog.GetOverriddenIdentifier(*c);
-				fmt::format_to(std::back_inserter(message), "NewGRF {:08X} (checksum {}) not found.\n  Loaded NewGRF \"{}\" (checksum {}) with same GRF ID instead.\n",
-						std::byteswap(c->ident.grfid), FormatArrayAsHex(c->original_md5sum), c->filename, FormatArrayAsHex(replaced.md5sum));
-			}
-			if (c->status == GCS_NOT_FOUND) {
-				fmt::format_to(std::back_inserter(message), "NewGRF {:08X} ({}) not found; checksum {}.\n",
-						std::byteswap(c->ident.grfid), c->filename, FormatArrayAsHex(c->ident.md5sum));
->>>>>>> 6d1f56ce
+				buffer.format("NewGRF {:08X} ({}) not found; checksum {}.\n", std::byteswap(c->ident.grfid), c->filename, c->ident.md5sum);
 			}
 		}
 	} else {
