/*
 * This file is part of OpenTTD.
 * OpenTTD is free software; you can redistribute it and/or modify it under the terms of the GNU General Public License as published by the Free Software Foundation, version 2.
 * OpenTTD is distributed in the hope that it will be useful, but WITHOUT ANY WARRANTY; without even the implied warranty of MERCHANTABILITY or FITNESS FOR A PARTICULAR PURPOSE.
 * See the GNU General Public License for more details. You should have received a copy of the GNU General Public License along with OpenTTD. If not, see <http://www.gnu.org/licenses/>.
 */

/** @file afterload.cpp Code updating data after game load */

#include "../stdafx.h"
#include "../void_map.h"
#include "../signs_base.h"
#include "../depot_base.h"
#include "../tunnel_base.h"
#include "../fios.h"
#include "../gamelog_internal.h"
#include "../network/network.h"
#include "../network/network_func.h"
#include "../gfxinit.h"
#include "../viewport_func.h"
#include "../viewport_kdtree.h"
#include "../industry.h"
#include "../clear_map.h"
#include "../vehicle_func.h"
#include "../string_func.h"
#include "../strings_func.h"
#include "../window_func.h"
#include "../date_func.h"
#include "../roadveh.h"
#include "../train.h"
#include "../station_base.h"
#include "../waypoint_base.h"
#include "../roadstop_base.h"
#include "../tunnelbridge.h"
#include "../tunnelbridge_map.h"
#include "../pathfinder/yapf/yapf_cache.h"
#include "../elrail_func.h"
#include "../signs_func.h"
#include "../aircraft.h"
#include "../object_map.h"
#include "../object_base.h"
#include "../tree_map.h"
#include "../company_func.h"
#include "../road_cmd.h"
#include "../ai/ai.hpp"
#include "../script/script_gui.h"
#include "../game/game.hpp"
#include "../town.h"
#include "../economy_base.h"
#include "../animated_tile_func.h"
#include "../subsidy_base.h"
#include "../subsidy_func.h"
#include "../newgrf.h"
#include "../newgrf_station.h"
#include "../engine_func.h"
#include "../rail_gui.h"
#include "../road_gui.h"
#include "../core/backup_type.hpp"
#include "../core/mem_func.hpp"
#include "../smallmap_gui.h"
#include "../news_func.h"
#include "../order_backup.h"
#include "../error.h"
#include "../disaster_vehicle.h"
#include "../ship.h"
#include "../tracerestrict.h"
#include "../tunnel_map.h"
#include "../bridge_signal_map.h"
#include "../water.h"
#include "../settings_func.h"
#include "../animated_tile.h"
#include "../company_func.h"
#include "../infrastructure_func.h"
#include "../event_logs.h"
#include "../newgrf_object.h"
#include "../newgrf_industrytiles.h"
#include "../timer/timer.h"
#include "../timer/timer_game_tick.h"
#include "../picker_func.h"
#include "../pathfinder/water_regions.h"


#include "../sl/saveload_internal.h"

#include <signal.h>
#include <algorithm>

#include "table/strings.h"

#include "../safeguards.h"

extern bool IndividualRoadVehicleController(RoadVehicle *v, const RoadVehicle *prev);

/**
 * Makes a tile canal or water depending on the surroundings.
 *
 * Must only be used for converting old savegames. Use WaterClass now.
 *
 * This as for example docks and shipdepots do not store
 * whether the tile used to be canal or 'normal' water.
 * @param t the tile to change.
 * @param include_invalid_water_class Also consider WATER_CLASS_INVALID, i.e. industry tiles on land
 */
void SetWaterClassDependingOnSurroundings(TileIndex t, bool include_invalid_water_class)
{
	/* If the slope is not flat, we always assume 'land' (if allowed). Also for one-corner-raised-shores.
	 * Note: Wrt. autosloping under industry tiles this is the most fool-proof behaviour. */
	if (!IsTileFlat(t)) {
		if (include_invalid_water_class) {
			SetWaterClass(t, WATER_CLASS_INVALID);
			return;
		} else {
			SlErrorCorrupt("Invalid water class for dry tile");
		}
	}

	/* Mark tile dirty in all cases */
	MarkTileDirtyByTile(t);

	if (TileX(t) == 0 || TileY(t) == 0 || TileX(t) == Map::MaxX() - 1 || TileY(t) == Map::MaxY() - 1) {
		/* tiles at map borders are always WATER_CLASS_SEA */
		SetWaterClass(t, WATER_CLASS_SEA);
		return;
	}

	bool has_water = false;
	bool has_canal = false;
	bool has_river = false;

	for (DiagDirection dir = DIAGDIR_BEGIN; dir < DIAGDIR_END; dir++) {
		TileIndex neighbour = TileAddByDiagDir(t, dir);
		switch (GetTileType(neighbour)) {
			case MP_WATER:
				/* clear water and shipdepots have already a WaterClass associated */
				if (IsCoast(neighbour)) {
					has_water = true;
				} else if (!IsLock(neighbour)) {
					switch (GetWaterClass(neighbour)) {
						case WATER_CLASS_SEA:   has_water = true; break;
						case WATER_CLASS_CANAL: has_canal = true; break;
						case WATER_CLASS_RIVER: has_river = true; break;
						default: SlErrorCorrupt("Invalid water class for tile");
					}
				}
				break;

			case MP_RAILWAY:
				/* Shore or flooded halftile */
				has_water |= (GetRailGroundType(neighbour) == RAIL_GROUND_WATER);
				break;

			case MP_TREES:
				/* trees on shore */
				has_water |= (GB(_m[neighbour].m2, 4, 2) == TREE_GROUND_SHORE);
				break;

			default: break;
		}
	}

	if (!has_water && !has_canal && !has_river && include_invalid_water_class) {
		SetWaterClass(t, WATER_CLASS_INVALID);
		return;
	}

	if (has_river && !has_canal) {
		SetWaterClass(t, WATER_CLASS_RIVER);
	} else if (has_canal || !has_water) {
		SetWaterClass(t, WATER_CLASS_CANAL);
	} else {
		SetWaterClass(t, WATER_CLASS_SEA);
	}
}

static void ConvertTownOwner()
{
	for (TileIndex tile(0); tile != Map::Size(); ++tile) {
		switch (GetTileType(tile)) {
			case MP_ROAD:
				if (GB(_m[tile].m5, 4, 2) == ROAD_TILE_CROSSING && HasBit(_m[tile].m3, 7)) {
					_m[tile].m3 = OWNER_TOWN.base();
				}
				[[fallthrough]];

			case MP_TUNNELBRIDGE:
				if (_m[tile].m1 & 0x80) SetTileOwner(tile, OWNER_TOWN);
				break;

			default: break;
		}
	}
}

/* since savegame version 4.1, exclusive transport rights are stored at towns */
static void UpdateExclusiveRights()
{
	for (Town *t : Town::Iterate()) {
		t->exclusivity = CompanyID::Invalid();
	}
}

static const uint8_t convert_currency[] = {
	 0,  1, 12,  8,  3,
	10, 14, 19,  4,  5,
	 9, 11, 13,  6, 17,
	16, 22, 21,  7, 15,
	18,  2, 20,
};

/* since savegame version 4.2 the currencies are arranged differently */
static void UpdateCurrencies()
{
	_settings_game.locale.currency = convert_currency[_settings_game.locale.currency];
}

/* Up to revision 1413 the invisible tiles at the southern border have not been
 * MP_VOID, even though they should have. This is fixed by this function
 */
static void UpdateVoidTiles()
{
	for (uint x = 0; x < Map::SizeX(); x++) MakeVoid(TileXY(x, Map::MaxY()));
	for (uint y = 0; y < Map::SizeY(); y++) MakeVoid(TileXY(Map::MaxX(), y));
}

static inline RailType UpdateRailType(RailType rt, RailType min)
{
	return rt >= min ? (RailType)(rt + 1): rt;
}

/**
 * Update the viewport coordinates of all signs.
 */
void UpdateAllVirtCoords()
{
	if (IsHeadless()) return;
	UpdateAllStationVirtCoords();
	UpdateAllSignVirtCoords();
	UpdateAllTownVirtCoords();
	UpdateAllTextEffectVirtCoords();
	RebuildViewportKdtree();
}

void ClearAllCachedNames()
{
	ClearAllStationCachedNames();
	ClearAllTownCachedNames();
	ClearAllIndustryCachedNames();
}

/**
 * Initialization of the windows and several kinds of caches.
 * This is not done directly in AfterLoadGame because these
 * functions require that all saveload conversions have been
 * done. As people tend to add savegame conversion stuff after
 * the initialization of the windows and caches quite some bugs
 * had been made.
 * Moving this out of there is both cleaner and less bug-prone.
 */
static void InitializeWindowsAndCaches()
{
	SetupTimeSettings();

	/* Initialize windows */
	ResetWindowSystem();
	SetupColoursAndInitialWindow();

	/* Update coordinates of the signs. */
	ClearAllCachedNames();
	UpdateAllVirtCoords();
	ResetViewportAfterLoadGame();

	for (Company *c : Company::Iterate()) {
		/* For each company, verify (while loading a scenario) that the inauguration date is the current year and set it
		 * accordingly if it is not the case.  No need to set it on companies that are not been used already,
		 * thus the MIN_YEAR (which is really nothing more than Zero, initialized value) test */
		if (_file_to_saveload.abstract_ftype == FT_SCENARIO && c->inaugurated_year != CalTime::MIN_YEAR) {
			c->inaugurated_year = CalTime::CurYear();
			c->display_inaugurated_period = EconTime::Detail::WallClockYearToDisplay(EconTime::CurYear());
			c->age_years = EconTime::YearDelta{0};
		}
	}

	/* Count number of objects per type */
	for (Object *o : Object::Iterate()) {
		Object::IncTypeCount(o->type);
	}

	/* Identify owners of persistent storage arrays */
	for (Industry *i : Industry::Iterate()) {
		if (i->psa != nullptr) {
			i->psa->feature = GSF_INDUSTRIES;
			i->psa->tile = i->location.tile;
		}
	}
	for (Station *s : Station::Iterate()) {
		if (s->airport.psa != nullptr) {
			s->airport.psa->feature = GSF_AIRPORTS;
			s->airport.psa->tile = s->airport.tile;
		}
	}
	for (Town *t : Town::Iterate()) {
		for (auto &it : t->psa_list) {
			it->feature = GSF_FAKE_TOWNS;
			it->tile = t->xy;
		}
	}
	for (RoadVehicle *rv : RoadVehicle::IterateFrontOnly()) {
		rv->CargoChanged();
	}

	RecomputePrices();

	GroupStatistics::UpdateAfterLoad();

	RebuildSubsidisedSourceAndDestinationCache();

	/* Towns have a noise controlled number of airports system
	 * So each airport's noise value must be added to the town->noise_reached value
	 * Reset each town's noise_reached value to '0' before. */
	UpdateAirportsNoise();

	CheckTrainsLengths();
	ShowNewGRFError();

	/* Rebuild the smallmap list of owners. */
	BuildOwnerLegend();
}

#ifdef WITH_SIGACTION
static struct sigaction _prev_segfault;
static struct sigaction _prev_abort;
static struct sigaction _prev_fpe;

static void CDECL HandleSavegameLoadCrash(int signum, siginfo_t *si, void *context);
#else
typedef void (CDECL *SignalHandlerPointer)(int);
static SignalHandlerPointer _prev_segfault = nullptr;
static SignalHandlerPointer _prev_abort    = nullptr;
static SignalHandlerPointer _prev_fpe      = nullptr;

static void CDECL HandleSavegameLoadCrash(int signum);
#endif

/**
 * Replaces signal handlers of SIGSEGV and SIGABRT
 * and stores pointers to original handlers in memory.
 */
static void SetSignalHandlers()
{
#ifdef WITH_SIGACTION
	struct sigaction sa;
	memset(&sa, 0, sizeof(sa));
	sa.sa_flags = SA_SIGINFO | SA_RESTART;
	sigemptyset(&sa.sa_mask);
	sa.sa_sigaction = HandleSavegameLoadCrash;
	sigaction(SIGSEGV, &sa, &_prev_segfault);
	sigaction(SIGABRT, &sa, &_prev_abort);
	sigaction(SIGFPE,  &sa, &_prev_fpe);
#else
	_prev_segfault = signal(SIGSEGV, HandleSavegameLoadCrash);
	_prev_abort    = signal(SIGABRT, HandleSavegameLoadCrash);
	_prev_fpe      = signal(SIGFPE,  HandleSavegameLoadCrash);
#endif
}

/**
 * Resets signal handlers back to original handlers.
 */
static void ResetSignalHandlers()
{
#ifdef WITH_SIGACTION
	sigaction(SIGSEGV, &_prev_segfault, nullptr);
	sigaction(SIGABRT, &_prev_abort, nullptr);
	sigaction(SIGFPE,  &_prev_fpe, nullptr);
#else
	signal(SIGSEGV, _prev_segfault);
	signal(SIGABRT, _prev_abort);
	signal(SIGFPE,  _prev_fpe);
#endif
}

/**
 * Try to find the overridden GRF identifier of the given GRF.
 * @param c the GRF to get the 'previous' version of.
 * @return the GRF identifier or \a c if none could be found.
 */
static const GRFIdentifier &GetOverriddenIdentifier(const GRFConfig &c)
{
	const LoggedAction &la = _gamelog_actions.back();
	if (la.at != GLAT_LOAD) return c.ident;

	for (const LoggedChange &lc : la.changes) {
		if (lc.ct == GLCT_GRFCOMPAT && lc.grfcompat.grfid == c.ident.grfid) return lc.grfcompat;
	}

	return c.ident;
}

/** Was the saveload crash because of missing NewGRFs? */
static bool _saveload_crash_with_missing_newgrfs = false;

/**
 * Did loading the savegame cause a crash? If so,
 * were NewGRFs missing?
 * @return when the saveload crashed due to missing NewGRFs.
 */
bool SaveloadCrashWithMissingNewGRFs()
{
	return _saveload_crash_with_missing_newgrfs;
}

/**
 * Signal handler used to give a user a more useful report for crashes during
 * the savegame loading process; especially when there's problems with the
 * NewGRFs that are required by the savegame.
 * @param signum received signal
 */
#ifdef WITH_SIGACTION
static void CDECL HandleSavegameLoadCrash(int signum, siginfo_t *si, void *context)
#else
static void CDECL HandleSavegameLoadCrash(int signum)
#endif
{
	ResetSignalHandlers();

	format_buffer buffer;
	buffer.append("Loading your savegame caused OpenTTD to crash.\n");

	_saveload_crash_with_missing_newgrfs = std::ranges::any_of(_grfconfig, [](const auto &c) { return c->flags.Test(GRFConfigFlag::Compatible) || c->status == GCS_NOT_FOUND; });

	if (_saveload_crash_with_missing_newgrfs) {
		buffer.append(
			"This is most likely caused by a missing NewGRF or a NewGRF that\n"
			"has been loaded as replacement for a missing NewGRF. OpenTTD\n"
			"cannot easily determine whether a replacement NewGRF is of a newer\n"
			"or older version.\n"
			"It will load a NewGRF with the same GRF ID as the missing NewGRF.\n"
			"This means that if the author makes incompatible NewGRFs with the\n"
			"same GRF ID, OpenTTD cannot magically do the right thing. In most\n"
			"cases, OpenTTD will load the savegame and not crash, but this is an\n"
			"exception.\n"
			"Please load the savegame with the appropriate NewGRFs installed.\n"
			"The missing/compatible NewGRFs are:\n");

		for (const auto &c : _grfconfig) {
			if (c->flags.Test(GRFConfigFlag::Compatible)) {
				const GRFIdentifier &replaced = GetOverriddenIdentifier(*c);
				buffer.format("NewGRF {:08X} (checksum {}) not found.\n  Loaded NewGRF \"{}\" (checksum {}) with same GRF ID instead.\n",
						std::byteswap(c->ident.grfid), c->original_md5sum, c->filename, replaced.md5sum);
			}
			if (c->status == GCS_NOT_FOUND) {
				buffer.format("NewGRF {:08X} ({}) not found; checksum {}.\n", std::byteswap(c->ident.grfid), c->filename, c->ident.md5sum);
			}
		}
	} else {
		buffer.append(
			"This is probably caused by a corruption in the savegame.\n"
			"Please file a bug report and attach this savegame.\n");
	}

	ShowInfoI(buffer);

#ifdef WITH_SIGACTION
	struct sigaction call;
#else
	SignalHandlerPointer call = nullptr;
#endif
	switch (signum) {
		case SIGSEGV: call = _prev_segfault; break;
		case SIGABRT: call = _prev_abort; break;
		case SIGFPE:  call = _prev_fpe; break;
		default: NOT_REACHED();
	}
#ifdef WITH_SIGACTION
	if (call.sa_flags & SA_SIGINFO) {
		if (call.sa_sigaction != nullptr) call.sa_sigaction(signum, si, context);
	} else {
		if (call.sa_handler != nullptr) call.sa_handler(signum);
	}
#else
	if (call != nullptr) call(signum);
#endif

}

/**
 * Tries to change owner of this rail tile to a valid owner. In very old versions it could happen that
 * a rail track had an invalid owner. When conversion isn't possible, track is removed.
 * @param t tile to update
 */
static void FixOwnerOfRailTrack(TileIndex t)
{
	assert(!Company::IsValidID(GetTileOwner(t)) && (IsLevelCrossingTile(t) || IsPlainRailTile(t)));

	/* remove leftover rail piece from crossing (from very old savegames) */
	Train *v = nullptr;
	for (Train *w : Train::Iterate()) {
		if (w->tile == t) {
			v = w;
			break;
		}
	}

	if (v != nullptr) {
		/* when there is a train on crossing (it could happen in TTD), set owner of crossing to train owner */
		SetTileOwner(t, v->owner);
		return;
	}

	/* try to find any connected rail */
	for (DiagDirection dd = DIAGDIR_BEGIN; dd < DIAGDIR_END; dd++) {
		TileIndex tt = t + TileOffsByDiagDir(dd);
		if (GetTileTrackStatus(t, TRANSPORT_RAIL, 0, dd) != 0 &&
				GetTileTrackStatus(tt, TRANSPORT_RAIL, 0, ReverseDiagDir(dd)) != 0 &&
				Company::IsValidID(GetTileOwner(tt))) {
			SetTileOwner(t, GetTileOwner(tt));
			return;
		}
	}

	if (IsLevelCrossingTile(t)) {
		/* else change the crossing to normal road (road vehicles won't care) */
		Owner road = GetRoadOwner(t, RTT_ROAD);
		Owner tram = GetRoadOwner(t, RTT_TRAM);
		RoadBits bits = GetCrossingRoadBits(t);
		bool hasroad = HasBit(_me[t].m7, 6);
		bool hastram = HasBit(_me[t].m7, 7);

		/* MakeRoadNormal */
		SetTileType(t, MP_ROAD);
		SetTileOwner(t, road);
		_m[t].m3 = (hasroad ? bits : 0);
		_m[t].m5 = (hastram ? bits : 0) | ROAD_TILE_NORMAL << 6;
		SB(_me[t].m6, 2, 4, 0);
		SetRoadOwner(t, RTT_TRAM, tram);
		return;
	}

	/* if it's not a crossing, make it clean land */
	MakeClear(t, CLEAR_GRASS, 0);
}

/**
 * Fixes inclination of a vehicle. Older OpenTTD versions didn't update the bits correctly.
 * @param v vehicle
 * @param dir vehicle's direction, or # INVALID_DIR if it can be ignored
 * @return inclination bits to set
 */
static uint FixVehicleInclination(Vehicle *v, Direction dir)
{
	/* Compute place where this vehicle entered the tile */
	int entry_x = v->x_pos;
	int entry_y = v->y_pos;
	switch (dir) {
		case DIR_NE: entry_x |= TILE_UNIT_MASK; break;
		case DIR_NW: entry_y |= TILE_UNIT_MASK; break;
		case DIR_SW: entry_x &= ~TILE_UNIT_MASK; break;
		case DIR_SE: entry_y &= ~TILE_UNIT_MASK; break;
		case INVALID_DIR: break;
		default: NOT_REACHED();
	}
	uint8_t entry_z = GetSlopePixelZ(entry_x, entry_y, true);

	/* Compute middle of the tile. */
	int middle_x = (v->x_pos & ~TILE_UNIT_MASK) + TILE_SIZE / 2;
	int middle_y = (v->y_pos & ~TILE_UNIT_MASK) + TILE_SIZE / 2;
	uint8_t middle_z = GetSlopePixelZ(middle_x, middle_y, true);

	/* middle_z == entry_z, no height change. */
	if (middle_z == entry_z) return 0;

	/* middle_z < entry_z, we are going downwards. */
	if (middle_z < entry_z) return 1U << GVF_GOINGDOWN_BIT;

	/* middle_z > entry_z, we are going upwards. */
	return 1U << GVF_GOINGUP_BIT;
}

/**
 * Check whether the ground vehicles are at the correct Z-coordinate. When they
 * are not, this will cause all kinds of problems later on as the vehicle might
 * not get onto bridges and so on.
 */
static void CheckGroundVehiclesAtCorrectZ()
{
	for (Vehicle *v : Vehicle::Iterate()) {
		if (v->IsGroundVehicle()) {
			/*
			 * Either the vehicle is not actually on the given tile, i.e. it is
			 * in the wormhole of a bridge or a tunnel, or the Z-coordinate must
			 * be the same as when it would be recalculated right now.
			 */
			assert(v->tile != TileVirtXY(v->x_pos, v->y_pos) || v->z_pos == GetSlopePixelZ(v->x_pos, v->y_pos, true));
		}
	}
}

/**
 * Checks for the possibility that a bridge may be on this tile
 * These are in fact all the tile types on which a bridge can be found
 * @param t The tile to analyze
 * @return True if a bridge might have been present prior to savegame 194.
 */
static inline bool MayHaveBridgeAbove(TileIndex t)
{
	return IsTileType(t, MP_CLEAR) || IsTileType(t, MP_RAILWAY) || IsTileType(t, MP_ROAD) ||
			IsTileType(t, MP_WATER) || IsTileType(t, MP_TUNNELBRIDGE) || IsTileType(t, MP_OBJECT);
}

TileIndex GetOtherTunnelBridgeEndOld(TileIndex tile)
{
	DiagDirection dir = GetTunnelBridgeDirection(tile);
	TileIndexDiff delta = TileOffsByDiagDir(dir);
	int z = GetTileZ(tile);

	dir = ReverseDiagDir(dir);
	do {
		tile += delta;
	} while (
		!IsTunnelTile(tile) ||
		GetTunnelBridgeDirection(tile) != dir ||
		GetTileZ(tile) != z
	);

	return tile;
}


/**
 * Start the scripts.
 */
static void StartScripts()
{
	/* Script debug window requires AIs to be started before trying to start GameScript. */

	/* Start the AIs. */
	for (const Company *c : Company::Iterate()) {
		if (Company::IsValidAiID(c->index)) AI::StartNew(c->index);
	}

	/* Start the GameScript. */
	Game::StartNew();

	ShowScriptDebugWindowIfScriptError();
}

template <typename F>
void IterateVehicleAndOrderListOrders(F func)
{
	IterateAllNonVehicleOrders([&](Order *order) {
		func(order);
	});
	for (Vehicle *v : Vehicle::IterateFrontOnly()) {
		func(&(v->current_order));
	}
}

/**
 * Perform a (large) amount of savegame conversion *magic* in order to
 * load older savegames and to fill the caches for various purposes.
 * @return True iff conversion went without a problem.
 */
bool AfterLoadGame()
{
	SetSignalHandlers();

	const uint32_t map_size = Map::Size();

	/* Only new games can use wallclock units. */
	if (SlXvIsFeatureMissing(XSLFI_VARIABLE_DAY_LENGTH, 5) && IsSavegameVersionBefore(SLV_ECONOMY_MODE_TIMEKEEPING_UNITS)) {
		_settings_game.economy.timekeeping_units = TKU_CALENDAR;
	}
	/* Wallclock unit games which previously ran at an effective day length of 1 should remain that way */
	if (SlXvIsFeatureMissing(XSLFI_VARIABLE_DAY_LENGTH, 7) && _settings_game.economy.timekeeping_units == TKU_WALLCLOCK) {
		_settings_game.economy.day_length_factor = 1;
	}
	UpdateEffectiveDayLengthFactor();

	SetupTickRate();

	extern TileIndex _cur_tileloop_tile; // From landscape.cpp.
	/* The LFSR used in RunTileLoop iteration cannot have a zeroed state, make it non-zeroed. */
	if (_cur_tileloop_tile == 0) _cur_tileloop_tile = TileIndex{1};

	extern TileIndex _aux_tileloop_tile;
	if (_aux_tileloop_tile == 0) _aux_tileloop_tile = TileIndex{1};

	if (IsSavegameVersionBefore(SLV_98)) GamelogOldver();

	GamelogTestRevision();
	GamelogTestMode();

	RebuildTownKdtree();
	RebuildStationKdtree();
	UpdateCachedSnowLine();
	UpdateCachedSnowLineBounds();

	_viewport_sign_kdtree_valid = false;

	if (IsSavegameVersionBefore(SLV_98)) GamelogGRFAddList(_grfconfig);

	if (IsSavegameVersionBefore(SLV_119)) {
		_pause_mode = (_pause_mode.base() == 2) ? PauseMode::Normal : PauseModes{};
	} else if (_network_dedicated && _pause_mode.Test(PauseMode::Error)) {
		Debug(net, 0, "The loading savegame was paused due to an error state");
		Debug(net, 0, "  This savegame cannot be used for multiplayer");
		/* Restore the signals */
		ResetSignalHandlers();
		return false;
	} else if (!_networking || _network_server) {
		/* If we are in singleplayer mode, i.e. not networking, and loading the
		 * savegame or we are loading the savegame as network server we do
		 * not want to be bothered by being paused because of the automatic
		 * reason of a network server, e.g. joining clients or too few
		 * active clients. Note that resetting these values for a network
		 * client are very bad because then the client is going to execute
		 * the game loop when the server is not, i.e. it desyncs. */
		_pause_mode.Reset({PauseMode::ActiveClients, PauseMode::Join});
	}

	/* In very old versions, size of train stations was stored differently.
	 * They had swapped width and height if station was built along the Y axis.
	 * TTO and TTD used 3 bits for width/height, while OpenTTD used 4.
	 * Because the data stored by TTDPatch are unusable for rail stations > 7x7,
	 * recompute the width and height. Doing this unconditionally for all old
	 * savegames simplifies the code. */
	if (IsSavegameVersionBefore(SLV_2)) {
		for (Station *st : Station::Iterate()) {
			st->train_station.w = st->train_station.h = 0;
		}
		for (TileIndex t(0); t < map_size; t++) {
			if (!IsTileType(t, MP_STATION)) continue;
			if (_m[t].m5 > 7) continue; // is it a rail station tile?
			Station *st = Station::Get(_m[t].m2);
			assert(st->train_station.tile != 0);
			int dx = TileX(t) - TileX(st->train_station.tile);
			int dy = TileY(t) - TileY(st->train_station.tile);
			assert(dx >= 0 && dy >= 0);
			st->train_station.w = std::max<uint>(st->train_station.w, dx + 1);
			st->train_station.h = std::max<uint>(st->train_station.h, dy + 1);
		}
	}

	if (IsSavegameVersionBefore(SLV_194) && SlXvIsFeatureMissing(XSLFI_HEIGHT_8_BIT)) {
		_settings_game.construction.map_height_limit = 15;

		/* In old savegame versions, the heightlevel was coded in bits 0..3 of the type field */
		for (TileIndex t(0); t < map_size; t++) {
			_m[t].height = GB(_m[t].type, 0, 4);
			SB(_m[t].type, 0, 2, GB(_me[t].m6, 0, 2));
			SB(_me[t].m6, 0, 2, 0);
			if (MayHaveBridgeAbove(t)) {
				SB(_m[t].type, 2, 2, GB(_me[t].m6, 6, 2));
				SB(_me[t].m6, 6, 2, 0);
			} else {
				SB(_m[t].type, 2, 2, 0);
			}
		}
	} else if (IsSavegameVersionBefore(SLV_194) && SlXvIsFeaturePresent(XSLFI_HEIGHT_8_BIT)) {
		for (TileIndex t(0); t < map_size; t++) {
			SB(_m[t].type, 0, 2, GB(_me[t].m6, 0, 2));
			SB(_me[t].m6, 0, 2, 0);
			if (MayHaveBridgeAbove(t)) {
				SB(_m[t].type, 2, 2, GB(_me[t].m6, 6, 2));
				SB(_me[t].m6, 6, 2, 0);
			} else {
				SB(_m[t].type, 2, 2, 0);
			}
		}
	}
	if (SlXvIsFeaturePresent(XSLFI_HEIGHT_8_BIT, 2, 2)) {
		_settings_game.construction.map_height_limit = 255;
	}

	/* in version 2.1 of the savegame, town owner was unified. */
	if (IsSavegameVersionBefore(SLV_2, 1)) ConvertTownOwner();

	/* from version 4.1 of the savegame, exclusive rights are stored at towns */
	if (IsSavegameVersionBefore(SLV_4, 1)) UpdateExclusiveRights();

	/* from version 4.2 of the savegame, currencies are in a different order */
	if (IsSavegameVersionBefore(SLV_4, 2)) UpdateCurrencies();

	/* In old version there seems to be a problem that water is owned by
	 * OWNER_NONE, not OWNER_WATER.. I can't replicate it for the current
	 * (4.3) version, so I just check when versions are older, and then
	 * walk through the whole map.. */
	if (IsSavegameVersionBefore(SLV_4, 3)) {
		for (TileIndex t(0); t < map_size; t++) {
			if (IsTileType(t, MP_WATER) && GetTileOwner(t) >= MAX_COMPANIES) {
				SetTileOwner(t, OWNER_WATER);
			}
		}
	}

	if (IsSavegameVersionBefore(SLV_84)) {
		for (Company *c : Company::Iterate()) {
			c->name = CopyFromOldName(c->name_1);
			if (!c->name.empty()) c->name_1 = STR_SV_UNNAMED;
			c->president_name = CopyFromOldName(c->president_name_1);
			if (!c->president_name.empty()) c->president_name_1 = SPECSTR_PRESIDENT_NAME;
		}

		for (Station *st : Station::Iterate()) {
			st->name = CopyFromOldName(st->string_id);
			/* generating new name would be too much work for little effect, use the station name fallback */
			if (!st->name.empty()) st->string_id = STR_SV_STNAME_FALLBACK;
		}

		for (Town *t : Town::Iterate()) {
			t->name = CopyFromOldName(t->townnametype);
			if (!t->name.empty()) t->townnametype = SPECSTR_TOWNNAME_START + _settings_game.game_creation.town_name;
		}
	}

	/* From this point the old names array is cleared. */
	ResetOldNames();

	if (IsSavegameVersionBefore(SLV_106)) {
		/* no station is determined by 'tile == INVALID_TILE' now (instead of '0') */
		for (Station *st : Station::Iterate()) {
			if (st->airport.tile       == 0) st->airport.tile       = INVALID_TILE;
			if (st->train_station.tile == 0) st->train_station.tile = INVALID_TILE;
		}

		/* the same applies to Company::location_of_HQ */
		for (Company *c : Company::Iterate()) {
			if (c->location_of_HQ == 0 || (IsSavegameVersionBefore(SLV_4) && c->location_of_HQ == 0xFFFF)) {
				c->location_of_HQ = INVALID_TILE;
			}
		}
	}

	/* convert road side to my format. */
	if (_settings_game.vehicle.road_side) _settings_game.vehicle.road_side = 1;

	/* Check if all NewGRFs are present, we are very strict in MP mode */
	GRFListCompatibility gcf_res = IsGoodGRFConfigList(_grfconfig);
	for (const auto &c : _grfconfig) {
		if (c->status == GCS_NOT_FOUND) {
			GamelogGRFRemove(c->ident.grfid);
		} else if (c->flags.Test(GRFConfigFlag::Compatible)) {
			GamelogGRFCompatible(c->ident);
		}
	}

	if (_networking && gcf_res != GLC_ALL_GOOD) {
		SetSaveLoadError(STR_NETWORK_ERROR_CLIENT_NEWGRF_MISMATCH);
		/* Restore the signals */
		ResetSignalHandlers();
		return false;
	}

	/* The value of _date_fract got divided, so make sure that old games are converted correctly. */
	if (IsSavegameVersionBefore(SLV_11, 1) || (IsSavegameVersionBefore(SLV_147) && CalTime::CurDateFract() > DAY_TICKS)) CalTime::Detail::now.cal_date_fract /= 885;

	if (SlXvIsFeaturePresent(XSLFI_SPRINGPP) || SlXvIsFeaturePresent(XSLFI_JOKERPP) || SlXvIsFeaturePresent(XSLFI_CHILLPP)) {
		assert(DayLengthFactor() >= 1);
		DateDetail::_tick_skip_counter = CalTime::CurDateFract() % DayLengthFactor();
		CalTime::Detail::now.cal_date_fract /= DayLengthFactor();
		assert(CalTime::CurDateFract() < DAY_TICKS);
		assert(TickSkipCounter() < DayLengthFactor());
	}

	/* Set day length factor to 1 if loading a pre day length savegame */
	if (SlXvIsFeatureMissing(XSLFI_VARIABLE_DAY_LENGTH) && SlXvIsFeatureMissing(XSLFI_SPRINGPP) && SlXvIsFeatureMissing(XSLFI_JOKERPP) && SlXvIsFeatureMissing(XSLFI_CHILLPP)) {
		_settings_game.economy.day_length_factor = 1;
		UpdateEffectiveDayLengthFactor();
		if (_file_to_saveload.abstract_ftype != FT_SCENARIO) {
			/* If this is obviously a vanilla/non-patchpack savegame (and not a scenario),
			 * set the savegame time units to be in days, as they would have been previously. */
			_settings_game.game_time.time_in_minutes = false;
		}
	}
	if (SlXvIsFeatureMissing(XSLFI_VARIABLE_DAY_LENGTH, 3)) {
		_scaled_tick_counter = (uint64_t)((_tick_counter * DayLengthFactor()) + TickSkipCounter());
	}
	if (SlXvIsFeaturePresent(XSLFI_VARIABLE_DAY_LENGTH, 1, 3)) {
		/* CalTime is used here because EconTime hasn't been set yet, but this needs to be done before setting EconTime::Detail::SetDate,
		 * because that calls RecalculateStateTicksOffset which overwrites DateDetail::_state_ticks_offset which is an input here */
		_state_ticks = GetStateTicksFromDateWithoutOffset(ToEconTimeCast(CalTime::CurDate()), CalTime::CurDateFract());
		if (SlXvIsFeaturePresent(XSLFI_VARIABLE_DAY_LENGTH, 3, 3)) _state_ticks += DateDetail::_state_ticks_offset;
	}

	/* Update current year
	 * must be done before loading sprites as some newgrfs check it */
	CalTime::Detail::SetDate(CalTime::CurDate(), CalTime::CurDateFract());

	if (SlXvIsFeaturePresent(XSLFI_VARIABLE_DAY_LENGTH, 5) || !IsSavegameVersionBefore(SLV_ECONOMY_DATE)) {
		EconTime::Detail::SetDate(EconTime::CurDate(), EconTime::CurDateFract());
	} else {
		/* Set economy date from calendar date */
		EconTime::Detail::SetDate(ToEconTimeCast(CalTime::CurDate()), CalTime::CurDateFract());
	}

	SetupTileLoopCounts();

	/*
	 * Force the old behaviour for compatibility reasons with old savegames. As new
	 * settings can only be loaded from new savegames loading old savegames with new
	 * versions of OpenTTD will normally initialize settings newer than the savegame
	 * version with "new game" defaults which the player can define to their liking.
	 * For some settings we override that to keep the behaviour the same as when the
	 * game was saved.
	 *
	 * Note that there is no non-stop in here. This is because the setting could have
	 * either value in TTDPatch. To convert it properly the user has to make sure the
	 * right value has been chosen in the settings. Otherwise we will be converting
	 * it incorrectly in half of the times without a means to correct that.
	 */
	if (IsSavegameVersionBefore(SLV_4, 2)) _settings_game.station.modified_catchment = false;
	if (IsSavegameVersionBefore(SLV_6, 1)) _settings_game.pf.forbid_90_deg = false;
	if (IsSavegameVersionBefore(SLV_21))   _settings_game.vehicle.train_acceleration_model = 0;
	if (IsSavegameVersionBefore(SLV_90))   _settings_game.vehicle.plane_speed = 4;
	if (IsSavegameVersionBefore(SLV_95))   _settings_game.vehicle.dynamic_engines = false;
	if (IsSavegameVersionBefore(SLV_96))   _settings_game.economy.station_noise_level = false;
	if (IsSavegameVersionBefore(SLV_133)) {
		_settings_game.vehicle.train_slope_steepness = 3;
	}
	if (IsSavegameVersionBefore(SLV_134))  _settings_game.economy.feeder_payment_share = 75;
	if (IsSavegameVersionBefore(SLV_138))  _settings_game.vehicle.plane_crashes = 2;
	if (IsSavegameVersionBefore(SLV_139)) {
		_settings_game.vehicle.roadveh_acceleration_model = 0;
		_settings_game.vehicle.roadveh_slope_steepness = 7;
	}
	if (IsSavegameVersionBefore(SLV_143))  _settings_game.economy.allow_town_level_crossings = true;
	if (IsSavegameVersionBefore(SLV_159)) {
		_settings_game.vehicle.max_train_length = 50;
		_settings_game.construction.max_bridge_length = 64;
		_settings_game.construction.max_tunnel_length = 64;
	}
	if (IsSavegameVersionBefore(SLV_166))  _settings_game.economy.infrastructure_maintenance = false;
	if (IsSavegameVersionBefore(SLV_183) && SlXvIsFeatureMissing(XSLFI_CHILLPP)) {
		_settings_game.linkgraph.distribution_pax = DT_MANUAL;
		_settings_game.linkgraph.distribution_mail = DT_MANUAL;
		_settings_game.linkgraph.distribution_armoured = DT_MANUAL;
		_settings_game.linkgraph.distribution_default = DT_MANUAL;
	}

	if (IsSavegameVersionBefore(SLV_ENDING_YEAR)) {
		_settings_game.game_creation.ending_year = CalTime::DEF_END_YEAR;
	}

	/* Convert linkgraph update settings from days to seconds. */
	if (IsSavegameVersionBefore(SLV_LINKGRAPH_SECONDS) && SlXvIsFeatureMissing(XSLFI_LINKGRAPH_DAY_SCALE, 3)) {
		_settings_game.linkgraph.recalc_interval *= SECONDS_PER_DAY;
		_settings_game.linkgraph.recalc_time     *= SECONDS_PER_DAY;
	}

	/* Convert link graph last compression from date to scaled tick counter, or state ticks to scaled ticks. */
	if (SlXvIsFeatureMissing(XSLFI_LINKGRAPH_DAY_SCALE, 6)) {
		extern void LinkGraphFixupAfterLoad(bool compression_was_date);
		LinkGraphFixupAfterLoad(SlXvIsFeatureMissing(XSLFI_LINKGRAPH_DAY_SCALE, 4));
	}

	/* Set link graph job day length factor setting. */
	if (SlXvIsFeatureMissing(XSLFI_LINKGRAPH_DAY_SCALE, 7)) {
		extern void LinkGraphJobSetDayLengthFactor();
		LinkGraphJobSetDayLengthFactor();
	}

	/* Load the sprites */
	GfxLoadSprites();
	LoadStringWidthTable();
	ReInitAllWindows(false);

	/* Copy temporary data to Engine pool */
	CopyTempEngineData();

	/* Connect front and rear engines of multiheaded trains and converts
	 * subtype to the new format */
	if (IsSavegameVersionBefore(SLV_17, 1)) ConvertOldMultiheadToNew();

	/* Connect front and rear engines of multiheaded trains */
	ConnectMultiheadedTrains();

	/* Fix the CargoPackets *and* fix the caches of CargoLists.
	 * If this isn't done before Stations and especially Vehicles are
	 * running their AfterLoad we might get in trouble. In the case of
	 * vehicles we could give the wrong (cached) count of items in a
	 * vehicle which causes different results when getting their caches
	 * filled; and that could eventually lead to desyncs. */
	CargoPacket::AfterLoad();

	if (SlXvIsFeaturePresent(XSLFI_SPRINGPP)) {
		/*
		 * Reject huge airports
		 * Annoyingly SpringPP v2.0.102 has a bug where it uses the same ID for AT_INTERCONTINENTAL2 and AT_OILRIG.
		 * Do this here as AfterLoadVehicles might also check it indirectly via the newgrf code.
		 */
		for (Station *st : Station::Iterate()) {
			if (st->airport.tile == INVALID_TILE) continue;
			StringID err = INVALID_STRING_ID;
			if (st->airport.type == 9) {
				if (st->ship_station.tile != INVALID_TILE && IsOilRig(st->ship_station.tile)) {
					/* this airport is probably an oil rig, not a huge airport */
				} else {
					err = STR_GAME_SAVELOAD_ERROR_HUGE_AIRPORTS_PRESENT;
				}
				st->airport.type = AT_OILRIG;
			} else if (st->airport.type == 10) {
				err = STR_GAME_SAVELOAD_ERROR_HUGE_AIRPORTS_PRESENT;
			}
			if (err != INVALID_STRING_ID) {
				SetSaveLoadError(err);
				/* Restore the signals */
				ResetSignalHandlers();
				return false;
			}
		}
	}

	if (SlXvIsFeaturePresent(XSLFI_SPRINGPP, 1, 1)) {
		/*
		 * Reject helicopters approaching oil rigs using the wrong aircraft movement data
		 * Annoyingly SpringPP v2.0.102 has a bug where it uses the same ID for AT_INTERCONTINENTAL2 and AT_OILRIG
		 * Do this here as AfterLoadVehicles can also check it indirectly via the newgrf code.
		 */
		for (Aircraft *v : Aircraft::Iterate()) {
			Station *st = GetTargetAirportIfValid(v);
			if (st != nullptr && ((st->ship_station.tile != INVALID_TILE && IsOilRig(st->ship_station.tile)) || st->airport.type == AT_OILRIG)) {
				/* aircraft is on approach to an oil rig, bail out now */
				SetSaveLoadError(STR_GAME_SAVELOAD_ERROR_HELI_OILRIG_BUG);
				/* Restore the signals */
				ResetSignalHandlers();
				return false;
			}
		}
	}

	if (IsSavegameVersionBefore(SLV_MULTITILE_DOCKS)) {
		for (Station *st : Station::Iterate()) {
			st->ship_station.tile = INVALID_TILE;
		}
	}

	if (SlXvIsFeatureMissing(XSLFI_REALISTIC_TRAIN_BRAKING)) {
		_settings_game.vehicle.train_braking_model = TBM_ORIGINAL;
	}

	if (SlXvIsFeatureMissing(XSLFI_TRAIN_SPEED_ADAPTATION)) {
		_settings_game.vehicle.train_speed_adaptation = false;
	}

	AfterLoadEngines();
	AnalyseIndustryTileSpriteGroups();
	extern void AnalyseHouseSpriteGroups();
	AnalyseHouseSpriteGroups();

	/* Update all vehicles: Phase 1 */
	AfterLoadVehiclesPhase1(true);

	CargoPacket::PostVehiclesAfterLoad();

	/* Update template vehicles */
	AfterLoadTemplateVehicles();

	/* make sure there is a town in the game */
	if (_game_mode == GM_NORMAL && Town::GetNumItems() == 0) {
		SetSaveLoadError(STR_ERROR_NO_TOWN_IN_SCENARIO);
		/* Restore the signals */
		ResetSignalHandlers();
		return false;
	}

	/* The void tiles on the southern border used to belong to a wrong class (pre 4.3).
	 * This problem appears in savegame version 21 too, see r3455. But after loading the
	 * savegame and saving again, the buggy map array could be converted to new savegame
	 * version. It didn't show up before r12070. */
	if (IsSavegameVersionBefore(SLV_87)) UpdateVoidTiles();

	/* Fix the cache for cargo payments. */
	for (CargoPayment *cp : CargoPayment::Iterate()) {
		cp->front->cargo_payment = cp;
		cp->current_station = cp->front->last_station_visited;
	}

	if (IsSavegameVersionBefore(SLV_WATER_TILE_TYPE) && SlXvIsFeatureMissing(XSLFI_WATER_TILE_TYPE)) {
		/* Prior to SLV_WATER_TILE_TYPE, the water tile type was stored differently from the enumeration. This has to be
		 * converted before SLV_72 and SLV_82 conversions which use GetWaterTileType. */
		static constexpr uint8_t WBL_COAST_FLAG = 0; ///< Flag for coast.

		for (TileIndex t(0); t < Map::Size(); t++) {
			if (!IsTileType(t, MP_WATER)) continue;

			switch (GB(_m[t].m5, 4, 4)) {
				case 0x0: /* Previously WBL_TYPE_NORMAL, Clear water or coast. */
					SetWaterTileType(t, HasBit(_m[t].m5, WBL_COAST_FLAG) ? WATER_TILE_COAST : WATER_TILE_CLEAR);
					break;

				case 0x1: SetWaterTileType(t, WATER_TILE_LOCK); break; /* Previously WBL_TYPE_LOCK */
				case 0x8: SetWaterTileType(t, WATER_TILE_DEPOT); break; /* Previously WBL_TYPE_DEPOT */
				default: SetWaterTileType(t, WATER_TILE_CLEAR); break; /* Shouldn't happen... */
			}
		}
	}

	if (IsSavegameVersionBefore(SLV_72)) {
		/* Locks in very old savegames had OWNER_WATER as owner */
		for (TileIndex t(0); t < Map::Size(); t++) {
			switch (GetTileType(t)) {
				default: break;

				case MP_WATER:
					if (GetWaterTileType(t) == WATER_TILE_LOCK && GetTileOwner(t) == OWNER_WATER) SetTileOwner(t, OWNER_NONE);
					break;

				case MP_STATION: {
					if (HasBit(_me[t].m6, 3)) SetBit(_me[t].m6, 2);
					StationGfx gfx = GetStationGfx(t);
					StationType st;
					if (       IsInsideMM(gfx,   0,   8)) { // Rail station
						st = StationType::Rail;
						SetStationGfx(t, gfx - 0);
					} else if (IsInsideMM(gfx,   8,  67)) { // Airport
						st = StationType::Airport;
						SetStationGfx(t, gfx - 8);
					} else if (IsInsideMM(gfx,  67,  71)) { // Truck
						st = StationType::Truck;
						SetStationGfx(t, gfx - 67);
					} else if (IsInsideMM(gfx,  71,  75)) { // Bus
						st = StationType::Bus;
						SetStationGfx(t, gfx - 71);
					} else if (gfx == 75) {                 // Oil rig
						st = StationType::Oilrig;
						SetStationGfx(t, gfx - 75);
					} else if (IsInsideMM(gfx,  76,  82)) { // Dock
						st = StationType::Dock;
						SetStationGfx(t, gfx - 76);
					} else if (gfx == 82) {                 // Buoy
						st = StationType::Buoy;
						SetStationGfx(t, gfx - 82);
					} else if (IsInsideMM(gfx,  83, 168)) { // Extended airport
						st = StationType::Airport;
						SetStationGfx(t, gfx - 83 + 67 - 8);
					} else if (IsInsideMM(gfx, 168, 170)) { // Drive through truck
						st = StationType::Truck;
						SetStationGfx(t, gfx - 168 + GFX_TRUCK_BUS_DRIVETHROUGH_OFFSET);
					} else if (IsInsideMM(gfx, 170, 172)) { // Drive through bus
						st = StationType::Bus;
						SetStationGfx(t, gfx - 170 + GFX_TRUCK_BUS_DRIVETHROUGH_OFFSET);
					} else {
						/* Restore the signals */
						ResetSignalHandlers();
						return false;
					}
					SB(_me[t].m6, 3, 3, to_underlying(st));
					break;
				}
			}
		}
	}

	if (SlXvIsFeatureMissing(XSLFI_MORE_STATION_TYPES) && IsSavegameVersionBefore(SLV_INCREASE_STATION_TYPE_FIELD_SIZE)) {
		/* Expansion of station type field in m6 */
		for (TileIndex t(0); t < Map::Size(); t++) {
			if (IsTileType(t, MP_STATION)) {
				ClrBit(_me[t].m6, 6);
			}
		}
	}

	for (TileIndex t(0); t < map_size; t++) {
		switch (GetTileType(t)) {
			case MP_STATION: {
				BaseStation *bst = BaseStation::GetByTile(t);

				/* Sanity check */
				if (!IsBuoy(t) && bst->owner != GetTileOwner(t)) SlErrorCorrupt("Wrong owner for station tile");

				/* Set up station spread */
				bst->rect.BeforeAddTile(t, StationRect::ADD_FORCE);

				/* Waypoints don't have road stops/oil rigs in the old format */
				if (!Station::IsExpected(bst)) break;
				Station *st = Station::From(bst);

				switch (GetStationType(t)) {
					case StationType::Truck:
					case StationType::Bus:
						if (IsSavegameVersionBefore(SLV_6)) {
							/* Before version 5 you could not have more than 250 stations.
							 * Version 6 adds large maps, so you could only place 253*253
							 * road stops on a map (no freeform edges) = 64009. So, yes
							 * someone could in theory create such a full map to trigger
							 * this assertion, it's safe to assume that's only something
							 * theoretical and does not happen in normal games. */
							assert(RoadStop::CanAllocateItem());

							/* From this version on there can be multiple road stops of the
							 * same type per station. Convert the existing stops to the new
							 * internal data structure. */
							RoadStop *rs = new RoadStop(t);

							RoadStop **head =
								IsTruckStop(t) ? &st->truck_stops : &st->bus_stops;
							*head = rs;
						}
						break;

					case StationType::Oilrig: {
						/* The internal encoding of oil rigs was changed twice.
						 * It was 3 (till 2.2) and later 5 (till 5.1).
						 * DeleteOilRig asserts on the correct type, and
						 * setting it unconditionally does not hurt.
						 */
						Station::GetByTile(t)->airport.type = AT_OILRIG;

						/* Very old savegames sometimes have phantom oil rigs, i.e.
						 * an oil rig which got shut down, but not completely removed from
						 * the map
						 */
						TileIndex t1 = TileAddXY(t, 0, 1);
						if (!IsTileType(t1, MP_INDUSTRY) || GetIndustryGfx(t1) != GFX_OILRIG_1) {
							DeleteOilRig(t);
						}
						break;
					}

					default: break;
				}
				break;
			}

			default: break;
		}
	}

	/* In version 6.1 we put the town index in the map-array. To do this, we need
	 *  to use m2 (16bit big), so we need to clean m2, and that is where this is
	 *  all about ;) */
	if (IsSavegameVersionBefore(SLV_6, 1)) {
		for (TileIndex t(0); t < map_size; t++) {
			switch (GetTileType(t)) {
				case MP_HOUSE:
					_m[t].m4 = _m[t].m2;
					SetTownIndex(t, CalcClosestTownFromTile(t)->index);
					break;

				case MP_ROAD:
					_m[t].m4 |= (_m[t].m2 << 4);
					if ((GB(_m[t].m5, 4, 2) == ROAD_TILE_CROSSING ? (Owner)_m[t].m3 : GetTileOwner(t)) == OWNER_TOWN) {
						SetTownIndex(t, CalcClosestTownFromTile(t)->index);
					} else {
						SetTownIndex(t, TownID::Begin());
					}
					break;

				default: break;
			}
		}
	}

	/* Force the freeform edges to false for old savegames. */
	if (IsSavegameVersionBefore(SLV_111)) {
		_settings_game.construction.freeform_edges = false;
		for (Vehicle *v : Vehicle::Iterate()) {
			if (v->tile == 0) v->UpdatePosition();
		}
	}

	/* From version 9.0, we update the max passengers of a town (was sometimes negative
	 *  before that. */
	if (IsSavegameVersionBefore(SLV_9)) {
		for (Town *t : Town::Iterate()) UpdateTownMaxPass(t);
	}

	/* From version 16.0, we included autorenew on engines, which are now saved, but
	 *  of course, we do need to initialize them for older savegames. */
	if (IsSavegameVersionBefore(SLV_16)) {
		for (Company *c : Company::Iterate()) {
			c->engine_renew_list            = nullptr;
			c->settings.engine_renew        = false;
			c->settings.engine_renew_months = 6;
			c->settings.engine_renew_money  = 100000;
		}

		/* When loading a game, _local_company is not yet set to the correct value.
		 * However, in a dedicated server we are a spectator, so nothing needs to
		 * happen. In case we are not a dedicated server, the local company always
		 * becomes company 0, unless we are in the scenario editor where all the
		 * companies are 'invalid'.
		 */
		Company *c = Company::GetIfValid(CompanyID::Begin());
		if (!_network_dedicated && c != nullptr) {
			c->settings = _settings_client.company;
		}
	}

	if (IsSavegameVersionBefore(SLV_48)) {
		for (TileIndex t(0); t < map_size; t++) {
			switch (GetTileType(t)) {
				case MP_RAILWAY:
					if (IsPlainRail(t)) {
						/* Swap ground type and signal type for plain rail tiles, so the
						 * ground type uses the same bits as for depots and waypoints. */
						uint tmp = GB(_m[t].m4, 0, 4);
						SB(_m[t].m4, 0, 4, GB(_m[t].m2, 0, 4));
						SB(_m[t].m2, 0, 4, tmp);
					} else if (HasBit(_m[t].m5, 2)) {
						/* Split waypoint and depot rail type and remove the subtype. */
						ClrBit(_m[t].m5, 2);
						ClrBit(_m[t].m5, 6);
					}
					break;

				case MP_ROAD:
					/* Swap m3 and m4, so the track type for rail crossings is the
					 * same as for normal rail. */
					std::swap(_m[t].m3, _m[t].m4);
					break;

				default: break;
			}
		}
	}

	if (IsSavegameVersionBefore(SLV_61)) {
		/* Added the RoadType */
		bool old_bridge = IsSavegameVersionBefore(SLV_42);
		for (TileIndex t(0); t < map_size; t++) {
			switch (GetTileType(t)) {
				case MP_ROAD:
					SB(_m[t].m5, 6, 2, GB(_m[t].m5, 4, 2));
					switch (GetRoadTileType(t)) {
						default: SlErrorCorrupt("Invalid road tile type");
						case ROAD_TILE_NORMAL:
							SB(_m[t].m4, 0, 4, GB(_m[t].m5, 0, 4));
							SB(_m[t].m4, 4, 4, 0);
							SB(_me[t].m6, 2, 4, 0);
							break;
						case ROAD_TILE_CROSSING:
							SB(_m[t].m4, 5, 2, GB(_m[t].m5, 2, 2));
							break;
						case ROAD_TILE_DEPOT:    break;
					}
					SB(_me[t].m7, 6, 2, 1); // Set pre-NRT road type bits for conversion later.
					break;

				case MP_STATION:
					if (IsStationRoadStop(t)) SB(_me[t].m7, 6, 2, 1);
					break;

				case MP_TUNNELBRIDGE:
					/* Middle part of "old" bridges */
					if (old_bridge && IsBridge(t) && HasBit(_m[t].m5, 6)) break;
					if (((old_bridge && IsBridge(t)) ? (TransportType)GB(_m[t].m5, 1, 2) : GetTunnelBridgeTransportType(t)) == TRANSPORT_ROAD) {
						SB(_me[t].m7, 6, 2, 1); // Set pre-NRT road type bits for conversion later.
					}
					break;

				default: break;
			}
		}
	}

	if (IsSavegameVersionBefore(SLV_114)) {
		bool fix_roadtypes = !IsSavegameVersionBefore(SLV_61);
		bool old_bridge = IsSavegameVersionBefore(SLV_42);

		for (TileIndex t(0); t < map_size; t++) {
			switch (GetTileType(t)) {
				case MP_ROAD:
<<<<<<< HEAD
					if (fix_roadtypes) SB(_me[t].m7, 6, 2, (RoadTypes)GB(_me[t].m7, 5, 3));
					SB(_me[t].m7, 5, 1, GB(_m[t].m3, 7, 1)); // snow/desert
=======
					if (fix_roadtypes) SB(t.m7(), 6, 2, GB(t.m7(), 5, 3));
					SB(t.m7(), 5, 1, GB(t.m3(), 7, 1)); // snow/desert
>>>>>>> 9feaa6b7
					switch (GetRoadTileType(t)) {
						default: SlErrorCorrupt("Invalid road tile type");
						case ROAD_TILE_NORMAL:
							SB(_me[t].m7, 0, 4, GB(_m[t].m3, 0, 4));  // road works
							SB(_me[t].m6, 3, 3, GB(_m[t].m3, 4, 3));  // ground
							SB(_m[t].m3, 0, 4, GB(_m[t].m4, 4, 4));   // tram bits
							SB(_m[t].m3, 4, 4, GB(_m[t].m5, 0, 4));   // tram owner
							SB(_m[t].m5, 0, 4, GB(_m[t].m4, 0, 4));   // road bits
							break;

						case ROAD_TILE_CROSSING:
							SB(_me[t].m7, 0, 5, GB(_m[t].m4, 0, 5));  // road owner
							SB(_me[t].m6, 3, 3, GB(_m[t].m3, 4, 3));  // ground
							SB(_m[t].m3, 4, 4, GB(_m[t].m5, 0, 4));   // tram owner
							SB(_m[t].m5, 0, 1, GB(_m[t].m4, 6, 1));   // road axis
							SB(_m[t].m5, 5, 1, GB(_m[t].m4, 5, 1));   // crossing state
							break;

						case ROAD_TILE_DEPOT:
							break;
					}
					if (!IsRoadDepot(t) && !HasTownOwnedRoad(t)) {
						const Town *town = CalcClosestTownFromTile(t);
						if (town != nullptr) SetTownIndex(t, town->index);
					}
					_m[t].m4 = 0;
					break;

				case MP_STATION:
					if (!IsStationRoadStop(t)) break;

<<<<<<< HEAD
					if (fix_roadtypes) SB(_me[t].m7, 6, 2, (RoadTypes)GB(_m[t].m3, 0, 3));
					SB(_me[t].m7, 0, 5, (HasBit(_me[t].m6, 2) ? OWNER_TOWN : GetTileOwner(t)).base());
					SB(_m[t].m3, 4, 4, _m[t].m1);
					_m[t].m4 = 0;
					break;

				case MP_TUNNELBRIDGE:
					if (old_bridge && IsBridge(t) && HasBit(_m[t].m5, 6)) break;
					if (((old_bridge && IsBridge(t)) ? (TransportType)GB(_m[t].m5, 1, 2) : GetTunnelBridgeTransportType(t)) == TRANSPORT_ROAD) {
						if (fix_roadtypes) SB(_me[t].m7, 6, 2, (RoadTypes)GB(_m[t].m3, 0, 3));
=======
					if (fix_roadtypes) SB(t.m7(), 6, 2, GB(t.m3(), 0, 3));
					SB(t.m7(), 0, 5, (HasBit(t.m6(), 2) ? OWNER_TOWN : GetTileOwner(t)).base());
					SB(t.m3(), 4, 4, t.m1());
					t.m4() = 0;
					break;

				case MP_TUNNELBRIDGE:
					if (old_bridge && IsBridge(t) && HasBit(t.m5(), 6)) break;
					if (((old_bridge && IsBridge(t)) ? (TransportType)GB(t.m5(), 1, 2) : GetTunnelBridgeTransportType(t)) == TRANSPORT_ROAD) {
						if (fix_roadtypes) SB(t.m7(), 6, 2, GB(t.m3(), 0, 3));
>>>>>>> 9feaa6b7

						Owner o = GetTileOwner(t);
						SB(_me[t].m7, 0, 5, o.base()); // road owner
						SB(_m[t].m3, 4, 4, (o == OWNER_NONE ? OWNER_TOWN : o).base()); // tram owner
					}
					SB(_me[t].m6, 2, 4, GB(_m[t].m2, 4, 4)); // bridge type
					SB(_me[t].m7, 5, 1, GB(_m[t].m4, 7, 1)); // snow/desert

					_m[t].m2 = 0;
					_m[t].m4 = 0;
					break;

				default: break;
			}
		}
	}

	/* Railtype moved from m3 to m8 in version SLV_EXTEND_RAILTYPES. */
	if (IsSavegameVersionBefore(SLV_EXTEND_RAILTYPES)) {
		const bool has_extra_bit = SlXvIsFeaturePresent(XSLFI_MORE_RAIL_TYPES, 1, 1);
		auto update_railtype = [&](TileIndex t) {
			uint rt = GB(_m[t].m3, 0, 4);
			if (has_extra_bit) rt |= (GB(_m[t].m1, 7, 1) << 4);
			SetRailType(t, (RailType)rt);
		};
		for (TileIndex t(0); t < map_size; t++) {
			switch (GetTileType(t)) {
				case MP_RAILWAY:
					update_railtype(t);
					break;

				case MP_ROAD:
					if (IsLevelCrossing(t)) {
						update_railtype(t);
					}
					break;

				case MP_STATION:
					if (HasStationRail(t)) {
						update_railtype(t);
					}
					break;

				case MP_TUNNELBRIDGE:
					if (GetTunnelBridgeTransportType(t) == TRANSPORT_RAIL) {
						update_railtype(t);
					}
					break;

				default:
					break;
			}
		}
	}

	if (IsSavegameVersionBefore(SLV_42)) {
		for (TileIndex t(0); t < map_size; t++) {
			if (MayHaveBridgeAbove(t)) ClearBridgeMiddle(t);
			if (IsBridgeTile(t)) {
				if (HasBit(_m[t].m5, 6)) { // middle part
					Axis axis = (Axis)GB(_m[t].m5, 0, 1);

					if (HasBit(_m[t].m5, 5)) { // transport route under bridge?
						if (GB(_m[t].m5, 3, 2) == TRANSPORT_RAIL) {
							MakeRailNormal(
								t,
								GetTileOwner(t),
								axis == AXIS_X ? TRACK_BIT_Y : TRACK_BIT_X,
								GetRailType(t)
							);
						} else {
							TownID town = IsTileOwner(t, OWNER_TOWN) ? ClosestTownFromTile(t, UINT_MAX)->index : TownID::Begin();

							/* MakeRoadNormal */
							SetTileType(t, MP_ROAD);
							_m[t].m2 = town.base();
							_m[t].m3 = 0;
							_m[t].m5 = (axis == AXIS_X ? ROAD_Y : ROAD_X) | ROAD_TILE_NORMAL << 6;
							SB(_me[t].m6, 2, 4, 0);
							_me[t].m7 = 1 << 6;
							SetRoadOwner(t, RTT_TRAM, OWNER_NONE);
						}
					} else {
						if (GB(_m[t].m5, 3, 2) == 0) {
							MakeClear(t, CLEAR_GRASS, 3);
						} else {
							if (!IsTileFlat(t)) {
								MakeShore(t);
							} else {
								if (GetTileOwner(t) == OWNER_WATER) {
									MakeSea(t);
								} else {
									MakeCanal(t, GetTileOwner(t), Random());
								}
							}
						}
					}
					SetBridgeMiddle(t, axis);
				} else { // ramp
					Axis axis = (Axis)GB(_m[t].m5, 0, 1);
					uint north_south = GB(_m[t].m5, 5, 1);
					DiagDirection dir = ReverseDiagDir(XYNSToDiagDir(axis, north_south));
					TransportType type = (TransportType)GB(_m[t].m5, 1, 2);

					_m[t].m5 = 1 << 7 | type << 2 | dir;
				}
			}
		}

		for (Vehicle *v : Vehicle::Iterate()) {
			if (!v->IsGroundVehicle()) continue;
			if (IsBridgeTile(v->tile)) {
				DiagDirection dir = GetTunnelBridgeDirection(v->tile);

				if (dir != DirToDiagDir(v->direction)) continue;
				switch (dir) {
					default: SlErrorCorrupt("Invalid vehicle direction");
					case DIAGDIR_NE: if ((v->x_pos & 0xF) !=  0)            continue; break;
					case DIAGDIR_SE: if ((v->y_pos & 0xF) != TILE_SIZE - 1) continue; break;
					case DIAGDIR_SW: if ((v->x_pos & 0xF) != TILE_SIZE - 1) continue; break;
					case DIAGDIR_NW: if ((v->y_pos & 0xF) !=  0)            continue; break;
				}
			} else if (v->z_pos > GetTileMaxPixelZ(TileVirtXY(v->x_pos, v->y_pos))) {
				v->tile = GetNorthernBridgeEnd(v->tile);
				v->UpdatePosition();
			} else {
				continue;
			}
			if (v->type == VEH_TRAIN) {
				Train::From(v)->track = TRACK_BIT_WORMHOLE;
			} else {
				RoadVehicle::From(v)->state = RVSB_WORMHOLE;
			}
		}
	}

	if (IsSavegameVersionBefore(SLV_ROAD_TYPES) && !SlXvIsFeaturePresent(XSLFI_JOKERPP, SL_JOKER_1_27)) {
		/* Add road subtypes */
		for (TileIndex t(0); t < map_size; t++) {
			bool has_road = false;
			switch (GetTileType(t)) {
				case MP_ROAD:
					has_road = true;
					break;
				case MP_STATION:
					has_road = IsAnyRoadStop(t);
					break;
				case MP_TUNNELBRIDGE:
					has_road = GetTunnelBridgeTransportType(t) == TRANSPORT_ROAD;
					break;
				default:
					break;
			}

			if (has_road) {
				RoadType road_rt = HasBit(_me[t].m7, 6) ? ROADTYPE_ROAD : INVALID_ROADTYPE;
				RoadType tram_rt = HasBit(_me[t].m7, 7) ? ROADTYPE_TRAM : INVALID_ROADTYPE;

				assert(road_rt != INVALID_ROADTYPE || tram_rt != INVALID_ROADTYPE);
				SetRoadTypes(t, road_rt, tram_rt);
				SB(_me[t].m7, 6, 2, 0); // Clear pre-NRT road type bits.
			}
		}
	} else if (SlXvIsFeaturePresent(XSLFI_JOKERPP, SL_JOKER_1_27)) {
		uint next_road_type = 2;
		uint next_tram_type = 2;
		RoadType road_types[32];
		RoadType tram_types[32];
		MemSetT(road_types, ROADTYPE_ROAD, 31);
		MemSetT(tram_types, ROADTYPE_TRAM, 31);
		road_types[31] = INVALID_ROADTYPE;
		tram_types[31] = INVALID_ROADTYPE;
		for (RoadType rt = ROADTYPE_BEGIN; rt < ROADTYPE_END; rt++) {
			const RoadTypeInfo *rti = GetRoadTypeInfo(rt);
			if (RoadTypeIsRoad(rt)) {
				if (rti->label == 'ROAD') {
					road_types[0] = rt;
				} else if (rti->label == 'ELRD') {
					road_types[1] = rt;
				} else if (next_road_type < 31) {
					road_types[next_road_type++] = rt;
				}
			} else {
				if (rti->label == 'RAIL') {
					tram_types[0] = rt;
				} else if (rti->label == 'ELRL') {
					tram_types[1] = rt;
				} else if (next_tram_type < 31) {
					tram_types[next_tram_type++] = rt;
				}
			}
		}
		for (TileIndex t(0); t < map_size; t++) {
			bool has_road = false;
			switch (GetTileType(t)) {
				case MP_ROAD:
					has_road = true;
					break;
				case MP_STATION:
					has_road = IsAnyRoadStop(t);
					break;
				case MP_TUNNELBRIDGE:
					has_road = GetTunnelBridgeTransportType(t) == TRANSPORT_ROAD;
					break;
				default:
					break;
			}
			if (has_road) {
				RoadType road_rt = road_types[(GB(_me[t].m7, 6, 1) << 4) | GB(_m[t].m4, 0, 4)];
				RoadType tram_rt = tram_types[(GB(_me[t].m7, 7, 1) << 4) | GB(_m[t].m4, 4, 4)];
				SetRoadTypes(t, road_rt, tram_rt);
				SB(_me[t].m7, 6, 2, 0);
			}
		}
	}

	if (SlXvIsFeatureMissing(XSLFI_DUAL_RAIL_TYPES)) {
		/* Introduced dual rail types. */
		for (TileIndex t(0); t < map_size; t++) {
			if (IsPlainRailTile(t) || (IsRailTunnelBridgeTile(t) && IsBridge(t))) {
				SetSecondaryRailType(t, GetRailType(t));
			}
		}
	}

	if (SlXvIsFeaturePresent(XSLFI_SIG_TUNNEL_BRIDGE, 1, 6)) {
		/* m2 signal state bit allocation has shrunk */
		for (TileIndex t(0); t < map_size; t++) {
			if (IsTileType(t, MP_TUNNELBRIDGE) && GetTunnelBridgeTransportType(t) == TRANSPORT_RAIL && IsBridge(t) && IsTunnelBridgeSignalSimulationEntrance(t)) {
				extern void ShiftBridgeEntranceSimulatedSignalsExtended(TileIndex t, int shift, uint64_t in);
				const uint shift = 15 - BRIDGE_M2_SIGNAL_STATE_COUNT;
				ShiftBridgeEntranceSimulatedSignalsExtended(t, shift, GB(_m[t].m2, BRIDGE_M2_SIGNAL_STATE_COUNT, shift));
				SB(_m[t].m2, 0, 15, GB(_m[t].m2, 0, 15) << shift);
			}
		}
	}

	if (SlXvIsFeaturePresent(XSLFI_CHILLPP)) {
		/* fix signal tunnel/bridge PBS */
		for (TileIndex t(0); t < map_size; t++) {
			if (IsTileType(t, MP_TUNNELBRIDGE) && GetTunnelBridgeTransportType(t) == TRANSPORT_RAIL && IsTunnelBridgeSignalSimulationEntrance(t)) {
				UnreserveAcrossRailTunnelBridge(t);
			}
		}
	}

	if (!SlXvIsFeaturePresent(XSLFI_CUSTOM_BRIDGE_HEADS, 2)) {
		/* change map bits for rail bridge heads */
		for (TileIndex t(0); t < map_size; t++) {
			if (IsBridgeTile(t) && GetTunnelBridgeTransportType(t) == TRANSPORT_RAIL) {
				SetCustomBridgeHeadTrackBits(t, DiagDirToDiagTrackBits(GetTunnelBridgeDirection(t)));
				SetBridgeReservationTrackBits(t, HasBit(_m[t].m5, 4) ? DiagDirToDiagTrackBits(GetTunnelBridgeDirection(t)) : TRACK_BIT_NONE);
				ClrBit(_m[t].m5, 4);
			}
		}
	}

	if (!SlXvIsFeaturePresent(XSLFI_CUSTOM_BRIDGE_HEADS, 3)) {
		/* fence/ground type support for custom rail bridges */
		for (TileIndex t(0); t < map_size; t++) {
			if (IsTileType(t, MP_TUNNELBRIDGE)) SB(_me[t].m7, 6, 2, 0);
		}
	}

	if (SlXvIsFeaturePresent(XSLFI_CUSTOM_BRIDGE_HEADS, 1, 3)) {
		/* fix any mismatched road/tram bits */
		for (TileIndex t(0); t < map_size; t++) {
			if (IsBridgeTile(t) && GetTunnelBridgeTransportType(t) == TRANSPORT_ROAD) {
				for (RoadTramType rtt : { RTT_TRAM, RTT_ROAD }) {
					RoadType rt = GetRoadType(t, rtt);
					if (rt == INVALID_ROADTYPE) continue;
					RoadBits rb = GetCustomBridgeHeadRoadBits(t, rtt);
					DiagDirection dir = GetTunnelBridgeDirection(t);
					if (!(rb & DiagDirToRoadBits(dir))) continue;

					if (HasAtMostOneBit(rb)) {
						Debug(misc, 0, "Fixing road bridge head state (case A) at tile 0x{:X}", t);
						rb |= DiagDirToRoadBits(ReverseDiagDir(dir));
						SetCustomBridgeHeadRoadBits(t, rtt, rb);
					}

					TileIndex end = GetOtherBridgeEnd(t);
					if (GetRoadType(end, rtt) == INVALID_ROADTYPE) {
						Debug(misc, 0, "Fixing road bridge head state (case B) at tile 0x{:X} -> 0x{:X}", t, end);
						SetRoadType(end, rtt, rt);
						SetCustomBridgeHeadRoadBits(end, rtt, AxisToRoadBits(DiagDirToAxis(dir)));
						continue;
					}

					if (GetRoadType(end, rtt) != rt) {
						Debug(misc, 0, "Fixing road bridge head state (case C) at tile 0x{:X} -> 0x{:X}", t, end);
						SetRoadType(end, rtt, rt);
					}

					RoadBits end_rb = GetCustomBridgeHeadRoadBits(end, rtt);
					if (!(end_rb & DiagDirToRoadBits(ReverseDiagDir(dir)))) {
						Debug(misc, 0, "Fixing road bridge head state (case D) at tile 0x{:X} -> 0x{:X}", t, end);
						end_rb |= DiagDirToRoadBits(ReverseDiagDir(dir));
						if (HasAtMostOneBit(end_rb)) end_rb |= DiagDirToRoadBits(dir);
						SetCustomBridgeHeadRoadBits(end, rtt, end_rb);
					}
				}
			}
		}
	}

	/* Elrails got added in rev 24 */
	if (IsSavegameVersionBefore(SLV_24)) {
		RailType min_rail = RAILTYPE_ELECTRIC;

		for (Train *v : Train::Iterate()) {
			RailType rt = RailVehInfo(v->engine_type)->railtype;

			v->railtype = rt;
			if (rt == RAILTYPE_ELECTRIC) min_rail = RAILTYPE_RAIL;
		}

		/* .. so we convert the entire map from normal to elrail (so maintain "fairness") */
		for (TileIndex t(0); t < map_size; t++) {
			switch (GetTileType(t)) {
				case MP_RAILWAY:
					SetRailType(t, UpdateRailType(GetRailType(t), min_rail));
					break;

				case MP_ROAD:
					if (IsLevelCrossing(t)) {
						SetRailType(t, UpdateRailType(GetRailType(t), min_rail));
					}
					break;

				case MP_STATION:
					if (HasStationRail(t)) {
						SetRailType(t, UpdateRailType(GetRailType(t), min_rail));
					}
					break;

				case MP_TUNNELBRIDGE:
					if (GetTunnelBridgeTransportType(t) == TRANSPORT_RAIL) {
						SetRailType(t, UpdateRailType(GetRailType(t), min_rail));
					}
					break;

				default:
					break;
			}
			if (IsPlainRailTile(t) || (IsRailTunnelBridgeTile(t) && IsBridge(t))) {
				SetSecondaryRailType(t, GetRailType(t));
			}
		}
	}

	/* In version 16.1 of the savegame a company can decide if trains, which get
	 * replaced, shall keep their old length. In all prior versions, just default
	 * to false */
	if (IsSavegameVersionBefore(SLV_16, 1)) {
		for (Company *c : Company::Iterate()) c->settings.renew_keep_length = false;
	}

	if (IsSavegameVersionBefore(SLV_123)) {
		/* Waypoints became subclasses of stations ... */
		MoveWaypointsToBaseStations();
		/* ... and buoys were moved to waypoints. */
		MoveBuoysToWaypoints();
	}

	/* From version 15, we moved a semaphore bit from bit 2 to bit 3 in m4, making
	 *  room for PBS. Now in version 21 move it back :P. */
	if (IsSavegameVersionBefore(SLV_21) && !IsSavegameVersionBefore(SLV_15)) {
		for (TileIndex t(0); t < map_size; t++) {
			switch (GetTileType(t)) {
				case MP_RAILWAY:
					if (HasSignals(t)) {
						/* Original signal type/variant was stored in m4 but since saveload
						 * version 48 they are in m2. The bits has been already moved to m2
						 * (see the code somewhere above) so don't use m4, use m2 instead. */

						/* convert PBS signals to combo-signals */
						if (HasBit(_m[t].m2, 2)) SB(_m[t].m2, 0, 2, SIGTYPE_COMBO);

						/* move the signal variant back */
						SB(_m[t].m2, 2, 1, HasBit(_m[t].m2, 3) ? SIG_SEMAPHORE : SIG_ELECTRIC);
						ClrBit(_m[t].m2, 3);
					}

					/* Clear PBS reservation on track */
					if (!IsRailDepotTile(t)) {
						SB(_m[t].m4, 4, 4, 0);
					} else {
						ClrBit(_m[t].m3, 6);
					}
					break;

				case MP_STATION: // Clear PBS reservation on station
					ClrBit(_m[t].m3, 6);
					break;

				default: break;
			}
		}
	}

	if (IsSavegameVersionBefore(SLV_25)) {
		/* Remove obsolete VS_WAIT_FOR_SLOT state from road vehicles. */
		static constexpr VehStates OLD_VS_WAIT_FOR_SLOT{0x40};
		for (RoadVehicle *rv : RoadVehicle::Iterate()) {
			rv->vehstatus.Reset(OLD_VS_WAIT_FOR_SLOT);
		}
	}

	if (IsSavegameVersionBefore(SLV_26)) {
		for (Station *st : Station::Iterate()) {
			for (CargoType c = 0; c < NUM_CARGO; c++) {
				st->goods[c].last_vehicle_type = VEH_INVALID;
			}
		}
	}

	YapfNotifyTrackLayoutChange(INVALID_TILE, INVALID_TRACK);

	if (IsSavegameVersionBefore(SLV_34)) {
		for (Company *c : Company::Iterate()) ResetCompanyLivery(c);
	}

	for (Company *c : Company::Iterate()) {
		c->avail_railtypes = GetCompanyRailTypes(c->index);
		c->avail_roadtypes = GetCompanyRoadTypes(c->index);
	}

	AfterLoadStations();

	/* Station blocked, wires and pylon flags need to be stored in the map. */
	UpdateStationTileCacheFlags(SlXvIsFeatureMissing(XSLFI_STATION_TILE_CACHE_FLAGS));

	/* Time starts at 0 instead of 1920.
	 * Account for this in older games by adding an offset */
	if (IsSavegameVersionBefore(SLV_31)) {
		CalTime::Detail::now.cal_date += CalTime::DAYS_TILL_ORIGINAL_BASE_YEAR.AsDelta();
		EconTime::Detail::now.econ_date += EconTime::DAYS_TILL_ORIGINAL_BASE_YEAR.AsDelta();
		CalTime::Detail::now.cal_ymd = CalTime::ConvertDateToYMD(CalTime::CurDate());
		EconTime::Detail::now.econ_ymd = EconTime::ConvertDateToYMD(EconTime::CurDate());
		RecalculateStateTicksOffset();
		UpdateCachedSnowLine();

		for (Station *st : Station::Iterate())   st->build_date      += CalTime::DAYS_TILL_ORIGINAL_BASE_YEAR.AsDelta();
		for (Waypoint *wp : Waypoint::Iterate()) wp->build_date      += CalTime::DAYS_TILL_ORIGINAL_BASE_YEAR.AsDelta();
		for (Engine *e : Engine::Iterate())      e->intro_date       += CalTime::DAYS_TILL_ORIGINAL_BASE_YEAR.AsDelta();
		for (Company *c : Company::Iterate())    c->inaugurated_year += CalTime::ORIGINAL_BASE_YEAR.AsDelta();
		for (Industry *i : Industry::Iterate())  i->last_prod_year   += EconTime::ORIGINAL_BASE_YEAR.AsDelta();

		for (Vehicle *v : Vehicle::Iterate()) {
			v->date_of_last_service += EconTime::DAYS_TILL_ORIGINAL_BASE_YEAR.AsDelta();
			v->build_year += CalTime::ORIGINAL_BASE_YEAR.AsDelta();
		}
	}

	if (SlXvIsFeatureMissing(XSLFI_VARIABLE_DAY_LENGTH, 6)) {
		EconTime::Detail::years_elapsed = EconTime::CurYear() - EconTime::Year{1};
		EconTime::Detail::period_display_offset = EconTime::YearDelta{0};
		for (Company *c : Company::Iterate()) {
			if (!IsSavegameVersionBefore(SLV_COMPANY_INAUGURATED_PERIOD_V2)) {
				/* inaugurated_year is calendar time, loaded from upstream inaugurated_year_calendar.
				 * display_inaugurated_period is loaded from upstream inaugurated_year. */
				c->age_years = std::max<EconTime::YearDelta>(EconTime::YearDelta{0}, ToEconTimeCast(CalTime::CurYear() - c->inaugurated_year));
				c->display_inaugurated_period = EconTime::Detail::WallClockYearToDisplay(EconTime::Year{c->display_inaugurated_period});
			} else if (SlXvIsFeaturePresent(XSLFI_VARIABLE_DAY_LENGTH, 5, 5)) {
				/* inaugurated_year is calendar time in XSLFI_VARIABLE_DAY_LENGTH version 5 */
				c->age_years = std::max<EconTime::YearDelta>(EconTime::YearDelta{0}, ToEconTimeCast(CalTime::CurYear() - c->inaugurated_year));
				c->display_inaugurated_period = EconTime::Detail::WallClockYearToDisplay(EconTime::Year{c->inaugurated_year.base() + EconTime::CurYear().base() - CalTime::CurYear().base()});
			} else {
				c->age_years = std::max<EconTime::YearDelta>(EconTime::YearDelta{0}, EconTime::YearDelta{EconTime::CurYear().base() - c->inaugurated_year.base()});
				c->display_inaugurated_period = EconTime::Detail::WallClockYearToDisplay(EconTime::Year{c->inaugurated_year.base()});
				c->inaugurated_year += CalTime::YearDelta{CalTime::CurYear().base() - EconTime::CurYear().base()};
			}
		}
	}

	/* From 32 on we save the industry who made the farmland.
	 *  To give this prettiness to old savegames, we remove all farmfields and
	 *  plant new ones. */
	if (IsSavegameVersionBefore(SLV_32)) {
		for (TileIndex t(0); t < map_size; t++) {
			if (IsTileType(t, MP_CLEAR) && IsClearGround(t, CLEAR_FIELDS)) {
				/* remove fields */
				MakeClear(t, CLEAR_GRASS, 3);
			}
		}

		for (Industry *i : Industry::Iterate()) {
			uint j;

			if (GetIndustrySpec(i->type)->behaviour.Test(IndustryBehaviour::PlantOnBuild)) {
				for (j = 0; j != 50; j++) PlantRandomFarmField(i);
			}
		}
	}

	/* Setting no refit flags to all orders in savegames from before refit in orders were added */
	if (IsSavegameVersionBefore(SLV_36)) {
		IterateVehicleAndOrderListOrders([](Order *order) {
			order->SetRefit(CARGO_NO_REFIT);
		});
	}

	/* from version 38 we have optional elrails, since we cannot know the
	 * preference of a user, let elrails enabled; it can be disabled manually */
	if (IsSavegameVersionBefore(SLV_38)) _settings_game.vehicle.disable_elrails = false;
	/* do the same as when elrails were enabled/disabled manually just now */
	UpdateDisableElrailSettingState(_settings_game.vehicle.disable_elrails, false);
	InitializeRailGUI();

	/* From version 53, the map array was changed for house tiles to allow
	 * space for newhouses grf features. A new byte, m7, was also added. */
	if (IsSavegameVersionBefore(SLV_53)) {
		for (TileIndex t(0); t < map_size; t++) {
			if (IsTileType(t, MP_HOUSE)) {
				if (GB(_m[t].m3, 6, 2) != TOWN_HOUSE_COMPLETED) {
					/* Move the construction stage from m3[7..6] to m5[5..4].
					 * The construction counter does not have to move. */
					SB(_m[t].m5, 3, 2, GB(_m[t].m3, 6, 2));
					SB(_m[t].m3, 6, 2, 0);

					/* The "house is completed" bit is now in m6[2]. */
					SetHouseCompleted(t, false);
				} else {
					/* The "lift has destination" bit has been moved from
					 * m5[7] to m7[0]. */
					AssignBit(_me[t].m7, 0, HasBit(_m[t].m5, 7));
					ClrBit(_m[t].m5, 7);

					/* The "lift is moving" bit has been removed, as it does
					 * the same job as the "lift has destination" bit. */
					ClrBit(_m[t].m1, 7);

					/* The position of the lift goes from m1[7..0] to m6[7..2],
					 * making m1 totally free, now. The lift position does not
					 * have to be a full byte since the maximum value is 36. */
					SetLiftPosition(t, GB(_m[t].m1, 0, 6));

					_m[t].m1 = 0;
					_m[t].m3 = 0;
					SetHouseCompleted(t, true);
				}
			}
		}
	}

	if (IsSavegameVersionBefore(SLV_INCREASE_HOUSE_LIMIT) && SlXvIsFeatureMissing(XSLFI_MORE_HOUSES, 3)) {
		for (TileIndex t(0); t < map_size; t++) {
			if (IsTileType(t, MP_HOUSE)) {
				if (SlXvIsFeaturePresent(XSLFI_MORE_HOUSES, 1, 2)) {
					/* House type is moved from m4 + m3[6..5] to m8. */
					SetHouseType(t, _m[t].m4 | (GB(_m[t].m3, 5, 2) << 8));
					SB(_m[t].m3, 5, 2, 0);
				} else {
					/* House type is moved from m4 + m3[6] to m8. */
					SetHouseType(t, _m[t].m4 | (GB(_m[t].m3, 6, 1) << 8));
					ClrBit(_m[t].m3, 6);
				}
			}
		}
	}

	if (IsSavegameVersionBefore(SLV_PROTECT_PLACED_HOUSES) && SlXvIsFeatureMissing(XSLFI_PROTECT_PLACED_HOUSES)) {
		for (TileIndex t(0); t < map_size; t++) {
			if (IsTileType(t, MP_HOUSE)) {
				/* We now store house protection status in the map. Set this based on the house spec flags. */
				const HouseSpec *hs = HouseSpec::Get(GetHouseType(t));
				SetHouseProtected(t, hs->extra_flags.Test(HouseExtraFlag::BuildingIsProtected));
			}
		}
	}

	/* Check and update house and town values */
	UpdateHousesAndTowns(gcf_res != GLC_ALL_GOOD);

	if (IsSavegameVersionBefore(SLV_43)) {
		for (TileIndex t(0); t < map_size; t++) {
			if (IsTileType(t, MP_INDUSTRY)) {
				switch (GetIndustryGfx(t)) {
					case GFX_POWERPLANT_SPARKS:
						_m[t].m3 = GB(_m[t].m1, 2, 5);
						break;

					case GFX_OILWELL_ANIMATED_1:
					case GFX_OILWELL_ANIMATED_2:
					case GFX_OILWELL_ANIMATED_3:
						_m[t].m3 = GB(_m[t].m1, 0, 2);
						break;

					case GFX_COAL_MINE_TOWER_ANIMATED:
					case GFX_COPPER_MINE_TOWER_ANIMATED:
					case GFX_GOLD_MINE_TOWER_ANIMATED:
						 _m[t].m3 = _m[t].m1;
						 break;

					default: // No animation states to change
						break;
				}
			}
		}
	}

	if (IsSavegameVersionBefore(SLV_45)) {
		/* Originally just the fact that some cargo had been paid for was
		 * stored to stop people cheating and cashing in several times. This
		 * wasn't enough though as it was cleared when the vehicle started
		 * loading again, even if it didn't actually load anything, so now the
		 * amount that has been paid is stored. */
		for (Vehicle *v : Vehicle::Iterate()) {
			v->vehicle_flags.Reset(VehicleFlag{2});
		}
	}

	/* Buoys do now store the owner of the previous water tile, which can never
	 * be OWNER_NONE. So replace OWNER_NONE with OWNER_WATER. */
	if (IsSavegameVersionBefore(SLV_46)) {
		for (Waypoint *wp : Waypoint::Iterate()) {
			if (wp->facilities.Test(StationFacility::Dock) && IsTileOwner(wp->xy, OWNER_NONE) && TileHeight(wp->xy) == 0) SetTileOwner(wp->xy, OWNER_WATER);
		}
	}

	if (IsSavegameVersionBefore(SLV_50)) {
		/* Aircraft units changed from 8 mph to 1 km-ish/h */
		for (Aircraft *v : Aircraft::Iterate()) {
			if (v->subtype <= AIR_AIRCRAFT) {
				const AircraftVehicleInfo *avi = AircraftVehInfo(v->engine_type);
				v->cur_speed *= 128;
				v->cur_speed /= 10;
				v->acceleration = avi->acceleration;
			}
		}
	}

	if (IsSavegameVersionBefore(SLV_49)) for (Company *c : Company::Iterate()) c->face = ConvertFromOldCompanyManagerFace(c->face);

	if (IsSavegameVersionBefore(SLV_52)) {
		for (TileIndex t(0); t < map_size; t++) {
			if (IsTileType(t, MP_OBJECT) && _m[t].m5 == OBJECT_STATUE) {
				_m[t].m2 = CalcClosestTownFromTile(t)->index.base();
			}
		}
	}

	/* A setting containing the proportion of towns that grow twice as
	 * fast was added in version 54. From version 56 this is now saved in the
	 * town as cities can be built specifically in the scenario editor. */
	if (IsSavegameVersionBefore(SLV_56)) {
		for (Town *t : Town::Iterate()) {
			if (_settings_game.economy.larger_towns != 0 && (t->index % _settings_game.economy.larger_towns) == 0) {
				t->larger_town = true;
			}
		}
	}

	if (IsSavegameVersionBefore(SLV_57)) {
		/* Added a FIFO queue of vehicles loading at stations */
		for (Vehicle *v : Vehicle::Iterate()) {
			if ((v->type != VEH_TRAIN || Train::From(v)->IsFrontEngine()) &&  // for all locs
					!v->vehstatus.Any({VehState::Stopped, VehState::Crashed}) && // not stopped or crashed
					v->current_order.IsType(OT_LOADING)) {         // loading
				Station::Get(v->last_station_visited)->loading_vehicles.push_back(v);

				/* The loading finished flag is *only* set when actually completely
				 * finished. Because the vehicle is loading, it is not finished. */
				v->vehicle_flags.Reset(VehicleFlag::LoadingFinished);
			}
		}
	} else if (IsSavegameVersionBefore(SLV_59)) {
		/* For some reason non-loading vehicles could be in the station's loading vehicle list */

		for (Station *st : Station::Iterate()) {
			st->loading_vehicles.erase(std::remove_if(st->loading_vehicles.begin(), st->loading_vehicles.end(),
				[](Vehicle *v) {
					return !v->current_order.IsType(OT_LOADING);
				}), st->loading_vehicles.end());
		}
	}

	if (IsSavegameVersionBefore(SLV_58)) {
		/* Setting difficulty industry_density other than zero get bumped to +1
		 * since a new option (very low at position 1) has been added */
		if (_settings_game.difficulty.industry_density > 0) {
			_settings_game.difficulty.industry_density++;
		}

		/* Same goes for number of towns, although no test is needed, just an increment */
		_settings_game.difficulty.number_towns++;
	}

	if (IsSavegameVersionBefore(SLV_64)) {
		/* Since now we allow different signal types and variants on a single tile.
		 * Move signal states to m4 to make room and clone the signal type/variant. */
		for (TileIndex t(0); t < map_size; t++) {
			if (IsTileType(t, MP_RAILWAY) && HasSignals(t)) {
				/* move signal states */
				SetSignalStates(t, GB(_m[t].m2, 4, 4));
				SB(_m[t].m2, 4, 4, 0);
				/* clone signal type and variant */
				SB(_m[t].m2, 4, 3, GB(_m[t].m2, 0, 3));
			}
		}
	}

	if (IsSavegameVersionBefore(SLV_69)) {
		/* In some old savegames a bit was cleared when it should not be cleared */
		for (RoadVehicle *rv : RoadVehicle::Iterate()) {
			if (rv->state == 250 || rv->state == 251) {
				SetBit(rv->state, 2);
			}
		}
	}

	if (IsSavegameVersionBefore(SLV_70)) {
		/* Added variables to support newindustries */
		for (Industry *i : Industry::Iterate()) i->founder = OWNER_NONE;
	}

	/* From version 82, old style canals (above sealevel (0), WATER owner) are no longer supported.
	    Replace the owner for those by OWNER_NONE. */
	if (IsSavegameVersionBefore(SLV_82)) {
		for (TileIndex t(0); t < map_size; t++) {
			if (IsTileType(t, MP_WATER) &&
					GetWaterTileType(t) == WATER_TILE_CLEAR &&
					GetTileOwner(t) == OWNER_WATER &&
					TileHeight(t) != 0) {
				SetTileOwner(t, OWNER_NONE);
			}
		}
	}

	/*
	 * Add the 'previous' owner to the ship depots so we can reset it with
	 * the correct values when it gets destroyed. This prevents that
	 * someone can remove canals owned by somebody else and it prevents
	 * making floods using the removal of ship depots.
	 */
	if (IsSavegameVersionBefore(SLV_83)) {
		for (TileIndex t(0); t < map_size; t++) {
			if (IsShipDepotTile(t)) {
				_m[t].m4 = (TileHeight(t) == 0 ? OWNER_WATER : OWNER_NONE).base();
			}
		}
	}

	if (IsSavegameVersionBefore(SLV_74)) {
		for (Station *st : Station::Iterate()) {
			for (GoodsEntry &ge : st->goods) {
				ge.last_speed = 0;
<<<<<<< HEAD
				if (ge.CargoAvailableCount() != 0) SetBit(ge.status, GoodsEntry::GES_RATING);
=======
				if (ge.HasData() && ge.GetData().cargo.AvailableCount() != 0) ge.status.Set(GoodsEntry::State::Rating);
>>>>>>> 9feaa6b7
			}
		}
	}

	/* At version 78, industry cargo types can be changed, and are stored with the industry. For older save versions
	 * copy the IndustrySpec's cargo types over to the Industry. */
	if (IsSavegameVersionBefore(SLV_78)) {
		for (Industry *i : Industry::Iterate()) {
			const IndustrySpec *indsp = GetIndustrySpec(i->type);
			for (uint8_t j = 0; j < i->produced_cargo_count; j++) {
				i->produced[j].cargo = indsp->produced_cargo[j];
			}
			for (uint8_t j = 0; j < i->accepted_cargo_count; j++) {
				i->accepted[j].cargo = indsp->accepts_cargo[j];
			}
		}
	}

	/* Industry cargo slots were fixed size before (and including) SLV_VEHICLE_ECONOMY_AGE (either 2/3 or 16/16),
	 * after this they are dynamic. Trim excess slots. */
	if (SlXvIsFeatureMissing(XSLFI_INDUSTRY_CARGO_REORGANISE) && IsSavegameVersionBeforeOrAt(SLV_VEHICLE_ECONOMY_AGE)) {
		for (Industry *i : Industry::Iterate()) {
			TrimIndustryAcceptedProduced(i);
		}
	}

	/* Before version 81, the density of grass was always stored as zero, and
	 * grassy trees were always drawn fully grassy. Furthermore, trees on rough
	 * land used to have zero density, now they have full density. Therefore,
	 * make all grassy/rough land trees have a density of 3. */
	if (IsSavegameVersionBefore(SLV_81)) {
		for (TileIndex t(0); t < map_size; t++) {
			if (GetTileType(t) == MP_TREES) {
				TreeGround groundType = (TreeGround)GB(_m[t].m2, 4, 2);
				if (groundType != TREE_GROUND_SNOW_DESERT) SB(_m[t].m2, 6, 2, 3);
			}
		}
	}


	if (IsSavegameVersionBefore(SLV_93)) {
		/* Rework of orders. */
		IterateAllNonVehicleOrders([&](Order *order) {
			order->ConvertFromOldSavegame();
		});

		for (Vehicle *v : Vehicle::Iterate()) {
			if (v->orders != nullptr && v->orders->GetFirstOrder() != nullptr && v->orders->GetFirstOrder()->IsType(OT_NOTHING)) {
				v->orders->FreeChain();
				v->orders = nullptr;
			}

			v->current_order.ConvertFromOldSavegame();
			if (v->type == VEH_ROAD && v->IsPrimaryVehicle() && v->FirstShared() == v) {
				for (Order *order : v->Orders()) order->SetNonStopType(ONSF_NO_STOP_AT_INTERMEDIATE_STATIONS);
			}
		}
		IntialiseOrderDestinationRefcountMap();
	} else if (IsSavegameVersionBefore(SLV_94)) {
		/* Unload and transfer are now mutual exclusive. */
		IterateVehicleAndOrderListOrders([](Order *order) {
			if ((order->GetUnloadType() & (OUFB_UNLOAD | OUFB_TRANSFER)) == (OUFB_UNLOAD | OUFB_TRANSFER)) {
				order->SetUnloadType(OUFB_TRANSFER);
				order->SetLoadType(OLFB_NO_LOAD);
			}
		});
	}

	if (IsSavegameVersionBefore(SLV_DEPOT_UNBUNCHING) && SlXvIsFeatureMissing(XSLFI_DEPOT_UNBUNCHING)) {
		/* OrderDepotActionFlags were moved, instead of starting at bit 4 they now start at bit 3,
		 * this clobbers the wait is timetabled flag of XSLFI_TT_WAIT_IN_DEPOT (version 1). */
		IterateVehicleAndOrderListOrders([](Order *order) {
			if (!order->IsType(OT_GOTO_DEPOT)) return;
			if (SlXvIsFeaturePresent(XSLFI_TT_WAIT_IN_DEPOT, 1, 1)) {
				/* Bit 3 was previously the wait is timetabled flag, move that to xflags (version 2 of XSLFI_TT_WAIT_IN_DEPOT) */
				order->SetWaitTimetabled(HasBit(order->GetRawFlags(), 3));
			}
			OrderDepotActionFlags flags = (OrderDepotActionFlags)(order->GetDepotActionType() >> 1);
			order->SetDepotActionType(flags);
		});
	} else if (SlXvIsFeaturePresent(XSLFI_TT_WAIT_IN_DEPOT, 1, 1)) {
		IterateVehicleAndOrderListOrders([](Order *order) {
			/* Bit 3 was previously the wait is timetabled flag, move that to xflags (version 2 of XSLFI_TT_WAIT_IN_DEPOT) */
			if (order->IsType(OT_GOTO_DEPOT)) order->SetWaitTimetabled(HasBit(order->GetRawFlags(), 3));
		});
	}
	if (!IsSavegameVersionBefore(SLV_DEPOT_UNBUNCHING)) {
		/* Move unbunch depot action from bit 2 to bit 3 */
		IterateVehicleAndOrderListOrders([](Order *order) {
			if (!order->IsType(OT_GOTO_DEPOT)) return;
			OrderDepotActionFlags flags = order->GetDepotActionType();
			if ((flags & ODATFB_SELL) != 0) {
				flags ^= (ODATFB_SELL | ODATFB_UNBUNCH); // Move unbunch from bit 2 to bit 3 (sell to unbunch)
				order->SetDepotActionType(flags);
			}
		});
	}

	if (SlXvIsFeaturePresent(XSLFI_JOKERPP, 1, SL_JOKER_1_23)) {
		IterateAllNonVehicleOrders([&](Order *order) {
			if (order->IsType(OT_CONDITIONAL) && order->GetConditionVariable() == OCV_SLOT_OCCUPANCY) {
				order->GetXDataRef() = order->GetConditionValue();
			}
		});
	}

	if (IsSavegameVersionBefore(SLV_84)) {
		/* Set all share owners to CompanyID::Invalid() for
		 * 1) all inactive companies
		 *     (when inactive companies were stored in the savegame - TTD, TTDP and some
		 *      *really* old revisions of OTTD; else it is already set in InitializeCompanies())
		 * 2) shares that are owned by inactive companies or self
		 *     (caused by cheating clients in earlier revisions) */
		for (Company *c : Company::Iterate()) {
			for (auto &share_owner : c->share_owners) {
				if (share_owner == CompanyID::Invalid()) continue;
				if (!Company::IsValidID(share_owner) || share_owner == c->index) share_owner = CompanyID::Invalid();
			}
		}
	}

	/* The water class was moved/unified. */
	if (IsSavegameVersionBefore(SLV_146)) {
		for (TileIndex t(0); t < map_size; t++) {
			switch (GetTileType(t)) {
				case MP_STATION:
					switch (GetStationType(t)) {
						case StationType::Oilrig:
						case StationType::Dock:
						case StationType::Buoy:
							SetWaterClass(t, (WaterClass)GB(_m[t].m3, 0, 2));
							SB(_m[t].m3, 0, 2, 0);
							break;

						default:
							SetWaterClass(t, WATER_CLASS_INVALID);
							break;
					}
					break;

				case MP_WATER:
					SetWaterClass(t, (WaterClass)GB(_m[t].m3, 0, 2));
					SB(_m[t].m3, 0, 2, 0);
					break;

				case MP_OBJECT:
					SetWaterClass(t, WATER_CLASS_INVALID);
					break;

				default:
					/* No water class. */
					break;
			}
		}
	}

	if (IsSavegameVersionBefore(SLV_86)) {
		for (TileIndex t(0); t < map_size; t++) {
			/* Move river flag and update canals to use water class */
			if (IsTileType(t, MP_WATER)) {
				if (GetWaterClass(t) != WATER_CLASS_RIVER) {
					if (IsWater(t)) {
						Owner o = GetTileOwner(t);
						if (o == OWNER_WATER) {
							MakeSea(t);
						} else {
							MakeCanal(t, o, Random());
						}
					} else if (IsShipDepot(t)) {
						Owner o = (Owner)_m[t].m4; // Original water owner
						SetWaterClass(t, o == OWNER_WATER ? WATER_CLASS_SEA : WATER_CLASS_CANAL);
					}
				}
			}
		}

		/* Update locks, depots, docks and buoys to have a water class based
		 * on its neighbouring tiles. Done after river and canal updates to
		 * ensure neighbours are correct. */
		for (TileIndex t(0); t < map_size; t++) {
			if (!IsTileFlat(t)) continue;

			if (IsTileType(t, MP_WATER) && IsLock(t)) SetWaterClassDependingOnSurroundings(t, false);
			if (IsTileType(t, MP_STATION) && (IsDock(t) || IsBuoy(t))) SetWaterClassDependingOnSurroundings(t, false);
		}
	}

	if (IsSavegameVersionBefore(SLV_87)) {
		for (TileIndex t(0); t < map_size; t++) {
			/* skip oil rigs at borders! */
			if ((IsTileType(t, MP_WATER) || IsBuoyTile(t)) &&
					(TileX(t) == 0 || TileY(t) == 0 || TileX(t) == Map::MaxX() - 1 || TileY(t) == Map::MaxY() - 1)) {
				/* Some version 86 savegames have wrong water class at map borders (under buoy, or after removing buoy).
				 * This conversion has to be done before buoys with invalid owner are removed. */
				SetWaterClass(t, WATER_CLASS_SEA);
			}

			if (IsBuoyTile(t) || IsDriveThroughStopTile(t) || IsTileType(t, MP_WATER)) {
				Owner o = GetTileOwner(t);
				if (o < MAX_COMPANIES && !Company::IsValidID(o)) {
					Backup<CompanyID> cur_company(_current_company, o, FILE_LINE);
					ChangeTileOwner(t, o, INVALID_OWNER);
					cur_company.Restore();
				}
				if (IsBuoyTile(t)) {
					/* reset buoy owner to OWNER_NONE in the station struct
					 * (even if it is owned by active company) */
					Waypoint::GetByTile(t)->owner = OWNER_NONE;
				}
			} else if (IsTileType(t, MP_ROAD)) {
				/* works for all RoadTileType */
				for (RoadTramType rtt : _roadtramtypes) {
					/* update even non-existing road types to update tile owner too */
					Owner o = GetRoadOwner(t, rtt);
					if (o < MAX_COMPANIES && !Company::IsValidID(o)) SetRoadOwner(t, rtt, OWNER_NONE);
				}
				if (IsLevelCrossing(t)) {
					if (!Company::IsValidID(GetTileOwner(t))) FixOwnerOfRailTrack(t);
				}
			} else if (IsPlainRailTile(t)) {
				if (!Company::IsValidID(GetTileOwner(t))) FixOwnerOfRailTrack(t);
			}
		}
	}

	if (IsSavegameVersionBefore(SLV_88)) {
		/* Profits are now with 8 bit fract */
		for (Vehicle *v : Vehicle::Iterate()) {
			v->profit_this_year <<= 8;
			v->profit_last_year <<= 8;
			v->running_ticks = 0;
		}
	}

	if (IsSavegameVersionBefore(SLV_91)) {
		/* Increase HouseAnimationFrame from 5 to 7 bits */
		for (TileIndex t(0); t < map_size; t++) {
			if (IsTileType(t, MP_HOUSE) && GetHouseType(t) >= NEW_HOUSE_OFFSET) {
				SB(_me[t].m6, 2, 6, GB(_me[t].m6, 3, 5));
				SB(_m[t].m3, 5, 1, 0);
			}
		}
	}

	if (IsSavegameVersionBefore(SLV_62)) {
		GroupStatistics::UpdateAfterLoad(); // Ensure statistics pool is initialised before trying to delete vehicles
		/* Remove all trams from savegames without tram support.
		 * There would be trams without tram track under causing crashes sooner or later. */
		for (RoadVehicle *v : RoadVehicle::IterateFrontOnly()) {
			if (EngInfo(v->engine_type)->misc_flags.Test(EngineMiscFlag::RoadIsTram)) {
				ShowErrorMessage(GetEncodedString(STR_WARNING_LOADGAME_REMOVED_TRAMS), {}, WL_CRITICAL);
				delete v;
			}
		}
	}

	if (IsSavegameVersionBefore(SLV_99)) {
		for (TileIndex t(0); t < map_size; t++) {
			/* Set newly introduced WaterClass of industry tiles */
			if (IsTileType(t, MP_STATION) && IsOilRig(t)) {
				SetWaterClassDependingOnSurroundings(t, true);
			}
			if (IsTileType(t, MP_INDUSTRY)) {
				if (GetIndustrySpec(GetIndustryType(t))->behaviour.Test(IndustryBehaviour::BuiltOnWater)) {
					SetWaterClassDependingOnSurroundings(t, true);
				} else {
					SetWaterClass(t, WATER_CLASS_INVALID);
				}
			}

			/* Replace "house construction year" with "house age" */
			if (IsTileType(t, MP_HOUSE) && IsHouseCompleted(t)) {
				_m[t].m5 = ClampTo<uint8_t>(CalTime::CurYear() - (_m[t].m5 + CalTime::ORIGINAL_BASE_YEAR.base()));
			}
		}
	}

	/* Tunnel pool has to be initiated before reservations. */
	if (SlXvIsFeatureMissing(XSLFI_CHUNNEL)) {
		for (TileIndex t(0); t < map_size; t++) {
			if (IsTunnelTile(t)) {
				DiagDirection dir = GetTunnelBridgeDirection(t);
				if (dir == DIAGDIR_SE || dir == DIAGDIR_SW) {
					TileIndex start_tile = t;
					TileIndex end_tile = GetOtherTunnelBridgeEndOld(start_tile);

					if (!Tunnel::CanAllocateItem()) {
						SetSaveLoadError(STR_ERROR_TUNNEL_TOO_MANY);
						/* Restore the signals */
						ResetSignalHandlers();
						return false;
					}

					const Tunnel *t = new Tunnel(start_tile, end_tile, TileHeight(start_tile), false);

					SetTunnelIndex(start_tile, t->index);
					SetTunnelIndex(end_tile, t->index);
				}
			}
		}
	}

	/* Move the signal variant back up one bit for PBS. We don't convert the old PBS
	 * format here, as an old layout wouldn't work properly anyway. To be safe, we
	 * clear any possible PBS reservations as well. */
	if (IsSavegameVersionBefore(SLV_100)) {
		for (TileIndex t(0); t < map_size; t++) {
			switch (GetTileType(t)) {
				case MP_RAILWAY:
					if (HasSignals(t)) {
						/* move the signal variant */
						SetSignalVariant(t, TRACK_UPPER, HasBit(_m[t].m2, 2) ? SIG_SEMAPHORE : SIG_ELECTRIC);
						SetSignalVariant(t, TRACK_LOWER, HasBit(_m[t].m2, 6) ? SIG_SEMAPHORE : SIG_ELECTRIC);
						ClrBit(_m[t].m2, 2);
						ClrBit(_m[t].m2, 6);
					}

					/* Clear PBS reservation on track */
					if (IsRailDepot(t)) {
						SetDepotReservation(t, false);
					} else {
						SetTrackReservation(t, TRACK_BIT_NONE);
					}
					break;

				case MP_ROAD: // Clear PBS reservation on crossing
					if (IsLevelCrossing(t)) SetCrossingReservation(t, false);
					break;

				case MP_STATION: // Clear PBS reservation on station
					if (HasStationRail(t)) SetRailStationReservation(t, false);
					break;

				case MP_TUNNELBRIDGE: // Clear PBS reservation on tunnels/bridges
					if (GetTunnelBridgeTransportType(t) == TRANSPORT_RAIL) UnreserveAcrossRailTunnelBridge(t);
					break;

				default: break;
			}
		}
	}

	/* Reserve all tracks trains are currently on. */
	if (IsSavegameVersionBefore(SLV_101)) {
		for (const Train *t : Train::IterateFrontOnly()) {
			t->ReserveTrackUnderConsist();
		}
	}

	if (IsSavegameVersionBefore(SLV_102)) {
		for (TileIndex t(0); t < map_size; t++) {
			/* Now all crossings should be in correct state */
			if (IsLevelCrossingTile(t)) UpdateLevelCrossing(t, false);
		}
	}

	if (IsSavegameVersionBefore(SLV_103)) {
		/* Non-town-owned roads now store the closest town */
		UpdateNearestTownForRoadTiles(false);

		/* signs with invalid owner left from older savegames */
		for (Sign *si : Sign::Iterate()) {
			if (si->owner != OWNER_NONE && !Company::IsValidID(si->owner)) si->owner = OWNER_NONE;
		}

		/* Station can get named based on an industry type, but the current ones
		 * are not, so mark them as if they are not named by an industry. */
		for (Station *st : Station::Iterate()) {
			st->indtype = IT_INVALID;
		}
	}

	if (IsSavegameVersionBefore(SLV_104)) {
		for (Aircraft *a : Aircraft::Iterate()) {
			/* Set engine_type of shadow and rotor */
			if (!a->IsNormalAircraft()) {
				a->engine_type = a->First()->engine_type;
			}
		}

		/* More companies ... */
		for (Company *c : Company::Iterate()) {
			if (c->bankrupt_asked.base() == 0xFF) c->bankrupt_asked.Set();
		}

		for (Engine *e : Engine::Iterate()) {
			if (e->company_avail.base() == 0xFF) e->company_avail.Set();
		}

		for (Town *t : Town::Iterate()) {
			if (t->have_ratings.base() == 0xFF) t->have_ratings.Set();
			for (uint i = 8; i != MAX_COMPANIES; i++) t->ratings[i] = RATING_INITIAL;
		}
	}

	if (IsSavegameVersionBefore(SLV_112)) {
		for (TileIndex t(0); t < map_size; t++) {
			/* Check for HQ bit being set, instead of using map accessor,
			 * since we've already changed it code-wise */
			if (IsTileType(t, MP_OBJECT) && HasBit(_m[t].m5, 7)) {
				/* Move size and part identification of HQ out of the m5 attribute,
				 * on new locations */
				_m[t].m3 = GB(_m[t].m5, 0, 5);
				_m[t].m5 = OBJECT_HQ;
			}
		}
	}
	if (IsSavegameVersionBefore(SLV_144)) {
		for (TileIndex t(0); t < map_size; t++) {
			if (!IsTileType(t, MP_OBJECT)) continue;

			/* Reordering/generalisation of the object bits. */
			ObjectType type = _m[t].m5;
			SB(_me[t].m6, 2, 4, type == OBJECT_HQ ? GB(_m[t].m3, 2, 3) : 0);
			_m[t].m3 = type == OBJECT_HQ ? GB(_m[t].m3, 1, 1) | GB(_m[t].m3, 0, 1) << 4 : 0;

			/* Make sure those bits are clear as well! */
			_m[t].m4 = 0;
			_me[t].m7 = 0;
		}
	}

	if (IsSavegameVersionBefore(SLV_147) && Object::GetNumItems() == 0) {
		/* Make real objects for object tiles. */
		for (TileIndex t(0); t < map_size; t++) {
			if (!IsTileType(t, MP_OBJECT)) continue;

			if (Town::GetNumItems() == 0) {
				/* No towns, so remove all objects! */
				DoClearSquare(t);
			} else {
				uint offset = _m[t].m3;

				/* Also move the animation state. */
				_m[t].m3 = GB(_me[t].m6, 2, 4);
				SB(_me[t].m6, 2, 4, 0);

				if (offset == 0) {
					/* No offset, so make the object. */
					ObjectType type = _m[t].m5;
					int size = type == OBJECT_HQ ? 2 : 1;

					if (!Object::CanAllocateItem()) {
						/* Nice... you managed to place 64k lighthouses and
						 * antennae on the map... boohoo. */
						SlError(STR_ERROR_TOO_MANY_OBJECTS);
					}

					Object *o = new Object();
					o->location.tile = t;
					o->location.w    = size;
					o->location.h    = size;
					o->build_date    = CalTime::CurDate();
					o->town          = type == OBJECT_STATUE ? Town::Get(_m[t].m2) : CalcClosestTownFromTile(t, UINT_MAX);
					_m[t].m2 = o->index.base();
					Object::IncTypeCount(type);
				} else {
					/* We're at an offset, so get the ID from our "root". */
					TileIndex northern_tile = t - TileDiffXY(GB(offset, 0, 4), GB(offset, 4, 4));
					assert_tile(IsTileType(northern_tile, MP_OBJECT), northern_tile);
					_m[t].m2 = _m[northern_tile].m2;
				}
			}
		}
	}

	if (IsSavegameVersionBefore(SLV_113)) {
		/* allow_town_roads is added, set it if town_layout wasn't TL_NO_ROADS */
		if (_settings_game.economy.town_layout == 0) { // was TL_NO_ROADS
			_settings_game.economy.allow_town_roads = false;
			_settings_game.economy.town_layout = TL_BETTER_ROADS;
		} else {
			_settings_game.economy.allow_town_roads = true;
			_settings_game.economy.town_layout = static_cast<TownLayout>(_settings_game.economy.town_layout - 1);
		}

		/* Initialize layout of all towns. Older versions were using different
		 * generator for random town layout, use it if needed. */
		for (Town *t : Town::Iterate()) {
			if (_settings_game.economy.town_layout != TL_RANDOM) {
				t->layout = _settings_game.economy.town_layout;
				continue;
			}

			/* Use old layout randomizer code */
			uint8_t layout = TileHash(TileX(t->xy), TileY(t->xy)) % 6;
			switch (layout) {
				default: break;
				case 5: layout = 1; break;
				case 0: layout = 2; break;
			}
			t->layout = static_cast<TownLayout>(layout - 1);
		}
	}

	if (IsSavegameVersionBefore(SLV_114)) {
		/* There could be (deleted) stations with invalid owner, set owner to OWNER NONE.
		 * The conversion affects oil rigs and buoys too, but it doesn't matter as
		 * they have st->owner == OWNER_NONE already. */
		for (Station *st : Station::Iterate()) {
			if (!Company::IsValidID(st->owner)) st->owner = OWNER_NONE;
		}
	}

	/* Trains could now stop in a specific location. */
	if (IsSavegameVersionBefore(SLV_117)) {
		IterateVehicleAndOrderListOrders([](Order *o) {
			if (o->IsType(OT_GOTO_STATION)) o->SetStopLocation(OSL_PLATFORM_FAR_END);
		});
	}

	if (IsSavegameVersionBefore(SLV_120)) {
		extern VehicleDefaultSettings _old_vds;
		for (Company *c : Company::Iterate()) {
			c->settings.vehicle = _old_vds;
		}
	}

	if (IsSavegameVersionBefore(SLV_121)) {
		/* Delete small ufos heading for non-existing vehicles */
		for (DisasterVehicle *v : DisasterVehicle::Iterate()) {
			if (v->subtype == 2 /* ST_SMALL_UFO */ && v->state != 0) {
				const Vehicle *u = Vehicle::GetIfValid(v->dest_tile.base());
				if (u == nullptr || u->type != VEH_ROAD || !RoadVehicle::From(u)->IsFrontEngine()) {
					delete v;
				}
			}
		}

		/* We didn't store cargo payment yet, so make them for vehicles that are
		 * currently at a station and loading/unloading. If they don't get any
		 * payment anymore they just removed in the next load/unload cycle.
		 * However, some 0.7 versions might have cargo payment. For those we just
		 * add cargopayment for the vehicles that don't have it.
		 */
		for (Station *st : Station::Iterate()) {
			for (Vehicle *v : st->loading_vehicles) {
				/* There are always as many CargoPayments as Vehicles. We need to make the
				 * assert() in Pool::GetNew() happy by calling CanAllocateItem(). */
				static_assert(CargoPaymentPool::MAX_SIZE == VehiclePool::MAX_SIZE);
				assert(CargoPayment::CanAllocateItem());
				if (v->cargo_payment == nullptr) v->cargo_payment = new CargoPayment(v);
			}
		}
	}

	if (IsSavegameVersionBefore(SLV_122)) {
		/* Animated tiles would sometimes not be actually animated or
		 * in case of old savegames duplicate. */

		for (auto tile = _animated_tiles.begin(); tile != _animated_tiles.end(); /* Nothing */) {
			/* Remove if tile is not animated */
			bool remove = !MayAnimateTile(tile->first);

			if (remove) {
				tile = _animated_tiles.erase(tile);
			} else {
				tile++;
			}
		}
	}

	if (IsSavegameVersionBefore(SLV_124) && !IsSavegameVersionBefore(SLV_1)) {
		/* The train station tile area was added, but for really old (TTDPatch) it's already valid. */
		for (Waypoint *wp : Waypoint::Iterate()) {
			if (wp->facilities.Test(StationFacility::Train)) {
				wp->train_station.tile = wp->xy;
				wp->train_station.w = 1;
				wp->train_station.h = 1;
			} else {
				wp->train_station.tile = INVALID_TILE;
				wp->train_station.w = 0;
				wp->train_station.h = 0;
			}
		}
	}

	if (IsSavegameVersionBefore(SLV_125)) {
		/* Convert old subsidies */
		for (Subsidy *s : Subsidy::Iterate()) {
			if (s->remaining < 12) {
				/* Converting nonawarded subsidy */
				s->remaining = 12 - s->remaining; // convert "age" to "remaining"
				s->awarded = CompanyID::Invalid(); // not awarded to anyone
				const CargoSpec *cs = CargoSpec::Get(s->cargo_type);
				switch (cs->town_acceptance_effect) {
					case TAE_PASSENGERS:
					case TAE_MAIL:
						/* Town -> Town */
						s->src.type = s->dst.type = SourceType::Town;
						if (Town::IsValidID(s->src.ToTownID()) && Town::IsValidID(s->dst.ToTownID())) continue;
						break;
					case TAE_GOODS:
					case TAE_FOOD:
						/* Industry -> Town */
						s->src.type = SourceType::Industry;
						s->dst.type = SourceType::Town;
						if (Industry::IsValidID(s->src.ToIndustryID()) && Town::IsValidID(s->dst.ToTownID())) continue;
						break;
					default:
						/* Industry -> Industry */
						s->src.type = s->dst.type = SourceType::Industry;
						if (Industry::IsValidID(s->src.ToIndustryID()) && Industry::IsValidID(s->dst.ToIndustryID())) continue;
						break;
				}
			} else {
				/* Do our best for awarded subsidies. The original source or destination industry
				 * can't be determined anymore for awarded subsidies, so invalidate them.
				 * Town -> Town subsidies are converted using simple heuristic */
				s->remaining = 24 - s->remaining; // convert "age of awarded subsidy" to "remaining"
				const CargoSpec *cs = CargoSpec::Get(s->cargo_type);
				switch (cs->town_acceptance_effect) {
					case TAE_PASSENGERS:
					case TAE_MAIL: {
						/* Town -> Town */
						const Station *ss = Station::GetIfValid(s->src.id);
						const Station *sd = Station::GetIfValid(s->dst.id);
						if (ss != nullptr && sd != nullptr && ss->owner == sd->owner &&
								Company::IsValidID(ss->owner)) {
							s->src = Source::Make<SourceType::Town>(ss->town->index);
							s->dst = Source::Make<SourceType::Town>(sd->town->index);
							s->awarded = ss->owner;
							continue;
						}
						break;
					}
					default:
						break;
				}
			}
			/* Awarded non-town subsidy or invalid source/destination, invalidate */
			delete s;
		}
	}

	if (IsSavegameVersionBefore(SLV_126)) {
		/* Recompute inflation based on old unround loan limit
		 * Note: Max loan is 500000. With an inflation of 4% across 170 years
		 *       that results in a max loan of about 0.7 * 2^31.
		 *       So taking the 16 bit fractional part into account there are plenty of bits left
		 *       for unmodified savegames ...
		 */
		uint64_t aimed_inflation = (_economy.old_max_loan_unround << 16 | _economy.old_max_loan_unround_fract) / _settings_game.difficulty.max_loan;

		/* ... well, just clamp it then. */
		if (aimed_inflation > MAX_INFLATION) aimed_inflation = MAX_INFLATION;

		/* Simulate the inflation, so we also get the payment inflation */
		while (_economy.inflation_prices < aimed_inflation) {
			if (AddInflation(false)) break;
		}
	}

	if (IsSavegameVersionBefore(SLV_128)) {
		for (const Depot *d : Depot::Iterate()) {
			/* At some point, invalid depots were saved into the game (possibly those removed in the past?)
			 * Remove them here, so they don't cause issues further down the line */
			if (!IsDepotTile(d->xy)) {
				Debug(sl, 0, "Removing invalid depot {} at {}, {}", d->index, TileX(d->xy), TileY(d->xy));
				delete d;
				d = nullptr;
				continue;
			}
			_m[d->xy].m2 = d->index.base();
			if (IsTileType(d->xy, MP_WATER)) _m[GetOtherShipDepotTile(d->xy)].m2 = d->index.base();
		}
	}

	/* The behaviour of force_proceed has been changed. Now
	 * it counts signals instead of some random time out. */
	if (IsSavegameVersionBefore(SLV_131)) {
		for (Train *t : Train::Iterate()) {
			if (t->force_proceed != TFP_NONE) {
				t->force_proceed = TFP_STUCK;
			}
		}
	}

	/* The bits for the tree ground and tree density have
	 * been swapped (m2 bits 7..6 and 5..4. */
	if (IsSavegameVersionBefore(SLV_135)) {
		for (TileIndex t(0); t < map_size; t++) {
			if (IsTileType(t, MP_CLEAR)) {
				if (GetClearGround(t) == CLEAR_SNOW) { // CLEAR_SNOW becomes CLEAR_GRASS with IsSnowTile() set.
					SetClearGroundDensity(t, CLEAR_GRASS, GetClearDensity(t));
					SetBit(_m[t].m3, 4);
				} else {
					ClrBit(_m[t].m3, 4);
				}
			}
			if (IsTileType(t, MP_TREES)) {
				uint density = GB(_m[t].m2, 6, 2);
				uint ground = GB(_m[t].m2, 4, 2);
				_m[t].m2 = ground << 6 | density << 4;
			}
		}
	}

	/* Wait counter and load/unload ticks got split. */
	if (IsSavegameVersionBefore(SLV_136)) {
		for (Aircraft *a : Aircraft::Iterate()) {
			a->turn_counter = a->current_order.IsType(OT_LOADING) ? 0 : a->load_unload_ticks;
		}

		for (Train *t : Train::Iterate()) {
			t->wait_counter = t->current_order.IsType(OT_LOADING) ? 0 : t->load_unload_ticks;
		}
	}

	/* Airport tile animation uses animation frame instead of other graphics id */
	if (IsSavegameVersionBefore(SLV_137)) {
		struct AirportTileConversion {
			uint8_t old_start;
			uint8_t num_frames;
		};
		static const AirportTileConversion atcs[] = {
			{31,  12}, // APT_RADAR_GRASS_FENCE_SW
			{50,   4}, // APT_GRASS_FENCE_NE_FLAG
			{62,   2}, // 1 unused tile
			{66,  12}, // APT_RADAR_FENCE_SW
			{78,  12}, // APT_RADAR_FENCE_NE
			{101, 10}, // 9 unused tiles
			{111,  8}, // 7 unused tiles
			{119, 15}, // 14 unused tiles (radar)
			{140,  4}, // APT_GRASS_FENCE_NE_FLAG_2
		};
		for (TileIndex t(0); t < map_size; t++) {
			if (IsAirportTile(t)) {
				StationGfx old_gfx = GetStationGfx(t);
				uint8_t offset = 0;
				for (const auto &atc : atcs) {
					if (old_gfx < atc.old_start) {
						SetStationGfx(t, old_gfx - offset);
						break;
					}
					if (old_gfx < atc.old_start + atc.num_frames) {
						SetAnimationFrame(t, old_gfx - atc.old_start);
						SetStationGfx(t, atc.old_start - offset);
						break;
					}
					offset += atc.num_frames - 1;
				}
			}
		}
	}

	/* Oilrig was moved from id 15 to 9. */
	if (IsSavegameVersionBefore(SLV_139)) {
		for (Station *st : Station::Iterate()) {
			if (st->airport.tile != INVALID_TILE && st->airport.type == 15) {
				st->airport.type = AT_OILRIG;
			}
		}
	}

	if (IsSavegameVersionBefore(SLV_140)) {
		for (Station *st : Station::Iterate()) {
			if (st->airport.tile != INVALID_TILE) {
				st->airport.w = st->airport.GetSpec()->size_x;
				st->airport.h = st->airport.GetSpec()->size_y;
			}
		}
	}

	if (IsSavegameVersionBefore(SLV_141)) {
		for (TileIndex t(0); t < map_size; t++) {
			/* Reset tropic zone for VOID tiles, they shall not have any. */
			if (IsTileType(t, MP_VOID)) SetTropicZone(t, TROPICZONE_NORMAL);
		}

		/* We need to properly number/name the depots.
		 * The first step is making sure none of the depots uses the
		 * 'default' names, after that we can assign the names. */
		for (Depot *d : Depot::Iterate()) d->town_cn = UINT16_MAX;

		for (Depot *d : Depot::Iterate()) MakeDefaultName(d);
	}

	if (IsSavegameVersionBefore(SLV_142)) {
		for (Depot *d : Depot::Iterate()) d->build_date = CalTime::CurDate();
	}

	if (SlXvIsFeatureMissing(XSLFI_INFRA_SHARING)) {
		for (Company *c : Company::Iterate()) {
			/* yearly_expenses has 3*15 entries now, saveload code gave us 3*13.
			 * Move the old data to the right place in the new array and clear the new data.
			 * The move has to be done in reverse order (first 2, then 1). */
			// MemMoveT(&c->yearly_expenses[2][0], &c->yearly_expenses[1][11], 13);
			// MemMoveT(&c->yearly_expenses[1][0], &c->yearly_expenses[0][13], 13);
			// The below are equivalent to the MemMoveT calls above
			std::copy_backward(&c->yearly_expenses[1][11], &c->yearly_expenses[1][11] + 13, &c->yearly_expenses[2][0] + 13);
			std::copy_backward(&c->yearly_expenses[0][13], &c->yearly_expenses[0][13] + 13, &c->yearly_expenses[1][0] + 13);
			/* Clear the old location of just-moved data, so sharing income/expenses is set to 0 */
			std::fill_n(&c->yearly_expenses[0][13], 2, 0);
			std::fill_n(&c->yearly_expenses[1][13], 2, 0);
		}
	}

	if (IsSavegameVersionBefore(SLV_145)) {
		for (Station *st : Station::Iterate()) {
			if (st->facilities.Test(StationFacility::Airport)) st->airport.rotation = DIR_N;
		}
	}

	/* In old versions it was possible to remove an airport while a plane was
	 * taking off or landing. This gives all kind of problems when building
	 * another airport in the same station so we don't allow that anymore.
	 * For old savegames with such aircraft we just throw them in the air and
	 * treat the aircraft like they were flying already. */
	if (IsSavegameVersionBefore(SLV_146)) {
		for (Aircraft *v : Aircraft::Iterate()) {
			if (!v->IsNormalAircraft()) continue;
			Station *st = GetTargetAirportIfValid(v);
			if (st == nullptr && v->state != FLYING) {
				v->state = FLYING;
				UpdateAircraftCache(v);
				AircraftNextAirportPos_and_Order(v);
				/* get aircraft back on running altitude */
				if (!v->vehstatus.Test(VehState::Crashed)) {
					GetAircraftFlightLevelBounds(v, &v->z_pos, nullptr);
					SetAircraftPosition(v, v->x_pos, v->y_pos, GetAircraftFlightLevel(v));
				}
			}
		}
	}

	/* Move the animation frame to the same location (m7) for all objects. */
	if (IsSavegameVersionBefore(SLV_147)) {
		for (TileIndex t(0); t < map_size; t++) {
			switch (GetTileType(t)) {
				case MP_HOUSE:
					if (GetHouseType(t) >= NEW_HOUSE_OFFSET) {
						uint per_proc = _me[t].m7;
						_me[t].m7 = GB(_me[t].m6, 2, 6) | (GB(_m[t].m3, 5, 1) << 6);
						SB(_m[t].m3, 5, 1, 0);
						SB(_me[t].m6, 2, 6, std::min(per_proc, 63U));
					}
					break;

				case MP_INDUSTRY: {
					uint rand = _me[t].m7;
					_me[t].m7 = _m[t].m3;
					_m[t].m3 = rand;
					break;
				}

				case MP_OBJECT:
					_me[t].m7 = _m[t].m3;
					_m[t].m3 = 0;
					break;

				default:
					/* For stations/airports it's already at m7 */
					break;
			}
		}
	}

	/* Add (random) colour to all objects. */
	if (IsSavegameVersionBefore(SLV_148)) {
		for (Object *o : Object::Iterate()) {
			Owner owner = GetTileOwner(o->location.tile);
			o->colour = (owner == OWNER_NONE) ? static_cast<Colours>(GB(Random(), 0, 4)) : Company::Get(owner)->livery[0].colour1;
		}
	}

	if (IsSavegameVersionBefore(SLV_149)) {
		for (TileIndex t(0); t < map_size; t++) {
			if (!IsTileType(t, MP_STATION)) continue;
			if (!IsBuoy(t) && !IsOilRig(t) && !(IsDock(t) && IsTileFlat(t))) {
				SetWaterClass(t, WATER_CLASS_INVALID);
			}
		}

		/* Waypoints with custom name may have a non-unique town_cn,
		 * renumber those. First set all affected waypoints to the
		 * highest possible number to get them numbered in the
		 * order they have in the pool. */
		for (Waypoint *wp : Waypoint::Iterate()) {
			if (!wp->name.empty()) wp->town_cn = UINT16_MAX;
		}

		for (Waypoint *wp : Waypoint::Iterate()) {
			if (!wp->name.empty()) MakeDefaultName(wp);
		}
	}

	if (IsSavegameVersionBefore(SLV_152)) {
		_industry_builder.Reset(); // Initialize industry build data.

		/* The moment vehicles go from hidden to visible changed. This means
		 * that vehicles don't always get visible anymore causing things to
		 * get messed up just after loading the savegame. This fixes that. */
		for (Vehicle *v : Vehicle::Iterate()) {
			/* Not all vehicle types can be inside a tunnel. Furthermore,
			 * testing IsTunnelTile() for invalid tiles causes a crash. */
			if (!v->IsGroundVehicle()) continue;

			/* Is the vehicle in a tunnel? */
			if (!IsTunnelTile(v->tile)) continue;

			/* Is the vehicle actually at a tunnel entrance/exit? */
			TileIndex vtile = TileVirtXY(v->x_pos, v->y_pos);
			if (!IsTunnelTile(vtile)) continue;

			/* Are we actually in this tunnel? Or maybe a lower tunnel? */
			if (GetSlopePixelZ(v->x_pos, v->y_pos, true) != v->z_pos) continue;

			/* What way are we going? */
			const DiagDirection dir = GetTunnelBridgeDirection(vtile);
			const DiagDirection vdir = DirToDiagDir(v->direction);

			/* Have we passed the visibility "switch" state already? */
			uint8_t pos = (DiagDirToAxis(vdir) == AXIS_X ? v->x_pos : v->y_pos) & TILE_UNIT_MASK;
			uint8_t frame = (vdir == DIAGDIR_NE || vdir == DIAGDIR_NW) ? TILE_SIZE - 1 - pos : pos;
			extern const uint8_t _tunnel_visibility_frame[DIAGDIR_END];

			/* Should the vehicle be hidden or not? */
			bool hidden;
			if (dir == vdir) { // Entering tunnel
				hidden = frame >= _tunnel_visibility_frame[dir];
				v->tile = vtile;
				v->UpdatePosition();
			} else if (dir == ReverseDiagDir(vdir)) { // Leaving tunnel
				hidden = frame < TILE_SIZE - _tunnel_visibility_frame[dir];
				/* v->tile changes at the moment when the vehicle leaves the tunnel. */
				v->tile = hidden ? GetOtherTunnelBridgeEndOld(vtile) : vtile;
				v->UpdatePosition();
			} else {
				/* We could get here in two cases:
				 * - for road vehicles, it is reversing at the end of the tunnel
				 * - it is crashed in the tunnel entry (both train or RV destroyed by UFO)
				 * Whatever case it is, do not change anything and use the old values.
				 * Especially changing RV's state would break its reversing in the middle. */
				continue;
			}

			if (hidden) {
				v->vehstatus.Set(VehState::Hidden);

				switch (v->type) {
					case VEH_TRAIN: Train::From(v)->track       = TRACK_BIT_WORMHOLE; break;
					case VEH_ROAD:  RoadVehicle::From(v)->state = RVSB_WORMHOLE;      break;
					default: NOT_REACHED();
				}
			} else {
				v->vehstatus.Reset(VehState::Hidden);

				switch (v->type) {
					case VEH_TRAIN: Train::From(v)->track       = DiagDirToDiagTrackBits(vdir); break;
					case VEH_ROAD:  RoadVehicle::From(v)->state = DiagDirToDiagTrackdir(vdir); RoadVehicle::From(v)->frame = frame; break;
					default: NOT_REACHED();
				}
			}
		}
	}

	if (IsSavegameVersionBefore(SLV_153)) {
		for (RoadVehicle *rv : RoadVehicle::Iterate()) {
			if (rv->state == RVSB_IN_DEPOT || rv->state == RVSB_WORMHOLE) continue;

			bool loading = rv->current_order.IsType(OT_LOADING) || rv->current_order.IsType(OT_LEAVESTATION);
			if (HasBit(rv->state, RVS_IN_ROAD_STOP)) {
				extern const uint8_t _road_stop_stop_frame[];
				SB(rv->state, RVS_ENTERED_STOP, 1, loading || rv->frame > _road_stop_stop_frame[rv->state - RVSB_IN_ROAD_STOP + (_settings_game.vehicle.road_side << RVS_DRIVE_SIDE)]);
			} else if (HasBit(rv->state, RVS_IN_DT_ROAD_STOP)) {
				SB(rv->state, RVS_ENTERED_STOP, 1, loading || rv->frame > RVC_DRIVE_THROUGH_STOP_FRAME);
			}
		}
	}

	if (IsSavegameVersionBefore(SLV_156)) {
		/* The train's pathfinder lost flag got moved. */
		for (Train *t : Train::Iterate()) {
			if (!HasBit(t->flags, 5)) continue;

			ClrBit(t->flags, 5);
			t->vehicle_flags.Set(VehicleFlag::PathfinderLost);
		}

		/* Introduced terraform/clear limits. */
		for (Company *c : Company::Iterate()) {
			c->terraform_limit = _settings_game.construction.terraform_frame_burst << 16;
			c->clear_limit     = _settings_game.construction.clear_frame_burst << 16;
		}
	}

	if (IsSavegameVersionBefore(SLV_CONSISTENT_PARTIAL_Z) && SlXvIsFeatureMissing(XSLFI_CONSISTENT_PARTIAL_Z)) {
		/*
		 * The logic of GetPartialPixelZ has been changed, so the resulting Zs on
		 * the map are consistent. This requires that the Z position of some
		 * vehicles is updated to reflect this new situation.
		 *
		 * This needs to be before SLV_158, because that performs asserts using
		 * GetSlopePixelZ which internally uses GetPartialPixelZ.
		 */
		for (Vehicle *v : Vehicle::Iterate()) {
			if (v->IsGroundVehicle() && TileVirtXY(v->x_pos, v->y_pos) == v->tile) {
				/* Vehicle is on the ground, and not in a wormhole. */
				v->z_pos = GetSlopePixelZ(v->x_pos, v->y_pos, true);
			}
		}
	}

	if (IsSavegameVersionBefore(SLV_158)) {
		for (Vehicle *v : Vehicle::Iterate()) {
			switch (v->type) {
				case VEH_TRAIN: {
					Train *t = Train::From(v);

					/* Clear old GOINGUP / GOINGDOWN flags.
					 * It was changed in savegame version 139, but savegame
					 * version 158 doesn't use these bits, so it doesn't hurt
					 * to clear them unconditionally. */
					ClrBit(t->flags, 1);
					ClrBit(t->flags, 2);

					/* Clear both bits first. */
					ClrBit(t->gv_flags, GVF_GOINGUP_BIT);
					ClrBit(t->gv_flags, GVF_GOINGDOWN_BIT);

					/* Crashed vehicles can't be going up/down. */
					if (t->vehstatus.Test(VehState::Crashed)) break;

					/* Only X/Y tracks can be sloped. */
					if (t->track != TRACK_BIT_X && t->track != TRACK_BIT_Y) break;

					t->gv_flags |= FixVehicleInclination(t, t->direction);
					break;
				}
				case VEH_ROAD: {
					RoadVehicle *rv = RoadVehicle::From(v);
					ClrBit(rv->gv_flags, GVF_GOINGUP_BIT);
					ClrBit(rv->gv_flags, GVF_GOINGDOWN_BIT);

					/* Crashed vehicles can't be going up/down. */
					if (rv->vehstatus.Test(VehState::Crashed)) break;

					if (rv->state == RVSB_IN_DEPOT || rv->state == RVSB_WORMHOLE) break;

					TrackBits trackbits = TrackdirBitsToTrackBits(GetTileTrackdirBits(rv->tile, TRANSPORT_ROAD, GetRoadTramType(rv->roadtype)));

					/* Only X/Y tracks can be sloped. */
					if (trackbits != TRACK_BIT_X && trackbits != TRACK_BIT_Y) break;

					Direction dir = rv->direction;

					/* Test if we are reversing. */
					Axis a = trackbits == TRACK_BIT_X ? AXIS_X : AXIS_Y;
					if (AxisToDirection(a) != dir &&
							AxisToDirection(a) != ReverseDir(dir)) {
						/* When reversing, the road vehicle is on the edge of the tile,
						 * so it can be safely compared to the middle of the tile. */
						dir = INVALID_DIR;
					}

					rv->gv_flags |= FixVehicleInclination(rv, dir);
					break;
				}
				case VEH_SHIP:
					break;

				default:
					continue;
			}

			if (IsBridgeTile(v->tile) && TileVirtXY(v->x_pos, v->y_pos) == v->tile) {
				/* In old versions, z_pos was 1 unit lower on bridge heads.
				 * However, this invalid state could be converted to new savegames
				 * by loading and saving the game in a new version. */
				v->z_pos = GetSlopePixelZ(v->x_pos, v->y_pos, true);
				DiagDirection dir = GetTunnelBridgeDirection(v->tile);
				if (v->type == VEH_TRAIN && !v->vehstatus.Test(VehState::Crashed) &&
						v->direction != DiagDirToDir(dir)) {
					/* If the train has left the bridge, it shouldn't have
					 * track == TRACK_BIT_WORMHOLE - this could happen
					 * when the train was reversed while on the last "tick"
					 * on the ramp before leaving the ramp to the bridge. */
					Train::From(v)->track = DiagDirToDiagTrackBits(dir);
				}
			}

			/* If the vehicle is really above v->tile (not in a wormhole),
			 * it should have set v->z_pos correctly. */
			assert(v->tile != TileVirtXY(v->x_pos, v->y_pos) || v->z_pos == GetSlopePixelZ(v->x_pos, v->y_pos, true));
		}

		/* Fill Vehicle::cur_real_order_index */
		for (Vehicle *v : Vehicle::IterateFrontOnly()) {
			if (!v->IsPrimaryVehicle()) continue;

			/* Older versions are less strict with indices being in range and fix them on the fly */
			if (v->cur_implicit_order_index >= v->GetNumOrders()) v->cur_implicit_order_index = 0;

			v->cur_real_order_index = v->cur_implicit_order_index;
			v->UpdateRealOrderIndex();
		}
	}

	if (IsSavegameVersionBefore(SLV_159)) {
		/* If the savegame is old (before version 100), then the value of 255
		 * for these settings did not mean "disabled". As such everything
		 * before then did reverse.
		 * To simplify stuff we disable all turning around or we do not
		 * disable anything at all. So, if some reversing was disabled we
		 * will keep reversing disabled, otherwise it'll be turned on. */
		_settings_game.pf.reverse_at_signals = IsSavegameVersionBefore(SLV_100) || (_settings_game.pf.wait_oneway_signal != 255 && _settings_game.pf.wait_twoway_signal != 255 && _settings_game.pf.wait_for_pbs_path != 255);

		for (Train *t : Train::Iterate()) {
			_settings_game.vehicle.max_train_length = std::max<uint8_t>(_settings_game.vehicle.max_train_length, CeilDiv(t->gcache.cached_total_length, TILE_SIZE));
		}
	}

	if (IsSavegameVersionBefore(SLV_160)) {
		/* Setting difficulty industry_density other than zero get bumped to +1
		 * since a new option (minimal at position 1) has been added */
		if (_settings_game.difficulty.industry_density > 0) {
			_settings_game.difficulty.industry_density++;
		}
	}

	if (IsSavegameVersionBefore(SLV_161)) {
		/* Before savegame version 161, persistent storages were not stored in a pool. */

		if (!IsSavegameVersionBefore(SLV_76)) {
			for (Industry *ind : Industry::Iterate()) {
				assert(ind->psa != nullptr);

				/* Check if the old storage was empty. */
				bool is_empty = true;
				for (uint i = 0; i < sizeof(ind->psa->storage); i++) {
					if (ind->psa->GetValue(i) != 0) {
						is_empty = false;
						break;
					}
				}

				if (!is_empty) {
					ind->psa->grfid = _industry_mngr.GetGRFID(ind->type);
				} else {
					delete ind->psa;
					ind->psa = nullptr;
				}
			}
		}

		if (!IsSavegameVersionBefore(SLV_145)) {
			for (Station *st : Station::Iterate()) {
				if (!st->facilities.Test(StationFacility::Airport)) continue;
				assert(st->airport.psa != nullptr);

				/* Check if the old storage was empty. */
				bool is_empty = true;
				for (uint i = 0; i < sizeof(st->airport.psa->storage); i++) {
					if (st->airport.psa->GetValue(i) != 0) {
						is_empty = false;
						break;
					}
				}

				if (!is_empty) {
					st->airport.psa->grfid = _airport_mngr.GetGRFID(st->airport.type);
				} else {
					delete st->airport.psa;
					st->airport.psa = nullptr;

				}
			}
		}
	}

	/* This triggers only when old snow_lines were copied into the snow_line_height. */
	if (IsSavegameVersionBefore(SLV_164) && _settings_game.game_creation.snow_line_height >= MIN_SNOWLINE_HEIGHT * TILE_HEIGHT && SlXvIsFeatureMissing(XSLFI_CHILLPP)) {
		_settings_game.game_creation.snow_line_height /= TILE_HEIGHT;
		UpdateCachedSnowLine();
		UpdateCachedSnowLineBounds();
	}

	if (IsSavegameVersionBefore(SLV_164) && !IsSavegameVersionBefore(SLV_32)) {
		/* We store 4 fences in the field tiles instead of only SE and SW. */
		for (TileIndex t(0); t < map_size; t++) {
			if (!IsTileType(t, MP_CLEAR) && !IsTileType(t, MP_TREES)) continue;
			if (IsTileType(t, MP_CLEAR) && IsClearGround(t, CLEAR_FIELDS)) continue;
			uint fence = GB(_m[t].m4, 5, 3);
			if (fence != 0 && IsTileType(TileAddXY(t, 1, 0), MP_CLEAR) && IsClearGround(TileAddXY(t, 1, 0), CLEAR_FIELDS)) {
				SetFence(TileAddXY(t, 1, 0), DIAGDIR_NE, fence);
			}
			fence = GB(_m[t].m4, 2, 3);
			if (fence != 0 && IsTileType(TileAddXY(t, 0, 1), MP_CLEAR) && IsClearGround(TileAddXY(t, 0, 1), CLEAR_FIELDS)) {
				SetFence(TileAddXY(t, 0, 1), DIAGDIR_NW, fence);
			}
			SB(_m[t].m4, 2, 3, 0);
			SB(_m[t].m4, 5, 3, 0);
		}
	}

	if (IsSavegameVersionBefore(SLV_165)) {
		for (Town *t : Town::Iterate()) {
			/* Set the default cargo requirement for town growth */
			switch (_settings_game.game_creation.landscape) {
				case LandscapeType::Arctic:
					if (FindFirstCargoWithTownAcceptanceEffect(TAE_FOOD) != nullptr) t->goal[TAE_FOOD] = TOWN_GROWTH_WINTER;
					break;

				case LandscapeType::Tropic:
					if (FindFirstCargoWithTownAcceptanceEffect(TAE_FOOD) != nullptr) t->goal[TAE_FOOD] = TOWN_GROWTH_DESERT;
					if (FindFirstCargoWithTownAcceptanceEffect(TAE_WATER) != nullptr) t->goal[TAE_WATER] = TOWN_GROWTH_DESERT;
					break;

				default:
					break;
			}
		}
	}

	if (IsSavegameVersionBefore(SLV_165)) {
		/* Adjust zoom level to account for new levels */
		_saved_scrollpos_zoom = static_cast<ZoomLevel>(_saved_scrollpos_zoom + ZOOM_BASE_SHIFT);
		_saved_scrollpos_x *= ZOOM_BASE;
		_saved_scrollpos_y *= ZOOM_BASE;
	}

	/* When any NewGRF has been changed the availability of some vehicles might
	 * have been changed too. e->company_avail must be set to 0 in that case
	 * which is done by StartupEngines(). */
	if (gcf_res != GLC_ALL_GOOD) StartupEngines();

	/* Set some breakdown-related variables to the correct values. */
	if (SlXvIsFeatureMissing(XSLFI_IMPROVED_BREAKDOWNS)) {
		_settings_game.vehicle.improved_breakdowns = false;
		for (Train *v : Train::Iterate()) {
			if (v->IsFrontEngine()) {
				if (v->breakdown_ctr == 1) SetBit(v->flags, VRF_BREAKDOWN_STOPPED);
			} else if (v->IsEngine() || v->IsMultiheaded()) {
				/** Non-front engines could have a reliability of 0.
				 * Set it to the reliability of the front engine or the maximum, whichever is lower. */
				const Engine *e = Engine::Get(v->engine_type);
				v->reliability_spd_dec = e->reliability_spd_dec;
				v->reliability = std::min(v->First()->reliability, e->reliability);
			}
		}
	}
	if (!SlXvIsFeaturePresent(XSLFI_IMPROVED_BREAKDOWNS, 3)) {
		for (Vehicle *v : Vehicle::Iterate()) {
			switch(v->type) {
				case VEH_TRAIN:
				case VEH_ROAD:
					v->breakdown_chance_factor = 128;
					break;

				case VEH_SHIP:
					v->breakdown_chance_factor = 64;
					break;

				case VEH_AIRCRAFT:
					v->breakdown_chance_factor = Clamp(64 + (AircraftVehInfo(v->engine_type)->max_speed >> 3), 0, 255);
					v->breakdown_severity = 40;
					break;

				default:
					break;
			}
		}
	}
	if (!SlXvIsFeaturePresent(XSLFI_IMPROVED_BREAKDOWNS, 4)) {
		for (Vehicle *v : Vehicle::Iterate()) {
			switch(v->type) {
				case VEH_AIRCRAFT:
					if (v->breakdown_type == BREAKDOWN_AIRCRAFT_SPEED && v->breakdown_severity == 0) {
						v->breakdown_severity = std::max(1, std::min(v->vcache.cached_max_speed >> 4, 255));
					}
					break;

				default:
					break;
			}
		}
	}
	if (SlXvIsFeatureMissing(XSLFI_CONSIST_BREAKDOWN_FLAG)) {
		for (Train *v : Train::Iterate()) {
			if (v->breakdown_ctr != 0 && (v->IsEngine() || v->IsMultiheaded())) {
				SetBit(v->First()->flags, VRF_CONSIST_BREAKDOWN);
			}
		}
	}

	/* The road owner of standard road stops was not properly accounted for. */
	if (IsSavegameVersionBefore(SLV_172)) {
		for (TileIndex t(0); t < map_size; t++) {
			if (!IsBayRoadStopTile(t)) continue;
			Owner o = GetTileOwner(t);
			SetRoadOwner(t, RTT_ROAD, o);
			SetRoadOwner(t, RTT_TRAM, o);
		}
	}

	if (IsSavegameVersionBefore(SLV_175)) {
		/* Introduced tree planting limit. */
		for (Company *c : Company::Iterate()) c->tree_limit = _settings_game.construction.tree_frame_burst << 16;
	}

	if (IsSavegameVersionBefore(SLV_177)) {
		/* Fix too high inflation rates */
		if (_economy.inflation_prices > MAX_INFLATION) _economy.inflation_prices = MAX_INFLATION;
		if (_economy.inflation_payment > MAX_INFLATION) _economy.inflation_payment = MAX_INFLATION;

		/* We have to convert the quarters of bankruptcy into months of bankruptcy */
		for (Company *c : Company::Iterate()) {
			c->months_of_bankruptcy = 3 * c->months_of_bankruptcy;
		}
	}

	if (IsSavegameVersionBefore(SLV_182)) {
		/* Aircraft acceleration variable was bonkers */
		for (Aircraft *v : Aircraft::Iterate()) {
			if (v->subtype <= AIR_AIRCRAFT) {
				const AircraftVehicleInfo *avi = AircraftVehInfo(v->engine_type);
				v->acceleration = avi->acceleration;
			}
		}

		/* Blocked tiles could be reserved due to a bug, which causes
		 * other places to assert upon e.g. station reconstruction. */
		for (TileIndex t(0); t < map_size; t++) {
			if (HasStationTileRail(t) && IsStationTileBlocked(t)) {
				SetRailStationReservation(t, false);
			}
		}
	}

	if (IsSavegameVersionBefore(SLV_184)) {
		/* The global units configuration is split up in multiple configurations. */
		extern uint8_t _old_units;
		_settings_game.locale.units_velocity = Clamp(_old_units, 0, 2);
		_settings_game.locale.units_power    = Clamp(_old_units, 0, 2);
		_settings_game.locale.units_weight   = Clamp(_old_units, 1, 2);
		_settings_game.locale.units_volume   = Clamp(_old_units, 1, 2);
		_settings_game.locale.units_force    = 2;
		_settings_game.locale.units_height   = Clamp(_old_units, 0, 2);
	}

	if (IsSavegameVersionBefore(SLV_VELOCITY_NAUTICAL)) {
		/* Match nautical velocity with land velocity units. */
		_settings_game.locale.units_velocity_nautical = _settings_game.locale.units_velocity;
	}

	if (IsSavegameVersionBefore(SLV_186)) {
		/* Move ObjectType from map to pool */
		for (TileIndex t(0); t < map_size; t++) {
			if (IsTileType(t, MP_OBJECT)) {
				Object *o = Object::Get(_m[t].m2);
				o->type = _m[t].m5;
				_m[t].m5 = 0; // zero upper bits of (now bigger) ObjectID
			}
		}
	}

	/* Beyond this point, tile types which can be accessed by vehicles must be in a valid state. */

	/* Update all vehicles: Phase 2 */
	AfterLoadVehiclesPhase2(true);

	/* The center of train vehicles was changed, fix up spacing. */
	if (IsSavegameVersionBefore(SLV_164)) FixupTrainLengths();

	/* In version 2.2 of the savegame, we have new airports, so status of all aircraft is reset.
	 * This has to be called after all map array updates */
	if (IsSavegameVersionBefore(SLV_2, 2)) UpdateOldAircraft();

	if (SlXvIsFeaturePresent(XSLFI_SPRINGPP)) {
		// re-arrange vehicle_flags
		for (Vehicle *v : Vehicle::Iterate()) {
			v->vehicle_flags.Set(VehicleFlag::AutomateTimetable, HasBit(v->vehicle_flags.base(), 6));
			SB(v->vehicle_flags.edit_base(), to_underlying(VehicleFlag::StopLoading), 4, GB(v->vehicle_flags.base(), 7, 4));
		}
	}

	if (SlXvIsFeaturePresent(XSLFI_CHILLPP, SL_CHILLPP_232)) {
		// re-arrange vehicle_flags
		for (Vehicle *v : Vehicle::Iterate()) {
			v->vehicle_flags.Set(VehicleFlag::AutomateTimetable, HasBit(v->vehicle_flags.base(), 7));
			v->vehicle_flags.Set(VehicleFlag::PathfinderLost, HasBit(v->vehicle_flags.base(), 8));
			SB(v->vehicle_flags.edit_base(), to_underlying(VehicleFlag::ServiceIntervalIsCustom), 7, 0);
		}
	} else if (SlXvIsFeaturePresent(XSLFI_CHILLPP)) {
		// re-arrange vehicle_flags
		for (Vehicle *v : Vehicle::Iterate()) {
			v->vehicle_flags.Set(VehicleFlag::AutomateTimetable, HasBit(v->vehicle_flags.base(), 6));
			SB(v->vehicle_flags.edit_base(), to_underlying(VehicleFlag::StopLoading), 9, 0);
		}
	}

	if (IsSavegameVersionBefore(SLV_188)) {
		/* Fix articulated road vehicles.
		 * Some curves were shorter than other curves.
		 * Now they have the same length, but that means that trailing articulated parts will
		 * take longer to go through the curve than the parts in front which already left the courve.
		 * So, make articulated parts catch up. */
		bool roadside = _settings_game.vehicle.road_side == 1;
		std::vector<uint> skip_frames;
		for (RoadVehicle *v : RoadVehicle::IterateFrontOnly()) {
			if (!v->IsFrontEngine()) continue;
			skip_frames.clear();
			TileIndex prev_tile = v->tile;
			uint prev_tile_skip = 0;
			uint cur_skip = 0;
			for (RoadVehicle *u = v; u != nullptr; u = u->Next()) {
				if (u->tile != prev_tile) {
					prev_tile_skip = cur_skip;
					prev_tile = u->tile;
				} else {
					cur_skip = prev_tile_skip;
				}

				uint &this_skip = skip_frames.emplace_back(prev_tile_skip);

				/* The following 3 curves now take longer than before */
				switch (u->state) {
					case 2:
						cur_skip++;
						if (u->frame <= (roadside ? 9 : 5)) this_skip = cur_skip;
						break;

					case 4:
						cur_skip++;
						if (u->frame <= (roadside ? 5 : 9)) this_skip = cur_skip;
						break;

					case 5:
						cur_skip++;
						if (u->frame <= (roadside ? 4 : 2)) this_skip = cur_skip;
						break;

					default:
						break;
				}
			}
			while (cur_skip > skip_frames[0]) {
				RoadVehicle *u = v;
				RoadVehicle *prev = nullptr;
				for (uint sf : skip_frames) {
					if (sf >= cur_skip) IndividualRoadVehicleController(u, prev);

					prev = u;
					u = u->Next();
				}
				cur_skip--;
			}
		}
	}

	if (IsSavegameVersionBefore(SLV_190)) {
		IterateAllNonVehicleOrders([&](Order *order) {
			order->SetTravelTimetabled(order->GetTravelTime() > 0);
			order->SetWaitTimetabled(order->GetWaitTime() > 0);
		});
	} else if (SlXvIsFeatureMissing(XSLFI_TIMETABLE_EXTRA)) {
		IterateAllNonVehicleOrders([&](Order *order) {
			if (order->IsType(OT_CONDITIONAL)) {
				order->SetWaitTimetabled(order->GetWaitTime() > 0);
			}
		});
	}

	if (SlXvIsFeaturePresent(XSLFI_TT_WAIT_IN_DEPOT, 1, 1) || IsSavegameVersionBefore(SLV_190) || SlXvIsFeatureMissing(XSLFI_TIMETABLE_EXTRA)) {
		for (OrderList *orderlist : OrderList::Iterate()) {
			orderlist->RecalculateTimetableDuration();
		}
	}

	if (SlXvIsFeatureMissing(XSLFI_REVERSE_AT_WAYPOINT)) {
		for (Train *t : Train::Iterate()) {
			t->reverse_distance = 0;
		}
	}

	if (SlXvIsFeatureMissing(XSLFI_SPEED_RESTRICTION)) {
		for (Train *t : Train::Iterate()) {
			t->speed_restriction = 0;
		}
	}

	if (SlXvIsFeaturePresent(XSLFI_JOKERPP)) {
		for (TileIndex t(0); t < map_size; t++) {
			if (IsTileType(t, MP_RAILWAY) && HasSignals(t)) {
				if (GetSignalType(t, TRACK_LOWER) == SIGTYPE_PROG) SetSignalType(t, TRACK_LOWER, SIGTYPE_BLOCK);
				if (GetSignalType(t, TRACK_UPPER) == SIGTYPE_PROG) SetSignalType(t, TRACK_UPPER, SIGTYPE_BLOCK);
			}
		}
		for (Vehicle *v : Vehicle::Iterate()) {
			SB(v->vehicle_flags.edit_base(), 10, 2, 0);
		}
		extern std::vector<OrderList *> _jokerpp_auto_separation;
		extern std::vector<OrderList *> _jokerpp_non_auto_separation;
		for (OrderList *list : _jokerpp_auto_separation) {
			for (Vehicle *w = list->GetFirstSharedVehicle(); w != nullptr; w = w->NextShared()) {
				w->vehicle_flags.Set(VehicleFlag::TimetableSeparation);
				w->ClearSeparation();
			}
		}
		for (OrderList *list : _jokerpp_non_auto_separation) {
			for (Vehicle *w = list->GetFirstSharedVehicle(); w != nullptr; w = w->NextShared()) {
				w->vehicle_flags.Reset(VehicleFlag::TimetableSeparation);
				w->ClearSeparation();
			}
		}
		_jokerpp_auto_separation.clear();
		_jokerpp_non_auto_separation.clear();
	}
	if (SlXvIsFeaturePresent(XSLFI_CHILLPP, SL_CHILLPP_232)) {
		for (TileIndex t(0); t < map_size; t++) {
			if (IsTileType(t, MP_RAILWAY) && HasSignals(t)) {
				if (GetSignalType(t, TRACK_LOWER) == 7) SetSignalType(t, TRACK_LOWER, SIGTYPE_BLOCK);
				if (GetSignalType(t, TRACK_UPPER) == 7) SetSignalType(t, TRACK_UPPER, SIGTYPE_BLOCK);
			}
		}
	}

	/*
	 * Only keep order-backups for network clients (and when replaying).
	 * If we are a network server or not networking, then we just loaded a previously
	 * saved-by-server savegame. There are no clients with a backup, so clear it.
	 * Furthermore before savegame version SLV_192 the actual content was always corrupt.
	 */
	if (!_networking || _network_server || IsSavegameVersionBefore(SLV_192)) {
#ifndef DEBUG_DUMP_COMMANDS
		/* Note: We cannot use CleanPool since that skips part of the destructor
		 * and then leaks un-reachable Orders in the order pool. */
		for (OrderBackup *ob : OrderBackup::Iterate()) {
			delete ob;
		}
#endif
	}

	if (IsSavegameVersionBefore(SLV_198) && !SlXvIsFeaturePresent(XSLFI_JOKERPP, SL_JOKER_1_27)) {
		/* Convert towns growth_rate and grow_counter to ticks */
		for (Town *t : Town::Iterate()) {
			/* 0x8000 = TOWN_GROWTH_RATE_CUSTOM previously */
			if (t->growth_rate & 0x8000) SetBit(t->flags, TOWN_CUSTOM_GROWTH);
			if (t->growth_rate != TOWN_GROWTH_RATE_NONE) {
				t->growth_rate = TownTicksToGameTicks(t->growth_rate & ~0x8000);
			}
			/* Add t->index % TOWN_GROWTH_TICKS to spread growth across ticks. */
			t->grow_counter = TownTicksToGameTicks(t->grow_counter) + t->index % TOWN_GROWTH_TICKS;
		}
	}

	if (IsSavegameVersionBefore(SLV_EXTEND_INDUSTRY_CARGO_SLOTS)) {
		/* Make sure added industry cargo slots are cleared */
		for (Industry *i : Industry::Iterate()) {
			/* Make sure last_cargo_accepted_at is copied to elements for every valid input cargo.
			 * The loading routine should put the original singular value into the first array element. */
			for (auto &a : i->Accepted()) {
				if (a.cargo != INVALID_CARGO) {
					a.last_accepted = i->GetAccepted(0).last_accepted;
				} else {
					a.last_accepted = EconTime::MIN_DATE;
				}
			}
		}
	}

	if (!IsSavegameVersionBefore(SLV_TIMETABLE_START_TICKS)) {
		/* Convert timetable start from a date to an absolute tick in TimerGameTick::counter. */
		for (Vehicle *v : Vehicle::Iterate()) {
			/* If the start date is 0, the vehicle is not waiting to start and can be ignored. */
			if (v->timetable_start == 0) continue;

			v->timetable_start += StateTicksDelta{_state_ticks.base() - (int64_t)_tick_counter};
		}
	} else if (!SlXvIsFeaturePresent(XSLFI_TIMETABLES_START_TICKS, 3)) {
		extern btree::btree_map<VehicleID, uint16_t> _old_timetable_start_subticks_map;

		for (Vehicle *v : Vehicle::Iterate()) {
			if (v->timetable_start == 0) continue;

			if (SlXvIsFeatureMissing(XSLFI_TIMETABLES_START_TICKS)) {
				v->timetable_start.edit_base() *= DAY_TICKS;
			}

			v->timetable_start = DateTicksToStateTicks(EconTime::DateTicks{v->timetable_start.base()});

			if (SlXvIsFeaturePresent(XSLFI_TIMETABLES_START_TICKS, 2, 2)) {
				v->timetable_start += StateTicksDelta{_old_timetable_start_subticks_map[v->index]};
			}
		}

		_old_timetable_start_subticks_map.clear();
	}

	if (!IsSavegameVersionBefore(SLV_DEPOT_UNBUNCHING)) {
		for (Vehicle *v : Vehicle::IterateFrontOnly()) {
			if (v->unbunch_state != nullptr) {
				if (v->unbunch_state->depot_unbunching_last_departure > 0) {
					v->unbunch_state->depot_unbunching_last_departure += StateTicksDelta{_state_ticks.base() - (int64_t)_tick_counter};
				} else {
					v->unbunch_state->depot_unbunching_last_departure = INVALID_STATE_TICKS;
				}
				if (v->unbunch_state->depot_unbunching_next_departure > 0) {
					v->unbunch_state->depot_unbunching_next_departure += StateTicksDelta{_state_ticks.base() - (int64_t)_tick_counter};
				} else {
					v->unbunch_state->depot_unbunching_next_departure = INVALID_STATE_TICKS;
				}
			}
		}
	}

	if (SlXvIsFeaturePresent(XSLFI_SPRINGPP, 1, 1)) {
		/*
		 * Cost scaling changes:
		 * SpringPP v2.0.102 divides all prices by the difficulty factor, effectively making things about 8 times cheaper.
		 * Adjust the inflation factor to compensate for this, as otherwise the game is unplayable on load if inflation has been running for a while.
		 * To avoid making things too cheap, clamp the price inflation factor to no lower than the payment inflation factor.
		 */

		Debug(sl, 3, "Inflation prices: {}", _economy.inflation_prices / 65536.0);
		Debug(sl, 3, "Inflation payments: {}", _economy.inflation_payment / 65536.0);

		_economy.inflation_prices >>= 3;
		if (_economy.inflation_prices < _economy.inflation_payment) {
			_economy.inflation_prices = _economy.inflation_payment;
		}

		Debug(sl, 3, "New inflation prices: {}", _economy.inflation_prices / 65536.0);
	}

	if (SlXvIsFeaturePresent(XSLFI_MIGHT_USE_PAX_SIGNALS) || SlXvIsFeatureMissing(XSLFI_TRACE_RESTRICT)) {
		for (TileIndex t(0); t < map_size; t++) {
			if (HasStationTileRail(t)) {
				/* clear station PAX bit */
				ClrBit(_me[t].m6, 6);
			}
			if (IsTileType(t, MP_RAILWAY) && HasSignals(t)) {
				/*
				 * tracerestrict uses same bit as 1st PAX signals bit
				 * only conditionally clear the bit, don't bother checking for whether to set it
				 */
				if (IsRestrictedSignal(t)) {
					TraceRestrictSetIsSignalRestrictedBit(t);
				}

				/* clear 2nd signal PAX bit */
				ClrBit(_m[t].m2, 13);
			}
		}
	}

	if (SlXvIsFeaturePresent(XSLFI_TRAFFIC_LIGHTS)) {
		/* remove traffic lights */
		for (TileIndex t(0); t < map_size; t++) {
			if (IsTileType(t, MP_ROAD) && (GetRoadTileType(t) == ROAD_TILE_NORMAL)) {
				DeleteAnimatedTile(t);
				ClrBit(_me[t].m7, 4);
			}
		}
	}

	if (SlXvIsFeaturePresent(XSLFI_RAIL_AGEING)) {
		/* remove rail aging data */
		for (TileIndex t(0); t < map_size; t++) {
			if (IsPlainRailTile(t)) {
				SB(_me[t].m7, 0, 8, 0);
			}
		}
	}

	if (SlXvIsFeaturePresent(XSLFI_SPRINGPP)) {
		/* convert wait for cargo orders to ordinary load if possible */
		IterateVehicleAndOrderListOrders([](Order *order) {
			if ((order->IsType(OT_GOTO_STATION) || order->IsType(OT_LOADING) || order->IsType(OT_IMPLICIT)) && order->GetLoadType() == static_cast<OrderLoadFlags>(1)) {
				order->SetLoadType(OLF_LOAD_IF_POSSIBLE);
			}
		});
	}

	if (SlXvIsFeaturePresent(XSLFI_SIG_TUNNEL_BRIDGE, 1, 1)) {
		/* set the semaphore bit to match what it would have been in v1 */
		/* clear the PBS bit, update the end signal state */
		for (TileIndex t(0); t < map_size; t++) {
			if (IsTileType(t, MP_TUNNELBRIDGE) && GetTunnelBridgeTransportType(t) == TRANSPORT_RAIL && IsTunnelBridgeWithSignalSimulation(t)) {
				SetTunnelBridgeSemaphore(t, CalTime::CurYear() < _settings_client.gui.semaphore_build_before);
				SetTunnelBridgePBS(t, false);
				UpdateSignalsOnSegment(t, INVALID_DIAGDIR, GetTileOwner(t));
			}
		}
	}
	if (SlXvIsFeaturePresent(XSLFI_SIG_TUNNEL_BRIDGE, 1, 2)) {
		/* red/green signal state bit for tunnel entrances moved
		 * to no longer re-use signalled tunnel exit bit
		 */
		for (TileIndex t(0); t < map_size; t++) {
			if (IsTileType(t, MP_TUNNELBRIDGE) && GetTunnelBridgeTransportType(t) == TRANSPORT_RAIL && IsTunnelBridgeWithSignalSimulation(t)) {
				if (HasBit(_m[t].m5, 5)) {
					/* signalled tunnel entrance */
					SignalState state = HasBit(_m[t].m5, 6) ? SIGNAL_STATE_RED : SIGNAL_STATE_GREEN;
					ClrBit(_m[t].m5, 6);
					SetTunnelBridgeEntranceSignalState(t, state);
				}
			}
		}
	}
	if (SlXvIsFeaturePresent(XSLFI_SIG_TUNNEL_BRIDGE, 1, 4)) {
		/* load_unload_ticks --> tunnel_bridge_signal_num */
		for (Train *t : Train::Iterate()) {
			TileIndex tile = t->tile;
			if (IsTileType(tile, MP_TUNNELBRIDGE) && GetTunnelBridgeTransportType(tile) == TRANSPORT_RAIL && IsTunnelBridgeWithSignalSimulation(tile)) {
				t->tunnel_bridge_signal_num = t->load_unload_ticks;
				t->load_unload_ticks = 0;
			}
		}
	}
	if (SlXvIsFeaturePresent(XSLFI_SIG_TUNNEL_BRIDGE, 1, 5)) {
		/* entrance and exit signal red/green states now have separate bits */
		for (TileIndex t(0); t < map_size; t++) {
			if (IsTileType(t, MP_TUNNELBRIDGE) && GetTunnelBridgeTransportType(t) == TRANSPORT_RAIL && IsTunnelBridgeSignalSimulationExit(t)) {
				SetTunnelBridgeExitSignalState(t, HasBit(_me[t].m6, 0) ? SIGNAL_STATE_GREEN : SIGNAL_STATE_RED);
			}
		}
	}
	if (SlXvIsFeaturePresent(XSLFI_SIG_TUNNEL_BRIDGE, 1, 7)) {
		/* spacing setting moved to company settings */
		for (Company *c : Company::Iterate()) {
			c->settings.old_simulated_wormhole_signals = _settings_game.construction.old_simulated_wormhole_signals;
		}
	}
	if (SlXvIsFeaturePresent(XSLFI_SIG_TUNNEL_BRIDGE, 1, 8)) {
		/* spacing made per tunnel/bridge */
		for (TileIndex t(0); t < map_size; t++) {
			if (IsTileType(t, MP_TUNNELBRIDGE) && GetTunnelBridgeTransportType(t) == TRANSPORT_RAIL && IsTunnelBridgeWithSignalSimulation(t)) {
				DiagDirection dir = GetTunnelBridgeDirection(t);
				if (dir == DIAGDIR_NE || dir == DIAGDIR_SE) {
					TileIndex other = GetOtherTunnelBridgeEnd(t);
					Owner owner = GetTileOwner(t);
					int target;
					if (Company::IsValidID(owner)) {
						target = Company::Get(owner)->settings.old_simulated_wormhole_signals;
					} else {
						target = 4;
					}
					uint spacing = GetBestTunnelBridgeSignalSimulationSpacing(t, other, target);
					SetTunnelBridgeSignalSimulationSpacing(t, spacing);
					SetTunnelBridgeSignalSimulationSpacing(other, spacing);
				}
			}
		}
		/* force aspect re-calculation */
		_extra_aspects = 0;
		_aspect_cfg_hash = 0;
	}

	if (SlXvIsFeatureMissing(XSLFI_CUSTOM_BRIDGE_HEADS)) {
		/* ensure that previously unused custom bridge-head bits are cleared */
		for (TileIndex t(0); t < map_size; t++) {
			if (IsBridgeTile(t) && GetTunnelBridgeTransportType(t) == TRANSPORT_ROAD) {
				SB(_m[t].m2, 0, 8, 0);
			}
		}
	}

	if (IsSavegameVersionBefore(SLV_SHIPS_STOP_IN_LOCKS)) {
		/* Move ships from lock slope to upper or lower position. */
		for (Ship *s : Ship::Iterate()) {
			/* Suitable tile? */
			if (!IsTileType(s->tile, MP_WATER) || !IsLock(s->tile) || GetLockPart(s->tile) != LOCK_PART_MIDDLE) continue;

			/* We don't need to adjust position when at the tile centre */
			int x = s->x_pos & 0xF;
			int y = s->y_pos & 0xF;
			if (x == 8 && y == 8) continue;

			/* Test if ship is on the second half of the tile */
			bool second_half;
			DiagDirection shipdiagdir = DirToDiagDir(s->direction);
			switch (shipdiagdir) {
				default: NOT_REACHED();
				case DIAGDIR_NE: second_half = x < 8; break;
				case DIAGDIR_NW: second_half = y < 8; break;
				case DIAGDIR_SW: second_half = x > 8; break;
				case DIAGDIR_SE: second_half = y > 8; break;
			}

			DiagDirection slopediagdir = GetInclinedSlopeDirection(GetTileSlope(s->tile));

			/* Heading up slope == passed half way */
			if ((shipdiagdir == slopediagdir) == second_half) {
				/* On top half of lock */
				s->z_pos = GetTileMaxZ(s->tile) * (int)TILE_HEIGHT;
			} else {
				/* On lower half of lock */
				s->z_pos = GetTileZ(s->tile) * (int)TILE_HEIGHT;
			}
		}
	}

	if (IsSavegameVersionBefore(SLV_TOWN_CARGOGEN)) {
		/* Ensure the original cargo generation mode is used */
		_settings_game.economy.town_cargogen_mode = TCGM_ORIGINAL;
	}

	if (IsSavegameVersionBefore(SLV_SERVE_NEUTRAL_INDUSTRIES)) {
		/* Ensure the original neutral industry/station behaviour is used */
		_settings_game.station.serve_neutral_industries = true;

		/* Link oil rigs to their industry and back. */
		for (Station *st : Station::Iterate()) {
			if (IsTileType(st->xy, MP_STATION) && IsOilRig(st->xy)) {
				/* Industry tile is always adjacent during construction by TileDiffXY(0, 1) */
				st->industry = Industry::GetByTile(st->xy + TileDiffXY(0, 1));
				st->industry->neutral_station = st;
			}
		}
	} else {
		/* Link neutral station back to industry, as this is not saved. */
		for (Industry *ind : Industry::Iterate()) if (ind->neutral_station != nullptr) ind->neutral_station->industry = ind;
	}

	if (IsSavegameVersionBefore(SLV_TREES_WATER_CLASS) && !SlXvIsFeaturePresent(XSLFI_CHUNNEL, 2)) {
		/* Update water class for trees. */
		for (TileIndex t(0); t < map_size; t++) {
			if (IsTileType(t, MP_TREES)) SetWaterClass(t, GetTreeGround(t) == TREE_GROUND_SHORE ? WATER_CLASS_SEA : WATER_CLASS_INVALID);
		}
	}

	/* Update structures for multitile docks */
	if (IsSavegameVersionBefore(SLV_MULTITILE_DOCKS)) {
		for (TileIndex t(0); t < map_size; t++) {
			/* Clear docking tile flag from relevant tiles as it
			 * was not previously cleared. */
			if (IsTileType(t, MP_WATER) || IsTileType(t, MP_RAILWAY) || IsTileType(t, MP_STATION) || IsTileType(t, MP_TUNNELBRIDGE)) {
				SetDockingTile(t, false);
			}
			/* Add docks and oilrigs to Station::ship_station. */
			if (IsTileType(t, MP_STATION)) {
				if (IsDock(t) || IsOilRig(t)) Station::GetByTile(t)->ship_station.Add(t);
			}
		}
	}

	if (IsSavegameVersionBeforeOrAt(SLV_ENDING_YEAR) || !SlXvIsFeaturePresent(XSLFI_MULTIPLE_DOCKS, 2) || !SlXvIsFeaturePresent(XSLFI_DOCKING_CACHE_VER, 3)) {
		/* Update station docking tiles. Was only needed for pre-SLV_MULTITLE_DOCKS
		 * savegames, but a bug in docking tiles touched all savegames between
		 * SLV_MULTITILE_DOCKS and SLV_ENDING_YEAR. */
		/* Placing objects on docking tiles was not updating adjacent station's docking tiles. */
		for (Station *st : Station::Iterate()) {
			if (st->ship_station.tile != INVALID_TILE) UpdateStationDockingTiles(st);
		}
	}

	/* Make sure all industries exclusive supplier/consumer set correctly. */
	if (IsSavegameVersionBefore(SLV_GS_INDUSTRY_CONTROL)) {
		for (Industry *i : Industry::Iterate()) {
			i->exclusive_supplier = INVALID_OWNER;
			i->exclusive_consumer = INVALID_OWNER;
		}
	}

	/* Make sure all industries exclusive supplier/consumer set correctly. */
	if (IsSavegameVersionBefore(SLV_GS_INDUSTRY_CONTROL)) {
		for (Industry *i : Industry::Iterate()) {
			i->exclusive_supplier = INVALID_OWNER;
			i->exclusive_consumer = INVALID_OWNER;
		}
	}

	if (IsSavegameVersionBefore(SLV_GROUP_REPLACE_WAGON_REMOVAL)) {
		/* Propagate wagon removal flag for compatibility */
		/* Temporary bitmask of company wagon removal setting */
		CompanyMask wagon_removal{};
		for (const Company *c : Company::Iterate()) {
			if (c->settings.renew_keep_length) wagon_removal.Set(c->index);
		}
		for (Group *g : Group::Iterate()) {
			if (g->flags.Any()) {
				/* Convert old replace_protection value to flag. */
				g->flags = GroupFlag::ReplaceProtection;
			}
			if (wagon_removal.Test(g->owner)) g->flags.Set(GroupFlag::ReplaceWagonRemoval);
		}
	}

	/* Use current order time to approximate last loading time */
	if (IsSavegameVersionBefore(SLV_LAST_LOADING_TICK) && SlXvIsFeatureMissing(XSLFI_LAST_LOADING_TICK)) {
		for (Vehicle *v : Vehicle::Iterate()) {
			v->last_loading_tick = _state_ticks - v->current_order_time;
		}
	} else if (SlXvIsFeatureMissing(XSLFI_LAST_LOADING_TICK, 3)) {
		const StateTicksDelta delta = StateTicksDelta{_state_ticks.base() - (int64_t)_scaled_tick_counter};
		for (Vehicle *v : Vehicle::Iterate()) {
			if (v->last_loading_tick != 0) {
				if (SlXvIsFeaturePresent(XSLFI_LAST_LOADING_TICK, 1, 1)) v->last_loading_tick = StateTicks{v->last_loading_tick.base() * DayLengthFactor()};
				v->last_loading_tick += delta;
			}
		}
	}

	if (!IsSavegameVersionBefore(SLV_MULTITRACK_LEVEL_CROSSINGS)) {
		_settings_game.vehicle.adjacent_crossings = true;
	} else if (SlXvIsFeatureMissing(XSLFI_ADJACENT_CROSSINGS)) {
		_settings_game.vehicle.adjacent_crossings = false;
	}

	/* Compute station catchment areas. This is needed here in case UpdateStationAcceptance is called below. */
	Station::RecomputeCatchmentForAll();

	/* Station acceptance is some kind of cache */
	if (IsSavegameVersionBefore(SLV_127)) {
		for (Station *st : Station::Iterate()) UpdateStationAcceptance(st, false);
	}

	// setting moved from game settings to company settings
	if (SlXvIsFeaturePresent(XSLFI_ORDER_OCCUPANCY, 1, 1)) {
		for (Company *c : Company::Iterate()) {
			c->settings.order_occupancy_smoothness = _settings_game.order.old_occupancy_smoothness;
		}
	}

	/* Set lifetime vehicle profit to 0 if lifetime profit feature is missing */
	if (SlXvIsFeatureMissing(XSLFI_VEH_LIFETIME_PROFIT)) {
		for (Vehicle *v : Vehicle::Iterate()) {
			v->profit_lifetime = 0;
		}
	}

	if (SlXvIsFeaturePresent(XSLFI_AUTO_TIMETABLE, 1, 3)) {
		for (Vehicle *v : Vehicle::Iterate()) {
			v->vehicle_flags.Set(VehicleFlag::TimetableSeparation, _settings_game.order.old_timetable_separation);
		}
	}

	if (_file_to_saveload.abstract_ftype == FT_SCENARIO && _game_mode == GM_NORMAL) {
		/* Apply the new-game cargo scale values for scenarios */
		_settings_game.economy.town_cargo_scale = _settings_newgame.economy.town_cargo_scale;
		_settings_game.economy.industry_cargo_scale = _settings_newgame.economy.industry_cargo_scale;
		_settings_game.economy.town_cargo_scale_mode = _settings_newgame.economy.town_cargo_scale_mode;
		_settings_game.economy.industry_cargo_scale_mode = _settings_newgame.economy.industry_cargo_scale_mode;
	} else {
		if (SlXvIsFeatureMissing(XSLFI_TOWN_CARGO_ADJ)) {
			_settings_game.economy.town_cargo_scale = 100;
		} else if (SlXvIsFeaturePresent(XSLFI_TOWN_CARGO_ADJ, 1, 1)) {
			_settings_game.economy.town_cargo_scale = ScaleQuantity(100, _settings_game.old_economy.town_cargo_factor * 10);
		} else if (SlXvIsFeaturePresent(XSLFI_TOWN_CARGO_ADJ, 2, 2)) {
			_settings_game.economy.town_cargo_scale = ScaleQuantity(100, _settings_game.old_economy.town_cargo_scale_factor);
		}
		if (!SlXvIsFeaturePresent(XSLFI_TOWN_CARGO_ADJ, 3)) {
			_settings_game.economy.town_cargo_scale_mode = CSM_NORMAL;
		}

		if (SlXvIsFeatureMissing(XSLFI_INDUSTRY_CARGO_ADJ)) {
			_settings_game.economy.industry_cargo_scale = 100;
		} else if (SlXvIsFeaturePresent(XSLFI_INDUSTRY_CARGO_ADJ, 1, 1)) {
			_settings_game.economy.industry_cargo_scale = ScaleQuantity(100, _settings_game.old_economy.industry_cargo_scale_factor);
		}
		if (!SlXvIsFeaturePresent(XSLFI_INDUSTRY_CARGO_ADJ, 2)) {
			_settings_game.economy.industry_cargo_scale_mode = CSM_NORMAL;
		}
	}

	if (SlXvIsFeatureMissing(XSLFI_SAFER_CROSSINGS)) {
		for (TileIndex t(0); t < map_size; t++) {
			if (IsLevelCrossingTile(t)) {
				SetCrossingOccupiedByRoadVehicle(t, IsTrainCollidableRoadVehicleOnGround(t));
			}
		}
	}

	if (SlXvIsFeatureMissing(XSLFI_TIMETABLE_EXTRA)) {
		for (Vehicle *v : Vehicle::Iterate()) {
			v->cur_timetable_order_index = v->GetNumManualOrders() > 0 ? v->cur_real_order_index : INVALID_VEH_ORDER_ID;
		}
		for (OrderBackup *bckup : OrderBackup::Iterate()) {
			bckup->cur_timetable_order_index = INVALID_VEH_ORDER_ID;
		}
		IterateAllNonVehicleOrders([&](Order *order) {
			if (order->IsType(OT_CONDITIONAL)) {
				if (order->GetTravelTime() != 0) {
					Debug(sl, 1, "Fixing: order->GetTravelTime() != 0, {}", order->GetTravelTime());
					order->SetTravelTime(0);
				}
			}
		});
#ifdef WITH_ASSERT
		for (OrderList *order_list : OrderList::Iterate()) {
			order_list->DebugCheckSanity();
		}
#endif
	}

	if (SlXvIsFeaturePresent(XSLFI_TRAIN_THROUGH_LOAD, 0, 1)) {
		for (Vehicle *v : Vehicle::Iterate()) {
			if (v->cargo_payment == nullptr) {
				v->vehicle_flags.Reset(VehicleFlag::CargoUnloading);
			}
		}
	}

	if (SlXvIsFeatureMissing(XSLFI_BUY_LAND_RATE_LIMIT)) {
		/* Introduced land purchasing limit. */
		for (Company *c : Company::Iterate()) {
			c->purchase_land_limit = _settings_game.construction.purchase_land_frame_burst << 16;
		}
	}

	if (SlXvIsFeatureMissing(XSLFI_BUILD_OBJECT_RATE_LIMIT)) {
		/* Introduced build object limit. */
		for (Company *c : Company::Iterate()) {
			c->build_object_limit = _settings_game.construction.build_object_frame_burst << 16;
		}
	}

	if (SlXvIsFeaturePresent(XSLFI_MORE_COND_ORDERS, 1, 1)) {
		IterateAllNonVehicleOrders([&](Order *order) {
			/* Insertion of OCV_MAX_RELIABILITY between OCV_REMAINING_LIFETIME and OCV_CARGO_WAITING */
			if (order->IsType(OT_CONDITIONAL) && order->GetConditionVariable() > OCV_REMAINING_LIFETIME) {
				order->SetConditionVariable(static_cast<OrderConditionVariable>((uint)order->GetConditionVariable() + 1));
			}
		});
	}
	if (SlXvIsFeaturePresent(XSLFI_MORE_COND_ORDERS, 1, 14)) {
		for (OrderList *order_list : OrderList::Iterate()) {
			auto get_real_station = [&order_list](const Order *order) -> StationID {
				const uint max = std::min<uint>(64, order_list->GetNumOrders());
				for (uint i = 0; i < max; i++) {
					if (order->IsType(OT_GOTO_STATION) && Station::IsValidID(order->GetDestination().ToStationID())) return order->GetDestination().ToStationID();

					order = order_list->GetNext(order);
				}
				return StationID::Invalid();
			};

			for (Order *order : order_list->Orders()) {
				/* Fixup station ID for OCV_CARGO_WAITING, OCV_CARGO_ACCEPTANCE, OCV_FREE_PLATFORMS, OCV_CARGO_WAITING_AMOUNT, OCV_CARGO_WAITING_AMOUNT_PERCENTAGE */
				if (order->IsType(OT_CONDITIONAL) && ConditionVariableHasStationID(order->GetConditionVariable())) {
					StationID next_id = get_real_station(order);
					order->SetConditionStationID(next_id);
					if (next_id != StationID::Invalid() && order->GetConditionViaStationID() == next_id) {
						/* Duplicate next and via, remove via */
						order->ClearConditionViaStation();
					}
					if (order->HasConditionViaStation() && !Station::IsValidID(order->GetConditionViaStationID())) {
						/* Via station is invalid */
						order->SetConditionViaStationID(StationID::Invalid());
					}
				}
			}
		}
	}

	if (SlXvIsFeatureMissing(XSLFI_CONSIST_SPEED_RD_FLAG)) {
		for (Train *t : Train::Iterate()) {
			if ((t->track & TRACK_BIT_WORMHOLE && !t->vehstatus.Test(VehState::Hidden)) || t->track == TRACK_BIT_DEPOT) {
				SetBit(t->First()->flags, VRF_CONSIST_SPEED_REDUCTION);
			}
		}
	}

	if (SlXvIsFeatureMissing(XSLFI_SAVEGAME_UNIQUE_ID)) {
		/* Generate a random id for savegames that didn't have one */
		/* We keep id 0 for old savegames that don't have an id */
		_settings_game.game_creation.generation_unique_id = _interactive_random.Next(UINT32_MAX-1) + 1; /* Generates between [1;UINT32_MAX] */
	}

	if (SlXvIsFeatureMissing(XSLFI_TOWN_MULTI_BUILDING)) {
		for (Town *t : Town::Iterate()) {
			t->church_count = HasBit(t->flags, 1) ? 1 : 0;
			t->stadium_count = HasBit(t->flags, 2) ? 1 : 0;
		}
	}

	if (SlXvIsFeatureMissing(XSLFI_ONE_WAY_DT_ROAD_STOP)) {
		for (TileIndex t(0); t < map_size; t++) {
			if (IsDriveThroughStopTile(t)) {
				SetDriveThroughStopDisallowedRoadDirections(t, DRD_NONE);
			}
		}
	}

	if (SlXvIsFeatureMissing(XSLFI_ONE_WAY_ROAD_STATE)) {
		extern void RecalculateRoadCachedOneWayStates();
		RecalculateRoadCachedOneWayStates();
	}

	if (SlXvIsFeatureMissing(XSLFI_ANIMATED_TILE_EXTRA)) {
		UpdateAllAnimatedTileSpeeds();
	}

	if (!SlXvIsFeaturePresent(XSLFI_REALISTIC_TRAIN_BRAKING, 2)) {
		for (Train *t : Train::Iterate()) {
			if (!t->vehstatus.Test(VehState::Crashed)) {
				t->crash_anim_pos = 0;
			}
			if (t->lookahead != nullptr) t->lookahead->flags.Set(TrainReservationLookAheadFlag::ApplyAdvisory);
		}
	}

	if (!SlXvIsFeaturePresent(XSLFI_REALISTIC_TRAIN_BRAKING, 3) && _settings_game.vehicle.train_braking_model == TBM_REALISTIC) {
		UpdateAllBlockSignals();
	}

	if (!SlXvIsFeaturePresent(XSLFI_REALISTIC_TRAIN_BRAKING, 5) && _settings_game.vehicle.train_braking_model == TBM_REALISTIC) {
		for (Train *t : Train::IterateFrontOnly()) {
			if (t->lookahead != nullptr) {
				t->lookahead->SetNextExtendPosition();
			}
		}
	}

	if (!SlXvIsFeaturePresent(XSLFI_REALISTIC_TRAIN_BRAKING, 6) && _settings_game.vehicle.train_braking_model == TBM_REALISTIC) {
		for (Train *t : Train::IterateFrontOnly()) {
			if (t->lookahead != nullptr) {
				t->lookahead->cached_zpos = t->CalculateOverallZPos();
				t->lookahead->zpos_refresh_remaining = t->GetZPosCacheUpdateInterval();
			}
		}
	}

	if (SlXvIsFeatureMissing(XSLFI_INFLATION_FIXED_DATES)) {
		_settings_game.economy.inflation_fixed_dates = !IsSavegameVersionBefore(SLV_GS_INDUSTRY_CONTROL);
	}

	if (SlXvIsFeatureMissing(XSLFI_CUSTOM_TOWN_ZONE)) {
		_settings_game.economy.city_zone_0_mult = _settings_game.economy.town_zone_0_mult;
		_settings_game.economy.city_zone_1_mult = _settings_game.economy.town_zone_1_mult;
		_settings_game.economy.city_zone_2_mult = _settings_game.economy.town_zone_2_mult;
		_settings_game.economy.city_zone_3_mult = _settings_game.economy.town_zone_3_mult;
		_settings_game.economy.city_zone_4_mult = _settings_game.economy.town_zone_4_mult;
	}

	if (!SlXvIsFeaturePresent(XSLFI_WATER_FLOODING, 2)) {
		for (TileIndex t(0); t < map_size; t++) {
			if (IsTileType(t, MP_WATER)) {
				SetNonFloodingWaterTile(t, false);
			}
		}
	}

	if (SlXvIsFeatureMissing(XSLFI_TRACE_RESTRICT_TUNBRIDGE)) {
		for (TileIndex t(0); t < map_size; t++) {
			if (IsTileType(t, MP_TUNNELBRIDGE) && GetTunnelBridgeTransportType(t) == TRANSPORT_RAIL && IsTunnelBridgeWithSignalSimulation(t)) {
				SetTunnelBridgeRestrictedSignal(t, false);
			}
		}
	}

	if (SlXvIsFeatureMissing(XSLFI_OBJECT_GROUND_TYPES, 3)) {
		for (TileIndex t(0); t < map_size; t++) {
			if (IsTileType(t, MP_OBJECT)) {
				if (SlXvIsFeatureMissing(XSLFI_OBJECT_GROUND_TYPES)) _m[t].m4 = 0;
				if (SlXvIsFeatureMissing(XSLFI_OBJECT_GROUND_TYPES, 2)) {
					ObjectType type = GetObjectType(t);
					extern void SetObjectFoundationType(TileIndex tile, Slope tileh, ObjectType type, const ObjectSpec *spec);
					SetObjectFoundationType(t, SLOPE_ELEVATED, type, ObjectSpec::Get(type));
				}
				if (SlXvIsFeatureMissing(XSLFI_OBJECT_GROUND_TYPES, 3)) {
					if (ObjectSpec::GetByTile(t)->ctrl_flags.Test(ObjectCtrlFlag::ViewportMapTypeSet)) {
						SetObjectHasViewportMapViewOverride(t, true);
					}
				}
			}
		}
	}

	if (SlXvIsFeatureMissing(XSLFI_ST_INDUSTRY_CARGO_MODE)) {
		_settings_game.station.station_delivery_mode = SD_NEAREST_FIRST;
	}

	if (SlXvIsFeatureMissing(XSLFI_TL_SPEED_LIMIT)) {
		_settings_game.vehicle.through_load_speed_limit = 15;
	}

	if (SlXvIsFeatureMissing(XSLFI_MAX_RELIABILITY_FLOOR)) {
		_settings_game.difficulty.max_reliability_floor = 75;
	}

	if (SlXvIsFeatureMissing(XSLFI_RAIL_DEPOT_SPEED_LIMIT)) {
		_settings_game.vehicle.rail_depot_speed_limit = 61;
	}

	if (SlXvIsFeaturePresent(XSLFI_SCHEDULED_DISPATCH, 1, 2)) {
		for (OrderList *order_list : OrderList::Iterate()) {
			if (order_list->GetScheduledDispatchScheduleCount() == 1) {
				const DispatchSchedule &ds = order_list->GetDispatchScheduleByIndex(0);
				if (!(ds.GetScheduledDispatchStartTick() >= 0 && ds.IsScheduledDispatchValid()) && ds.GetScheduledDispatch().empty()) {
					order_list->GetScheduledDispatchScheduleSet().clear();
				} else {
					VehicleOrderID idx = order_list->GetFirstSharedVehicle()->GetFirstWaitingLocation(false);
					if (idx != INVALID_VEH_ORDER_ID) {
						order_list->GetOrderAt(idx)->SetDispatchScheduleIndex(0);
					}
				}
			}
		}
	}
	if (SlXvIsFeaturePresent(XSLFI_SCHEDULED_DISPATCH, 1, 4)) {
		extern btree::btree_map<DispatchSchedule *, uint16_t> _old_scheduled_dispatch_start_full_date_fract_map;

		for (OrderList *order_list : OrderList::Iterate()) {
			for (DispatchSchedule &ds : order_list->GetScheduledDispatchScheduleSet()) {
				StateTicks start_tick = DateToStateTicks(EconTime::DeserialiseDateClamped(ds.GetScheduledDispatchStartTick().base())) + _old_scheduled_dispatch_start_full_date_fract_map[&ds];
				ds.SetScheduledDispatchStartTick(start_tick);
			}
		}

		_old_scheduled_dispatch_start_full_date_fract_map.clear();
	}

	if (SlXvIsFeaturePresent(XSLFI_TRACE_RESTRICT, 7, 12)) {
		/* Move vehicle in slot flag */
		for (Vehicle *v : Vehicle::Iterate()) {
			if (v->type == VEH_TRAIN && HasBit(Train::From(v)->flags, 2)) { /* was VRF_HAVE_SLOT */
				v->vehicle_flags.Set(VehicleFlag::HaveSlot);
				ClrBit(Train::From(v)->flags, 2);
			} else {
				v->vehicle_flags.Reset(VehicleFlag::HaveSlot);
			}
		}
	} else if (SlXvIsFeatureMissing(XSLFI_TRACE_RESTRICT)) {
		for (Vehicle *v : Vehicle::Iterate()) {
			v->vehicle_flags.Reset(VehicleFlag::HaveSlot);
		}
	}

	if (SlXvIsFeatureMissing(XSLFI_INDUSTRY_ANIM_MASK)) {
		ApplyIndustryTileAnimMasking();
	}

	if (SlXvIsFeatureMissing(XSLFI_NEW_SIGNAL_STYLES)) {
		for (TileIndex t(0); t < map_size; t++) {
			if (IsTileType(t, MP_RAILWAY) && HasSignals(t)) {
				/* clear signal style field */
				_me[t].m6 = 0;
			}
			if (IsRailTunnelBridgeTile(t)) {
				/* Clear signal style is non-zero flag */
				ClrBit(_m[t].m3, 7);
			}
		}
	}

	if (SlXvIsFeaturePresent(XSLFI_NEW_SIGNAL_STYLES) && SlXvIsFeatureMissing(XSLFI_NEW_SIGNAL_STYLES, 5)) {
		/* Previously both tunnel ends shared the same style, set second style field to be a copy of the first */
		for (Tunnel *tunnel : Tunnel::Iterate()) {
			tunnel->style_s = tunnel->style_n;
		}
	}

	if (SlXvIsFeatureMissing(XSLFI_NEW_SIGNAL_STYLES, 5)) {
		for (TileIndex t(0); t < map_size; t++) {
			if (IsRailTunnelBridgeTile(t) && IsTunnelBridgeSignalSimulationEntranceOnly(t)) {
				SetTunnelBridgePBS(t, false);
			}
		}
	}

	if (SlXvIsFeatureMissing(XSLFI_REALISTIC_TRAIN_BRAKING, 8)) {
		_aspect_cfg_hash = 0;
	}

	if (!SlXvIsFeaturePresent(XSLFI_REALISTIC_TRAIN_BRAKING, 9) && _settings_game.vehicle.train_braking_model == TBM_REALISTIC) {
		for (Train *t : Train::IterateFrontOnly()) {
			if (t->lookahead != nullptr) {
				t->lookahead->lookahead_end_position = t->lookahead->reservation_end_position + 1;
			}
		}
	}

	if (SlXvIsFeatureMissing(XSLFI_NO_TREE_COUNTER)) {
		for (TileIndex t(0); t < map_size; t++) {
			if (IsTileType(t, MP_TREES)) {
				ClearOldTreeCounter(t);
			}
		}
	}

	if (SlXvIsFeatureMissing(XSLFI_REMAIN_NEXT_ORDER_STATION)) {
		for (Company *c : Company::Iterate()) {
			/* Approximately the same time as when this was feature was added and unconditionally enabled */
			c->settings.remain_if_next_order_same_station = SlXvIsFeaturePresent(XSLFI_TRACE_RESTRICT_TUNBRIDGE);
		}
	}

	if (SlXvIsFeatureMissing(XSLFI_MORE_CARGO_AGE)) {
		_settings_game.economy.payment_algorithm = IsSavegameVersionBefore(SLV_MORE_CARGO_AGE) ? CPA_TRADITIONAL : CPA_MODERN;
	}

	if (SlXvIsFeatureMissing(XSLFI_VARIABLE_TICK_RATE)) {
		_settings_game.economy.tick_rate = IsSavegameVersionBeforeOrAt(SLV_MORE_CARGO_AGE) ? TRM_TRADITIONAL : TRM_MODERN;
	}

	if (SlXvIsFeatureMissing(XSLFI_ROAD_VEH_FLAGS)) {
		for (RoadVehicle *rv : RoadVehicle::Iterate()) {
			if (IsLevelCrossingTile(rv->tile)) {
				SetBit(rv->First()->rvflags, RVF_ON_LEVEL_CROSSING);
			}
		}
	}

	if (SlXvIsFeatureMissing(XSLFI_AI_START_DATE) && IsSavegameVersionBefore(SLV_AI_START_DATE)) {
		/* For older savegames, we don't now the actual interval; so set it to the newgame value. */
		_settings_game.difficulty.competitors_interval = _settings_newgame.difficulty.competitors_interval;

		/* We did load the "period" of the timer, but not the fired/elapsed. We can deduce that here. */
		extern TimeoutTimer<TimerGameTick> _new_competitor_timeout;
		_new_competitor_timeout.storage.elapsed = 0;
		_new_competitor_timeout.fired = _new_competitor_timeout.period.value == 0;
	}

	if (SlXvIsFeatureMissing(XSLFI_SAVEGAME_ID) && IsSavegameVersionBefore(SLV_SAVEGAME_ID)) {
		GenerateSavegameId();
	}

	if (IsSavegameVersionBefore(SLV_NEWGRF_LAST_SERVICE) && SlXvIsFeatureMissing(XSLFI_NEWGRF_LAST_SERVICE)) {
		/* Set service date provided to NewGRF. */
		for (Vehicle *v : Vehicle::Iterate()) {
			v->date_of_last_service_newgrf = ToCalTimeCast(v->date_of_last_service);
		}
	}

	if (IsSavegameVersionBefore(SLV_SHIP_ACCELERATION) && SlXvIsFeatureMissing(XSLFI_SHIP_ACCELERATION)) {
		/* NewGRF acceleration information was added to ships. */
		for (Ship *s : Ship::Iterate()) {
			if (s->acceleration == 0) s->acceleration = ShipVehInfo(s->engine_type)->acceleration;
		}
	}

	if (IsSavegameVersionBefore(SLV_MAX_LOAN_FOR_COMPANY)) {
		for (Company *c : Company::Iterate()) {
			c->max_loan = COMPANY_MAX_LOAN_DEFAULT;
		}
	}

	if (IsSavegameVersionBefore(SLV_SCRIPT_RANDOMIZER)) {
		ScriptObject::InitializeRandomizers();
	}

	if (IsSavegameVersionBeforeOrAt(SLV_MULTITRACK_LEVEL_CROSSINGS) && SlXvIsFeatureMissing(XSLFI_AUX_TILE_LOOP)) {
		_settings_game.construction.flood_from_edges = false;
	}

	if ((!IsSavegameVersionBefore(SLV_INCREASE_HOUSE_LIMIT) && IsSavegameVersionBeforeOrAt(SLV_SCRIPT_SAVE_INSTANCES)) ||
			((SlXvGetUpstreamVersion() == SLV_FIX_SCC_ENCODED_NEGATIVE || SlXvGetUpstreamVersion() == SLV_ORDERS_OWNED_BY_ORDERLIST) && SlXvIsFeatureMissing(XSLFI_PR_13745_APPLIED))) {
		/* Between these two versions (actually from f8b1e303 to 77236258) EngineFlags had an off-by-one. Depending
		 * on when the save was started, this may or may not affect existing engines. Here we try to detect invalid flags
		 * and reset them to what they should be. */
		uint changed = 0;
		for (Engine *e : Engine::Iterate()) {
			if (e->flags.Test(EngineFlag::Available)) continue;
			if (e->flags.Test(EngineFlag{2}) || (e->flags.Test(EngineFlag::ExclusivePreview) && e->preview_asked.None())) {
				e->flags = EngineFlags(e->flags.base() >> 1U);
				changed++;
			}
		}
		Debug(sl, 1, "Fixing: PR #13745 engine flag adjustment, {} changed", changed);
	}

	for (Company *c : Company::Iterate()) {
		UpdateCompanyLiveries(c);
	}

	/* Update free group numbers data for each company, required regardless of savegame version. */
	for (Group *g : Group::Iterate()) {
		Company *c = Company::Get(g->owner);
		if (IsSavegameVersionBefore(SLV_GROUP_NUMBERS) && SlXvIsFeatureMissing(XSLFI_GROUP_NUMBERS)) {
			/* Use the index as group number when converting old savegames. */
			g->number = c->freegroups.UseID(g->index.base());
		} else {
			c->freegroups.UseID(g->number);
		}
	}

	/*
	 * The center of train vehicles was changed, fix up spacing.
	 * Delay this until all train and track updates have been performed.
	 */
	if (IsSavegameVersionBefore(SLV_164)) FixupTrainLengths();

	InitializeRoadGUI();

	/* This needs to be done after conversion. */
	RebuildViewportKdtree();
	ViewportMapBuildTunnelCache();
	AddIndustriesToLocationCaches();

	/* Road stops is 'only' updating some caches */
	AfterLoadRoadStops();
	AfterLoadLabelMaps();
	AfterLoadCompanyStats();
	AfterLoadStoryBook();

	AfterLoadVehiclesRemoveAnyFoundInvalid();

	GamelogPrintDebug(1);

	SetupTickRate();

	InitializeWindowsAndCaches();
	/* Restore the signals */
	ResetSignalHandlers();

	AfterLoadLinkGraphs();

	AfterLoadTraceRestrict();
	AfterLoadTemplateVehiclesUpdate();
	if (SlXvIsFeaturePresent(XSLFI_TEMPLATE_REPLACEMENT, 1, 7)) {
		AfterLoadTemplateVehiclesUpdateProperties();
	}

	InvalidateVehicleTickCaches();
	ClearVehicleTickCaches();

	UpdateAllVehiclesIsDrawn();

	extern void YapfCheckRailSignalPenalties();
	YapfCheckRailSignalPenalties();

	bool update_always_reserve_through = SlXvIsFeaturePresent(XSLFI_REALISTIC_TRAIN_BRAKING, 8, 10);
	UpdateExtraAspectsVariable(update_always_reserve_through);

	if (SlXvIsFeatureMissing(XSLFI_SIGNAL_SPECIAL_PROPAGATION_FLAG, 2)) {
		UpdateAllSignalsSpecialPropagationFlag();
	}

	UpdateCargoScalers();

	if (_networking && !_network_server) {
		SlProcessVENC();
		SlProcessERNC();

		if (!_settings_client.client_locale.sync_locale_network_server) {
			_settings_game.locale = _settings_newgame.locale;
		}
	}

	/* Show this message last to avoid covering up an error message if we bail out part way */
	switch (gcf_res) {
		case GLC_COMPATIBLE: ShowErrorMessage(GetEncodedString(STR_NEWGRF_COMPATIBLE_LOAD_WARNING), {}, WL_CRITICAL); break;
		case GLC_NOT_FOUND:  ShowErrorMessage(GetEncodedString(STR_NEWGRF_DISABLED_WARNING), {}, WL_CRITICAL); _pause_mode = PauseMode::Error; break;
		default: break;
	}

	if (!_networking || _network_server) {
		extern void AfterLoad_LinkGraphPauseControl();
		AfterLoad_LinkGraphPauseControl();
	}

	if (SlXvIsFeatureMissing(XSLFI_CONSISTENT_PARTIAL_Z)) {
		CheckGroundVehiclesAtCorrectZ();
	} else {
#ifdef _DEBUG
		CheckGroundVehiclesAtCorrectZ();
#endif
	}

	_game_load_cur_date_ymd = EconTime::CurYMD();
	_game_load_date_fract = EconTime::CurDateFract();
	_game_load_tick_skip_counter = TickSkipCounter();
	_game_load_state_ticks = _state_ticks;
	_game_load_time = time(nullptr);

	/* Start the scripts. This MUST happen after everything else except
	 * starting a new company. */
	StartScripts();

	/* If Load Scenario / New (Scenario) Game is used,
	 *  a company does not exist yet. So create one here.
	 * 1 exception: network-games. Those can have 0 companies
	 *   But this exception is not true for non-dedicated network servers! */
	if (!Company::IsValidID(GetDefaultLocalCompany()) && (!_networking || (_networking && _network_server && !_network_dedicated))) {
		Company *c = DoStartupNewCompany(DSNC_DURING_LOAD);
		c->settings = _settings_client.company;
	}

	return true;
}

/**
 * Reload all NewGRF files during a running game. This is a cut-down
 * version of AfterLoadGame().
 * XXX - We need to reset the vehicle position hash because with a non-empty
 * hash AfterLoadVehicles() will loop infinitely. We need AfterLoadVehicles()
 * to recalculate vehicle data as some NewGRF vehicle sets could have been
 * removed or added and changed statistics
 */
void ReloadNewGRFData()
{
	RegisterGameEvents(GEF_RELOAD_NEWGRF);
	AppendSpecialEventsLogEntry("NewGRF reload");

	RailTypeLabel rail_type_label_map[RAILTYPE_END];
	for (RailType rt = RAILTYPE_BEGIN; rt != RAILTYPE_END; rt++) {
		rail_type_label_map[rt] = GetRailTypeInfo(rt)->label;
	}

	/* reload grf data */
	GfxLoadSprites();
	RecomputePrices();
	LoadStringWidthTable();
	/* reload vehicles */
	ResetVehicleHash();
	AfterLoadLabelMaps();
	AfterLoadEngines();
	AnalyseIndustryTileSpriteGroups();
	extern void AnalyseHouseSpriteGroups();
	AnalyseHouseSpriteGroups();
	AfterLoadVehiclesPhase1(false);
	AfterLoadVehiclesPhase2(false);
	StartupEngines();
	GroupStatistics::UpdateAfterLoad();
	/* update station graphics */
	AfterLoadStations();
	UpdateStationTileCacheFlags(false);

	RailType rail_type_translate_map[RAILTYPE_END];
	for (RailType old_type = RAILTYPE_BEGIN; old_type != RAILTYPE_END; old_type++) {
		RailType new_type = GetRailTypeByLabel(rail_type_label_map[old_type]);
		rail_type_translate_map[old_type] = (new_type == INVALID_RAILTYPE) ? RAILTYPE_RAIL : new_type;
	}

	/* Restore correct railtype for all rail tiles.*/
	for (TileIndex t(0); t < Map::Size(); t++) {
		if (GetTileType(t) == MP_RAILWAY ||
				IsLevelCrossingTile(t) ||
				IsRailStationTile(t) ||
				IsRailWaypointTile(t) ||
				IsRailTunnelBridgeTile(t)) {
			SetRailType(t, rail_type_translate_map[GetRailType(t)]);
			RailType secondary = GetTileSecondaryRailTypeIfValid(t);
			if (secondary != INVALID_RAILTYPE) SetSecondaryRailType(t, rail_type_translate_map[secondary]);
		}
	}

	UpdateExtraAspectsVariable();

	InitRoadTypesCaches();

	ReInitAllWindows(false);

	/* Update company statistics. */
	AfterLoadCompanyStats();
	/* Check and update house and town values */
	UpdateHousesAndTowns(true);
	/* Delete news referring to no longer existing entities */
	DeleteInvalidEngineNews();
	/* Update livery selection windows */
	for (CompanyID i = CompanyID::Begin(); i < MAX_COMPANIES; ++i) InvalidateWindowData(WC_COMPANY_COLOUR, i);
	/* Update company infrastructure counts. */
	InvalidateWindowClassesData(WC_COMPANY_INFRASTRUCTURE);
	InvalidateWindowClassesData(WC_BUILD_TOOLBAR);
	InvalidateAllPickerWindows();
	/* redraw the whole screen */
	MarkWholeScreenDirty();
	CheckTrainsLengths();
	AfterLoadTemplateVehiclesUpdateImages();
	AfterLoadTemplateVehiclesUpdateProperties();
	UpdateAllAnimatedTileSpeeds();

	InvalidateWindowData(WC_BUILD_SIGNAL, 0);
}<|MERGE_RESOLUTION|>--- conflicted
+++ resolved
@@ -1361,13 +1361,8 @@
 		for (TileIndex t(0); t < map_size; t++) {
 			switch (GetTileType(t)) {
 				case MP_ROAD:
-<<<<<<< HEAD
-					if (fix_roadtypes) SB(_me[t].m7, 6, 2, (RoadTypes)GB(_me[t].m7, 5, 3));
+					if (fix_roadtypes) SB(_me[t].m7, 6, 2, GB(_me[t].m7, 5, 3));
 					SB(_me[t].m7, 5, 1, GB(_m[t].m3, 7, 1)); // snow/desert
-=======
-					if (fix_roadtypes) SB(t.m7(), 6, 2, GB(t.m7(), 5, 3));
-					SB(t.m7(), 5, 1, GB(t.m3(), 7, 1)); // snow/desert
->>>>>>> 9feaa6b7
 					switch (GetRoadTileType(t)) {
 						default: SlErrorCorrupt("Invalid road tile type");
 						case ROAD_TILE_NORMAL:
@@ -1399,8 +1394,7 @@
 				case MP_STATION:
 					if (!IsStationRoadStop(t)) break;
 
-<<<<<<< HEAD
-					if (fix_roadtypes) SB(_me[t].m7, 6, 2, (RoadTypes)GB(_m[t].m3, 0, 3));
+					if (fix_roadtypes) SB(_me[t].m7, 6, 2, GB(_m[t].m3, 0, 3));
 					SB(_me[t].m7, 0, 5, (HasBit(_me[t].m6, 2) ? OWNER_TOWN : GetTileOwner(t)).base());
 					SB(_m[t].m3, 4, 4, _m[t].m1);
 					_m[t].m4 = 0;
@@ -1409,19 +1403,7 @@
 				case MP_TUNNELBRIDGE:
 					if (old_bridge && IsBridge(t) && HasBit(_m[t].m5, 6)) break;
 					if (((old_bridge && IsBridge(t)) ? (TransportType)GB(_m[t].m5, 1, 2) : GetTunnelBridgeTransportType(t)) == TRANSPORT_ROAD) {
-						if (fix_roadtypes) SB(_me[t].m7, 6, 2, (RoadTypes)GB(_m[t].m3, 0, 3));
-=======
-					if (fix_roadtypes) SB(t.m7(), 6, 2, GB(t.m3(), 0, 3));
-					SB(t.m7(), 0, 5, (HasBit(t.m6(), 2) ? OWNER_TOWN : GetTileOwner(t)).base());
-					SB(t.m3(), 4, 4, t.m1());
-					t.m4() = 0;
-					break;
-
-				case MP_TUNNELBRIDGE:
-					if (old_bridge && IsBridge(t) && HasBit(t.m5(), 6)) break;
-					if (((old_bridge && IsBridge(t)) ? (TransportType)GB(t.m5(), 1, 2) : GetTunnelBridgeTransportType(t)) == TRANSPORT_ROAD) {
-						if (fix_roadtypes) SB(t.m7(), 6, 2, GB(t.m3(), 0, 3));
->>>>>>> 9feaa6b7
+						if (fix_roadtypes) SB(_me[t].m7, 6, 2, GB(_m[t].m3, 0, 3));
 
 						Owner o = GetTileOwner(t);
 						SB(_me[t].m7, 0, 5, o.base()); // road owner
@@ -2170,11 +2152,7 @@
 		for (Station *st : Station::Iterate()) {
 			for (GoodsEntry &ge : st->goods) {
 				ge.last_speed = 0;
-<<<<<<< HEAD
-				if (ge.CargoAvailableCount() != 0) SetBit(ge.status, GoodsEntry::GES_RATING);
-=======
-				if (ge.HasData() && ge.GetData().cargo.AvailableCount() != 0) ge.status.Set(GoodsEntry::State::Rating);
->>>>>>> 9feaa6b7
+				if (ge.CargoAvailableCount() != 0) ge.status.Set(GoodsEntry::State::Rating);
 			}
 		}
 	}
