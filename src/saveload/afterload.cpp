/*
 * This file is part of OpenTTD.
 * OpenTTD is free software; you can redistribute it and/or modify it under the terms of the GNU General Public License as published by the Free Software Foundation, version 2.
 * OpenTTD is distributed in the hope that it will be useful, but WITHOUT ANY WARRANTY; without even the implied warranty of MERCHANTABILITY or FITNESS FOR A PARTICULAR PURPOSE.
 * See the GNU General Public License for more details. You should have received a copy of the GNU General Public License along with OpenTTD. If not, see <http://www.gnu.org/licenses/>.
 */

/** @file afterload.cpp Code updating data after game load */

#include "../stdafx.h"
#include "../void_map.h"
#include "../signs_base.h"
#include "../depot_base.h"
#include "../tunnel_base.h"
#include "../fios.h"
#include "../gamelog_internal.h"
#include "../network/network.h"
#include "../network/network_func.h"
#include "../gfxinit.h"
#include "../viewport_func.h"
#include "../viewport_kdtree.h"
#include "../industry.h"
#include "../clear_map.h"
#include "../vehicle_func.h"
#include "../string_func.h"
#include "../date_func.h"
#include "../roadveh.h"
#include "../train.h"
#include "../station_base.h"
#include "../waypoint_base.h"
#include "../roadstop_base.h"
#include "../tunnelbridge.h"
#include "../tunnelbridge_map.h"
#include "../pathfinder/yapf/yapf_cache.h"
#include "../elrail_func.h"
#include "../signs_func.h"
#include "../aircraft.h"
#include "../object_map.h"
#include "../object_base.h"
#include "../tree_map.h"
#include "../company_func.h"
#include "../road_cmd.h"
#include "../ai/ai.hpp"
#include "../script/script_gui.h"
#include "../game/game.hpp"
#include "../town.h"
#include "../economy_base.h"
#include "../animated_tile_func.h"
#include "../subsidy_base.h"
#include "../subsidy_func.h"
#include "../newgrf.h"
#include "../newgrf_station.h"
#include "../engine_func.h"
#include "../rail_gui.h"
#include "../road_gui.h"
#include "../core/backup_type.hpp"
#include "../core/mem_func.hpp"
#include "../smallmap_gui.h"
#include "../news_func.h"
#include "../order_backup.h"
#include "../error.h"
#include "../disaster_vehicle.h"
#include "../ship.h"
#include "../tracerestrict.h"
#include "../tunnel_map.h"
#include "../bridge_signal_map.h"
#include "../water.h"
#include "../settings_func.h"
#include "../animated_tile.h"
#include "../company_func.h"
#include "../infrastructure_func.h"
#include "../event_logs.h"
#include "../newgrf_object.h"
#include "../newgrf_industrytiles.h"
#include "../timer/timer.h"
#include "../timer/timer_game_tick.h"
#include "../pathfinder/water_regions.h"


#include "../sl/saveload_internal.h"

#include <signal.h>
#include <algorithm>

#include "../safeguards.h"

extern bool IndividualRoadVehicleController(RoadVehicle *v, const RoadVehicle *prev);

/**
 * Makes a tile canal or water depending on the surroundings.
 *
 * Must only be used for converting old savegames. Use WaterClass now.
 *
 * This as for example docks and shipdepots do not store
 * whether the tile used to be canal or 'normal' water.
 * @param t the tile to change.
 * @param include_invalid_water_class Also consider WATER_CLASS_INVALID, i.e. industry tiles on land
 */
void SetWaterClassDependingOnSurroundings(TileIndex t, bool include_invalid_water_class)
{
	/* If the slope is not flat, we always assume 'land' (if allowed). Also for one-corner-raised-shores.
	 * Note: Wrt. autosloping under industry tiles this is the most fool-proof behaviour. */
	if (!IsTileFlat(t)) {
		if (include_invalid_water_class) {
			SetWaterClass(t, WATER_CLASS_INVALID);
			return;
		} else {
			SlErrorCorrupt("Invalid water class for dry tile");
		}
	}

	/* Mark tile dirty in all cases */
	MarkTileDirtyByTile(t);

	if (TileX(t) == 0 || TileY(t) == 0 || TileX(t) == MapMaxX() - 1 || TileY(t) == MapMaxY() - 1) {
		/* tiles at map borders are always WATER_CLASS_SEA */
		SetWaterClass(t, WATER_CLASS_SEA);
		return;
	}

	bool has_water = false;
	bool has_canal = false;
	bool has_river = false;

	for (DiagDirection dir = DIAGDIR_BEGIN; dir < DIAGDIR_END; dir++) {
		TileIndex neighbour = TileAddByDiagDir(t, dir);
		switch (GetTileType(neighbour)) {
			case MP_WATER:
				/* clear water and shipdepots have already a WaterClass associated */
				if (IsCoast(neighbour)) {
					has_water = true;
				} else if (!IsLock(neighbour)) {
					switch (GetWaterClass(neighbour)) {
						case WATER_CLASS_SEA:   has_water = true; break;
						case WATER_CLASS_CANAL: has_canal = true; break;
						case WATER_CLASS_RIVER: has_river = true; break;
						default: SlErrorCorrupt("Invalid water class for tile");
					}
				}
				break;

			case MP_RAILWAY:
				/* Shore or flooded halftile */
				has_water |= (GetRailGroundType(neighbour) == RAIL_GROUND_WATER);
				break;

			case MP_TREES:
				/* trees on shore */
				has_water |= (GB(_m[neighbour].m2, 4, 2) == TREE_GROUND_SHORE);
				break;

			default: break;
		}
	}

	if (!has_water && !has_canal && !has_river && include_invalid_water_class) {
		SetWaterClass(t, WATER_CLASS_INVALID);
		return;
	}

	if (has_river && !has_canal) {
		SetWaterClass(t, WATER_CLASS_RIVER);
	} else if (has_canal || !has_water) {
		SetWaterClass(t, WATER_CLASS_CANAL);
	} else {
		SetWaterClass(t, WATER_CLASS_SEA);
	}
}

static void ConvertTownOwner()
{
	for (TileIndex tile = 0; tile != MapSize(); tile++) {
		switch (GetTileType(tile)) {
			case MP_ROAD:
				if (GB(_m[tile].m5, 4, 2) == ROAD_TILE_CROSSING && HasBit(_m[tile].m3, 7)) {
					_m[tile].m3 = OWNER_TOWN;
				}
				FALLTHROUGH;

			case MP_TUNNELBRIDGE:
				if (_m[tile].m1 & 0x80) SetTileOwner(tile, OWNER_TOWN);
				break;

			default: break;
		}
	}
}

/* since savegame version 4.1, exclusive transport rights are stored at towns */
static void UpdateExclusiveRights()
{
	for (Town *t : Town::Iterate()) {
		t->exclusivity = INVALID_COMPANY;
	}

	/* FIXME old exclusive rights status is not being imported (stored in s->blocked_months_obsolete)
	 *   could be implemented this way:
	 * 1.) Go through all stations
	 *     Build an array town_blocked[ town_id ][ company_id ]
	 *     that stores if at least one station in that town is blocked for a company
	 * 2.) Go through that array, if you find a town that is not blocked for
	 *     one company, but for all others, then give it exclusivity.
	 */
}

static const byte convert_currency[] = {
	 0,  1, 12,  8,  3,
	10, 14, 19,  4,  5,
	 9, 11, 13,  6, 17,
	16, 22, 21,  7, 15,
	18,  2, 20,
};

/* since savegame version 4.2 the currencies are arranged differently */
static void UpdateCurrencies()
{
	_settings_game.locale.currency = convert_currency[_settings_game.locale.currency];
}

/* Up to revision 1413 the invisible tiles at the southern border have not been
 * MP_VOID, even though they should have. This is fixed by this function
 */
static void UpdateVoidTiles()
{
	for (uint x = 0; x < MapSizeX(); x++) MakeVoid(TileXY(x, MapMaxY()));
	for (uint y = 0; y < MapSizeY(); y++) MakeVoid(TileXY(MapMaxX(), y));
}

static inline RailType UpdateRailType(RailType rt, RailType min)
{
	return rt >= min ? (RailType)(rt + 1): rt;
}

/**
 * Update the viewport coordinates of all signs.
 */
void UpdateAllVirtCoords()
{
	UpdateAllStationVirtCoords();
	UpdateAllSignVirtCoords();
	UpdateAllTownVirtCoords();
	UpdateAllTextEffectVirtCoords();
	RebuildViewportKdtree();
}

void ClearAllCachedNames()
{
	ClearAllStationCachedNames();
	ClearAllTownCachedNames();
	ClearAllIndustryCachedNames();
}

/**
 * Initialization of the windows and several kinds of caches.
 * This is not done directly in AfterLoadGame because these
 * functions require that all saveload conversions have been
 * done. As people tend to add savegame conversion stuff after
 * the initialization of the windows and caches quite some bugs
 * had been made.
 * Moving this out of there is both cleaner and less bug-prone.
 */
static void InitializeWindowsAndCaches()
{
	SetupTimeSettings();

	/* Initialize windows */
	ResetWindowSystem();
	SetupColoursAndInitialWindow();

	/* Update coordinates of the signs. */
	ClearAllCachedNames();
	UpdateAllVirtCoords();
	ResetViewportAfterLoadGame();

	ScriptObject::InitializeRandomizers();

	for (Company *c : Company::Iterate()) {
		/* For each company, verify (while loading a scenario) that the inauguration date is the current year and set it
		 * accordingly if it is not the case.  No need to set it on companies that are not been used already,
		 * thus the MIN_YEAR (which is really nothing more than Zero, initialized value) test */
		if (_file_to_saveload.abstract_ftype == FT_SCENARIO && c->inaugurated_year != MIN_YEAR) {
			c->inaugurated_year = _cur_year;
		}
	}

	/* Count number of objects per type */
	for (Object *o : Object::Iterate()) {
		Object::IncTypeCount(o->type);
	}

	/* Identify owners of persistent storage arrays */
	for (Industry *i : Industry::Iterate()) {
		if (i->psa != nullptr) {
			i->psa->feature = GSF_INDUSTRIES;
			i->psa->tile = i->location.tile;
		}
	}
	for (Station *s : Station::Iterate()) {
		if (s->airport.psa != nullptr) {
			s->airport.psa->feature = GSF_AIRPORTS;
			s->airport.psa->tile = s->airport.tile;
		}
	}
	for (Town *t : Town::Iterate()) {
		for (auto &it : t->psa_list) {
			it->feature = GSF_FAKE_TOWNS;
			it->tile = t->xy;
		}
	}
	for (RoadVehicle *rv : RoadVehicle::Iterate()) {
		if (rv->IsFrontEngine()) {
			rv->CargoChanged();
		}
	}

	RecomputePrices();

	GroupStatistics::UpdateAfterLoad();

	RebuildSubsidisedSourceAndDestinationCache();

	/* Towns have a noise controlled number of airports system
	 * So each airport's noise value must be added to the town->noise_reached value
	 * Reset each town's noise_reached value to '0' before. */
	UpdateAirportsNoise();

	CheckTrainsLengths();
	ShowNewGRFError();

	/* Rebuild the smallmap list of owners. */
	BuildOwnerLegend();
}

#ifdef WITH_SIGACTION
static struct sigaction _prev_segfault;
static struct sigaction _prev_abort;
static struct sigaction _prev_fpe;

static void CDECL HandleSavegameLoadCrash(int signum, siginfo_t *si, void *context);
#else
typedef void (CDECL *SignalHandlerPointer)(int);
static SignalHandlerPointer _prev_segfault = nullptr;
static SignalHandlerPointer _prev_abort    = nullptr;
static SignalHandlerPointer _prev_fpe      = nullptr;

static void CDECL HandleSavegameLoadCrash(int signum);
#endif

/**
 * Replaces signal handlers of SIGSEGV and SIGABRT
 * and stores pointers to original handlers in memory.
 */
static void SetSignalHandlers()
{
#ifdef WITH_SIGACTION
	struct sigaction sa;
	memset(&sa, 0, sizeof(sa));
	sa.sa_flags = SA_SIGINFO | SA_RESTART;
	sigemptyset(&sa.sa_mask);
	sa.sa_sigaction = HandleSavegameLoadCrash;
	sigaction(SIGSEGV, &sa, &_prev_segfault);
	sigaction(SIGABRT, &sa, &_prev_abort);
	sigaction(SIGFPE,  &sa, &_prev_fpe);
#else
	_prev_segfault = signal(SIGSEGV, HandleSavegameLoadCrash);
	_prev_abort    = signal(SIGABRT, HandleSavegameLoadCrash);
	_prev_fpe      = signal(SIGFPE,  HandleSavegameLoadCrash);
#endif
}

/**
 * Resets signal handlers back to original handlers.
 */
static void ResetSignalHandlers()
{
#ifdef WITH_SIGACTION
	sigaction(SIGSEGV, &_prev_segfault, nullptr);
	sigaction(SIGABRT, &_prev_abort, nullptr);
	sigaction(SIGFPE,  &_prev_fpe, nullptr);
#else
	signal(SIGSEGV, _prev_segfault);
	signal(SIGABRT, _prev_abort);
	signal(SIGFPE,  _prev_fpe);
#endif
}

/**
 * Try to find the overridden GRF identifier of the given GRF.
 * @param c the GRF to get the 'previous' version of.
 * @return the GRF identifier or \a c if none could be found.
 */
static const GRFIdentifier *GetOverriddenIdentifier(const GRFConfig *c)
{
	const LoggedAction &la = _gamelog_actions.back();
	if (la.at != GLAT_LOAD) return &c->ident;

	for (const LoggedChange &lc : la.changes) {
		if (lc.ct == GLCT_GRFCOMPAT && lc.grfcompat.grfid == c->ident.grfid) return &lc.grfcompat;
	}

	return &c->ident;
}

/** Was the saveload crash because of missing NewGRFs? */
static bool _saveload_crash_with_missing_newgrfs = false;

/**
 * Did loading the savegame cause a crash? If so,
 * were NewGRFs missing?
 * @return when the saveload crashed due to missing NewGRFs.
 */
bool SaveloadCrashWithMissingNewGRFs()
{
	return _saveload_crash_with_missing_newgrfs;
}

/**
 * Signal handler used to give a user a more useful report for crashes during
 * the savegame loading process; especially when there's problems with the
 * NewGRFs that are required by the savegame.
 * @param signum received signal
 */
#ifdef WITH_SIGACTION
static void CDECL HandleSavegameLoadCrash(int signum, siginfo_t *si, void *context)
#else
static void CDECL HandleSavegameLoadCrash(int signum)
#endif
{
	ResetSignalHandlers();

	char buffer[8192];
	char *p = buffer;
	p += seprintf(p, lastof(buffer), "Loading your savegame caused OpenTTD to crash.\n");

	for (const GRFConfig *c = _grfconfig; !_saveload_crash_with_missing_newgrfs && c != nullptr; c = c->next) {
		_saveload_crash_with_missing_newgrfs = HasBit(c->flags, GCF_COMPATIBLE) || c->status == GCS_NOT_FOUND;
	}

	if (_saveload_crash_with_missing_newgrfs) {
		p += seprintf(p, lastof(buffer),
			"This is most likely caused by a missing NewGRF or a NewGRF that\n"
			"has been loaded as replacement for a missing NewGRF. OpenTTD\n"
			"cannot easily determine whether a replacement NewGRF is of a newer\n"
			"or older version.\n"
			"It will load a NewGRF with the same GRF ID as the missing NewGRF.\n"
			"This means that if the author makes incompatible NewGRFs with the\n"
			"same GRF ID, OpenTTD cannot magically do the right thing. In most\n"
			"cases, OpenTTD will load the savegame and not crash, but this is an\n"
			"exception.\n"
			"Please load the savegame with the appropriate NewGRFs installed.\n"
			"The missing/compatible NewGRFs are:\n");

		for (const GRFConfig *c = _grfconfig; c != nullptr; c = c->next) {
			if (HasBit(c->flags, GCF_COMPATIBLE)) {
				const GRFIdentifier *replaced = GetOverriddenIdentifier(c);
				char original_md5[40];
				char replaced_md5[40];
				md5sumToString(original_md5, lastof(original_md5), c->original_md5sum);
				md5sumToString(replaced_md5, lastof(replaced_md5), replaced->md5sum);
				p += seprintf(p, lastof(buffer), "NewGRF %08X (checksum %s) not found.\n  Loaded NewGRF \"%s\" (checksum %s) with same GRF ID instead.\n", BSWAP32(c->ident.grfid), original_md5, c->filename.c_str(), replaced_md5);
			}
			if (c->status == GCS_NOT_FOUND) {
				char buf[40];
				md5sumToString(buf, lastof(buf), c->ident.md5sum);
				p += seprintf(p, lastof(buffer), "NewGRF %08X (%s) not found; checksum %s.\n", BSWAP32(c->ident.grfid), c->filename.c_str(), buf);
			}
		}
	} else {
		p += seprintf(p, lastof(buffer),
			"This is probably caused by a corruption in the savegame.\n"
			"Please file a bug report and attach this savegame.\n");
	}

	ShowInfo(buffer);

#ifdef WITH_SIGACTION
	struct sigaction call;
#else
	SignalHandlerPointer call = nullptr;
#endif
	switch (signum) {
		case SIGSEGV: call = _prev_segfault; break;
		case SIGABRT: call = _prev_abort; break;
		case SIGFPE:  call = _prev_fpe; break;
		default: NOT_REACHED();
	}
#ifdef WITH_SIGACTION
	if (call.sa_flags & SA_SIGINFO) {
		if (call.sa_sigaction != nullptr) call.sa_sigaction(signum, si, context);
	} else {
		if (call.sa_handler != nullptr) call.sa_handler(signum);
	}
#else
	if (call != nullptr) call(signum);
#endif

}

/**
 * Tries to change owner of this rail tile to a valid owner. In very old versions it could happen that
 * a rail track had an invalid owner. When conversion isn't possible, track is removed.
 * @param t tile to update
 */
static void FixOwnerOfRailTrack(TileIndex t)
{
	assert(!Company::IsValidID(GetTileOwner(t)) && (IsLevelCrossingTile(t) || IsPlainRailTile(t)));

	/* remove leftover rail piece from crossing (from very old savegames) */
	Train *v = nullptr;
	for (Train *w : Train::Iterate()) {
		if (w->tile == t) {
			v = w;
			break;
		}
	}

	if (v != nullptr) {
		/* when there is a train on crossing (it could happen in TTD), set owner of crossing to train owner */
		SetTileOwner(t, v->owner);
		return;
	}

	/* try to find any connected rail */
	for (DiagDirection dd = DIAGDIR_BEGIN; dd < DIAGDIR_END; dd++) {
		TileIndex tt = t + TileOffsByDiagDir(dd);
		if (GetTileTrackStatus(t, TRANSPORT_RAIL, 0, dd) != 0 &&
				GetTileTrackStatus(tt, TRANSPORT_RAIL, 0, ReverseDiagDir(dd)) != 0 &&
				Company::IsValidID(GetTileOwner(tt))) {
			SetTileOwner(t, GetTileOwner(tt));
			return;
		}
	}

	if (IsLevelCrossingTile(t)) {
		/* else change the crossing to normal road (road vehicles won't care) */
		Owner road = GetRoadOwner(t, RTT_ROAD);
		Owner tram = GetRoadOwner(t, RTT_TRAM);
		RoadBits bits = GetCrossingRoadBits(t);
		bool hasroad = HasBit(_me[t].m7, 6);
		bool hastram = HasBit(_me[t].m7, 7);

		/* MakeRoadNormal */
		SetTileType(t, MP_ROAD);
		SetTileOwner(t, road);
		_m[t].m3 = (hasroad ? bits : 0);
		_m[t].m5 = (hastram ? bits : 0) | ROAD_TILE_NORMAL << 6;
		SB(_me[t].m6, 2, 4, 0);
		SetRoadOwner(t, RTT_TRAM, tram);
		return;
	}

	/* if it's not a crossing, make it clean land */
	MakeClear(t, CLEAR_GRASS, 0);
}

/**
 * Fixes inclination of a vehicle. Older OpenTTD versions didn't update the bits correctly.
 * @param v vehicle
 * @param dir vehicle's direction, or # INVALID_DIR if it can be ignored
 * @return inclination bits to set
 */
static uint FixVehicleInclination(Vehicle *v, Direction dir)
{
	/* Compute place where this vehicle entered the tile */
	int entry_x = v->x_pos;
	int entry_y = v->y_pos;
	switch (dir) {
		case DIR_NE: entry_x |= TILE_UNIT_MASK; break;
		case DIR_NW: entry_y |= TILE_UNIT_MASK; break;
		case DIR_SW: entry_x &= ~TILE_UNIT_MASK; break;
		case DIR_SE: entry_y &= ~TILE_UNIT_MASK; break;
		case INVALID_DIR: break;
		default: NOT_REACHED();
	}
	byte entry_z = GetSlopePixelZ(entry_x, entry_y, true);

	/* Compute middle of the tile. */
	int middle_x = (v->x_pos & ~TILE_UNIT_MASK) + TILE_SIZE / 2;
	int middle_y = (v->y_pos & ~TILE_UNIT_MASK) + TILE_SIZE / 2;
	byte middle_z = GetSlopePixelZ(middle_x, middle_y, true);

	/* middle_z == entry_z, no height change. */
	if (middle_z == entry_z) return 0;

	/* middle_z < entry_z, we are going downwards. */
	if (middle_z < entry_z) return 1U << GVF_GOINGDOWN_BIT;

	/* middle_z > entry_z, we are going upwards. */
	return 1U << GVF_GOINGUP_BIT;
}

/**
 * Check whether the ground vehicles are at the correct Z-coordinate. When they
 * are not, this will cause all kinds of problems later on as the vehicle might
 * not get onto bridges and so on.
 */
static void CheckGroundVehiclesAtCorrectZ()
{
	for (Vehicle *v : Vehicle::Iterate()) {
		if (v->IsGroundVehicle()) {
			/*
			 * Either the vehicle is not actually on the given tile, i.e. it is
			 * in the wormhole of a bridge or a tunnel, or the Z-coordinate must
			 * be the same as when it would be recalculated right now.
			 */
			assert(v->tile != TileVirtXY(v->x_pos, v->y_pos) || v->z_pos == GetSlopePixelZ(v->x_pos, v->y_pos, true));
		}
	}
}

/**
 * Checks for the possibility that a bridge may be on this tile
 * These are in fact all the tile types on which a bridge can be found
 * @param t The tile to analyze
 * @return True if a bridge might have been present prior to savegame 194.
 */
static inline bool MayHaveBridgeAbove(TileIndex t)
{
	return IsTileType(t, MP_CLEAR) || IsTileType(t, MP_RAILWAY) || IsTileType(t, MP_ROAD) ||
			IsTileType(t, MP_WATER) || IsTileType(t, MP_TUNNELBRIDGE) || IsTileType(t, MP_OBJECT);
}

TileIndex GetOtherTunnelBridgeEndOld(TileIndex tile)
{
	DiagDirection dir = GetTunnelBridgeDirection(tile);
	TileIndexDiff delta = TileOffsByDiagDir(dir);
	int z = GetTileZ(tile);

	dir = ReverseDiagDir(dir);
	do {
		tile += delta;
	} while (
		!IsTunnelTile(tile) ||
		GetTunnelBridgeDirection(tile) != dir ||
		GetTileZ(tile) != z
	);

	return tile;
}


/**
 * Start the scripts.
 */
static void StartScripts()
{
	/* Script debug window requires AIs to be started before trying to start GameScript. */

	/* Start the AIs. */
	for (const Company *c : Company::Iterate()) {
		if (Company::IsValidAiID(c->index)) AI::StartNew(c->index, false);
	}

	/* Start the GameScript. */
	Game::StartNew();

	ShowScriptDebugWindowIfScriptError();
}

/**
 * Perform a (large) amount of savegame conversion *magic* in order to
 * load older savegames and to fill the caches for various purposes.
 * @return True iff conversion went without a problem.
 */
bool AfterLoadGame()
{
	SetSignalHandlers();

	TileIndex map_size = MapSize();

	extern TileIndex _cur_tileloop_tile; // From landscape.cpp.
	/* The LFSR used in RunTileLoop iteration cannot have a zeroed state, make it non-zeroed. */
	if (_cur_tileloop_tile == 0) _cur_tileloop_tile = 1;

	extern TileIndex _aux_tileloop_tile;
	if (_aux_tileloop_tile == 0) _aux_tileloop_tile = 1;

	if (IsSavegameVersionBefore(SLV_98)) GamelogOldver();

	GamelogTestRevision();
	GamelogTestMode();

	RebuildTownKdtree();
	RebuildStationKdtree();
	UpdateCachedSnowLine();
	UpdateCachedSnowLineBounds();

	_viewport_sign_kdtree_valid = false;

	if (IsSavegameVersionBefore(SLV_98)) GamelogGRFAddList(_grfconfig);

	if (IsSavegameVersionBefore(SLV_119)) {
		_pause_mode = (_pause_mode == 2) ? PM_PAUSED_NORMAL : PM_UNPAUSED;
	} else if (_network_dedicated && (_pause_mode & PM_PAUSED_ERROR) != 0) {
		DEBUG(net, 0, "The loading savegame was paused due to an error state");
		DEBUG(net, 0, "  This savegame cannot be used for multiplayer");
		/* Restore the signals */
		ResetSignalHandlers();
		return false;
	} else if (!_networking || _network_server) {
		/* If we are in singleplayer mode, i.e. not networking, and loading the
		 * savegame or we are loading the savegame as network server we do
		 * not want to be bothered by being paused because of the automatic
		 * reason of a network server, e.g. joining clients or too few
		 * active clients. Note that resetting these values for a network
		 * client are very bad because then the client is going to execute
		 * the game loop when the server is not, i.e. it desyncs. */
		_pause_mode &= ~PMB_PAUSED_NETWORK;
	}

	/* In very old versions, size of train stations was stored differently.
	 * They had swapped width and height if station was built along the Y axis.
	 * TTO and TTD used 3 bits for width/height, while OpenTTD used 4.
	 * Because the data stored by TTDPatch are unusable for rail stations > 7x7,
	 * recompute the width and height. Doing this unconditionally for all old
	 * savegames simplifies the code. */
	if (IsSavegameVersionBefore(SLV_2)) {
		for (Station *st : Station::Iterate()) {
			st->train_station.w = st->train_station.h = 0;
		}
		for (TileIndex t = 0; t < map_size; t++) {
			if (!IsTileType(t, MP_STATION)) continue;
			if (_m[t].m5 > 7) continue; // is it a rail station tile?
			Station *st = Station::Get(_m[t].m2);
			assert(st->train_station.tile != 0);
			int dx = TileX(t) - TileX(st->train_station.tile);
			int dy = TileY(t) - TileY(st->train_station.tile);
			assert(dx >= 0 && dy >= 0);
			st->train_station.w = std::max<uint>(st->train_station.w, dx + 1);
			st->train_station.h = std::max<uint>(st->train_station.h, dy + 1);
		}
	}

	if (IsSavegameVersionBefore(SLV_194) && SlXvIsFeatureMissing(XSLFI_HEIGHT_8_BIT)) {
		_settings_game.construction.map_height_limit = 15;

		/* In old savegame versions, the heightlevel was coded in bits 0..3 of the type field */
		for (TileIndex t = 0; t < map_size; t++) {
			_m[t].height = GB(_m[t].type, 0, 4);
			SB(_m[t].type, 0, 2, GB(_me[t].m6, 0, 2));
			SB(_me[t].m6, 0, 2, 0);
			if (MayHaveBridgeAbove(t)) {
				SB(_m[t].type, 2, 2, GB(_me[t].m6, 6, 2));
				SB(_me[t].m6, 6, 2, 0);
			} else {
				SB(_m[t].type, 2, 2, 0);
			}
		}
	} else if (IsSavegameVersionBefore(SLV_194) && SlXvIsFeaturePresent(XSLFI_HEIGHT_8_BIT)) {
		for (TileIndex t = 0; t < map_size; t++) {
			SB(_m[t].type, 0, 2, GB(_me[t].m6, 0, 2));
			SB(_me[t].m6, 0, 2, 0);
			if (MayHaveBridgeAbove(t)) {
				SB(_m[t].type, 2, 2, GB(_me[t].m6, 6, 2));
				SB(_me[t].m6, 6, 2, 0);
			} else {
				SB(_m[t].type, 2, 2, 0);
			}
		}
	}

	/* in version 2.1 of the savegame, town owner was unified. */
	if (IsSavegameVersionBefore(SLV_2, 1)) ConvertTownOwner();

	/* from version 4.1 of the savegame, exclusive rights are stored at towns */
	if (IsSavegameVersionBefore(SLV_4, 1)) UpdateExclusiveRights();

	/* from version 4.2 of the savegame, currencies are in a different order */
	if (IsSavegameVersionBefore(SLV_4, 2)) UpdateCurrencies();

	/* In old version there seems to be a problem that water is owned by
	 * OWNER_NONE, not OWNER_WATER.. I can't replicate it for the current
	 * (4.3) version, so I just check when versions are older, and then
	 * walk through the whole map.. */
	if (IsSavegameVersionBefore(SLV_4, 3)) {
		for (TileIndex t = 0; t < map_size; t++) {
			if (IsTileType(t, MP_WATER) && GetTileOwner(t) >= MAX_COMPANIES) {
				SetTileOwner(t, OWNER_WATER);
			}
		}
	}

	if (IsSavegameVersionBefore(SLV_84)) {
		for (Company *c : Company::Iterate()) {
			c->name = CopyFromOldName(c->name_1);
			if (!c->name.empty()) c->name_1 = STR_SV_UNNAMED;
			c->president_name = CopyFromOldName(c->president_name_1);
			if (!c->president_name.empty()) c->president_name_1 = SPECSTR_PRESIDENT_NAME;
		}

		for (Station *st : Station::Iterate()) {
			st->name = CopyFromOldName(st->string_id);
			/* generating new name would be too much work for little effect, use the station name fallback */
			if (!st->name.empty()) st->string_id = STR_SV_STNAME_FALLBACK;
		}

		for (Town *t : Town::Iterate()) {
			t->name = CopyFromOldName(t->townnametype);
			if (!t->name.empty()) t->townnametype = SPECSTR_TOWNNAME_START + _settings_game.game_creation.town_name;
		}
	}

	/* From this point the old names array is cleared. */
	ResetOldNames();

	if (IsSavegameVersionBefore(SLV_106)) {
		/* no station is determined by 'tile == INVALID_TILE' now (instead of '0') */
		for (Station *st : Station::Iterate()) {
			if (st->airport.tile       == 0) st->airport.tile       = INVALID_TILE;
			if (st->train_station.tile == 0) st->train_station.tile = INVALID_TILE;
		}

		/* the same applies to Company::location_of_HQ */
		for (Company *c : Company::Iterate()) {
			if (c->location_of_HQ == 0 || (IsSavegameVersionBefore(SLV_4) && c->location_of_HQ == 0xFFFF)) {
				c->location_of_HQ = INVALID_TILE;
			}
		}
	}

	/* convert road side to my format. */
	if (_settings_game.vehicle.road_side) _settings_game.vehicle.road_side = 1;

	/* Check if all NewGRFs are present, we are very strict in MP mode */
	GRFListCompatibility gcf_res = IsGoodGRFConfigList(_grfconfig);
	for (GRFConfig *c = _grfconfig; c != nullptr; c = c->next) {
		if (c->status == GCS_NOT_FOUND) {
			GamelogGRFRemove(c->ident.grfid);
		} else if (HasBit(c->flags, GCF_COMPATIBLE)) {
			GamelogGRFCompatible(&c->ident);
		}
	}

	if (_networking && gcf_res != GLC_ALL_GOOD) {
		SetSaveLoadError(STR_NETWORK_ERROR_CLIENT_NEWGRF_MISMATCH);
		/* Restore the signals */
		ResetSignalHandlers();
		return false;
	}

	/* The value of _date_fract got divided, so make sure that old games are converted correctly. */
	if (IsSavegameVersionBefore(SLV_11, 1) || (IsSavegameVersionBefore(SLV_147) && _date_fract > DAY_TICKS)) _date_fract /= 885;

	if (SlXvIsFeaturePresent(XSLFI_SPRINGPP) || SlXvIsFeaturePresent(XSLFI_JOKERPP) || SlXvIsFeaturePresent(XSLFI_CHILLPP)) {
		assert(_settings_game.economy.day_length_factor >= 1);
		_tick_skip_counter = _date_fract % _settings_game.economy.day_length_factor;
		_date_fract /= _settings_game.economy.day_length_factor;
		assert(_date_fract < DAY_TICKS);
		assert(_tick_skip_counter < _settings_game.economy.day_length_factor);
	}

	/* Set day length factor to 1 if loading a pre day length savegame */
	if (SlXvIsFeatureMissing(XSLFI_VARIABLE_DAY_LENGTH) && SlXvIsFeatureMissing(XSLFI_SPRINGPP) && SlXvIsFeatureMissing(XSLFI_JOKERPP) && SlXvIsFeatureMissing(XSLFI_CHILLPP)) {
		_settings_game.economy.day_length_factor = 1;
		if (_file_to_saveload.abstract_ftype != FT_SCENARIO) {
			/* If this is obviously a vanilla/non-patchpack savegame (and not a scenario),
			 * set the savegame time units to be in days, as they would have been previously. */
			_settings_game.game_time.time_in_minutes = false;
		}
	}
	if (SlXvIsFeatureMissing(XSLFI_VARIABLE_DAY_LENGTH, 3)) {
		_scaled_tick_counter = (uint64_t)((_tick_counter * _settings_game.economy.day_length_factor) + _tick_skip_counter);
	}

	/* Update current year
	 * must be done before loading sprites as some newgrfs check it */
	SetDate(_date, _date_fract, false);
	SetupTileLoopCounts();

	/*
	 * Force the old behaviour for compatibility reasons with old savegames. As new
	 * settings can only be loaded from new savegames loading old savegames with new
	 * versions of OpenTTD will normally initialize settings newer than the savegame
	 * version with "new game" defaults which the player can define to their liking.
	 * For some settings we override that to keep the behaviour the same as when the
	 * game was saved.
	 *
	 * Note that there is no non-stop in here. This is because the setting could have
	 * either value in TTDPatch. To convert it properly the user has to make sure the
	 * right value has been chosen in the settings. Otherwise we will be converting
	 * it incorrectly in half of the times without a means to correct that.
	 */
	if (IsSavegameVersionBefore(SLV_4, 2)) _settings_game.station.modified_catchment = false;
	if (IsSavegameVersionBefore(SLV_6, 1)) _settings_game.pf.forbid_90_deg = false;
	if (IsSavegameVersionBefore(SLV_21))   _settings_game.vehicle.train_acceleration_model = 0;
	if (IsSavegameVersionBefore(SLV_90))   _settings_game.vehicle.plane_speed = 4;
	if (IsSavegameVersionBefore(SLV_95))   _settings_game.vehicle.dynamic_engines = false;
	if (IsSavegameVersionBefore(SLV_96))   _settings_game.economy.station_noise_level = false;
	if (IsSavegameVersionBefore(SLV_133)) {
		_settings_game.vehicle.train_slope_steepness = 3;
	}
	if (IsSavegameVersionBefore(SLV_134))  _settings_game.economy.feeder_payment_share = 75;
	if (IsSavegameVersionBefore(SLV_138))  _settings_game.vehicle.plane_crashes = 2;
	if (IsSavegameVersionBefore(SLV_139)) {
		_settings_game.vehicle.roadveh_acceleration_model = 0;
		_settings_game.vehicle.roadveh_slope_steepness = 7;
	}
	if (IsSavegameVersionBefore(SLV_143))  _settings_game.economy.allow_town_level_crossings = true;
	if (IsSavegameVersionBefore(SLV_159)) {
		_settings_game.vehicle.max_train_length = 50;
		_settings_game.construction.max_bridge_length = 64;
		_settings_game.construction.max_tunnel_length = 64;
	}
	if (IsSavegameVersionBefore(SLV_166))  _settings_game.economy.infrastructure_maintenance = false;
	if (IsSavegameVersionBefore(SLV_183) && SlXvIsFeatureMissing(XSLFI_CHILLPP)) {
		_settings_game.linkgraph.distribution_pax = DT_MANUAL;
		_settings_game.linkgraph.distribution_mail = DT_MANUAL;
		_settings_game.linkgraph.distribution_armoured = DT_MANUAL;
		_settings_game.linkgraph.distribution_default = DT_MANUAL;
	}

	if (IsSavegameVersionBefore(SLV_ENDING_YEAR)) {
		_settings_game.game_creation.ending_year = DEF_END_YEAR;
	}

	/* Convert linkgraph update settings from days to seconds. */
	if (IsSavegameVersionBefore(SLV_LINKGRAPH_SECONDS) && SlXvIsFeatureMissing(XSLFI_LINKGRAPH_DAY_SCALE, 3)) {
		_settings_game.linkgraph.recalc_interval *= SECONDS_PER_DAY;
		_settings_game.linkgraph.recalc_time     *= SECONDS_PER_DAY;
	}

	/* Convert link graph last compression from date to scaled ticks. */
	if (SlXvIsFeatureMissing(XSLFI_LINKGRAPH_DAY_SCALE, 4)) {
		extern void LinkGraphFixupLastCompressionAfterLoad();
		LinkGraphFixupLastCompressionAfterLoad();
	}

	/* Load the sprites */
	GfxLoadSprites();
	LoadStringWidthTable();
	ReInitAllWindows(false);

	/* Copy temporary data to Engine pool */
	CopyTempEngineData();

	/* Connect front and rear engines of multiheaded trains and converts
	 * subtype to the new format */
	if (IsSavegameVersionBefore(SLV_17, 1)) ConvertOldMultiheadToNew();

	/* Connect front and rear engines of multiheaded trains */
	ConnectMultiheadedTrains();

	/* Fix the CargoPackets *and* fix the caches of CargoLists.
	 * If this isn't done before Stations and especially Vehicles are
	 * running their AfterLoad we might get in trouble. In the case of
	 * vehicles we could give the wrong (cached) count of items in a
	 * vehicle which causes different results when getting their caches
	 * filled; and that could eventually lead to desyncs. */
	CargoPacket::AfterLoad();

	/* Oilrig was moved from id 15 to 9. We have to do this conversion
	 * here as AfterLoadVehicles can check it indirectly via the newgrf
	 * code. */
	if (IsSavegameVersionBefore(SLV_139)) {
		for (Station *st : Station::Iterate()) {
			if (st->airport.tile != INVALID_TILE && st->airport.type == 15) {
				st->airport.type = AT_OILRIG;
			}
		}
	}

	if (SlXvIsFeaturePresent(XSLFI_SPRINGPP)) {
		/*
		 * Reject huge airports
		 * Annoyingly SpringPP v2.0.102 has a bug where it uses the same ID for AT_INTERCONTINENTAL2 and AT_OILRIG.
		 * Do this here as AfterLoadVehicles might also check it indirectly via the newgrf code.
		 */
		for (Station *st : Station::Iterate()) {
			if (st->airport.tile == INVALID_TILE) continue;
			StringID err = INVALID_STRING_ID;
			if (st->airport.type == 9) {
				if (st->ship_station.tile != INVALID_TILE && IsOilRig(st->ship_station.tile)) {
					/* this airport is probably an oil rig, not a huge airport */
				} else {
					err = STR_GAME_SAVELOAD_ERROR_HUGE_AIRPORTS_PRESENT;
				}
				st->airport.type = AT_OILRIG;
			} else if (st->airport.type == 10) {
				err = STR_GAME_SAVELOAD_ERROR_HUGE_AIRPORTS_PRESENT;
			}
			if (err != INVALID_STRING_ID) {
				SetSaveLoadError(err);
				/* Restore the signals */
				ResetSignalHandlers();
				return false;
			}
		}
	}

	if (SlXvIsFeaturePresent(XSLFI_SPRINGPP, 1, 1)) {
		/*
		 * Reject helicopters aproaching oil rigs using the wrong aircraft movement data
		 * Annoyingly SpringPP v2.0.102 has a bug where it uses the same ID for AT_INTERCONTINENTAL2 and AT_OILRIG
		 * Do this here as AfterLoadVehicles can also check it indirectly via the newgrf code.
		 */
		for (Aircraft *v : Aircraft::Iterate()) {
			Station *st = GetTargetAirportIfValid(v);
			if (st != nullptr && ((st->ship_station.tile != INVALID_TILE && IsOilRig(st->ship_station.tile)) || st->airport.type == AT_OILRIG)) {
				/* aircraft is on approach to an oil rig, bail out now */
				SetSaveLoadError(STR_GAME_SAVELOAD_ERROR_HELI_OILRIG_BUG);
				/* Restore the signals */
				ResetSignalHandlers();
				return false;
			}
		}
	}

	if (IsSavegameVersionBefore(SLV_MULTITILE_DOCKS)) {
		for (Station *st : Station::Iterate()) {
			st->ship_station.tile = INVALID_TILE;
		}
	}

	if (SlXvIsFeatureMissing(XSLFI_REALISTIC_TRAIN_BRAKING)) {
		_settings_game.vehicle.train_braking_model = TBM_ORIGINAL;
	}

	if (SlXvIsFeatureMissing(XSLFI_TRAIN_SPEED_ADAPTATION)) {
		_settings_game.vehicle.train_speed_adaptation = false;
	}

	AfterLoadEngines();
	AnalyseIndustryTileSpriteGroups();
	extern void AnalyseHouseSpriteGroups();
	AnalyseHouseSpriteGroups();

	/* Update all vehicles */
	AfterLoadVehicles(true);

	CargoPacket::PostVehiclesAfterLoad();

	/* Update template vehicles */
	AfterLoadTemplateVehicles();

	/* make sure there is a town in the game */
	if (_game_mode == GM_NORMAL && Town::GetNumItems() == 0) {
		SetSaveLoadError(STR_ERROR_NO_TOWN_IN_SCENARIO);
		/* Restore the signals */
		ResetSignalHandlers();
		return false;
	}

	/* The void tiles on the southern border used to belong to a wrong class (pre 4.3).
	 * This problem appears in savegame version 21 too, see r3455. But after loading the
	 * savegame and saving again, the buggy map array could be converted to new savegame
	 * version. It didn't show up before r12070. */
	if (IsSavegameVersionBefore(SLV_87)) UpdateVoidTiles();

	/* Fix the cache for cargo payments. */
	for (CargoPayment *cp : CargoPayment::Iterate()) {
		cp->front->cargo_payment = cp;
		cp->current_station = cp->front->last_station_visited;
	}

	if (IsSavegameVersionBefore(SLV_72)) {
		/* Locks in very old savegames had OWNER_WATER as owner */
		for (TileIndex t = 0; t < MapSize(); t++) {
			switch (GetTileType(t)) {
				default: break;

				case MP_WATER:
					if (GetWaterTileType(t) == WATER_TILE_LOCK && GetTileOwner(t) == OWNER_WATER) SetTileOwner(t, OWNER_NONE);
					break;

				case MP_STATION: {
					if (HasBit(_me[t].m6, 3)) SetBit(_me[t].m6, 2);
					StationGfx gfx = GetStationGfx(t);
					StationType st;
					if (       IsInsideMM(gfx,   0,   8)) { // Rail station
						st = STATION_RAIL;
						SetStationGfx(t, gfx - 0);
					} else if (IsInsideMM(gfx,   8,  67)) { // Airport
						st = STATION_AIRPORT;
						SetStationGfx(t, gfx - 8);
					} else if (IsInsideMM(gfx,  67,  71)) { // Truck
						st = STATION_TRUCK;
						SetStationGfx(t, gfx - 67);
					} else if (IsInsideMM(gfx,  71,  75)) { // Bus
						st = STATION_BUS;
						SetStationGfx(t, gfx - 71);
					} else if (gfx == 75) {                 // Oil rig
						st = STATION_OILRIG;
						SetStationGfx(t, gfx - 75);
					} else if (IsInsideMM(gfx,  76,  82)) { // Dock
						st = STATION_DOCK;
						SetStationGfx(t, gfx - 76);
					} else if (gfx == 82) {                 // Buoy
						st = STATION_BUOY;
						SetStationGfx(t, gfx - 82);
					} else if (IsInsideMM(gfx,  83, 168)) { // Extended airport
						st = STATION_AIRPORT;
						SetStationGfx(t, gfx - 83 + 67 - 8);
					} else if (IsInsideMM(gfx, 168, 170)) { // Drive through truck
						st = STATION_TRUCK;
						SetStationGfx(t, gfx - 168 + GFX_TRUCK_BUS_DRIVETHROUGH_OFFSET);
					} else if (IsInsideMM(gfx, 170, 172)) { // Drive through bus
						st = STATION_BUS;
						SetStationGfx(t, gfx - 170 + GFX_TRUCK_BUS_DRIVETHROUGH_OFFSET);
					} else {
						/* Restore the signals */
						ResetSignalHandlers();
						return false;
					}
					SB(_me[t].m6, 3, 3, st);
					break;
				}
			}
		}
	}

	if (SlXvIsFeatureMissing(XSLFI_MORE_STATION_TYPES)) {
		/* Expansion of station type field in m6 */
		for (TileIndex t = 0; t < MapSize(); t++) {
			if (IsTileType(t, MP_STATION)) {
				ClrBit(_me[t].m6, 6);
			}
		}
	}

	for (TileIndex t = 0; t < map_size; t++) {
		switch (GetTileType(t)) {
			case MP_STATION: {
				BaseStation *bst = BaseStation::GetByTile(t);

				/* Sanity check */
				if (!IsBuoy(t) && bst->owner != GetTileOwner(t)) SlErrorCorrupt("Wrong owner for station tile");

				/* Set up station spread */
				bst->rect.BeforeAddTile(t, StationRect::ADD_FORCE);

				/* Waypoints don't have road stops/oil rigs in the old format */
				if (!Station::IsExpected(bst)) break;
				Station *st = Station::From(bst);

				switch (GetStationType(t)) {
					case STATION_TRUCK:
					case STATION_BUS:
						if (IsSavegameVersionBefore(SLV_6)) {
							/* Before version 5 you could not have more than 250 stations.
							 * Version 6 adds large maps, so you could only place 253*253
							 * road stops on a map (no freeform edges) = 64009. So, yes
							 * someone could in theory create such a full map to trigger
							 * this assertion, it's safe to assume that's only something
							 * theoretical and does not happen in normal games. */
							assert(RoadStop::CanAllocateItem());

							/* From this version on there can be multiple road stops of the
							 * same type per station. Convert the existing stops to the new
							 * internal data structure. */
							RoadStop *rs = new RoadStop(t);

							RoadStop **head =
								IsTruckStop(t) ? &st->truck_stops : &st->bus_stops;
							*head = rs;
						}
						break;

					case STATION_OILRIG: {
						/* The internal encoding of oil rigs was changed twice.
						 * It was 3 (till 2.2) and later 5 (till 5.1).
						 * DeleteOilRig asserts on the correct type, and
						 * setting it unconditionally does not hurt.
						 */
						Station::GetByTile(t)->airport.type = AT_OILRIG;

						/* Very old savegames sometimes have phantom oil rigs, i.e.
						 * an oil rig which got shut down, but not completely removed from
						 * the map
						 */
						TileIndex t1 = TILE_ADDXY(t, 0, 1);
						if (!IsTileType(t1, MP_INDUSTRY) || GetIndustryGfx(t1) != GFX_OILRIG_1) {
							DeleteOilRig(t);
						}
						break;
					}

					default: break;
				}
				break;
			}

			default: break;
		}
	}

	/* In version 6.1 we put the town index in the map-array. To do this, we need
	 *  to use m2 (16bit big), so we need to clean m2, and that is where this is
	 *  all about ;) */
	if (IsSavegameVersionBefore(SLV_6, 1)) {
		for (TileIndex t = 0; t < map_size; t++) {
			switch (GetTileType(t)) {
				case MP_HOUSE:
					_m[t].m4 = _m[t].m2;
					SetTownIndex(t, CalcClosestTownFromTile(t)->index);
					break;

				case MP_ROAD:
					_m[t].m4 |= (_m[t].m2 << 4);
					if ((GB(_m[t].m5, 4, 2) == ROAD_TILE_CROSSING ? (Owner)_m[t].m3 : GetTileOwner(t)) == OWNER_TOWN) {
						SetTownIndex(t, CalcClosestTownFromTile(t)->index);
					} else {
						SetTownIndex(t, 0);
					}
					break;

				default: break;
			}
		}
	}

	/* Force the freeform edges to false for old savegames. */
	if (IsSavegameVersionBefore(SLV_111)) {
		_settings_game.construction.freeform_edges = false;
	}

	/* From version 9.0, we update the max passengers of a town (was sometimes negative
	 *  before that. */
	if (IsSavegameVersionBefore(SLV_9)) {
		for (Town *t : Town::Iterate()) UpdateTownMaxPass(t);
	}

	/* From version 16.0, we included autorenew on engines, which are now saved, but
	 *  of course, we do need to initialize them for older savegames. */
	if (IsSavegameVersionBefore(SLV_16)) {
		for (Company *c : Company::Iterate()) {
			c->engine_renew_list            = nullptr;
			c->settings.engine_renew        = false;
			c->settings.engine_renew_months = 6;
			c->settings.engine_renew_money  = 100000;
		}

		/* When loading a game, _local_company is not yet set to the correct value.
		 * However, in a dedicated server we are a spectator, so nothing needs to
		 * happen. In case we are not a dedicated server, the local company always
		 * becomes company 0, unless we are in the scenario editor where all the
		 * companies are 'invalid'.
		 */
		Company *c = Company::GetIfValid(COMPANY_FIRST);
		if (!_network_dedicated && c != nullptr) {
			c->settings = _settings_client.company;
		}
	}

	if (IsSavegameVersionBefore(SLV_48)) {
		for (TileIndex t = 0; t < map_size; t++) {
			switch (GetTileType(t)) {
				case MP_RAILWAY:
					if (IsPlainRail(t)) {
						/* Swap ground type and signal type for plain rail tiles, so the
						 * ground type uses the same bits as for depots and waypoints. */
						uint tmp = GB(_m[t].m4, 0, 4);
						SB(_m[t].m4, 0, 4, GB(_m[t].m2, 0, 4));
						SB(_m[t].m2, 0, 4, tmp);
					} else if (HasBit(_m[t].m5, 2)) {
						/* Split waypoint and depot rail type and remove the subtype. */
						ClrBit(_m[t].m5, 2);
						ClrBit(_m[t].m5, 6);
					}
					break;

				case MP_ROAD:
					/* Swap m3 and m4, so the track type for rail crossings is the
					 * same as for normal rail. */
					Swap(_m[t].m3, _m[t].m4);
					break;

				default: break;
			}
		}
	}

	if (IsSavegameVersionBefore(SLV_61)) {
		/* Added the RoadType */
		bool old_bridge = IsSavegameVersionBefore(SLV_42);
		for (TileIndex t = 0; t < map_size; t++) {
			switch (GetTileType(t)) {
				case MP_ROAD:
					SB(_m[t].m5, 6, 2, GB(_m[t].m5, 4, 2));
					switch (GetRoadTileType(t)) {
						default: SlErrorCorrupt("Invalid road tile type");
						case ROAD_TILE_NORMAL:
							SB(_m[t].m4, 0, 4, GB(_m[t].m5, 0, 4));
							SB(_m[t].m4, 4, 4, 0);
							SB(_me[t].m6, 2, 4, 0);
							break;
						case ROAD_TILE_CROSSING:
							SB(_m[t].m4, 5, 2, GB(_m[t].m5, 2, 2));
							break;
						case ROAD_TILE_DEPOT:    break;
					}
					SB(_me[t].m7, 6, 2, 1); // Set pre-NRT road type bits for conversion later.
					break;

				case MP_STATION:
					if (IsStationRoadStop(t)) SB(_me[t].m7, 6, 2, 1);
					break;

				case MP_TUNNELBRIDGE:
					/* Middle part of "old" bridges */
					if (old_bridge && IsBridge(t) && HasBit(_m[t].m5, 6)) break;
					if (((old_bridge && IsBridge(t)) ? (TransportType)GB(_m[t].m5, 1, 2) : GetTunnelBridgeTransportType(t)) == TRANSPORT_ROAD) {
						SB(_me[t].m7, 6, 2, 1); // Set pre-NRT road type bits for conversion later.
					}
					break;

				default: break;
			}
		}
	}

	if (IsSavegameVersionBefore(SLV_114)) {
		bool fix_roadtypes = !IsSavegameVersionBefore(SLV_61);
		bool old_bridge = IsSavegameVersionBefore(SLV_42);

		for (TileIndex t = 0; t < map_size; t++) {
			switch (GetTileType(t)) {
				case MP_ROAD:
					if (fix_roadtypes) SB(_me[t].m7, 6, 2, (RoadTypes)GB(_me[t].m7, 5, 3));
					SB(_me[t].m7, 5, 1, GB(_m[t].m3, 7, 1)); // snow/desert
					switch (GetRoadTileType(t)) {
						default: SlErrorCorrupt("Invalid road tile type");
						case ROAD_TILE_NORMAL:
							SB(_me[t].m7, 0, 4, GB(_m[t].m3, 0, 4));  // road works
							SB(_me[t].m6, 3, 3, GB(_m[t].m3, 4, 3));  // ground
							SB(_m[t].m3, 0, 4, GB(_m[t].m4, 4, 4));   // tram bits
							SB(_m[t].m3, 4, 4, GB(_m[t].m5, 0, 4));   // tram owner
							SB(_m[t].m5, 0, 4, GB(_m[t].m4, 0, 4));   // road bits
							break;

						case ROAD_TILE_CROSSING:
							SB(_me[t].m7, 0, 5, GB(_m[t].m4, 0, 5));  // road owner
							SB(_me[t].m6, 3, 3, GB(_m[t].m3, 4, 3));  // ground
							SB(_m[t].m3, 4, 4, GB(_m[t].m5, 0, 4));   // tram owner
							SB(_m[t].m5, 0, 1, GB(_m[t].m4, 6, 1));   // road axis
							SB(_m[t].m5, 5, 1, GB(_m[t].m4, 5, 1));   // crossing state
							break;

						case ROAD_TILE_DEPOT:
							break;
					}
					if (!IsRoadDepot(t) && !HasTownOwnedRoad(t)) {
						const Town *town = CalcClosestTownFromTile(t);
						if (town != nullptr) SetTownIndex(t, town->index);
					}
					_m[t].m4 = 0;
					break;

				case MP_STATION:
					if (!IsStationRoadStop(t)) break;

					if (fix_roadtypes) SB(_me[t].m7, 6, 2, (RoadTypes)GB(_m[t].m3, 0, 3));
					SB(_me[t].m7, 0, 5, HasBit(_me[t].m6, 2) ? OWNER_TOWN : GetTileOwner(t));
					SB(_m[t].m3, 4, 4, _m[t].m1);
					_m[t].m4 = 0;
					break;

				case MP_TUNNELBRIDGE:
					if (old_bridge && IsBridge(t) && HasBit(_m[t].m5, 6)) break;
					if (((old_bridge && IsBridge(t)) ? (TransportType)GB(_m[t].m5, 1, 2) : GetTunnelBridgeTransportType(t)) == TRANSPORT_ROAD) {
						if (fix_roadtypes) SB(_me[t].m7, 6, 2, (RoadTypes)GB(_m[t].m3, 0, 3));

						Owner o = GetTileOwner(t);
						SB(_me[t].m7, 0, 5, o); // road owner
						SB(_m[t].m3, 4, 4, o == OWNER_NONE ? OWNER_TOWN : o); // tram owner
					}
					SB(_me[t].m6, 2, 4, GB(_m[t].m2, 4, 4)); // bridge type
					SB(_me[t].m7, 5, 1, GB(_m[t].m4, 7, 1)); // snow/desert

					_m[t].m2 = 0;
					_m[t].m4 = 0;
					break;

				default: break;
			}
		}
	}

	/* Railtype moved from m3 to m8 in version SLV_EXTEND_RAILTYPES. */
	if (IsSavegameVersionBefore(SLV_EXTEND_RAILTYPES)) {
		const bool has_extra_bit = SlXvIsFeaturePresent(XSLFI_MORE_RAIL_TYPES, 1, 1);
		auto update_railtype = [&](TileIndex t) {
			uint rt = GB(_m[t].m3, 0, 4);
			if (has_extra_bit) rt |= (GB(_m[t].m1, 7, 1) << 4);
			SetRailType(t, (RailType)rt);
		};
		for (TileIndex t = 0; t < map_size; t++) {
			switch (GetTileType(t)) {
				case MP_RAILWAY:
					update_railtype(t);
					break;

				case MP_ROAD:
					if (IsLevelCrossing(t)) {
						update_railtype(t);
					}
					break;

				case MP_STATION:
					if (HasStationRail(t)) {
						update_railtype(t);
					}
					break;

				case MP_TUNNELBRIDGE:
					if (GetTunnelBridgeTransportType(t) == TRANSPORT_RAIL) {
						update_railtype(t);
					}
					break;

				default:
					break;
			}
		}
	}

	if (IsSavegameVersionBefore(SLV_42)) {
		for (TileIndex t = 0; t < map_size; t++) {
			if (MayHaveBridgeAbove(t)) ClearBridgeMiddle(t);
			if (IsBridgeTile(t)) {
				if (HasBit(_m[t].m5, 6)) { // middle part
					Axis axis = (Axis)GB(_m[t].m5, 0, 1);

					if (HasBit(_m[t].m5, 5)) { // transport route under bridge?
						if (GB(_m[t].m5, 3, 2) == TRANSPORT_RAIL) {
							MakeRailNormal(
								t,
								GetTileOwner(t),
								axis == AXIS_X ? TRACK_BIT_Y : TRACK_BIT_X,
								GetRailType(t)
							);
						} else {
							TownID town = IsTileOwner(t, OWNER_TOWN) ? ClosestTownFromTile(t, UINT_MAX)->index : 0;

							/* MakeRoadNormal */
							SetTileType(t, MP_ROAD);
							_m[t].m2 = town;
							_m[t].m3 = 0;
							_m[t].m5 = (axis == AXIS_X ? ROAD_Y : ROAD_X) | ROAD_TILE_NORMAL << 6;
							SB(_me[t].m6, 2, 4, 0);
							_me[t].m7 = 1 << 6;
							SetRoadOwner(t, RTT_TRAM, OWNER_NONE);
						}
					} else {
						if (GB(_m[t].m5, 3, 2) == 0) {
							MakeClear(t, CLEAR_GRASS, 3);
						} else {
							if (!IsTileFlat(t)) {
								MakeShore(t);
							} else {
								if (GetTileOwner(t) == OWNER_WATER) {
									MakeSea(t);
								} else {
									MakeCanal(t, GetTileOwner(t), Random());
								}
							}
						}
					}
					SetBridgeMiddle(t, axis);
				} else { // ramp
					Axis axis = (Axis)GB(_m[t].m5, 0, 1);
					uint north_south = GB(_m[t].m5, 5, 1);
					DiagDirection dir = ReverseDiagDir(XYNSToDiagDir(axis, north_south));
					TransportType type = (TransportType)GB(_m[t].m5, 1, 2);

					_m[t].m5 = 1 << 7 | type << 2 | dir;
				}
			}
		}

		for (Vehicle *v : Vehicle::Iterate()) {
			if (!v->IsGroundVehicle()) continue;
			if (IsBridgeTile(v->tile)) {
				DiagDirection dir = GetTunnelBridgeDirection(v->tile);

				if (dir != DirToDiagDir(v->direction)) continue;
				switch (dir) {
					default: SlErrorCorrupt("Invalid vehicle direction");
					case DIAGDIR_NE: if ((v->x_pos & 0xF) !=  0)            continue; break;
					case DIAGDIR_SE: if ((v->y_pos & 0xF) != TILE_SIZE - 1) continue; break;
					case DIAGDIR_SW: if ((v->x_pos & 0xF) != TILE_SIZE - 1) continue; break;
					case DIAGDIR_NW: if ((v->y_pos & 0xF) !=  0)            continue; break;
				}
			} else if (v->z_pos > GetTileMaxPixelZ(TileVirtXY(v->x_pos, v->y_pos))) {
				v->tile = GetNorthernBridgeEnd(v->tile);
				v->UpdatePosition();
			} else {
				continue;
			}
			if (v->type == VEH_TRAIN) {
				Train::From(v)->track = TRACK_BIT_WORMHOLE;
			} else {
				RoadVehicle::From(v)->state = RVSB_WORMHOLE;
			}
		}
	}

	if (IsSavegameVersionBefore(SLV_ROAD_TYPES) && !SlXvIsFeaturePresent(XSLFI_JOKERPP, SL_JOKER_1_27)) {
		/* Add road subtypes */
		for (TileIndex t = 0; t < map_size; t++) {
			bool has_road = false;
			switch (GetTileType(t)) {
				case MP_ROAD:
					has_road = true;
					break;
				case MP_STATION:
					has_road = IsAnyRoadStop(t);
					break;
				case MP_TUNNELBRIDGE:
					has_road = GetTunnelBridgeTransportType(t) == TRANSPORT_ROAD;
					break;
				default:
					break;
			}

			if (has_road) {
				RoadType road_rt = HasBit(_me[t].m7, 6) ? ROADTYPE_ROAD : INVALID_ROADTYPE;
				RoadType tram_rt = HasBit(_me[t].m7, 7) ? ROADTYPE_TRAM : INVALID_ROADTYPE;

				assert(road_rt != INVALID_ROADTYPE || tram_rt != INVALID_ROADTYPE);
				SetRoadTypes(t, road_rt, tram_rt);
				SB(_me[t].m7, 6, 2, 0); // Clear pre-NRT road type bits.
			}
		}
	} else if (SlXvIsFeaturePresent(XSLFI_JOKERPP, SL_JOKER_1_27)) {
		uint next_road_type = 2;
		uint next_tram_type = 2;
		RoadType road_types[32];
		RoadType tram_types[32];
		MemSetT(road_types, ROADTYPE_ROAD, 31);
		MemSetT(tram_types, ROADTYPE_TRAM, 31);
		road_types[31] = INVALID_ROADTYPE;
		tram_types[31] = INVALID_ROADTYPE;
		for (RoadType rt = ROADTYPE_BEGIN; rt < ROADTYPE_END; rt++) {
			const RoadTypeInfo *rti = GetRoadTypeInfo(rt);
			if (RoadTypeIsRoad(rt)) {
				if (rti->label == 'ROAD') {
					road_types[0] = rt;
				} else if (rti->label == 'ELRD') {
					road_types[1] = rt;
				} else if (next_road_type < 31) {
					road_types[next_road_type++] = rt;
				}
			} else {
				if (rti->label == 'RAIL') {
					tram_types[0] = rt;
				} else if (rti->label == 'ELRL') {
					tram_types[1] = rt;
				} else if (next_tram_type < 31) {
					tram_types[next_tram_type++] = rt;
				}
			}
		}
		for (TileIndex t = 0; t < map_size; t++) {
			bool has_road = false;
			switch (GetTileType(t)) {
				case MP_ROAD:
					has_road = true;
					break;
				case MP_STATION:
					has_road = IsAnyRoadStop(t);
					break;
				case MP_TUNNELBRIDGE:
					has_road = GetTunnelBridgeTransportType(t) == TRANSPORT_ROAD;
					break;
				default:
					break;
			}
			if (has_road) {
				RoadType road_rt = road_types[(GB(_me[t].m7, 6, 1) << 4) | GB(_m[t].m4, 0, 4)];
				RoadType tram_rt = tram_types[(GB(_me[t].m7, 7, 1) << 4) | GB(_m[t].m4, 4, 4)];
				SetRoadTypes(t, road_rt, tram_rt);
				SB(_me[t].m7, 6, 2, 0);
			}
		}
	}

	if (SlXvIsFeatureMissing(XSLFI_DUAL_RAIL_TYPES)) {
		/* Introduced dual rail types. */
		for (TileIndex t = 0; t < map_size; t++) {
			if (IsPlainRailTile(t) || (IsRailTunnelBridgeTile(t) && IsBridge(t))) {
				SetSecondaryRailType(t, GetRailType(t));
			}
		}
	}

	if (SlXvIsFeaturePresent(XSLFI_SIG_TUNNEL_BRIDGE, 1, 6)) {
		/* m2 signal state bit allocation has shrunk */
		for (TileIndex t = 0; t < map_size; t++) {
			if (IsTileType(t, MP_TUNNELBRIDGE) && GetTunnelBridgeTransportType(t) == TRANSPORT_RAIL && IsBridge(t) && IsTunnelBridgeSignalSimulationEntrance(t)) {
				extern void ShiftBridgeEntranceSimulatedSignalsExtended(TileIndex t, int shift, uint64_t in);
				const uint shift = 15 - BRIDGE_M2_SIGNAL_STATE_COUNT;
				ShiftBridgeEntranceSimulatedSignalsExtended(t, shift, GB(_m[t].m2, BRIDGE_M2_SIGNAL_STATE_COUNT, shift));
				SB(_m[t].m2, 0, 15, GB(_m[t].m2, 0, 15) << shift);
			}
		}
	}

	if (SlXvIsFeaturePresent(XSLFI_CHILLPP)) {
		/* fix signal tunnel/bridge PBS */
		for (TileIndex t = 0; t < map_size; t++) {
			if (IsTileType(t, MP_TUNNELBRIDGE) && GetTunnelBridgeTransportType(t) == TRANSPORT_RAIL && IsTunnelBridgeSignalSimulationEntrance(t)) {
				UnreserveAcrossRailTunnelBridge(t);
			}
		}
	}

	if (!SlXvIsFeaturePresent(XSLFI_CUSTOM_BRIDGE_HEADS, 2)) {
		/* change map bits for rail bridge heads */
		for (TileIndex t = 0; t < map_size; t++) {
			if (IsBridgeTile(t) && GetTunnelBridgeTransportType(t) == TRANSPORT_RAIL) {
				SetCustomBridgeHeadTrackBits(t, DiagDirToDiagTrackBits(GetTunnelBridgeDirection(t)));
				SetBridgeReservationTrackBits(t, HasBit(_m[t].m5, 4) ? DiagDirToDiagTrackBits(GetTunnelBridgeDirection(t)) : TRACK_BIT_NONE);
				ClrBit(_m[t].m5, 4);
			}
		}
	}

	if (!SlXvIsFeaturePresent(XSLFI_CUSTOM_BRIDGE_HEADS, 3)) {
		/* fence/ground type support for custom rail bridges */
		for (TileIndex t = 0; t < map_size; t++) {
			if (IsTileType(t, MP_TUNNELBRIDGE)) SB(_me[t].m7, 6, 2, 0);
		}
	}

	if (SlXvIsFeaturePresent(XSLFI_CUSTOM_BRIDGE_HEADS, 1, 3)) {
		/* fix any mismatched road/tram bits */
		for (TileIndex t = 0; t < map_size; t++) {
			if (IsBridgeTile(t) && GetTunnelBridgeTransportType(t) == TRANSPORT_ROAD) {
				for (RoadTramType rtt : { RTT_TRAM, RTT_ROAD }) {
					RoadType rt = GetRoadType(t, rtt);
					if (rt == INVALID_ROADTYPE) continue;
					RoadBits rb = GetCustomBridgeHeadRoadBits(t, rtt);
					DiagDirection dir = GetTunnelBridgeDirection(t);
					if (!(rb & DiagDirToRoadBits(dir))) continue;

					if (HasAtMostOneBit(rb)) {
						DEBUG(misc, 0, "Fixing road bridge head state (case A) at tile 0x%X", t);
						rb |= DiagDirToRoadBits(ReverseDiagDir(dir));
						SetCustomBridgeHeadRoadBits(t, rtt, rb);
					}

					TileIndex end = GetOtherBridgeEnd(t);
					if (GetRoadType(end, rtt) == INVALID_ROADTYPE) {
						DEBUG(misc, 0, "Fixing road bridge head state (case B) at tile 0x%X -> 0x%X", t, end);
						SetRoadType(end, rtt, rt);
						SetCustomBridgeHeadRoadBits(end, rtt, AxisToRoadBits(DiagDirToAxis(dir)));
						continue;
					}

					if (GetRoadType(end, rtt) != rt) {
						DEBUG(misc, 0, "Fixing road bridge head state (case C) at tile 0x%X -> 0x%X", t, end);
						SetRoadType(end, rtt, rt);
					}

					RoadBits end_rb = GetCustomBridgeHeadRoadBits(end, rtt);
					if (!(end_rb & DiagDirToRoadBits(ReverseDiagDir(dir)))) {
						DEBUG(misc, 0, "Fixing road bridge head state (case D) at tile 0x%X -> 0x%X", t, end);
						end_rb |= DiagDirToRoadBits(ReverseDiagDir(dir));
						if (HasAtMostOneBit(end_rb)) end_rb |= DiagDirToRoadBits(dir);
						SetCustomBridgeHeadRoadBits(end, rtt, end_rb);
					}
				}
			}
		}
	}

	/* Elrails got added in rev 24 */
	if (IsSavegameVersionBefore(SLV_24)) {
		RailType min_rail = RAILTYPE_ELECTRIC;

		for (Train *v : Train::Iterate()) {
			RailType rt = RailVehInfo(v->engine_type)->railtype;

			v->railtype = rt;
			if (rt == RAILTYPE_ELECTRIC) min_rail = RAILTYPE_RAIL;
		}

		/* .. so we convert the entire map from normal to elrail (so maintain "fairness") */
		for (TileIndex t = 0; t < map_size; t++) {
			switch (GetTileType(t)) {
				case MP_RAILWAY:
					SetRailType(t, UpdateRailType(GetRailType(t), min_rail));
					break;

				case MP_ROAD:
					if (IsLevelCrossing(t)) {
						SetRailType(t, UpdateRailType(GetRailType(t), min_rail));
					}
					break;

				case MP_STATION:
					if (HasStationRail(t)) {
						SetRailType(t, UpdateRailType(GetRailType(t), min_rail));
					}
					break;

				case MP_TUNNELBRIDGE:
					if (GetTunnelBridgeTransportType(t) == TRANSPORT_RAIL) {
						SetRailType(t, UpdateRailType(GetRailType(t), min_rail));
					}
					break;

				default:
					break;
			}
		}

		for (Train *v : Train::Iterate()) {
			if (v->IsFrontEngine() || v->IsFreeWagon()) v->ConsistChanged(CCF_TRACK);
		}

	}

	/* In version 16.1 of the savegame a company can decide if trains, which get
	 * replaced, shall keep their old length. In all prior versions, just default
	 * to false */
	if (IsSavegameVersionBefore(SLV_16, 1)) {
		for (Company *c : Company::Iterate()) c->settings.renew_keep_length = false;
	}

	if (IsSavegameVersionBefore(SLV_123)) {
		/* Waypoints became subclasses of stations ... */
		MoveWaypointsToBaseStations();
		/* ... and buoys were moved to waypoints. */
		MoveBuoysToWaypoints();
	}

	/* From version 15, we moved a semaphore bit from bit 2 to bit 3 in m4, making
	 *  room for PBS. Now in version 21 move it back :P. */
	if (IsSavegameVersionBefore(SLV_21) && !IsSavegameVersionBefore(SLV_15)) {
		for (TileIndex t = 0; t < map_size; t++) {
			switch (GetTileType(t)) {
				case MP_RAILWAY:
					if (HasSignals(t)) {
						/* Original signal type/variant was stored in m4 but since saveload
						 * version 48 they are in m2. The bits has been already moved to m2
						 * (see the code somewhere above) so don't use m4, use m2 instead. */

						/* convert PBS signals to combo-signals */
						if (HasBit(_m[t].m2, 2)) SB(_m[t].m2, 0, 2, SIGTYPE_COMBO);

						/* move the signal variant back */
						SB(_m[t].m2, 2, 1, HasBit(_m[t].m2, 3) ? SIG_SEMAPHORE : SIG_ELECTRIC);
						ClrBit(_m[t].m2, 3);
					}

					/* Clear PBS reservation on track */
					if (!IsRailDepotTile(t)) {
						SB(_m[t].m4, 4, 4, 0);
					} else {
						ClrBit(_m[t].m3, 6);
					}
					break;

				case MP_STATION: // Clear PBS reservation on station
					ClrBit(_m[t].m3, 6);
					break;

				default: break;
			}
		}
	}

	if (IsSavegameVersionBefore(SLV_25)) {
		for (RoadVehicle *rv : RoadVehicle::Iterate()) {
			rv->vehstatus &= ~0x40;
		}
	}

	if (IsSavegameVersionBefore(SLV_26)) {
		for (Station *st : Station::Iterate()) {
			for (CargoID c = 0; c < NUM_CARGO; c++) {
				st->goods[c].last_vehicle_type = VEH_INVALID;
			}
		}
	}

	YapfNotifyTrackLayoutChange(INVALID_TILE, INVALID_TRACK);

	if (IsSavegameVersionBefore(SLV_34)) {
		for (Company *c : Company::Iterate()) ResetCompanyLivery(c);
	}

	for (Company *c : Company::Iterate()) {
		c->avail_railtypes = GetCompanyRailTypes(c->index);
		c->avail_roadtypes = GetCompanyRoadTypes(c->index);
	}

	AfterLoadStations();

	/* Time starts at 0 instead of 1920.
	 * Account for this in older games by adding an offset */
	if (IsSavegameVersionBefore(SLV_31)) {
		_date += DAYS_TILL_ORIGINAL_BASE_YEAR.AsDelta();
		SetScaledTickVariables();
		_cur_date_ymd = ConvertDateToYMD(_date);
		UpdateCachedSnowLine();

		for (Station *st : Station::Iterate())   st->build_date      += DAYS_TILL_ORIGINAL_BASE_YEAR.AsDelta();
		for (Waypoint *wp : Waypoint::Iterate()) wp->build_date      += DAYS_TILL_ORIGINAL_BASE_YEAR.AsDelta();
		for (Engine *e : Engine::Iterate())      e->intro_date       += DAYS_TILL_ORIGINAL_BASE_YEAR.AsDelta();
		for (Company *c : Company::Iterate()) c->inaugurated_year += ORIGINAL_BASE_YEAR;
		for (Industry *i : Industry::Iterate())  i->last_prod_year   += ORIGINAL_BASE_YEAR;

		for (Vehicle *v : Vehicle::Iterate()) {
			v->date_of_last_service += DAYS_TILL_ORIGINAL_BASE_YEAR.AsDelta();
			v->build_year += ORIGINAL_BASE_YEAR;
		}
	}

	/* From 32 on we save the industry who made the farmland.
	 *  To give this prettiness to old savegames, we remove all farmfields and
	 *  plant new ones. */
	if (IsSavegameVersionBefore(SLV_32)) {
		for (TileIndex t = 0; t < map_size; t++) {
			if (IsTileType(t, MP_CLEAR) && IsClearGround(t, CLEAR_FIELDS)) {
				/* remove fields */
				MakeClear(t, CLEAR_GRASS, 3);
			}
		}

		for (Industry *i : Industry::Iterate()) {
			uint j;

			if (GetIndustrySpec(i->type)->behaviour & INDUSTRYBEH_PLANT_ON_BUILT) {
				for (j = 0; j != 50; j++) PlantRandomFarmField(i);
			}
		}
	}

	/* Setting no refit flags to all orders in savegames from before refit in orders were added */
	if (IsSavegameVersionBefore(SLV_36)) {
		for (Order *order : Order::Iterate()) {
			order->SetRefit(CARGO_NO_REFIT);
		}

		for (Vehicle *v : Vehicle::Iterate()) {
			v->current_order.SetRefit(CARGO_NO_REFIT);
		}
	}

	/* from version 38 we have optional elrails, since we cannot know the
	 * preference of a user, let elrails enabled; it can be disabled manually */
	if (IsSavegameVersionBefore(SLV_38)) _settings_game.vehicle.disable_elrails = false;
	/* do the same as when elrails were enabled/disabled manually just now */
	SettingsDisableElrail(_settings_game.vehicle.disable_elrails);
	InitializeRailGUI();

	/* From version 53, the map array was changed for house tiles to allow
	 * space for newhouses grf features. A new byte, m7, was also added. */
	if (IsSavegameVersionBefore(SLV_53)) {
		for (TileIndex t = 0; t < map_size; t++) {
			if (IsTileType(t, MP_HOUSE)) {
				if (GB(_m[t].m3, 6, 2) != TOWN_HOUSE_COMPLETED) {
					/* Move the construction stage from m3[7..6] to m5[5..4].
					 * The construction counter does not have to move. */
					SB(_m[t].m5, 3, 2, GB(_m[t].m3, 6, 2));
					SB(_m[t].m3, 6, 2, 0);

					/* The "house is completed" bit is now in m6[2]. */
					SetHouseCompleted(t, false);
				} else {
					/* The "lift has destination" bit has been moved from
					 * m5[7] to m7[0]. */
					SB(_me[t].m7, 0, 1, HasBit(_m[t].m5, 7));
					ClrBit(_m[t].m5, 7);

					/* The "lift is moving" bit has been removed, as it does
					 * the same job as the "lift has destination" bit. */
					ClrBit(_m[t].m1, 7);

					/* The position of the lift goes from m1[7..0] to m6[7..2],
					 * making m1 totally free, now. The lift position does not
					 * have to be a full byte since the maximum value is 36. */
					SetLiftPosition(t, GB(_m[t].m1, 0, 6 ));

					_m[t].m1 = 0;
					_m[t].m3 = 0;
					SetHouseCompleted(t, true);
				}
			}
		}
	}

	/* Check and update house and town values */
	UpdateHousesAndTowns(gcf_res != GLC_ALL_GOOD, true);

	if (IsSavegameVersionBefore(SLV_43)) {
		for (TileIndex t = 0; t < map_size; t++) {
			if (IsTileType(t, MP_INDUSTRY)) {
				switch (GetIndustryGfx(t)) {
					case GFX_POWERPLANT_SPARKS:
						_m[t].m3 = GB(_m[t].m1, 2, 5);
						break;

					case GFX_OILWELL_ANIMATED_1:
					case GFX_OILWELL_ANIMATED_2:
					case GFX_OILWELL_ANIMATED_3:
						_m[t].m3 = GB(_m[t].m1, 0, 2);
						break;

					case GFX_COAL_MINE_TOWER_ANIMATED:
					case GFX_COPPER_MINE_TOWER_ANIMATED:
					case GFX_GOLD_MINE_TOWER_ANIMATED:
						 _m[t].m3 = _m[t].m1;
						 break;

					default: // No animation states to change
						break;
				}
			}
		}
	}

	if (IsSavegameVersionBefore(SLV_45)) {
		/* Originally just the fact that some cargo had been paid for was
		 * stored to stop people cheating and cashing in several times. This
		 * wasn't enough though as it was cleared when the vehicle started
		 * loading again, even if it didn't actually load anything, so now the
		 * amount that has been paid is stored. */
		for (Vehicle *v : Vehicle::Iterate()) {
			ClrBit(v->vehicle_flags, 2);
		}
	}

	/* Buoys do now store the owner of the previous water tile, which can never
	 * be OWNER_NONE. So replace OWNER_NONE with OWNER_WATER. */
	if (IsSavegameVersionBefore(SLV_46)) {
		for (Waypoint *wp : Waypoint::Iterate()) {
			if ((wp->facilities & FACIL_DOCK) != 0 && IsTileOwner(wp->xy, OWNER_NONE) && TileHeight(wp->xy) == 0) SetTileOwner(wp->xy, OWNER_WATER);
		}
	}

	if (IsSavegameVersionBefore(SLV_50)) {
		/* Aircraft units changed from 8 mph to 1 km-ish/h */
		for (Aircraft *v : Aircraft::Iterate()) {
			if (v->subtype <= AIR_AIRCRAFT) {
				const AircraftVehicleInfo *avi = AircraftVehInfo(v->engine_type);
				v->cur_speed *= 128;
				v->cur_speed /= 10;
				v->acceleration = avi->acceleration;
			}
		}
	}

	if (IsSavegameVersionBefore(SLV_49)) for (Company *c : Company::Iterate()) c->face = ConvertFromOldCompanyManagerFace(c->face);

	if (IsSavegameVersionBefore(SLV_52)) {
		for (TileIndex t = 0; t < map_size; t++) {
			if (IsTileType(t, MP_OBJECT) && _m[t].m5 == OBJECT_STATUE) {
				_m[t].m2 = CalcClosestTownFromTile(t)->index;
			}
		}
	}

	/* A setting containing the proportion of towns that grow twice as
	 * fast was added in version 54. From version 56 this is now saved in the
	 * town as cities can be built specifically in the scenario editor. */
	if (IsSavegameVersionBefore(SLV_56)) {
		for (Town *t : Town::Iterate()) {
			if (_settings_game.economy.larger_towns != 0 && (t->index % _settings_game.economy.larger_towns) == 0) {
				t->larger_town = true;
			}
		}
	}

	if (IsSavegameVersionBefore(SLV_57)) {
		/* Added a FIFO queue of vehicles loading at stations */
		for (Vehicle *v : Vehicle::Iterate()) {
			if ((v->type != VEH_TRAIN || Train::From(v)->IsFrontEngine()) &&  // for all locs
					!(v->vehstatus & (VS_STOPPED | VS_CRASHED)) && // not stopped or crashed
					v->current_order.IsType(OT_LOADING)) {         // loading
				Station::Get(v->last_station_visited)->loading_vehicles.push_back(v);

				/* The loading finished flag is *only* set when actually completely
				 * finished. Because the vehicle is loading, it is not finished. */
				ClrBit(v->vehicle_flags, VF_LOADING_FINISHED);
			}
		}
	} else if (IsSavegameVersionBefore(SLV_59)) {
		/* For some reason non-loading vehicles could be in the station's loading vehicle list */

		for (Station *st : Station::Iterate()) {
			st->loading_vehicles.erase(std::remove_if(st->loading_vehicles.begin(), st->loading_vehicles.end(),
				[](Vehicle *v) {
					return !v->current_order.IsType(OT_LOADING);
				}), st->loading_vehicles.end());
		}
	}

	if (IsSavegameVersionBefore(SLV_58)) {
		/* Setting difficulty industry_density other than zero get bumped to +1
		 * since a new option (very low at position 1) has been added */
		if (_settings_game.difficulty.industry_density > 0) {
			_settings_game.difficulty.industry_density++;
		}

		/* Same goes for number of towns, although no test is needed, just an increment */
		_settings_game.difficulty.number_towns++;
	}

	if (IsSavegameVersionBefore(SLV_64)) {
		/* Since now we allow different signal types and variants on a single tile.
		 * Move signal states to m4 to make room and clone the signal type/variant. */
		for (TileIndex t = 0; t < map_size; t++) {
			if (IsTileType(t, MP_RAILWAY) && HasSignals(t)) {
				/* move signal states */
				SetSignalStates(t, GB(_m[t].m2, 4, 4));
				SB(_m[t].m2, 4, 4, 0);
				/* clone signal type and variant */
				SB(_m[t].m2, 4, 3, GB(_m[t].m2, 0, 3));
			}
		}
	}

	if (IsSavegameVersionBefore(SLV_69)) {
		/* In some old savegames a bit was cleared when it should not be cleared */
		for (RoadVehicle *rv : RoadVehicle::Iterate()) {
			if (rv->state == 250 || rv->state == 251) {
				SetBit(rv->state, 2);
			}
		}
	}

	if (IsSavegameVersionBefore(SLV_70)) {
		/* Added variables to support newindustries */
		for (Industry *i : Industry::Iterate()) i->founder = OWNER_NONE;
	}

	/* From version 82, old style canals (above sealevel (0), WATER owner) are no longer supported.
	    Replace the owner for those by OWNER_NONE. */
	if (IsSavegameVersionBefore(SLV_82)) {
		for (TileIndex t = 0; t < map_size; t++) {
			if (IsTileType(t, MP_WATER) &&
					GetWaterTileType(t) == WATER_TILE_CLEAR &&
					GetTileOwner(t) == OWNER_WATER &&
					TileHeight(t) != 0) {
				SetTileOwner(t, OWNER_NONE);
			}
		}
	}

	/*
	 * Add the 'previous' owner to the ship depots so we can reset it with
	 * the correct values when it gets destroyed. This prevents that
	 * someone can remove canals owned by somebody else and it prevents
	 * making floods using the removal of ship depots.
	 */
	if (IsSavegameVersionBefore(SLV_83)) {
		for (TileIndex t = 0; t < map_size; t++) {
			if (IsShipDepotTile(t)) {
				_m[t].m4 = (TileHeight(t) == 0) ? OWNER_WATER : OWNER_NONE;
			}
		}
	}

	if (IsSavegameVersionBefore(SLV_74)) {
		for (Station *st : Station::Iterate()) {
			for (GoodsEntry &ge : st->goods) {
				ge.last_speed = 0;
				if (ge.CargoAvailableCount() != 0) SetBit(ge.status, GoodsEntry::GES_RATING);
			}
		}
	}

	if (IsSavegameVersionBefore(SLV_78)) {
		uint j;
		for (Industry * i : Industry::Iterate()) {
			const IndustrySpec *indsp = GetIndustrySpec(i->type);
			for (j = 0; j < lengthof(i->produced_cargo); j++) {
				i->produced_cargo[j] = indsp->produced_cargo[j];
			}
			for (j = 0; j < lengthof(i->accepts_cargo); j++) {
				i->accepts_cargo[j] = indsp->accepts_cargo[j];
			}
		}
	}

	/* Before version 81, the density of grass was always stored as zero, and
	 * grassy trees were always drawn fully grassy. Furthermore, trees on rough
	 * land used to have zero density, now they have full density. Therefore,
	 * make all grassy/rough land trees have a density of 3. */
	if (IsSavegameVersionBefore(SLV_81)) {
		for (TileIndex t = 0; t < map_size; t++) {
			if (GetTileType(t) == MP_TREES) {
				TreeGround groundType = (TreeGround)GB(_m[t].m2, 4, 2);
				if (groundType != TREE_GROUND_SNOW_DESERT) SB(_m[t].m2, 6, 2, 3);
			}
		}
	}


	if (IsSavegameVersionBefore(SLV_93)) {
		/* Rework of orders. */
		for (Order *order : Order::Iterate()) order->ConvertFromOldSavegame();

		for (Vehicle *v : Vehicle::Iterate()) {
			if (v->orders != nullptr && v->orders->GetFirstOrder() != nullptr && v->orders->GetFirstOrder()->IsType(OT_NOTHING)) {
				v->orders->FreeChain();
				v->orders = nullptr;
			}

			v->current_order.ConvertFromOldSavegame();
			if (v->type == VEH_ROAD && v->IsPrimaryVehicle() && v->FirstShared() == v) {
				for (Order *order : v->Orders()) order->SetNonStopType(ONSF_NO_STOP_AT_INTERMEDIATE_STATIONS);
			}
		}
		IntialiseOrderDestinationRefcountMap();
	} else if (IsSavegameVersionBefore(SLV_94)) {
		/* Unload and transfer are now mutual exclusive. */
		for (Order *order : Order::Iterate()) {
			if ((order->GetUnloadType() & (OUFB_UNLOAD | OUFB_TRANSFER)) == (OUFB_UNLOAD | OUFB_TRANSFER)) {
				order->SetUnloadType(OUFB_TRANSFER);
				order->SetLoadType(OLFB_NO_LOAD);
			}
		}

		for (Vehicle *v : Vehicle::Iterate()) {
			if ((v->current_order.GetUnloadType() & (OUFB_UNLOAD | OUFB_TRANSFER)) == (OUFB_UNLOAD | OUFB_TRANSFER)) {
				v->current_order.SetUnloadType(OUFB_TRANSFER);
				v->current_order.SetLoadType(OLFB_NO_LOAD);
			}
		}
	} else if (SlXvIsFeaturePresent(XSLFI_JOKERPP, 1, SL_JOKER_1_23)) {
		for (Order *order : Order::Iterate()) {
			if (order->IsType(OT_CONDITIONAL) && order->GetConditionVariable() == OCV_SLOT_OCCUPANCY) {
				order->GetXDataRef() = order->GetConditionValue();
			}
		}
	}

	if (IsSavegameVersionBefore(SLV_84)) {
		/* Set all share owners to INVALID_COMPANY for
		 * 1) all inactive companies
		 *     (when inactive companies were stored in the savegame - TTD, TTDP and some
		 *      *really* old revisions of OTTD; else it is already set in InitializeCompanies())
		 * 2) shares that are owned by inactive companies or self
		 *     (caused by cheating clients in earlier revisions) */
		for (Company *c : Company::Iterate()) {
			for (auto &share_owner : c->share_owners) {
				if (share_owner == INVALID_COMPANY) continue;
				if (!Company::IsValidID(share_owner) || share_owner == c->index) share_owner = INVALID_COMPANY;
			}
		}
	}

	/* The water class was moved/unified. */
	if (IsSavegameVersionBefore(SLV_146)) {
		for (TileIndex t = 0; t < map_size; t++) {
			switch (GetTileType(t)) {
				case MP_STATION:
					switch (GetStationType(t)) {
						case STATION_OILRIG:
						case STATION_DOCK:
						case STATION_BUOY:
							SetWaterClass(t, (WaterClass)GB(_m[t].m3, 0, 2));
							SB(_m[t].m3, 0, 2, 0);
							break;

						default:
							SetWaterClass(t, WATER_CLASS_INVALID);
							break;
					}
					break;

				case MP_WATER:
					SetWaterClass(t, (WaterClass)GB(_m[t].m3, 0, 2));
					SB(_m[t].m3, 0, 2, 0);
					break;

				case MP_OBJECT:
					SetWaterClass(t, WATER_CLASS_INVALID);
					break;

				default:
					/* No water class. */
					break;
			}
		}
	}

	if (IsSavegameVersionBefore(SLV_86)) {
		for (TileIndex t = 0; t < map_size; t++) {
			/* Move river flag and update canals to use water class */
			if (IsTileType(t, MP_WATER)) {
				if (GetWaterClass(t) != WATER_CLASS_RIVER) {
					if (IsWater(t)) {
						Owner o = GetTileOwner(t);
						if (o == OWNER_WATER) {
							MakeSea(t);
						} else {
							MakeCanal(t, o, Random());
						}
					} else if (IsShipDepot(t)) {
						Owner o = (Owner)_m[t].m4; // Original water owner
						SetWaterClass(t, o == OWNER_WATER ? WATER_CLASS_SEA : WATER_CLASS_CANAL);
					}
				}
			}
		}

		/* Update locks, depots, docks and buoys to have a water class based
		 * on its neighbouring tiles. Done after river and canal updates to
		 * ensure neighbours are correct. */
		for (TileIndex t = 0; t < map_size; t++) {
			if (!IsTileFlat(t)) continue;

			if (IsTileType(t, MP_WATER) && IsLock(t)) SetWaterClassDependingOnSurroundings(t, false);
			if (IsTileType(t, MP_STATION) && (IsDock(t) || IsBuoy(t))) SetWaterClassDependingOnSurroundings(t, false);
		}
	}

	if (IsSavegameVersionBefore(SLV_87)) {
		for (TileIndex t = 0; t < map_size; t++) {
			/* skip oil rigs at borders! */
			if ((IsTileType(t, MP_WATER) || IsBuoyTile(t)) &&
					(TileX(t) == 0 || TileY(t) == 0 || TileX(t) == MapMaxX() - 1 || TileY(t) == MapMaxY() - 1)) {
				/* Some version 86 savegames have wrong water class at map borders (under buoy, or after removing buoy).
				 * This conversion has to be done before buoys with invalid owner are removed. */
				SetWaterClass(t, WATER_CLASS_SEA);
			}

			if (IsBuoyTile(t) || IsDriveThroughStopTile(t) || IsTileType(t, MP_WATER)) {
				Owner o = GetTileOwner(t);
				if (o < MAX_COMPANIES && !Company::IsValidID(o)) {
					Backup<CompanyID> cur_company(_current_company, o, FILE_LINE);
					ChangeTileOwner(t, o, INVALID_OWNER);
					cur_company.Restore();
				}
				if (IsBuoyTile(t)) {
					/* reset buoy owner to OWNER_NONE in the station struct
					 * (even if it is owned by active company) */
					Waypoint::GetByTile(t)->owner = OWNER_NONE;
				}
			} else if (IsTileType(t, MP_ROAD)) {
				/* works for all RoadTileType */
				for (RoadTramType rtt : _roadtramtypes) {
					/* update even non-existing road types to update tile owner too */
					Owner o = GetRoadOwner(t, rtt);
					if (o < MAX_COMPANIES && !Company::IsValidID(o)) SetRoadOwner(t, rtt, OWNER_NONE);
				}
				if (IsLevelCrossing(t)) {
					if (!Company::IsValidID(GetTileOwner(t))) FixOwnerOfRailTrack(t);
				}
			} else if (IsPlainRailTile(t)) {
				if (!Company::IsValidID(GetTileOwner(t))) FixOwnerOfRailTrack(t);
			}
		}

		/* Convert old PF settings to new */
		if (_settings_game.pf.yapf.rail_use_yapf || IsSavegameVersionBefore(SLV_28)) {
			_settings_game.pf.pathfinder_for_trains = VPF_YAPF;
		} else {
			_settings_game.pf.pathfinder_for_trains = VPF_NPF;
		}

		if (_settings_game.pf.yapf.road_use_yapf || IsSavegameVersionBefore(SLV_28)) {
			_settings_game.pf.pathfinder_for_roadvehs = VPF_YAPF;
		} else {
			_settings_game.pf.pathfinder_for_roadvehs = VPF_NPF;
		}

		if (_settings_game.pf.yapf.ship_use_yapf) {
			_settings_game.pf.pathfinder_for_ships = VPF_YAPF;
		} else {
			_settings_game.pf.pathfinder_for_ships = VPF_NPF;
		}
	}

	if (IsSavegameVersionBefore(SLV_88)) {
		/* Profits are now with 8 bit fract */
		for (Vehicle *v : Vehicle::Iterate()) {
			v->profit_this_year <<= 8;
			v->profit_last_year <<= 8;
			v->running_ticks = 0;
		}
	}

	if (IsSavegameVersionBefore(SLV_91)) {
		/* Increase HouseAnimationFrame from 5 to 7 bits */
		for (TileIndex t = 0; t < map_size; t++) {
			if (IsTileType(t, MP_HOUSE) && GetHouseType(t) >= NEW_HOUSE_OFFSET) {
				SB(_me[t].m6, 2, 6, GB(_me[t].m6, 3, 5));
				SB(_m[t].m3, 5, 1, 0);
			}
		}
	}

	if (IsSavegameVersionBefore(SLV_62)) {
		GroupStatistics::UpdateAfterLoad(); // Ensure statistics pool is initialised before trying to delete vehicles
		/* Remove all trams from savegames without tram support.
		 * There would be trams without tram track under causing crashes sooner or later. */
		for (RoadVehicle *v : RoadVehicle::Iterate()) {
			if (v->First() == v && HasBit(EngInfo(v->engine_type)->misc_flags, EF_ROAD_TRAM)) {
				ShowErrorMessage(STR_WARNING_LOADGAME_REMOVED_TRAMS, INVALID_STRING_ID, WL_CRITICAL);
				delete v;
			}
		}
	}

	if (IsSavegameVersionBefore(SLV_99)) {
		for (TileIndex t = 0; t < map_size; t++) {
			/* Set newly introduced WaterClass of industry tiles */
			if (IsTileType(t, MP_STATION) && IsOilRig(t)) {
				SetWaterClassDependingOnSurroundings(t, true);
			}
			if (IsTileType(t, MP_INDUSTRY)) {
				if ((GetIndustrySpec(GetIndustryType(t))->behaviour & INDUSTRYBEH_BUILT_ONWATER) != 0) {
					SetWaterClassDependingOnSurroundings(t, true);
				} else {
					SetWaterClass(t, WATER_CLASS_INVALID);
				}
			}

			/* Replace "house construction year" with "house age" */
			if (IsTileType(t, MP_HOUSE) && IsHouseCompleted(t)) {
				_m[t].m5 = ClampTo<uint8_t>(_cur_year - (_m[t].m5 + ORIGINAL_BASE_YEAR));
			}
		}
	}

	/* Tunnel pool has to be initiated before reservations. */
	if (SlXvIsFeatureMissing(XSLFI_CHUNNEL)) {
		for (TileIndex t = 0; t < map_size; t++) {
			if (IsTunnelTile(t)) {
				DiagDirection dir = GetTunnelBridgeDirection(t);
				if (dir == DIAGDIR_SE || dir == DIAGDIR_SW) {
					TileIndex start_tile = t;
					TileIndex end_tile = GetOtherTunnelBridgeEndOld(start_tile);

					if (!Tunnel::CanAllocateItem()) {
						SetSaveLoadError(STR_ERROR_TUNNEL_TOO_MANY);
						/* Restore the signals */
						ResetSignalHandlers();
						return false;
					}

					const Tunnel *t = new Tunnel(start_tile, end_tile, TileHeight(start_tile), false);

					SetTunnelIndex(start_tile, t->index);
					SetTunnelIndex(end_tile, t->index);
				}
			}
		}
	}

	/* Move the signal variant back up one bit for PBS. We don't convert the old PBS
	 * format here, as an old layout wouldn't work properly anyway. To be safe, we
	 * clear any possible PBS reservations as well. */
	if (IsSavegameVersionBefore(SLV_100)) {
		for (TileIndex t = 0; t < map_size; t++) {
			switch (GetTileType(t)) {
				case MP_RAILWAY:
					if (HasSignals(t)) {
						/* move the signal variant */
						SetSignalVariant(t, TRACK_UPPER, HasBit(_m[t].m2, 2) ? SIG_SEMAPHORE : SIG_ELECTRIC);
						SetSignalVariant(t, TRACK_LOWER, HasBit(_m[t].m2, 6) ? SIG_SEMAPHORE : SIG_ELECTRIC);
						ClrBit(_m[t].m2, 2);
						ClrBit(_m[t].m2, 6);
					}

					/* Clear PBS reservation on track */
					if (IsRailDepot(t)) {
						SetDepotReservation(t, false);
					} else {
						SetTrackReservation(t, TRACK_BIT_NONE);
					}
					break;

				case MP_ROAD: // Clear PBS reservation on crossing
					if (IsLevelCrossing(t)) SetCrossingReservation(t, false);
					break;

				case MP_STATION: // Clear PBS reservation on station
					if (HasStationRail(t)) SetRailStationReservation(t, false);
					break;

				case MP_TUNNELBRIDGE: // Clear PBS reservation on tunnels/bridges
					if (GetTunnelBridgeTransportType(t) == TRANSPORT_RAIL) UnreserveAcrossRailTunnelBridge(t);
					break;

				default: break;
			}
		}
	}

	/* Reserve all tracks trains are currently on. */
	if (IsSavegameVersionBefore(SLV_101)) {
		for (const Train *t : Train::Iterate()) {
			if (t->First() == t) t->ReserveTrackUnderConsist();
		}
	}

	if (IsSavegameVersionBefore(SLV_102)) {
		for (TileIndex t = 0; t < map_size; t++) {
			/* Now all crossings should be in correct state */
			if (IsLevelCrossingTile(t)) UpdateLevelCrossing(t, false);
		}
	}

	if (IsSavegameVersionBefore(SLV_103)) {
		/* Non-town-owned roads now store the closest town */
		UpdateNearestTownForRoadTiles(false);

		/* signs with invalid owner left from older savegames */
		for (Sign *si : Sign::Iterate()) {
			if (si->owner != OWNER_NONE && !Company::IsValidID(si->owner)) si->owner = OWNER_NONE;
		}

		/* Station can get named based on an industry type, but the current ones
		 * are not, so mark them as if they are not named by an industry. */
		for (Station *st : Station::Iterate()) {
			st->indtype = IT_INVALID;
		}
	}

	if (IsSavegameVersionBefore(SLV_104)) {
		for (Aircraft *a : Aircraft::Iterate()) {
			/* Set engine_type of shadow and rotor */
			if (!a->IsNormalAircraft()) {
				a->engine_type = a->First()->engine_type;
			}
		}

		/* More companies ... */
		for (Company *c : Company::Iterate()) {
			if (c->bankrupt_asked == 0xFF) c->bankrupt_asked = MAX_UVALUE(CompanyMask);
		}

		for (Engine *e : Engine::Iterate()) {
			if (e->company_avail == 0xFF) e->company_avail = MAX_UVALUE(CompanyMask);
		}

		for (Town *t : Town::Iterate()) {
			if (t->have_ratings == 0xFF) t->have_ratings = MAX_UVALUE(CompanyMask);
			for (uint i = 8; i != MAX_COMPANIES; i++) t->ratings[i] = RATING_INITIAL;
		}
	}

	if (IsSavegameVersionBefore(SLV_112)) {
		for (TileIndex t = 0; t < map_size; t++) {
			/* Check for HQ bit being set, instead of using map accessor,
			 * since we've already changed it code-wise */
			if (IsTileType(t, MP_OBJECT) && HasBit(_m[t].m5, 7)) {
				/* Move size and part identification of HQ out of the m5 attribute,
				 * on new locations */
				_m[t].m3 = GB(_m[t].m5, 0, 5);
				_m[t].m5 = OBJECT_HQ;
			}
		}
	}
	if (IsSavegameVersionBefore(SLV_144)) {
		for (TileIndex t = 0; t < map_size; t++) {
			if (!IsTileType(t, MP_OBJECT)) continue;

			/* Reordering/generalisation of the object bits. */
			ObjectType type = _m[t].m5;
			SB(_me[t].m6, 2, 4, type == OBJECT_HQ ? GB(_m[t].m3, 2, 3) : 0);
			_m[t].m3 = type == OBJECT_HQ ? GB(_m[t].m3, 1, 1) | GB(_m[t].m3, 0, 1) << 4 : 0;

			/* Make sure those bits are clear as well! */
			_m[t].m4 = 0;
			_me[t].m7 = 0;
		}
	}

	if (IsSavegameVersionBefore(SLV_147) && Object::GetNumItems() == 0) {
		/* Make real objects for object tiles. */
		for (TileIndex t = 0; t < map_size; t++) {
			if (!IsTileType(t, MP_OBJECT)) continue;

			if (Town::GetNumItems() == 0) {
				/* No towns, so remove all objects! */
				DoClearSquare(t);
			} else {
				uint offset = _m[t].m3;

				/* Also move the animation state. */
				_m[t].m3 = GB(_me[t].m6, 2, 4);
				SB(_me[t].m6, 2, 4, 0);

				if (offset == 0) {
					/* No offset, so make the object. */
					ObjectType type = _m[t].m5;
					int size = type == OBJECT_HQ ? 2 : 1;

					if (!Object::CanAllocateItem()) {
						/* Nice... you managed to place 64k lighthouses and
						 * antennae on the map... boohoo. */
						SlError(STR_ERROR_TOO_MANY_OBJECTS);
					}

					Object *o = new Object();
					o->location.tile = t;
					o->location.w    = size;
					o->location.h    = size;
					o->build_date    = _date;
					o->town          = type == OBJECT_STATUE ? Town::Get(_m[t].m2) : CalcClosestTownFromTile(t, UINT_MAX);
					_m[t].m2 = o->index;
					Object::IncTypeCount(type);
				} else {
					/* We're at an offset, so get the ID from our "root". */
					TileIndex northern_tile = t - TileXY(GB(offset, 0, 4), GB(offset, 4, 4));
					assert_tile(IsTileType(northern_tile, MP_OBJECT), northern_tile);
					_m[t].m2 = _m[northern_tile].m2;
				}
			}
		}
	}

	if (IsSavegameVersionBefore(SLV_113)) {
		/* allow_town_roads is added, set it if town_layout wasn't TL_NO_ROADS */
		if (_settings_game.economy.town_layout == 0) { // was TL_NO_ROADS
			_settings_game.economy.allow_town_roads = false;
			_settings_game.economy.town_layout = TL_BETTER_ROADS;
		} else {
			_settings_game.economy.allow_town_roads = true;
			_settings_game.economy.town_layout = static_cast<TownLayout>(_settings_game.economy.town_layout - 1);
		}

		/* Initialize layout of all towns. Older versions were using different
		 * generator for random town layout, use it if needed. */
		for (Town *t : Town::Iterate()) {
			if (_settings_game.economy.town_layout != TL_RANDOM) {
				t->layout = _settings_game.economy.town_layout;
				continue;
			}

			/* Use old layout randomizer code */
			byte layout = TileHash(TileX(t->xy), TileY(t->xy)) % 6;
			switch (layout) {
				default: break;
				case 5: layout = 1; break;
				case 0: layout = 2; break;
			}
			t->layout = static_cast<TownLayout>(layout - 1);
		}
	}

	if (IsSavegameVersionBefore(SLV_114)) {
		/* There could be (deleted) stations with invalid owner, set owner to OWNER NONE.
		 * The conversion affects oil rigs and buoys too, but it doesn't matter as
		 * they have st->owner == OWNER_NONE already. */
		for (Station *st : Station::Iterate()) {
			if (!Company::IsValidID(st->owner)) st->owner = OWNER_NONE;
		}
	}

	/* Trains could now stop in a specific location. */
	if (IsSavegameVersionBefore(SLV_117)) {
		for (Order *o : Order::Iterate()) {
			if (o->IsType(OT_GOTO_STATION)) o->SetStopLocation(OSL_PLATFORM_FAR_END);
		}
	}

	if (IsSavegameVersionBefore(SLV_120)) {
		extern VehicleDefaultSettings _old_vds;
		for (Company *c : Company::Iterate()) {
			c->settings.vehicle = _old_vds;
		}
	}

	if (IsSavegameVersionBefore(SLV_121)) {
		/* Delete small ufos heading for non-existing vehicles */
		for (DisasterVehicle *v : DisasterVehicle::Iterate()) {
			if (v->subtype == 2 /* ST_SMALL_UFO */ && v->state != 0) {
				const Vehicle *u = Vehicle::GetIfValid(v->dest_tile);
				if (u == nullptr || u->type != VEH_ROAD || !RoadVehicle::From(u)->IsFrontEngine()) {
					delete v;
				}
			}
		}

		/* We didn't store cargo payment yet, so make them for vehicles that are
		 * currently at a station and loading/unloading. If they don't get any
		 * payment anymore they just removed in the next load/unload cycle.
		 * However, some 0.7 versions might have cargo payment. For those we just
		 * add cargopayment for the vehicles that don't have it.
		 */
		for (Station *st : Station::Iterate()) {
			for (Vehicle *v : st->loading_vehicles) {
				/* There are always as many CargoPayments as Vehicles. We need to make the
				 * assert() in Pool::GetNew() happy by calling CanAllocateItem(). */
				static_assert(CargoPaymentPool::MAX_SIZE == VehiclePool::MAX_SIZE);
				assert(CargoPayment::CanAllocateItem());
				if (v->cargo_payment == nullptr) v->cargo_payment = new CargoPayment(v);
			}
		}
	}

	if (IsSavegameVersionBefore(SLV_122)) {
		/* Animated tiles would sometimes not be actually animated or
		 * in case of old savegames duplicate. */

		for (auto tile = _animated_tiles.begin(); tile != _animated_tiles.end(); /* Nothing */) {
			/* Remove if tile is not animated */
			bool remove = _tile_type_procs[GetTileType(tile->first)]->animate_tile_proc == nullptr;

			if (remove) {
				tile = _animated_tiles.erase(tile);
			} else {
				tile++;
			}
		}
	}

	if (IsSavegameVersionBefore(SLV_124) && !IsSavegameVersionBefore(SLV_1)) {
		/* The train station tile area was added, but for really old (TTDPatch) it's already valid. */
		for (Waypoint *wp : Waypoint::Iterate()) {
			if (wp->facilities & FACIL_TRAIN) {
				wp->train_station.tile = wp->xy;
				wp->train_station.w = 1;
				wp->train_station.h = 1;
			} else {
				wp->train_station.tile = INVALID_TILE;
				wp->train_station.w = 0;
				wp->train_station.h = 0;
			}
		}
	}

	if (IsSavegameVersionBefore(SLV_125)) {
		/* Convert old subsidies */
		for (Subsidy *s : Subsidy::Iterate()) {
			if (s->remaining < 12) {
				/* Converting nonawarded subsidy */
				s->remaining = 12 - s->remaining; // convert "age" to "remaining"
				s->awarded = INVALID_COMPANY; // not awarded to anyone
				const CargoSpec *cs = CargoSpec::Get(s->cargo_type);
				switch (cs->town_effect) {
					case TE_PASSENGERS:
					case TE_MAIL:
						/* Town -> Town */
						s->src_type = s->dst_type = SourceType::Town;
						if (Town::IsValidID(s->src) && Town::IsValidID(s->dst)) continue;
						break;
					case TE_GOODS:
					case TE_FOOD:
						/* Industry -> Town */
						s->src_type = SourceType::Industry;
						s->dst_type = SourceType::Town;
						if (Industry::IsValidID(s->src) && Town::IsValidID(s->dst)) continue;
						break;
					default:
						/* Industry -> Industry */
						s->src_type = s->dst_type = SourceType::Industry;
						if (Industry::IsValidID(s->src) && Industry::IsValidID(s->dst)) continue;
						break;
				}
			} else {
				/* Do our best for awarded subsidies. The original source or destination industry
				 * can't be determined anymore for awarded subsidies, so invalidate them.
				 * Town -> Town subsidies are converted using simple heuristic */
				s->remaining = 24 - s->remaining; // convert "age of awarded subsidy" to "remaining"
				const CargoSpec *cs = CargoSpec::Get(s->cargo_type);
				switch (cs->town_effect) {
					case TE_PASSENGERS:
					case TE_MAIL: {
						/* Town -> Town */
						const Station *ss = Station::GetIfValid(s->src);
						const Station *sd = Station::GetIfValid(s->dst);
						if (ss != nullptr && sd != nullptr && ss->owner == sd->owner &&
								Company::IsValidID(ss->owner)) {
							s->src_type = s->dst_type = SourceType::Town;
							s->src = ss->town->index;
							s->dst = sd->town->index;
							s->awarded = ss->owner;
							continue;
						}
						break;
					}
					default:
						break;
				}
			}
			/* Awarded non-town subsidy or invalid source/destination, invalidate */
			delete s;
		}
	}

	if (IsSavegameVersionBefore(SLV_126)) {
		/* Recompute inflation based on old unround loan limit
		 * Note: Max loan is 500000. With an inflation of 4% across 170 years
		 *       that results in a max loan of about 0.7 * 2^31.
		 *       So taking the 16 bit fractional part into account there are plenty of bits left
		 *       for unmodified savegames ...
		 */
		uint64_t aimed_inflation = (_economy.old_max_loan_unround << 16 | _economy.old_max_loan_unround_fract) / _settings_game.difficulty.max_loan;

		/* ... well, just clamp it then. */
		if (aimed_inflation > MAX_INFLATION) aimed_inflation = MAX_INFLATION;

		/* Simulate the inflation, so we also get the payment inflation */
		while (_economy.inflation_prices < aimed_inflation) {
			if (AddInflation(false)) break;
		}
	}

	if (IsSavegameVersionBefore(SLV_128)) {
		for (const Depot *d : Depot::Iterate()) {
			/* At some point, invalid depots were saved into the game (possibly those removed in the past?)
			 * Remove them here, so they don't cause issues further down the line */
			if (!IsDepotTile(d->xy)) {
				DEBUG(sl, 0, "Removing invalid depot %d at %d, %d", d->index, TileX(d->xy), TileY(d->xy));
				delete d;
				d = nullptr;
				continue;
			}
			_m[d->xy].m2 = d->index;
			if (IsTileType(d->xy, MP_WATER)) _m[GetOtherShipDepotTile(d->xy)].m2 = d->index;
		}
	}

	/* The behaviour of force_proceed has been changed. Now
	 * it counts signals instead of some random time out. */
	if (IsSavegameVersionBefore(SLV_131)) {
		for (Train *t : Train::Iterate()) {
			if (t->force_proceed != TFP_NONE) {
				t->force_proceed = TFP_STUCK;
			}
		}
	}

	/* The bits for the tree ground and tree density have
	 * been swapped (m2 bits 7..6 and 5..4. */
	if (IsSavegameVersionBefore(SLV_135)) {
		for (TileIndex t = 0; t < map_size; t++) {
			if (IsTileType(t, MP_CLEAR)) {
				if (GetRawClearGround(t) == CLEAR_SNOW) {
					SetClearGroundDensity(t, CLEAR_GRASS, GetClearDensity(t));
					SetBit(_m[t].m3, 4);
				} else {
					ClrBit(_m[t].m3, 4);
				}
			}
			if (IsTileType(t, MP_TREES)) {
				uint density = GB(_m[t].m2, 6, 2);
				uint ground = GB(_m[t].m2, 4, 2);
				_m[t].m2 = ground << 6 | density << 4;
			}
		}
	}

	/* Wait counter and load/unload ticks got split. */
	if (IsSavegameVersionBefore(SLV_136)) {
		for (Aircraft *a : Aircraft::Iterate()) {
			a->turn_counter = a->current_order.IsType(OT_LOADING) ? 0 : a->load_unload_ticks;
		}

		for (Train *t : Train::Iterate()) {
			t->wait_counter = t->current_order.IsType(OT_LOADING) ? 0 : t->load_unload_ticks;
		}
	}

	/* Airport tile animation uses animation frame instead of other graphics id */
	if (IsSavegameVersionBefore(SLV_137)) {
		struct AirportTileConversion {
			byte old_start;
			byte num_frames;
		};
		static const AirportTileConversion atc[] = {
			{31,  12}, // APT_RADAR_GRASS_FENCE_SW
			{50,   4}, // APT_GRASS_FENCE_NE_FLAG
			{62,   2}, // 1 unused tile
			{66,  12}, // APT_RADAR_FENCE_SW
			{78,  12}, // APT_RADAR_FENCE_NE
			{101, 10}, // 9 unused tiles
			{111,  8}, // 7 unused tiles
			{119, 15}, // 14 unused tiles (radar)
			{140,  4}, // APT_GRASS_FENCE_NE_FLAG_2
		};
		for (TileIndex t = 0; t < map_size; t++) {
			if (IsAirportTile(t)) {
				StationGfx old_gfx = GetStationGfx(t);
				byte offset = 0;
				for (uint i = 0; i < lengthof(atc); i++) {
					if (old_gfx < atc[i].old_start) {
						SetStationGfx(t, old_gfx - offset);
						break;
					}
					if (old_gfx < atc[i].old_start + atc[i].num_frames) {
						SetAnimationFrame(t, old_gfx - atc[i].old_start);
						SetStationGfx(t, atc[i].old_start - offset);
						break;
					}
					offset += atc[i].num_frames - 1;
				}
			}
		}
	}

	if (IsSavegameVersionBefore(SLV_140)) {
		for (Station *st : Station::Iterate()) {
			if (st->airport.tile != INVALID_TILE) {
				st->airport.w = st->airport.GetSpec()->size_x;
				st->airport.h = st->airport.GetSpec()->size_y;
			}
		}
	}

	if (IsSavegameVersionBefore(SLV_141)) {
		for (TileIndex t = 0; t < map_size; t++) {
			/* Reset tropic zone for VOID tiles, they shall not have any. */
			if (IsTileType(t, MP_VOID)) SetTropicZone(t, TROPICZONE_NORMAL);
		}

		/* We need to properly number/name the depots.
		 * The first step is making sure none of the depots uses the
		 * 'default' names, after that we can assign the names. */
		for (Depot *d : Depot::Iterate()) d->town_cn = UINT16_MAX;

		for (Depot *d : Depot::Iterate()) MakeDefaultName(d);
	}

	if (IsSavegameVersionBefore(SLV_142)) {
		for (Depot *d : Depot::Iterate()) d->build_date = _date;
	}

	if (SlXvIsFeatureMissing(XSLFI_INFRA_SHARING)) {
		for (Company *c : Company::Iterate()) {
			/* yearly_expenses has 3*15 entries now, saveload code gave us 3*13.
			 * Move the old data to the right place in the new array and clear the new data.
			 * The move has to be done in reverse order (first 2, then 1). */
			// MemMoveT(&c->yearly_expenses[2][0], &c->yearly_expenses[1][11], 13);
			// MemMoveT(&c->yearly_expenses[1][0], &c->yearly_expenses[0][13], 13);
			// The below are equivalent to the MemMoveT calls above
			std::copy_backward(&c->yearly_expenses[1][11], &c->yearly_expenses[1][11] + 13, &c->yearly_expenses[2][0] + 13);
			std::copy_backward(&c->yearly_expenses[0][13], &c->yearly_expenses[0][13] + 13, &c->yearly_expenses[1][0] + 13);
			/* Clear the old location of just-moved data, so sharing income/expenses is set to 0 */
			std::fill_n(&c->yearly_expenses[0][13], 2, 0);
			std::fill_n(&c->yearly_expenses[1][13], 2, 0);
		}
	}

	/* In old versions it was possible to remove an airport while a plane was
	 * taking off or landing. This gives all kind of problems when building
	 * another airport in the same station so we don't allow that anymore.
	 * For old savegames with such aircraft we just throw them in the air and
	 * treat the aircraft like they were flying already. */
	if (IsSavegameVersionBefore(SLV_146)) {
		for (Aircraft *v : Aircraft::Iterate()) {
			if (!v->IsNormalAircraft()) continue;
			Station *st = GetTargetAirportIfValid(v);
			if (st == nullptr && v->state != FLYING) {
				v->state = FLYING;
				UpdateAircraftCache(v);
				AircraftNextAirportPos_and_Order(v);
				/* get aircraft back on running altitude */
				if ((v->vehstatus & VS_CRASHED) == 0) {
					GetAircraftFlightLevelBounds(v, &v->z_pos, nullptr);
					SetAircraftPosition(v, v->x_pos, v->y_pos, GetAircraftFlightLevel(v));
				}
			}
		}
	}

	/* Move the animation frame to the same location (m7) for all objects. */
	if (IsSavegameVersionBefore(SLV_147)) {
		for (TileIndex t = 0; t < map_size; t++) {
			switch (GetTileType(t)) {
				case MP_HOUSE:
					if (GetHouseType(t) >= NEW_HOUSE_OFFSET) {
						uint per_proc = _me[t].m7;
						_me[t].m7 = GB(_me[t].m6, 2, 6) | (GB(_m[t].m3, 5, 1) << 6);
						SB(_m[t].m3, 5, 1, 0);
						SB(_me[t].m6, 2, 6, std::min(per_proc, 63U));
					}
					break;

				case MP_INDUSTRY: {
					uint rand = _me[t].m7;
					_me[t].m7 = _m[t].m3;
					_m[t].m3 = rand;
					break;
				}

				case MP_OBJECT:
					_me[t].m7 = _m[t].m3;
					_m[t].m3 = 0;
					break;

				default:
					/* For stations/airports it's already at m7 */
					break;
			}
		}
	}

	/* Add (random) colour to all objects. */
	if (IsSavegameVersionBefore(SLV_148)) {
		for (Object *o : Object::Iterate()) {
			Owner owner = GetTileOwner(o->location.tile);
			o->colour = (owner == OWNER_NONE) ? Random() & 0xF : Company::Get(owner)->livery->colour1;
		}
	}

	if (IsSavegameVersionBefore(SLV_149)) {
		for (TileIndex t = 0; t < map_size; t++) {
			if (!IsTileType(t, MP_STATION)) continue;
			if (!IsBuoy(t) && !IsOilRig(t) && !(IsDock(t) && IsTileFlat(t))) {
				SetWaterClass(t, WATER_CLASS_INVALID);
			}
		}

		/* Waypoints with custom name may have a non-unique town_cn,
		 * renumber those. First set all affected waypoints to the
		 * highest possible number to get them numbered in the
		 * order they have in the pool. */
		for (Waypoint *wp : Waypoint::Iterate()) {
			if (!wp->name.empty()) wp->town_cn = UINT16_MAX;
		}

		for (Waypoint *wp : Waypoint::Iterate()) {
			if (!wp->name.empty()) MakeDefaultName(wp);
		}
	}

	if (IsSavegameVersionBefore(SLV_152)) {
		_industry_builder.Reset(); // Initialize industry build data.

		/* The moment vehicles go from hidden to visible changed. This means
		 * that vehicles don't always get visible anymore causing things to
		 * get messed up just after loading the savegame. This fixes that. */
		for (Vehicle *v : Vehicle::Iterate()) {
			/* Not all vehicle types can be inside a tunnel. Furthermore,
			 * testing IsTunnelTile() for invalid tiles causes a crash. */
			if (!v->IsGroundVehicle()) continue;

			/* Is the vehicle in a tunnel? */
			if (!IsTunnelTile(v->tile)) continue;

			/* Is the vehicle actually at a tunnel entrance/exit? */
			TileIndex vtile = TileVirtXY(v->x_pos, v->y_pos);
			if (!IsTunnelTile(vtile)) continue;

			/* Are we actually in this tunnel? Or maybe a lower tunnel? */
			if (GetSlopePixelZ(v->x_pos, v->y_pos, true) != v->z_pos) continue;

			/* What way are we going? */
			const DiagDirection dir = GetTunnelBridgeDirection(vtile);
			const DiagDirection vdir = DirToDiagDir(v->direction);

			/* Have we passed the visibility "switch" state already? */
			byte pos = (DiagDirToAxis(vdir) == AXIS_X ? v->x_pos : v->y_pos) & TILE_UNIT_MASK;
			byte frame = (vdir == DIAGDIR_NE || vdir == DIAGDIR_NW) ? TILE_SIZE - 1 - pos : pos;
			extern const byte _tunnel_visibility_frame[DIAGDIR_END];

			/* Should the vehicle be hidden or not? */
			bool hidden;
			if (dir == vdir) { // Entering tunnel
				hidden = frame >= _tunnel_visibility_frame[dir];
				v->tile = vtile;
			} else if (dir == ReverseDiagDir(vdir)) { // Leaving tunnel
				hidden = frame < TILE_SIZE - _tunnel_visibility_frame[dir];
				/* v->tile changes at the moment when the vehicle leaves the tunnel. */
				v->tile = hidden ? GetOtherTunnelBridgeEndOld(vtile) : vtile;
			} else {
				/* We could get here in two cases:
				 * - for road vehicles, it is reversing at the end of the tunnel
				 * - it is crashed in the tunnel entry (both train or RV destroyed by UFO)
				 * Whatever case it is, do not change anything and use the old values.
				 * Especially changing RV's state would break its reversing in the middle. */
				continue;
			}

			if (hidden) {
				v->vehstatus |= VS_HIDDEN;

				switch (v->type) {
					case VEH_TRAIN: Train::From(v)->track       = TRACK_BIT_WORMHOLE; break;
					case VEH_ROAD:  RoadVehicle::From(v)->state = RVSB_WORMHOLE;      break;
					default: NOT_REACHED();
				}
			} else {
				v->vehstatus &= ~VS_HIDDEN;

				switch (v->type) {
					case VEH_TRAIN: Train::From(v)->track       = DiagDirToDiagTrackBits(vdir); break;
					case VEH_ROAD:  RoadVehicle::From(v)->state = DiagDirToDiagTrackdir(vdir); RoadVehicle::From(v)->frame = frame; break;
					default: NOT_REACHED();
				}
			}
		}
	}

	if (IsSavegameVersionBefore(SLV_153)) {
		for (RoadVehicle *rv : RoadVehicle::Iterate()) {
			if (rv->state == RVSB_IN_DEPOT || rv->state == RVSB_WORMHOLE) continue;

			bool loading = rv->current_order.IsType(OT_LOADING) || rv->current_order.IsType(OT_LEAVESTATION);
			if (HasBit(rv->state, RVS_IN_ROAD_STOP)) {
				extern const byte _road_stop_stop_frame[];
				SB(rv->state, RVS_ENTERED_STOP, 1, loading || rv->frame > _road_stop_stop_frame[rv->state - RVSB_IN_ROAD_STOP + (_settings_game.vehicle.road_side << RVS_DRIVE_SIDE)]);
			} else if (HasBit(rv->state, RVS_IN_DT_ROAD_STOP)) {
				SB(rv->state, RVS_ENTERED_STOP, 1, loading || rv->frame > RVC_DRIVE_THROUGH_STOP_FRAME);
			}
		}
	}

	if (IsSavegameVersionBefore(SLV_156)) {
		/* The train's pathfinder lost flag got moved. */
		for (Train *t : Train::Iterate()) {
			if (!HasBit(t->flags, 5)) continue;

			ClrBit(t->flags, 5);
			SetBit(t->vehicle_flags, VF_PATHFINDER_LOST);
		}

		/* Introduced terraform/clear limits. */
		for (Company *c : Company::Iterate()) {
			c->terraform_limit = _settings_game.construction.terraform_frame_burst << 16;
			c->clear_limit     = _settings_game.construction.clear_frame_burst << 16;
		}
	}

	if (IsSavegameVersionBefore(SLV_CONSISTENT_PARTIAL_Z) && SlXvIsFeatureMissing(XSLFI_CONSISTENT_PARTIAL_Z)) {
		/*
		 * The logic of GetPartialPixelZ has been changed, so the resulting Zs on
		 * the map are consistent. This requires that the Z position of some
		 * vehicles is updated to reflect this new situation.
		 *
		 * This needs to be before SLV_158, because that performs asserts using
		 * GetSlopePixelZ which internally uses GetPartialPixelZ.
		 */
		for (Vehicle *v : Vehicle::Iterate()) {
			if (v->IsGroundVehicle() && TileVirtXY(v->x_pos, v->y_pos) == v->tile) {
				/* Vehicle is on the ground, and not in a wormhole. */
				v->z_pos = GetSlopePixelZ(v->x_pos, v->y_pos, true);
			}
		}
	}

	if (IsSavegameVersionBefore(SLV_158)) {
		for (Vehicle *v : Vehicle::Iterate()) {
			switch (v->type) {
				case VEH_TRAIN: {
					Train *t = Train::From(v);

					/* Clear old GOINGUP / GOINGDOWN flags.
					 * It was changed in savegame version 139, but savegame
					 * version 158 doesn't use these bits, so it doesn't hurt
					 * to clear them unconditionally. */
					ClrBit(t->flags, 1);
					ClrBit(t->flags, 2);

					/* Clear both bits first. */
					ClrBit(t->gv_flags, GVF_GOINGUP_BIT);
					ClrBit(t->gv_flags, GVF_GOINGDOWN_BIT);

					/* Crashed vehicles can't be going up/down. */
					if (t->vehstatus & VS_CRASHED) break;

					/* Only X/Y tracks can be sloped. */
					if (t->track != TRACK_BIT_X && t->track != TRACK_BIT_Y) break;

					t->gv_flags |= FixVehicleInclination(t, t->direction);
					break;
				}
				case VEH_ROAD: {
					RoadVehicle *rv = RoadVehicle::From(v);
					ClrBit(rv->gv_flags, GVF_GOINGUP_BIT);
					ClrBit(rv->gv_flags, GVF_GOINGDOWN_BIT);

					/* Crashed vehicles can't be going up/down. */
					if (rv->vehstatus & VS_CRASHED) break;

					if (rv->state == RVSB_IN_DEPOT || rv->state == RVSB_WORMHOLE) break;

					TrackBits trackbits = TrackdirBitsToTrackBits(GetTileTrackdirBits(rv->tile, TRANSPORT_ROAD, GetRoadTramType(rv->roadtype)));

					/* Only X/Y tracks can be sloped. */
					if (trackbits != TRACK_BIT_X && trackbits != TRACK_BIT_Y) break;

					Direction dir = rv->direction;

					/* Test if we are reversing. */
					Axis a = trackbits == TRACK_BIT_X ? AXIS_X : AXIS_Y;
					if (AxisToDirection(a) != dir &&
							AxisToDirection(a) != ReverseDir(dir)) {
						/* When reversing, the road vehicle is on the edge of the tile,
						 * so it can be safely compared to the middle of the tile. */
						dir = INVALID_DIR;
					}

					rv->gv_flags |= FixVehicleInclination(rv, dir);
					break;
				}
				case VEH_SHIP:
					break;

				default:
					continue;
			}

			if (IsBridgeTile(v->tile) && TileVirtXY(v->x_pos, v->y_pos) == v->tile) {
				/* In old versions, z_pos was 1 unit lower on bridge heads.
				 * However, this invalid state could be converted to new savegames
				 * by loading and saving the game in a new version. */
				v->z_pos = GetSlopePixelZ(v->x_pos, v->y_pos, true);
				DiagDirection dir = GetTunnelBridgeDirection(v->tile);
				if (v->type == VEH_TRAIN && !(v->vehstatus & VS_CRASHED) &&
						v->direction != DiagDirToDir(dir)) {
					/* If the train has left the bridge, it shouldn't have
					 * track == TRACK_BIT_WORMHOLE - this could happen
					 * when the train was reversed while on the last "tick"
					 * on the ramp before leaving the ramp to the bridge. */
					Train::From(v)->track = DiagDirToDiagTrackBits(dir);
				}
			}

			/* If the vehicle is really above v->tile (not in a wormhole),
			 * it should have set v->z_pos correctly. */
			assert(v->tile != TileVirtXY(v->x_pos, v->y_pos) || v->z_pos == GetSlopePixelZ(v->x_pos, v->y_pos, true));
		}

		/* Fill Vehicle::cur_real_order_index */
		for (Vehicle *v : Vehicle::Iterate()) {
			if (!v->IsPrimaryVehicle()) continue;

			/* Older versions are less strict with indices being in range and fix them on the fly */
			if (v->cur_implicit_order_index >= v->GetNumOrders()) v->cur_implicit_order_index = 0;

			v->cur_real_order_index = v->cur_implicit_order_index;
			v->UpdateRealOrderIndex();
		}
	}

	if (IsSavegameVersionBefore(SLV_159)) {
		/* If the savegame is old (before version 100), then the value of 255
		 * for these settings did not mean "disabled". As such everything
		 * before then did reverse.
		 * To simplify stuff we disable all turning around or we do not
		 * disable anything at all. So, if some reversing was disabled we
		 * will keep reversing disabled, otherwise it'll be turned on. */
		_settings_game.pf.reverse_at_signals = IsSavegameVersionBefore(SLV_100) || (_settings_game.pf.wait_oneway_signal != 255 && _settings_game.pf.wait_twoway_signal != 255 && _settings_game.pf.wait_for_pbs_path != 255);

		for (Train *t : Train::Iterate()) {
			_settings_game.vehicle.max_train_length = std::max<uint8_t>(_settings_game.vehicle.max_train_length, CeilDiv(t->gcache.cached_total_length, TILE_SIZE));
		}
	}

	if (IsSavegameVersionBefore(SLV_160)) {
		/* Setting difficulty industry_density other than zero get bumped to +1
		 * since a new option (minimal at position 1) has been added */
		if (_settings_game.difficulty.industry_density > 0) {
			_settings_game.difficulty.industry_density++;
		}
	}

	if (IsSavegameVersionBefore(SLV_161)) {
		/* Before savegame version 161, persistent storages were not stored in a pool. */

		if (!IsSavegameVersionBefore(SLV_76)) {
			for (Industry *ind : Industry::Iterate()) {
				assert(ind->psa != nullptr);

				/* Check if the old storage was empty. */
				bool is_empty = true;
				for (uint i = 0; i < sizeof(ind->psa->storage); i++) {
					if (ind->psa->GetValue(i) != 0) {
						is_empty = false;
						break;
					}
				}

				if (!is_empty) {
					ind->psa->grfid = _industry_mngr.GetGRFID(ind->type);
				} else {
					delete ind->psa;
					ind->psa = nullptr;
				}
			}
		}

		if (!IsSavegameVersionBefore(SLV_145)) {
			for (Station *st : Station::Iterate()) {
				if (!(st->facilities & FACIL_AIRPORT)) continue;
				assert(st->airport.psa != nullptr);

				/* Check if the old storage was empty. */
				bool is_empty = true;
				for (uint i = 0; i < sizeof(st->airport.psa->storage); i++) {
					if (st->airport.psa->GetValue(i) != 0) {
						is_empty = false;
						break;
					}
				}

				if (!is_empty) {
					st->airport.psa->grfid = _airport_mngr.GetGRFID(st->airport.type);
				} else {
					delete st->airport.psa;
					st->airport.psa = nullptr;

				}
			}
		}
	}

	/* This triggers only when old snow_lines were copied into the snow_line_height. */
	if (IsSavegameVersionBefore(SLV_164) && _settings_game.game_creation.snow_line_height >= MIN_SNOWLINE_HEIGHT * TILE_HEIGHT && SlXvIsFeatureMissing(XSLFI_CHILLPP)) {
		_settings_game.game_creation.snow_line_height /= TILE_HEIGHT;
		UpdateCachedSnowLine();
		UpdateCachedSnowLineBounds();
	}

	if (IsSavegameVersionBefore(SLV_164) && !IsSavegameVersionBefore(SLV_32)) {
		/* We store 4 fences in the field tiles instead of only SE and SW. */
		for (TileIndex t = 0; t < map_size; t++) {
			if (!IsTileType(t, MP_CLEAR) && !IsTileType(t, MP_TREES)) continue;
			if (IsTileType(t, MP_CLEAR) && IsClearGround(t, CLEAR_FIELDS)) continue;
			uint fence = GB(_m[t].m4, 5, 3);
			if (fence != 0 && IsTileType(TILE_ADDXY(t, 1, 0), MP_CLEAR) && IsClearGround(TILE_ADDXY(t, 1, 0), CLEAR_FIELDS)) {
				SetFence(TILE_ADDXY(t, 1, 0), DIAGDIR_NE, fence);
			}
			fence = GB(_m[t].m4, 2, 3);
			if (fence != 0 && IsTileType(TILE_ADDXY(t, 0, 1), MP_CLEAR) && IsClearGround(TILE_ADDXY(t, 0, 1), CLEAR_FIELDS)) {
				SetFence(TILE_ADDXY(t, 0, 1), DIAGDIR_NW, fence);
			}
			SB(_m[t].m4, 2, 3, 0);
			SB(_m[t].m4, 5, 3, 0);
		}
	}

	if (IsSavegameVersionBefore(SLV_165)) {
		for (Town *t : Town::Iterate()) {
			/* Set the default cargo requirement for town growth */
			switch (_settings_game.game_creation.landscape) {
				case LT_ARCTIC:
					if (FindFirstCargoWithTownEffect(TE_FOOD) != nullptr) t->goal[TE_FOOD] = TOWN_GROWTH_WINTER;
					break;

				case LT_TROPIC:
					if (FindFirstCargoWithTownEffect(TE_FOOD) != nullptr) t->goal[TE_FOOD] = TOWN_GROWTH_DESERT;
					if (FindFirstCargoWithTownEffect(TE_WATER) != nullptr) t->goal[TE_WATER] = TOWN_GROWTH_DESERT;
					break;
			}
		}
	}

	if (IsSavegameVersionBefore(SLV_165)) {
		/* Adjust zoom level to account for new levels */
		_saved_scrollpos_zoom = static_cast<ZoomLevel>(_saved_scrollpos_zoom + ZOOM_LVL_SHIFT);
		_saved_scrollpos_x *= ZOOM_LVL_BASE;
		_saved_scrollpos_y *= ZOOM_LVL_BASE;
	}

	/* When any NewGRF has been changed the availability of some vehicles might
	 * have been changed too. e->company_avail must be set to 0 in that case
	 * which is done by StartupEngines(). */
	if (gcf_res != GLC_ALL_GOOD) StartupEngines();

	/* Set some breakdown-related variables to the correct values. */
	if (SlXvIsFeatureMissing(XSLFI_IMPROVED_BREAKDOWNS)) {
		_settings_game.vehicle.improved_breakdowns = false;
		for (Train *v : Train::Iterate()) {
			if (v->IsFrontEngine()) {
				if (v->breakdown_ctr == 1) SetBit(v->flags, VRF_BREAKDOWN_STOPPED);
			} else if (v->IsEngine() || v->IsMultiheaded()) {
				/** Non-front engines could have a reliability of 0.
				 * Set it to the reliability of the front engine or the maximum, whichever is lower. */
				const Engine *e = Engine::Get(v->engine_type);
				v->reliability_spd_dec = e->reliability_spd_dec;
				v->reliability = std::min(v->First()->reliability, e->reliability);
			}
		}
	}
	if (!SlXvIsFeaturePresent(XSLFI_IMPROVED_BREAKDOWNS, 3)) {
		for (Vehicle *v : Vehicle::Iterate()) {
			switch(v->type) {
				case VEH_TRAIN:
				case VEH_ROAD:
					v->breakdown_chance_factor = 128;
					break;

				case VEH_SHIP:
					v->breakdown_chance_factor = 64;
					break;

				case VEH_AIRCRAFT:
					v->breakdown_chance_factor = Clamp(64 + (AircraftVehInfo(v->engine_type)->max_speed >> 3), 0, 255);
					v->breakdown_severity = 40;
					break;

				default:
					break;
			}
		}
	}
	if (!SlXvIsFeaturePresent(XSLFI_IMPROVED_BREAKDOWNS, 4)) {
		for (Vehicle *v : Vehicle::Iterate()) {
			switch(v->type) {
				case VEH_AIRCRAFT:
					if (v->breakdown_type == BREAKDOWN_AIRCRAFT_SPEED && v->breakdown_severity == 0) {
						v->breakdown_severity = std::max(1, std::min(v->vcache.cached_max_speed >> 4, 255));
					}
					break;

				default:
					break;
			}
		}
	}
	if (SlXvIsFeatureMissing(XSLFI_CONSIST_BREAKDOWN_FLAG)) {
		for (Train *v : Train::Iterate()) {
			if (v->breakdown_ctr != 0 && (v->IsEngine() || v->IsMultiheaded())) {
				SetBit(v->First()->flags, VRF_CONSIST_BREAKDOWN);
			}
		}
	}

	/* The road owner of standard road stops was not properly accounted for. */
	if (IsSavegameVersionBefore(SLV_172)) {
		for (TileIndex t = 0; t < map_size; t++) {
			if (!IsBayRoadStopTile(t)) continue;
			Owner o = GetTileOwner(t);
			SetRoadOwner(t, RTT_ROAD, o);
			SetRoadOwner(t, RTT_TRAM, o);
		}
	}

	if (IsSavegameVersionBefore(SLV_175)) {
		/* Introduced tree planting limit. */
		for (Company *c : Company::Iterate()) c->tree_limit = _settings_game.construction.tree_frame_burst << 16;
	}

	if (IsSavegameVersionBefore(SLV_177)) {
		/* Fix too high inflation rates */
		if (_economy.inflation_prices > MAX_INFLATION) _economy.inflation_prices = MAX_INFLATION;
		if (_economy.inflation_payment > MAX_INFLATION) _economy.inflation_payment = MAX_INFLATION;

		/* We have to convert the quarters of bankruptcy into months of bankruptcy */
		for (Company *c : Company::Iterate()) {
			c->months_of_bankruptcy = 3 * c->months_of_bankruptcy;
		}
	}

	if (IsSavegameVersionBefore(SLV_178)) {
		extern uint8_t _old_diff_level;
		/* Initialise script settings profile */
		_settings_game.script.settings_profile = IsInsideMM(_old_diff_level, SP_BEGIN, SP_END) ? _old_diff_level : (uint)SP_MEDIUM;
	}

	/* Station blocked, wires and pylon flags need to be stored in the map.
	 * This is done here as the SLV_182 check below needs the blocked status. */
	UpdateStationTileCacheFlags(SlXvIsFeatureMissing(XSLFI_STATION_TILE_CACHE_FLAGS));

	if (IsSavegameVersionBefore(SLV_182)) {
		/* Aircraft acceleration variable was bonkers */
		for (Aircraft *v : Aircraft::Iterate()) {
			if (v->subtype <= AIR_AIRCRAFT) {
				const AircraftVehicleInfo *avi = AircraftVehInfo(v->engine_type);
				v->acceleration = avi->acceleration;
			}
		}

		/* Blocked tiles could be reserved due to a bug, which causes
		 * other places to assert upon e.g. station reconstruction. */
		for (TileIndex t = 0; t < map_size; t++) {
			if (HasStationTileRail(t) && IsStationTileBlocked(t)) {
				SetRailStationReservation(t, false);
			}
		}
	}

	if (IsSavegameVersionBefore(SLV_184)) {
		/* The global units configuration is split up in multiple configurations. */
		extern uint8_t _old_units;
		_settings_game.locale.units_velocity = Clamp(_old_units, 0, 2);
		_settings_game.locale.units_power    = Clamp(_old_units, 0, 2);
		_settings_game.locale.units_weight   = Clamp(_old_units, 1, 2);
		_settings_game.locale.units_volume   = Clamp(_old_units, 1, 2);
		_settings_game.locale.units_force    = 2;
		_settings_game.locale.units_height   = Clamp(_old_units, 0, 2);
	}

	if (IsSavegameVersionBefore(SLV_VELOCITY_NAUTICAL)) {
		/* Match nautical velocity with land velocity units. */
		_settings_game.locale.units_velocity_nautical = _settings_game.locale.units_velocity;
	}

	if (IsSavegameVersionBefore(SLV_186)) {
		/* Move ObjectType from map to pool */
		for (TileIndex t = 0; t < map_size; t++) {
			if (IsTileType(t, MP_OBJECT)) {
				Object *o = Object::Get(_m[t].m2);
				o->type = _m[t].m5;
				_m[t].m5 = 0; // zero upper bits of (now bigger) ObjectID
			}
		}
	}

	/* In version 2.2 of the savegame, we have new airports, so status of all aircraft is reset.
	 * This has to be called after all map array updates */
	if (IsSavegameVersionBefore(SLV_2, 2)) UpdateOldAircraft();

	if (SlXvIsFeaturePresent(XSLFI_SPRINGPP)) {
		// re-arrange vehicle_flags
		for (Vehicle *v : Vehicle::Iterate()) {
			SB(v->vehicle_flags, VF_AUTOMATE_TIMETABLE, 1, GB(v->vehicle_flags, 6, 1));
			SB(v->vehicle_flags, VF_STOP_LOADING, 4, GB(v->vehicle_flags, 7, 4));
		}
	}

	if (SlXvIsFeaturePresent(XSLFI_CHILLPP, SL_CHILLPP_232)) {
		// re-arrange vehicle_flags
		for (Vehicle *v : Vehicle::Iterate()) {
			SB(v->vehicle_flags, VF_AUTOMATE_TIMETABLE, 1, GB(v->vehicle_flags, 7, 1));
			SB(v->vehicle_flags, VF_PATHFINDER_LOST, 1, GB(v->vehicle_flags, 8, 1));
			SB(v->vehicle_flags, VF_SERVINT_IS_CUSTOM, 7, 0);
		}
	} else if (SlXvIsFeaturePresent(XSLFI_CHILLPP)) {
		// re-arrange vehicle_flags
		for (Vehicle *v : Vehicle::Iterate()) {
			SB(v->vehicle_flags, VF_AUTOMATE_TIMETABLE, 1, GB(v->vehicle_flags, 6, 1));
			SB(v->vehicle_flags, VF_STOP_LOADING, 9, 0);
		}
	}

	if (IsSavegameVersionBefore(SLV_188)) {
		/* Fix articulated road vehicles.
		 * Some curves were shorter than other curves.
		 * Now they have the same length, but that means that trailing articulated parts will
		 * take longer to go through the curve than the parts in front which already left the courve.
		 * So, make articulated parts catch up. */
		bool roadside = _settings_game.vehicle.road_side == 1;
		std::vector<uint> skip_frames;
		for (RoadVehicle *v : RoadVehicle::Iterate()) {
			if (!v->IsFrontEngine()) continue;
			skip_frames.clear();
			TileIndex prev_tile = v->tile;
			uint prev_tile_skip = 0;
			uint cur_skip = 0;
			for (RoadVehicle *u = v; u != nullptr; u = u->Next()) {
				if (u->tile != prev_tile) {
					prev_tile_skip = cur_skip;
					prev_tile = u->tile;
				} else {
					cur_skip = prev_tile_skip;
				}

				uint &this_skip = skip_frames.emplace_back(prev_tile_skip);

				/* The following 3 curves now take longer than before */
				switch (u->state) {
					case 2:
						cur_skip++;
						if (u->frame <= (roadside ? 9 : 5)) this_skip = cur_skip;
						break;

					case 4:
						cur_skip++;
						if (u->frame <= (roadside ? 5 : 9)) this_skip = cur_skip;
						break;

					case 5:
						cur_skip++;
						if (u->frame <= (roadside ? 4 : 2)) this_skip = cur_skip;
						break;

					default:
						break;
				}
			}
			while (cur_skip > skip_frames[0]) {
				RoadVehicle *u = v;
				RoadVehicle *prev = nullptr;
				for (uint sf : skip_frames) {
					if (sf >= cur_skip) IndividualRoadVehicleController(u, prev);

					prev = u;
					u = u->Next();
				}
				cur_skip--;
			}
		}
	}

	if (IsSavegameVersionBefore(SLV_190)) {
		for (Order *order : Order::Iterate()) {
			order->SetTravelTimetabled(order->GetTravelTime() > 0);
			order->SetWaitTimetabled(order->GetWaitTime() > 0);
		}
		for (OrderList *orderlist : OrderList::Iterate()) {
			orderlist->RecalculateTimetableDuration();
		}
	} else if (SlXvIsFeatureMissing(XSLFI_TIMETABLE_EXTRA)) {
		for (Order *order : Order::Iterate()) {
			if (order->IsType(OT_CONDITIONAL)) {
				order->SetWaitTimetabled(order->GetWaitTime() > 0);
			}
		}
	}

	if (SlXvIsFeatureMissing(XSLFI_REVERSE_AT_WAYPOINT)) {
		for (Train *t : Train::Iterate()) {
			t->reverse_distance = 0;
		}
	}

	if (SlXvIsFeatureMissing(XSLFI_SPEED_RESTRICTION)) {
		for (Train *t : Train::Iterate()) {
			t->speed_restriction = 0;
		}
	}

	if (SlXvIsFeaturePresent(XSLFI_JOKERPP)) {
		for (TileIndex t = 0; t < map_size; t++) {
			if (IsTileType(t, MP_RAILWAY) && HasSignals(t)) {
				if (GetSignalType(t, TRACK_LOWER) == SIGTYPE_PROG) SetSignalType(t, TRACK_LOWER, SIGTYPE_NORMAL);
				if (GetSignalType(t, TRACK_UPPER) == SIGTYPE_PROG) SetSignalType(t, TRACK_UPPER, SIGTYPE_NORMAL);
			}
		}
		for (Vehicle *v : Vehicle::Iterate()) {
			SB(v->vehicle_flags, 10, 2, 0);
		}
		extern std::vector<OrderList *> _jokerpp_auto_separation;
		extern std::vector<OrderList *> _jokerpp_non_auto_separation;
		for (OrderList *list : _jokerpp_auto_separation) {
			for (Vehicle *w = list->GetFirstSharedVehicle(); w != nullptr; w = w->NextShared()) {
				SetBit(w->vehicle_flags, VF_TIMETABLE_SEPARATION);
				w->ClearSeparation();
			}
		}
		for (OrderList *list : _jokerpp_non_auto_separation) {
			for (Vehicle *w = list->GetFirstSharedVehicle(); w != nullptr; w = w->NextShared()) {
				ClrBit(w->vehicle_flags, VF_TIMETABLE_SEPARATION);
				w->ClearSeparation();
			}
		}
		_jokerpp_auto_separation.clear();
		_jokerpp_non_auto_separation.clear();
	}
	if (SlXvIsFeaturePresent(XSLFI_CHILLPP, SL_CHILLPP_232)) {
		for (TileIndex t = 0; t < map_size; t++) {
			if (IsTileType(t, MP_RAILWAY) && HasSignals(t)) {
				if (GetSignalType(t, TRACK_LOWER) == 7) SetSignalType(t, TRACK_LOWER, SIGTYPE_NORMAL);
				if (GetSignalType(t, TRACK_UPPER) == 7) SetSignalType(t, TRACK_UPPER, SIGTYPE_NORMAL);
			}
		}
	}

	/*
	 * Only keep order-backups for network clients (and when replaying).
	 * If we are a network server or not networking, then we just loaded a previously
	 * saved-by-server savegame. There are no clients with a backup, so clear it.
	 * Furthermore before savegame version SLV_192 the actual content was always corrupt.
	 */
	if (!_networking || _network_server || IsSavegameVersionBefore(SLV_192)) {
#ifndef DEBUG_DUMP_COMMANDS
		/* Note: We cannot use CleanPool since that skips part of the destructor
		 * and then leaks un-reachable Orders in the order pool. */
		for (OrderBackup *ob : OrderBackup::Iterate()) {
			delete ob;
		}
#endif
	}

	if (IsSavegameVersionBefore(SLV_198) && !SlXvIsFeaturePresent(XSLFI_JOKERPP, SL_JOKER_1_27)) {
		/* Convert towns growth_rate and grow_counter to ticks */
		for (Town *t : Town::Iterate()) {
			/* 0x8000 = TOWN_GROWTH_RATE_CUSTOM previously */
			if (t->growth_rate & 0x8000) SetBit(t->flags, TOWN_CUSTOM_GROWTH);
			if (t->growth_rate != TOWN_GROWTH_RATE_NONE) {
				t->growth_rate = TownTicksToGameTicks(t->growth_rate & ~0x8000);
			}
			/* Add t->index % TOWN_GROWTH_TICKS to spread growth across ticks. */
			t->grow_counter = TownTicksToGameTicks(t->grow_counter) + t->index % TOWN_GROWTH_TICKS;
		}
	}

	if (IsSavegameVersionBefore(SLV_EXTEND_INDUSTRY_CARGO_SLOTS)) {
		/* Make sure added industry cargo slots are cleared */
		for (Industry *i : Industry::Iterate()) {
<<<<<<< HEAD
			for (size_t ci = 2; ci < lengthof(i->produced_cargo); ci++) {
				i->produced_cargo[ci] = CT_INVALID;
				i->produced_cargo_waiting[ci] = 0;
				i->production_rate[ci] = 0;
				i->last_month_production[ci] = 0;
				i->last_month_transported[ci] = 0;
				i->last_month_pct_transported[ci] = 0;
				i->this_month_production[ci] = 0;
				i->this_month_transported[ci] = 0;
			}
			for (size_t ci = 3; ci < lengthof(i->accepts_cargo); ci++) {
				i->accepts_cargo[ci] = CT_INVALID;
				i->incoming_cargo_waiting[ci] = 0;
=======
			for (auto it = std::begin(i->produced) + 2; it != std::end(i->produced); ++it) {
				it->cargo = INVALID_CARGO;
				it->waiting = 0;
				it->rate = 0;
				it->history = {};
			}
			for (auto it = std::begin(i->accepted) + 3; it != std::end(i->accepted); ++it) {
				it->cargo = INVALID_CARGO;
				it->waiting = 0;
>>>>>>> f7bd70ba
			}
			/* Make sure last_cargo_accepted_at is copied to elements for every valid input cargo.
			 * The loading routine should put the original singular value into the first array element. */
			for (size_t ci = 0; ci < lengthof(i->accepts_cargo); ci++) {
				if (i->accepts_cargo[ci] != CT_INVALID) {
					i->last_cargo_accepted_at[ci] = i->last_cargo_accepted_at[0];
				} else {
					i->last_cargo_accepted_at[ci] = 0;
				}
			}
		}
	}

	if (!IsSavegameVersionBefore(SLV_TIMETABLE_START_TICKS)) {
		/* Convert timetable start from a date to an absolute tick in TimerGameTick::counter. */
		for (Vehicle *v : Vehicle::Iterate()) {
			/* If the start date is 0, the vehicle is not waiting to start and can be ignored. */
			if (v->timetable_start == 0) continue;

			v->timetable_start += _scaled_date_ticks.base() - _tick_counter;
		}
	} else if (!SlXvIsFeaturePresent(XSLFI_TIMETABLES_START_TICKS, 3)) {
		extern btree::btree_map<VehicleID, uint16_t> _old_timetable_start_subticks_map;

		for (Vehicle *v : Vehicle::Iterate()) {
			if (v->timetable_start == 0) continue;

			if (SlXvIsFeatureMissing(XSLFI_TIMETABLES_START_TICKS)) {
				v->timetable_start.edit_base() *= DAY_TICKS;
			}

			v->timetable_start = DateTicksToScaledDateTicks(v->timetable_start.base());

			if (SlXvIsFeaturePresent(XSLFI_TIMETABLES_START_TICKS, 2, 2)) {
				v->timetable_start += _old_timetable_start_subticks_map[v->index];
			}
		}

		_old_timetable_start_subticks_map.clear();
	}

	if (SlXvIsFeaturePresent(XSLFI_SPRINGPP, 1, 1)) {
		/*
		 * Cost scaling changes:
		 * SpringPP v2.0.102 divides all prices by the difficulty factor, effectively making things about 8 times cheaper.
		 * Adjust the inflation factor to compensate for this, as otherwise the game is unplayable on load if inflation has been running for a while.
		 * To avoid making things too cheap, clamp the price inflation factor to no lower than the payment inflation factor.
		 */

		DEBUG(sl, 3, "Inflation prices: %f", _economy.inflation_prices / 65536.0);
		DEBUG(sl, 3, "Inflation payments: %f", _economy.inflation_payment / 65536.0);

		_economy.inflation_prices >>= 3;
		if (_economy.inflation_prices < _economy.inflation_payment) {
			_economy.inflation_prices = _economy.inflation_payment;
		}

		DEBUG(sl, 3, "New inflation prices: %f", _economy.inflation_prices / 65536.0);
	}

	if (SlXvIsFeaturePresent(XSLFI_MIGHT_USE_PAX_SIGNALS) || SlXvIsFeatureMissing(XSLFI_TRACE_RESTRICT)) {
		for (TileIndex t = 0; t < map_size; t++) {
			if (HasStationTileRail(t)) {
				/* clear station PAX bit */
				ClrBit(_me[t].m6, 6);
			}
			if (IsTileType(t, MP_RAILWAY) && HasSignals(t)) {
				/*
				 * tracerestrict uses same bit as 1st PAX signals bit
				 * only conditionally clear the bit, don't bother checking for whether to set it
				 */
				if (IsRestrictedSignal(t)) {
					TraceRestrictSetIsSignalRestrictedBit(t);
				}

				/* clear 2nd signal PAX bit */
				ClrBit(_m[t].m2, 13);
			}
		}
	}

	if (SlXvIsFeaturePresent(XSLFI_TRAFFIC_LIGHTS)) {
		/* remove traffic lights */
		for (TileIndex t = 0; t < map_size; t++) {
			if (IsTileType(t, MP_ROAD) && (GetRoadTileType(t) == ROAD_TILE_NORMAL)) {
				DeleteAnimatedTile(t);
				ClrBit(_me[t].m7, 4);
			}
		}
	}

	if (SlXvIsFeaturePresent(XSLFI_RAIL_AGEING)) {
		/* remove rail aging data */
		for (TileIndex t = 0; t < map_size; t++) {
			if (IsPlainRailTile(t)) {
				SB(_me[t].m7, 0, 8, 0);
			}
		}
	}

	if (SlXvIsFeaturePresent(XSLFI_SPRINGPP)) {
		/* convert wait for cargo orders to ordinary load if possible */
		for (Order *order : Order::Iterate()) {
			if ((order->IsType(OT_GOTO_STATION) || order->IsType(OT_LOADING) || order->IsType(OT_IMPLICIT)) && order->GetLoadType() == static_cast<OrderLoadFlags>(1)) {
				order->SetLoadType(OLF_LOAD_IF_POSSIBLE);
			}
		}
	}

	if (SlXvIsFeaturePresent(XSLFI_SIG_TUNNEL_BRIDGE, 1, 1)) {
		/* set the semaphore bit to match what it would have been in v1 */
		/* clear the PBS bit, update the end signal state */
		for (TileIndex t = 0; t < map_size; t++) {
			if (IsTileType(t, MP_TUNNELBRIDGE) && GetTunnelBridgeTransportType(t) == TRANSPORT_RAIL && IsTunnelBridgeWithSignalSimulation(t)) {
				SetTunnelBridgeSemaphore(t, _cur_year < _settings_client.gui.semaphore_build_before);
				SetTunnelBridgePBS(t, false);
				UpdateSignalsOnSegment(t, INVALID_DIAGDIR, GetTileOwner(t));
			}
		}
	}
	if (SlXvIsFeaturePresent(XSLFI_SIG_TUNNEL_BRIDGE, 1, 2)) {
		/* red/green signal state bit for tunnel entrances moved
		 * to no longer re-use signalled tunnel exit bit
		 */
		for (TileIndex t = 0; t < map_size; t++) {
			if (IsTileType(t, MP_TUNNELBRIDGE) && GetTunnelBridgeTransportType(t) == TRANSPORT_RAIL && IsTunnelBridgeWithSignalSimulation(t)) {
				if (HasBit(_m[t].m5, 5)) {
					/* signalled tunnel entrance */
					SignalState state = HasBit(_m[t].m5, 6) ? SIGNAL_STATE_RED : SIGNAL_STATE_GREEN;
					ClrBit(_m[t].m5, 6);
					SetTunnelBridgeEntranceSignalState(t, state);
				}
			}
		}
	}
	if (SlXvIsFeaturePresent(XSLFI_SIG_TUNNEL_BRIDGE, 1, 4)) {
		/* load_unload_ticks --> tunnel_bridge_signal_num */
		for (Train *t : Train::Iterate()) {
			TileIndex tile = t->tile;
			if (IsTileType(tile, MP_TUNNELBRIDGE) && GetTunnelBridgeTransportType(tile) == TRANSPORT_RAIL && IsTunnelBridgeWithSignalSimulation(tile)) {
				t->tunnel_bridge_signal_num = t->load_unload_ticks;
				t->load_unload_ticks = 0;
			}
		}
	}
	if (SlXvIsFeaturePresent(XSLFI_SIG_TUNNEL_BRIDGE, 1, 5)) {
		/* entrance and exit signal red/green states now have separate bits */
		for (TileIndex t = 0; t < map_size; t++) {
			if (IsTileType(t, MP_TUNNELBRIDGE) && GetTunnelBridgeTransportType(t) == TRANSPORT_RAIL && IsTunnelBridgeSignalSimulationExit(t)) {
				SetTunnelBridgeExitSignalState(t, HasBit(_me[t].m6, 0) ? SIGNAL_STATE_GREEN : SIGNAL_STATE_RED);
			}
		}
	}
	if (SlXvIsFeaturePresent(XSLFI_SIG_TUNNEL_BRIDGE, 1, 7)) {
		/* spacing setting moved to company settings */
		for (Company *c : Company::Iterate()) {
			c->settings.old_simulated_wormhole_signals = _settings_game.construction.old_simulated_wormhole_signals;
		}
	}
	if (SlXvIsFeaturePresent(XSLFI_SIG_TUNNEL_BRIDGE, 1, 8)) {
		/* spacing made per tunnel/bridge */
		for (TileIndex t = 0; t < map_size; t++) {
			if (IsTileType(t, MP_TUNNELBRIDGE) && GetTunnelBridgeTransportType(t) == TRANSPORT_RAIL && IsTunnelBridgeWithSignalSimulation(t)) {
				DiagDirection dir = GetTunnelBridgeDirection(t);
				if (dir == DIAGDIR_NE || dir == DIAGDIR_SE) {
					TileIndex other = GetOtherTunnelBridgeEnd(t);
					Owner owner = GetTileOwner(t);
					int target;
					if (Company::IsValidID(owner)) {
						target = Company::Get(owner)->settings.old_simulated_wormhole_signals;
					} else {
						target = 4;
					}
					uint spacing = GetBestTunnelBridgeSignalSimulationSpacing(t, other, target);
					SetTunnelBridgeSignalSimulationSpacing(t, spacing);
					SetTunnelBridgeSignalSimulationSpacing(other, spacing);
				}
			}
		}
		/* force aspect re-calculation */
		_extra_aspects = 0;
		_aspect_cfg_hash = 0;
	}

	if (SlXvIsFeatureMissing(XSLFI_CUSTOM_BRIDGE_HEADS)) {
		/* ensure that previously unused custom bridge-head bits are cleared */
		for (TileIndex t = 0; t < map_size; t++) {
			if (IsBridgeTile(t) && GetTunnelBridgeTransportType(t) == TRANSPORT_ROAD) {
				SB(_m[t].m2, 0, 8, 0);
			}
		}
	}

	if (IsSavegameVersionBefore(SLV_SHIPS_STOP_IN_LOCKS)) {
		/* Move ships from lock slope to upper or lower position. */
		for (Ship *s : Ship::Iterate()) {
			/* Suitable tile? */
			if (!IsTileType(s->tile, MP_WATER) || !IsLock(s->tile) || GetLockPart(s->tile) != LOCK_PART_MIDDLE) continue;

			/* We don't need to adjust position when at the tile centre */
			int x = s->x_pos & 0xF;
			int y = s->y_pos & 0xF;
			if (x == 8 && y == 8) continue;

			/* Test if ship is on the second half of the tile */
			bool second_half;
			DiagDirection shipdiagdir = DirToDiagDir(s->direction);
			switch (shipdiagdir) {
				default: NOT_REACHED();
				case DIAGDIR_NE: second_half = x < 8; break;
				case DIAGDIR_NW: second_half = y < 8; break;
				case DIAGDIR_SW: second_half = x > 8; break;
				case DIAGDIR_SE: second_half = y > 8; break;
			}

			DiagDirection slopediagdir = GetInclinedSlopeDirection(GetTileSlope(s->tile));

			/* Heading up slope == passed half way */
			if ((shipdiagdir == slopediagdir) == second_half) {
				/* On top half of lock */
				s->z_pos = GetTileMaxZ(s->tile) * (int)TILE_HEIGHT;
			} else {
				/* On lower half of lock */
				s->z_pos = GetTileZ(s->tile) * (int)TILE_HEIGHT;
			}
		}
	}

	if (IsSavegameVersionBefore(SLV_TOWN_CARGOGEN)) {
		/* Ensure the original cargo generation mode is used */
		_settings_game.economy.town_cargogen_mode = TCGM_ORIGINAL;
	}

	if (IsSavegameVersionBefore(SLV_SERVE_NEUTRAL_INDUSTRIES)) {
		/* Ensure the original neutral industry/station behaviour is used */
		_settings_game.station.serve_neutral_industries = true;

		/* Link oil rigs to their industry and back. */
		for (Station *st : Station::Iterate()) {
			if (IsTileType(st->xy, MP_STATION) && IsOilRig(st->xy)) {
				/* Industry tile is always adjacent during construction by TileDiffXY(0, 1) */
				st->industry = Industry::GetByTile(st->xy + TileDiffXY(0, 1));
				st->industry->neutral_station = st;
			}
		}
	} else {
		/* Link neutral station back to industry, as this is not saved. */
		for (Industry *ind : Industry::Iterate()) if (ind->neutral_station != nullptr) ind->neutral_station->industry = ind;
	}

	if (IsSavegameVersionBefore(SLV_TREES_WATER_CLASS) && !SlXvIsFeaturePresent(XSLFI_CHUNNEL, 2)) {
		/* Update water class for trees. */
		for (TileIndex t = 0; t < map_size; t++) {
			if (IsTileType(t, MP_TREES)) SetWaterClass(t, GetTreeGround(t) == TREE_GROUND_SHORE ? WATER_CLASS_SEA : WATER_CLASS_INVALID);
		}
	}

	/* Update structures for multitile docks */
	if (IsSavegameVersionBefore(SLV_MULTITILE_DOCKS)) {
		for (TileIndex t = 0; t < map_size; t++) {
			/* Clear docking tile flag from relevant tiles as it
			 * was not previously cleared. */
			if (IsTileType(t, MP_WATER) || IsTileType(t, MP_RAILWAY) || IsTileType(t, MP_STATION) || IsTileType(t, MP_TUNNELBRIDGE)) {
				SetDockingTile(t, false);
			}
			/* Add docks and oilrigs to Station::ship_station. */
			if (IsTileType(t, MP_STATION)) {
				if (IsDock(t) || IsOilRig(t)) Station::GetByTile(t)->ship_station.Add(t);
			}
		}
	}

	if (IsSavegameVersionUntil(SLV_ENDING_YEAR) || !SlXvIsFeaturePresent(XSLFI_MULTIPLE_DOCKS, 2) || !SlXvIsFeaturePresent(XSLFI_DOCKING_CACHE_VER, 3)) {
		/* Update station docking tiles. Was only needed for pre-SLV_MULTITLE_DOCKS
		 * savegames, but a bug in docking tiles touched all savegames between
		 * SLV_MULTITILE_DOCKS and SLV_ENDING_YEAR. */
		/* Placing objects on docking tiles was not updating adjacent station's docking tiles. */
		for (Station *st : Station::Iterate()) {
			if (st->ship_station.tile != INVALID_TILE) UpdateStationDockingTiles(st);
		}
	}

	/* Make sure all industries exclusive supplier/consumer set correctly. */
	if (IsSavegameVersionBefore(SLV_GS_INDUSTRY_CONTROL)) {
		for (Industry *i : Industry::Iterate()) {
			i->exclusive_supplier = INVALID_OWNER;
			i->exclusive_consumer = INVALID_OWNER;
		}
	}

	/* Make sure all industries exclusive supplier/consumer set correctly. */
	if (IsSavegameVersionBefore(SLV_GS_INDUSTRY_CONTROL)) {
		for (Industry *i : Industry::Iterate()) {
			i->exclusive_supplier = INVALID_OWNER;
			i->exclusive_consumer = INVALID_OWNER;
		}
	}

	if (IsSavegameVersionBefore(SLV_GROUP_REPLACE_WAGON_REMOVAL)) {
		/* Propagate wagon removal flag for compatibility */
		/* Temporary bitmask of company wagon removal setting */
		uint16_t wagon_removal = 0;
		for (const Company *c : Company::Iterate()) {
			if (c->settings.renew_keep_length) SetBit(wagon_removal, c->index);
		}
		for (Group *g : Group::Iterate()) {
			if (g->flags != 0) {
				/* Convert old replace_protection value to flag. */
				g->flags = 0;
				SetBit(g->flags, GroupFlags::GF_REPLACE_PROTECTION);
			}
			if (HasBit(wagon_removal, g->owner)) SetBit(g->flags, GroupFlags::GF_REPLACE_WAGON_REMOVAL);
		}
	}

	/* Use current order time to approximate last loading time */
	if (IsSavegameVersionBefore(SLV_LAST_LOADING_TICK) && SlXvIsFeatureMissing(XSLFI_LAST_LOADING_TICK)) {
		for (Vehicle *v : Vehicle::Iterate()) {
			v->last_loading_tick = std::max(_scaled_tick_counter, static_cast<uint64_t>(v->current_order_time)) - v->current_order_time;
		}
	} else if (SlXvIsFeaturePresent(XSLFI_LAST_LOADING_TICK, 1, 1)) {
		for (Vehicle *v : Vehicle::Iterate()) {
			v->last_loading_tick *= _settings_game.economy.day_length_factor;
		}
	}

	if (!IsSavegameVersionBefore(SLV_MULTITRACK_LEVEL_CROSSINGS)) {
		_settings_game.vehicle.adjacent_crossings = true;
	} else if (SlXvIsFeatureMissing(XSLFI_ADJACENT_CROSSINGS)) {
		_settings_game.vehicle.adjacent_crossings = false;
	}

	/* Compute station catchment areas. This is needed here in case UpdateStationAcceptance is called below. */
	Station::RecomputeCatchmentForAll();

	/* Station acceptance is some kind of cache */
	if (IsSavegameVersionBefore(SLV_127)) {
		for (Station *st : Station::Iterate()) UpdateStationAcceptance(st, false);
	}

	// setting moved from game settings to company settings
	if (SlXvIsFeaturePresent(XSLFI_ORDER_OCCUPANCY, 1, 1)) {
		for (Company *c : Company::Iterate()) {
			c->settings.order_occupancy_smoothness = _settings_game.order.old_occupancy_smoothness;
		}
	}

	/* Set lifetime vehicle profit to 0 if lifetime profit feature is missing */
	if (SlXvIsFeatureMissing(XSLFI_VEH_LIFETIME_PROFIT)) {
		for (Vehicle *v : Vehicle::Iterate()) {
			v->profit_lifetime = 0;
		}
	}

	if (SlXvIsFeaturePresent(XSLFI_AUTO_TIMETABLE, 1, 3)) {
		for (Vehicle *v : Vehicle::Iterate()) {
			SB(v->vehicle_flags, VF_TIMETABLE_SEPARATION, 1, _settings_game.order.old_timetable_separation);
		}
	}

	/* Set 0.1 increment town cargo scale factor setting from old 1 increment setting */
	if (!SlXvIsFeaturePresent(XSLFI_TOWN_CARGO_ADJ, 2)) {
		_settings_game.economy.town_cargo_scale_factor = _settings_game.economy.old_town_cargo_factor * 10;
	}

	if (SlXvIsFeatureMissing(XSLFI_SAFER_CROSSINGS)) {
		for (TileIndex t = 0; t < map_size; t++) {
			if (IsLevelCrossingTile(t)) {
				SetCrossingOccupiedByRoadVehicle(t, IsTrainCollidableRoadVehicleOnGround(t));
			}
		}
	}

	if (SlXvIsFeatureMissing(XSLFI_TIMETABLE_EXTRA)) {
		for (Vehicle *v : Vehicle::Iterate()) {
			v->cur_timetable_order_index = v->GetNumManualOrders() > 0 ? v->cur_real_order_index : INVALID_VEH_ORDER_ID;
		}
		for (OrderBackup *bckup : OrderBackup::Iterate()) {
			bckup->cur_timetable_order_index = INVALID_VEH_ORDER_ID;
		}
		for (Order *order : Order::Iterate()) {
			if (order->IsType(OT_CONDITIONAL)) {
				if (order->GetTravelTime() != 0) {
					DEBUG(sl, 1, "Fixing: order->GetTravelTime() != 0, %u", order->GetTravelTime());
					order->SetTravelTime(0);
				}
			}
		}
#ifdef WITH_ASSERT
		for (OrderList *order_list : OrderList::Iterate()) {
			order_list->DebugCheckSanity();
		}
#endif
	}

	if (SlXvIsFeaturePresent(XSLFI_TRAIN_THROUGH_LOAD, 0, 1)) {
		for (Vehicle *v : Vehicle::Iterate()) {
			if (v->cargo_payment == nullptr) {
				for (Vehicle *u = v; u != nullptr; u = u->Next()) {
					if (HasBit(v->vehicle_flags, VF_CARGO_UNLOADING)) ClrBit(v->vehicle_flags, VF_CARGO_UNLOADING);
				}
			}
		}
	}

	if (SlXvIsFeatureMissing(XSLFI_BUY_LAND_RATE_LIMIT)) {
		/* Introduced land purchasing limit. */
		for (Company *c : Company::Iterate()) {
			c->purchase_land_limit = _settings_game.construction.purchase_land_frame_burst << 16;
		}
	}

	if (SlXvIsFeatureMissing(XSLFI_BUILD_OBJECT_RATE_LIMIT)) {
		/* Introduced build object limit. */
		for (Company *c : Company::Iterate()) {
			c->build_object_limit = _settings_game.construction.build_object_frame_burst << 16;
		}
	}

	if (SlXvIsFeaturePresent(XSLFI_MORE_COND_ORDERS, 1, 1)) {
		for (Order *order : Order::Iterate()) {
			/* Insertion of OCV_MAX_RELIABILITY between OCV_REMAINING_LIFETIME and OCV_CARGO_WAITING */
			if (order->IsType(OT_CONDITIONAL) && order->GetConditionVariable() > OCV_REMAINING_LIFETIME) {
				order->SetConditionVariable(static_cast<OrderConditionVariable>((uint)order->GetConditionVariable() + 1));
			}
		}
	}
	if (SlXvIsFeaturePresent(XSLFI_MORE_COND_ORDERS, 1, 14)) {
		for (OrderList *order_list : OrderList::Iterate()) {
			auto get_real_station = [&order_list](const Order *order) -> StationID {
				const uint max = std::min<uint>(64, order_list->GetNumOrders());
				for (uint i = 0; i < max; i++) {
					if (order->IsType(OT_GOTO_STATION) && Station::IsValidID(order->GetDestination())) return order->GetDestination();

					order = (order->next != nullptr) ? order->next : order_list->GetFirstOrder();
				}
				return INVALID_STATION;
			};

			for (Order *order = order_list->GetFirstOrder(); order != nullptr; order = order->next) {
				/* Fixup station ID for OCV_CARGO_WAITING, OCV_CARGO_ACCEPTANCE, OCV_FREE_PLATFORMS, OCV_CARGO_WAITING_AMOUNT */
				if (order->IsType(OT_CONDITIONAL) && ConditionVariableHasStationID(order->GetConditionVariable())) {
					StationID next_id =  get_real_station(order);
					SB(order->GetXData2Ref(), 0, 16, next_id + 1);
					if (next_id != INVALID_STATION && GB(order->GetXData(), 16, 16) - 2 == next_id) {
						/* Duplicate next and via, remove via */
						SB(order->GetXDataRef(), 16, 16, 0);
					}
					if (GB(order->GetXData(), 16, 16) != 0 && !Station::IsValidID(GB(order->GetXData(), 16, 16) - 2)) {
						/* Via station is invalid */
						SB(order->GetXDataRef(), 16, 16, INVALID_STATION + 2);
					}
				}
			}
		}
	}

	if (SlXvIsFeatureMissing(XSLFI_CONSIST_SPEED_RD_FLAG)) {
		for (Train *t : Train::Iterate()) {
			if ((t->track & TRACK_BIT_WORMHOLE && !(t->vehstatus & VS_HIDDEN)) || t->track == TRACK_BIT_DEPOT) {
				SetBit(t->First()->flags, VRF_CONSIST_SPEED_REDUCTION);
			}
		}
	}

	if (SlXvIsFeatureMissing(XSLFI_SAVEGAME_UNIQUE_ID)) {
		/* Generate a random id for savegames that didn't have one */
		/* We keep id 0 for old savegames that don't have an id */
		_settings_game.game_creation.generation_unique_id = _interactive_random.Next(UINT32_MAX-1) + 1; /* Generates between [1;UINT32_MAX] */
	}

	if (SlXvIsFeatureMissing(XSLFI_TOWN_MULTI_BUILDING)) {
		for (Town *t : Town::Iterate()) {
			t->church_count = HasBit(t->flags, 1) ? 1 : 0;
			t->stadium_count = HasBit(t->flags, 2) ? 1 : 0;
		}
	}

	if (SlXvIsFeatureMissing(XSLFI_ONE_WAY_DT_ROAD_STOP)) {
		for (TileIndex t = 0; t < map_size; t++) {
			if (IsDriveThroughStopTile(t)) {
				SetDriveThroughStopDisallowedRoadDirections(t, DRD_NONE);
			}
		}
	}

	if (SlXvIsFeatureMissing(XSLFI_ONE_WAY_ROAD_STATE)) {
		extern void RecalculateRoadCachedOneWayStates();
		RecalculateRoadCachedOneWayStates();
	}

	if (SlXvIsFeatureMissing(XSLFI_ANIMATED_TILE_EXTRA)) {
		UpdateAllAnimatedTileSpeeds();
	}

	if (!SlXvIsFeaturePresent(XSLFI_REALISTIC_TRAIN_BRAKING, 2)) {
		for (Train *t : Train::Iterate()) {
			if (!(t->vehstatus & VS_CRASHED)) {
				t->crash_anim_pos = 0;
			}
			if (t->lookahead != nullptr) SetBit(t->lookahead->flags, TRLF_APPLY_ADVISORY);
		}
	}

	if (!SlXvIsFeaturePresent(XSLFI_REALISTIC_TRAIN_BRAKING, 3) && _settings_game.vehicle.train_braking_model == TBM_REALISTIC) {
		UpdateAllBlockSignals();
	}

	if (!SlXvIsFeaturePresent(XSLFI_REALISTIC_TRAIN_BRAKING, 5) && _settings_game.vehicle.train_braking_model == TBM_REALISTIC) {
		for (Train *t : Train::Iterate()) {
			if (t->lookahead != nullptr) {
				t->lookahead->SetNextExtendPosition();
			}
		}
	}

	if (!SlXvIsFeaturePresent(XSLFI_REALISTIC_TRAIN_BRAKING, 6) && _settings_game.vehicle.train_braking_model == TBM_REALISTIC) {
		for (Train *t : Train::Iterate()) {
			if (t->lookahead != nullptr) {
				t->lookahead->cached_zpos = t->CalculateOverallZPos();
				t->lookahead->zpos_refresh_remaining = t->GetZPosCacheUpdateInterval();
			}
		}
	}

	if (SlXvIsFeatureMissing(XSLFI_INFLATION_FIXED_DATES)) {
		_settings_game.economy.inflation_fixed_dates = !IsSavegameVersionBefore(SLV_GS_INDUSTRY_CONTROL);
	}

	if (SlXvIsFeatureMissing(XSLFI_MORE_HOUSES)) {
		for (TileIndex t = 0; t < map_size; t++) {
			if (IsTileType(t, MP_HOUSE)) {
				/* Move upper bit of house ID from bit 6 of m3 to bits 6..5 of m3. */
				SB(_m[t].m3, 5, 2, GB(_m[t].m3, 6, 1));
			}
		}
	}

	if (SlXvIsFeatureMissing(XSLFI_CUSTOM_TOWN_ZONE)) {
		_settings_game.economy.city_zone_0_mult = _settings_game.economy.town_zone_0_mult;
		_settings_game.economy.city_zone_1_mult = _settings_game.economy.town_zone_1_mult;
		_settings_game.economy.city_zone_2_mult = _settings_game.economy.town_zone_2_mult;
		_settings_game.economy.city_zone_3_mult = _settings_game.economy.town_zone_3_mult;
		_settings_game.economy.city_zone_4_mult = _settings_game.economy.town_zone_4_mult;
	}

	if (!SlXvIsFeaturePresent(XSLFI_WATER_FLOODING, 2)) {
		for (TileIndex t = 0; t < map_size; t++) {
			if (IsTileType(t, MP_WATER)) {
				SetNonFloodingWaterTile(t, false);
			}
		}
	}

	if (SlXvIsFeatureMissing(XSLFI_TRACE_RESTRICT_TUNBRIDGE)) {
		for (TileIndex t = 0; t < map_size; t++) {
			if (IsTileType(t, MP_TUNNELBRIDGE) && GetTunnelBridgeTransportType(t) == TRANSPORT_RAIL && IsTunnelBridgeWithSignalSimulation(t)) {
				SetTunnelBridgeRestrictedSignal(t, false);
			}
		}
	}

	if (SlXvIsFeatureMissing(XSLFI_OBJECT_GROUND_TYPES, 3)) {
		for (TileIndex t = 0; t < map_size; t++) {
			if (IsTileType(t, MP_OBJECT)) {
				if (SlXvIsFeatureMissing(XSLFI_OBJECT_GROUND_TYPES)) _m[t].m4 = 0;
				if (SlXvIsFeatureMissing(XSLFI_OBJECT_GROUND_TYPES, 2)) {
					ObjectType type = GetObjectType(t);
					extern void SetObjectFoundationType(TileIndex tile, Slope tileh, ObjectType type, const ObjectSpec *spec);
					SetObjectFoundationType(t, SLOPE_ELEVATED, type, ObjectSpec::Get(type));
				}
				if (SlXvIsFeatureMissing(XSLFI_OBJECT_GROUND_TYPES, 3)) {
					if (ObjectSpec::GetByTile(t)->ctrl_flags & OBJECT_CTRL_FLAG_VPORT_MAP_TYPE) {
						SetObjectHasViewportMapViewOverride(t, true);
					}
				}
			}
		}
	}

	if (SlXvIsFeatureMissing(XSLFI_ST_INDUSTRY_CARGO_MODE)) {
		_settings_game.station.station_delivery_mode = SD_NEAREST_FIRST;
	}

	if (SlXvIsFeatureMissing(XSLFI_TL_SPEED_LIMIT)) {
		_settings_game.vehicle.through_load_speed_limit = 15;
	}

	if (SlXvIsFeatureMissing(XSLFI_RAIL_DEPOT_SPEED_LIMIT)) {
		_settings_game.vehicle.rail_depot_speed_limit = 61;
	}

	if (SlXvIsFeaturePresent(XSLFI_SCHEDULED_DISPATCH, 1, 2)) {
		for (OrderList *order_list : OrderList::Iterate()) {
			if (order_list->GetScheduledDispatchScheduleCount() == 1) {
				const DispatchSchedule &ds = order_list->GetDispatchScheduleByIndex(0);
				if (!(ds.GetScheduledDispatchStartTick() >= 0 && ds.IsScheduledDispatchValid()) && ds.GetScheduledDispatch().empty()) {
					order_list->GetScheduledDispatchScheduleSet().clear();
				} else {
					VehicleOrderID idx = order_list->GetFirstSharedVehicle()->GetFirstWaitingLocation(false);
					if (idx != INVALID_VEH_ORDER_ID) {
						order_list->GetOrderAt(idx)->SetDispatchScheduleIndex(0);
					}
				}
			}
		}
	}
	if (SlXvIsFeaturePresent(XSLFI_SCHEDULED_DISPATCH, 1, 4)) {
		extern btree::btree_map<DispatchSchedule *, uint16_t> _old_scheduled_dispatch_start_full_date_fract_map;

		for (OrderList *order_list : OrderList::Iterate()) {
			for (DispatchSchedule &ds : order_list->GetScheduledDispatchScheduleSet()) {
				DateTicksScaled start_tick = DateToScaledDateTicks(ds.GetScheduledDispatchStartTick().base()) + _old_scheduled_dispatch_start_full_date_fract_map[&ds];
				ds.SetScheduledDispatchStartTick(start_tick);
			}
		}

		_old_scheduled_dispatch_start_full_date_fract_map.clear();
	}

	if (SlXvIsFeaturePresent(XSLFI_TRACE_RESTRICT, 7, 12)) {
		/* Move vehicle in slot flag */
		for (Vehicle *v : Vehicle::Iterate()) {
			if (v->type == VEH_TRAIN && HasBit(Train::From(v)->flags, 2)) { /* was VRF_HAVE_SLOT */
				SetBit(v->vehicle_flags, VF_HAVE_SLOT);
				ClrBit(Train::From(v)->flags, 2);
			} else {
				ClrBit(v->vehicle_flags, VF_HAVE_SLOT);
			}
		}
	} else if (SlXvIsFeatureMissing(XSLFI_TRACE_RESTRICT)) {
		for (Vehicle *v : Vehicle::Iterate()) {
			ClrBit(v->vehicle_flags, VF_HAVE_SLOT);
		}
	}

	if (SlXvIsFeatureMissing(XSLFI_INDUSTRY_ANIM_MASK)) {
		ApplyIndustryTileAnimMasking();
	}

	if (SlXvIsFeatureMissing(XSLFI_NEW_SIGNAL_STYLES)) {
		for (TileIndex t = 0; t < map_size; t++) {
			if (IsTileType(t, MP_RAILWAY) && HasSignals(t)) {
				/* clear signal style field */
				_me[t].m6 = 0;
			}
			if (IsRailTunnelBridgeTile(t)) {
				/* Clear signal style is non-zero flag */
				ClrBit(_m[t].m3, 7);
			}
		}
	}

	if (SlXvIsFeatureMissing(XSLFI_REALISTIC_TRAIN_BRAKING, 8)) {
		_aspect_cfg_hash = 0;
	}

	if (!SlXvIsFeaturePresent(XSLFI_REALISTIC_TRAIN_BRAKING, 9) && _settings_game.vehicle.train_braking_model == TBM_REALISTIC) {
		for (Train *t : Train::Iterate()) {
			if (t->lookahead != nullptr) {
				t->lookahead->lookahead_end_position = t->lookahead->reservation_end_position + 1;
			}
		}
	}

	if (SlXvIsFeatureMissing(XSLFI_NO_TREE_COUNTER)) {
		for (TileIndex t = 0; t < map_size; t++) {
			if (IsTileType(t, MP_TREES)) {
				ClearOldTreeCounter(t);
			}
		}
	}

	if (SlXvIsFeatureMissing(XSLFI_REMAIN_NEXT_ORDER_STATION)) {
		for (Company *c : Company::Iterate()) {
			/* Approximately the same time as when this was feature was added and unconditionally enabled */
			c->settings.remain_if_next_order_same_station = SlXvIsFeaturePresent(XSLFI_TRACE_RESTRICT_TUNBRIDGE);
		}
	}

	if (SlXvIsFeatureMissing(XSLFI_MORE_CARGO_AGE)) {
		_settings_game.economy.payment_algorithm = IsSavegameVersionBefore(SLV_MORE_CARGO_AGE) ? CPA_TRADITIONAL : CPA_MODERN;
	}

	if (SlXvIsFeatureMissing(XSLFI_VARIABLE_TICK_RATE)) {
		_settings_game.economy.tick_rate = IsSavegameVersionUntil(SLV_MORE_CARGO_AGE) ? TRM_TRADITIONAL : TRM_MODERN;
	}

	if (SlXvIsFeatureMissing(XSLFI_ROAD_VEH_FLAGS)) {
		for (RoadVehicle *rv : RoadVehicle::Iterate()) {
			if (IsLevelCrossingTile(rv->tile)) {
				SetBit(rv->First()->rvflags, RVF_ON_LEVEL_CROSSING);
			}
		}
	}

	if (SlXvIsFeatureMissing(XSLFI_AI_START_DATE) && IsSavegameVersionBefore(SLV_AI_START_DATE)) {
		/* For older savegames, we don't now the actual interval; so set it to the newgame value. */
		_settings_game.difficulty.competitors_interval = _settings_newgame.difficulty.competitors_interval;

		/* We did load the "period" of the timer, but not the fired/elapsed. We can deduce that here. */
		extern TimeoutTimer<TimerGameTick> _new_competitor_timeout;
		_new_competitor_timeout.storage.elapsed = 0;
		_new_competitor_timeout.fired = _new_competitor_timeout.period == 0;
	}

	if (SlXvIsFeatureMissing(XSLFI_SAVEGAME_ID) && IsSavegameVersionBefore(SLV_SAVEGAME_ID)) {
		GenerateSavegameId();
	}

	if (IsSavegameVersionBefore(SLV_NEWGRF_LAST_SERVICE) && SlXvIsFeatureMissing(XSLFI_NEWGRF_LAST_SERVICE)) {
		/* Set service date provided to NewGRF. */
		for (Vehicle *v : Vehicle::Iterate()) {
			v->date_of_last_service_newgrf = v->date_of_last_service;
		}
	}

	for (Company *c : Company::Iterate()) {
		UpdateCompanyLiveries(c);
	}

	/*
	 * The center of train vehicles was changed, fix up spacing.
	 * Delay this until all train and track updates have been performed.
	 */
	if (IsSavegameVersionBefore(SLV_164)) FixupTrainLengths();

	InitializeRoadGUI();

	/* This needs to be done after conversion. */
	RebuildViewportKdtree();
	ViewportMapBuildTunnelCache();

	/* Road stops is 'only' updating some caches */
	AfterLoadRoadStops();
	AfterLoadLabelMaps();
	AfterLoadCompanyStats();
	AfterLoadStoryBook();

	AfterLoadVehiclesRemoveAnyFoundInvalid();

	GamelogPrintDebug(1);

	SetupTickRate();

	InitializeWindowsAndCaches();
	/* Restore the signals */
	ResetSignalHandlers();

	AfterLoadLinkGraphs();

	AfterLoadTraceRestrict();
	AfterLoadTemplateVehiclesUpdate();
	if (SlXvIsFeaturePresent(XSLFI_TEMPLATE_REPLACEMENT, 1, 7)) {
		AfterLoadTemplateVehiclesUpdateProperties();
	}

	InvalidateVehicleTickCaches();
	ClearVehicleTickCaches();

	UpdateAllVehiclesIsDrawn();

	extern void YapfCheckRailSignalPenalties();
	YapfCheckRailSignalPenalties();

	bool update_always_reserve_through = SlXvIsFeaturePresent(XSLFI_REALISTIC_TRAIN_BRAKING, 8, 10);
	UpdateExtraAspectsVariable(update_always_reserve_through);

	if (_networking && !_network_server) {
		SlProcessVENC();

		if (!_settings_client.client_locale.sync_locale_network_server) {
			_settings_game.locale = _settings_newgame.locale;
		}
	}

	/* Show this message last to avoid covering up an error message if we bail out part way */
	switch (gcf_res) {
		case GLC_COMPATIBLE: ShowErrorMessage(STR_NEWGRF_COMPATIBLE_LOAD_WARNING, INVALID_STRING_ID, WL_CRITICAL); break;
		case GLC_NOT_FOUND:  ShowErrorMessage(STR_NEWGRF_DISABLED_WARNING, INVALID_STRING_ID, WL_CRITICAL); _pause_mode = PM_PAUSED_ERROR; break;
		default: break;
	}

	if (!_networking || _network_server) {
		extern void AfterLoad_LinkGraphPauseControl();
		AfterLoad_LinkGraphPauseControl();
	}

	if (SlXvIsFeatureMissing(XSLFI_CONSISTENT_PARTIAL_Z)) {
		CheckGroundVehiclesAtCorrectZ();
	} else {
#ifdef _DEBUG
		CheckGroundVehiclesAtCorrectZ();
#endif
	}

	_game_load_cur_date_ymd = _cur_date_ymd;
	_game_load_date_fract = _date_fract;
	_game_load_tick_skip_counter = _tick_skip_counter;
	_game_load_time = time(nullptr);

	/* Start the scripts. This MUST happen after everything else except
	 * starting a new company. */
	StartScripts();

	/* If Load Scenario / New (Scenario) Game is used,
	 *  a company does not exist yet. So create one here.
	 * 1 exception: network-games. Those can have 0 companies
	 *   But this exception is not true for non-dedicated network servers! */
	if (!Company::IsValidID(GetDefaultLocalCompany()) && (!_networking || (_networking && _network_server && !_network_dedicated))) {
		Company *c = DoStartupNewCompany(DSNC_DURING_LOAD);
		c->settings = _settings_client.company;
	}

	return true;
}

/**
 * Reload all NewGRF files during a running game. This is a cut-down
 * version of AfterLoadGame().
 * XXX - We need to reset the vehicle position hash because with a non-empty
 * hash AfterLoadVehicles() will loop infinitely. We need AfterLoadVehicles()
 * to recalculate vehicle data as some NewGRF vehicle sets could have been
 * removed or added and changed statistics
 */
void ReloadNewGRFData()
{
	RegisterGameEvents(GEF_RELOAD_NEWGRF);
	AppendSpecialEventsLogEntry("NewGRF reload");

	RailTypeLabel rail_type_label_map[RAILTYPE_END];
	for (RailType rt = RAILTYPE_BEGIN; rt != RAILTYPE_END; rt++) {
		rail_type_label_map[rt] = GetRailTypeInfo(rt)->label;
	}

	/* reload grf data */
	GfxLoadSprites();
	RecomputePrices();
	LoadStringWidthTable();
	/* reload vehicles */
	ResetVehicleHash();
	AfterLoadEngines();
	AnalyseIndustryTileSpriteGroups();
	extern void AnalyseHouseSpriteGroups();
	AnalyseHouseSpriteGroups();
	AfterLoadVehicles(false);
	StartupEngines();
	GroupStatistics::UpdateAfterLoad();
	/* update station graphics */
	AfterLoadStations();
	UpdateStationTileCacheFlags(false);

	RailType rail_type_translate_map[RAILTYPE_END];
	for (RailType old_type = RAILTYPE_BEGIN; old_type != RAILTYPE_END; old_type++) {
		RailType new_type = GetRailTypeByLabel(rail_type_label_map[old_type]);
		rail_type_translate_map[old_type] = (new_type == INVALID_RAILTYPE) ? RAILTYPE_RAIL : new_type;
	}

	/* Restore correct railtype for all rail tiles.*/
	const TileIndex map_size = MapSize();
	for (TileIndex t = 0; t < map_size; t++) {
		if (GetTileType(t) == MP_RAILWAY ||
				IsLevelCrossingTile(t) ||
				IsRailStationTile(t) ||
				IsRailWaypointTile(t) ||
				IsRailTunnelBridgeTile(t)) {
			SetRailType(t, rail_type_translate_map[GetRailType(t)]);
			RailType secondary = GetTileSecondaryRailTypeIfValid(t);
			if (secondary != INVALID_RAILTYPE) SetSecondaryRailType(t, rail_type_translate_map[secondary]);
		}
	}

	UpdateExtraAspectsVariable();

	InitRoadTypesCaches();

	ReInitAllWindows(false);

	/* Update company statistics. */
	AfterLoadCompanyStats();
	/* Check and update house and town values */
	UpdateHousesAndTowns(true, false);
	/* Delete news referring to no longer existing entities */
	DeleteInvalidEngineNews();
	/* Update livery selection windows */
	for (CompanyID i = COMPANY_FIRST; i < MAX_COMPANIES; i++) InvalidateWindowData(WC_COMPANY_COLOUR, i);
	/* Update company infrastructure counts. */
	InvalidateWindowClassesData(WC_COMPANY_INFRASTRUCTURE);
	/* redraw the whole screen */
	MarkWholeScreenDirty();
	CheckTrainsLengths();
	AfterLoadTemplateVehiclesUpdateImages();
	AfterLoadTemplateVehiclesUpdateProperties();
	UpdateAllAnimatedTileSpeeds();

	InvalidateWindowData(WC_BUILD_SIGNAL, 0);
}<|MERGE_RESOLUTION|>--- conflicted
+++ resolved
@@ -3572,9 +3572,8 @@
 	if (IsSavegameVersionBefore(SLV_EXTEND_INDUSTRY_CARGO_SLOTS)) {
 		/* Make sure added industry cargo slots are cleared */
 		for (Industry *i : Industry::Iterate()) {
-<<<<<<< HEAD
 			for (size_t ci = 2; ci < lengthof(i->produced_cargo); ci++) {
-				i->produced_cargo[ci] = CT_INVALID;
+				i->produced_cargo[ci] = INVALID_CARGO;
 				i->produced_cargo_waiting[ci] = 0;
 				i->production_rate[ci] = 0;
 				i->last_month_production[ci] = 0;
@@ -3584,24 +3583,13 @@
 				i->this_month_transported[ci] = 0;
 			}
 			for (size_t ci = 3; ci < lengthof(i->accepts_cargo); ci++) {
-				i->accepts_cargo[ci] = CT_INVALID;
+				i->accepts_cargo[ci] = INVALID_CARGO;
 				i->incoming_cargo_waiting[ci] = 0;
-=======
-			for (auto it = std::begin(i->produced) + 2; it != std::end(i->produced); ++it) {
-				it->cargo = INVALID_CARGO;
-				it->waiting = 0;
-				it->rate = 0;
-				it->history = {};
-			}
-			for (auto it = std::begin(i->accepted) + 3; it != std::end(i->accepted); ++it) {
-				it->cargo = INVALID_CARGO;
-				it->waiting = 0;
->>>>>>> f7bd70ba
 			}
 			/* Make sure last_cargo_accepted_at is copied to elements for every valid input cargo.
 			 * The loading routine should put the original singular value into the first array element. */
 			for (size_t ci = 0; ci < lengthof(i->accepts_cargo); ci++) {
-				if (i->accepts_cargo[ci] != CT_INVALID) {
+				if (i->accepts_cargo[ci] != INVALID_CARGO) {
 					i->last_cargo_accepted_at[ci] = i->last_cargo_accepted_at[0];
 				} else {
 					i->last_cargo_accepted_at[ci] = 0;
