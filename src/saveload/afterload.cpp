/*
 * This file is part of OpenTTD.
 * OpenTTD is free software; you can redistribute it and/or modify it under the terms of the GNU General Public License as published by the Free Software Foundation, version 2.
 * OpenTTD is distributed in the hope that it will be useful, but WITHOUT ANY WARRANTY; without even the implied warranty of MERCHANTABILITY or FITNESS FOR A PARTICULAR PURPOSE.
 * See the GNU General Public License for more details. You should have received a copy of the GNU General Public License along with OpenTTD. If not, see <http://www.gnu.org/licenses/>.
 */

/** @file afterload.cpp Code updating data after game load */

#include "../stdafx.h"
#include "../void_map.h"
#include "../signs_base.h"
#include "../depot_base.h"
#include "../tunnel_base.h"
#include "../fios.h"
#include "../gamelog_internal.h"
#include "../network/network.h"
#include "../network/network_func.h"
#include "../gfxinit.h"
#include "../viewport_func.h"
#include "../viewport_kdtree.h"
#include "../industry.h"
#include "../clear_map.h"
#include "../vehicle_func.h"
#include "../string_func.h"
#include "../strings_func.h"
#include "../window_func.h"
#include "../date_func.h"
#include "../roadveh.h"
#include "../train.h"
#include "../station_base.h"
#include "../waypoint_base.h"
#include "../roadstop_base.h"
#include "../tunnelbridge.h"
#include "../tunnelbridge_map.h"
#include "../pathfinder/yapf/yapf_cache.h"
#include "../elrail_func.h"
#include "../signs_func.h"
#include "../aircraft.h"
#include "../object_map.h"
#include "../object_base.h"
#include "../tree_map.h"
#include "../company_func.h"
#include "../road_cmd.h"
#include "../ai/ai.hpp"
#include "../script/script_gui.h"
#include "../game/game.hpp"
#include "../town.h"
#include "../economy_base.h"
#include "../animated_tile_func.h"
#include "../subsidy_base.h"
#include "../subsidy_func.h"
#include "../newgrf.h"
#include "../newgrf_station.h"
#include "../engine_func.h"
#include "../rail_gui.h"
#include "../road_gui.h"
#include "../core/backup_type.hpp"
#include "../core/mem_func.hpp"
#include "../smallmap_gui.h"
#include "../news_func.h"
#include "../order_backup.h"
#include "../error.h"
#include "../disaster_vehicle.h"
#include "../ship.h"
#include "../tracerestrict.h"
#include "../tunnel_map.h"
#include "../bridge_signal_map.h"
#include "../water.h"
#include "../settings_func.h"
#include "../animated_tile.h"
#include "../company_func.h"
#include "../infrastructure_func.h"
#include "../event_logs.h"
#include "../newgrf_object.h"
#include "../newgrf_industrytiles.h"
#include "../timer/timer.h"
#include "../timer/timer_game_tick.h"
#include "../picker_func.h"
#include "../pathfinder/water_regions.h"


#include "../sl/saveload_internal.h"

#include <signal.h>
#include <algorithm>

#include "table/strings.h"

#include "../safeguards.h"

extern bool IndividualRoadVehicleController(RoadVehicle *v, const RoadVehicle *prev);

/**
 * Makes a tile canal or water depending on the surroundings.
 *
 * Must only be used for converting old savegames. Use WaterClass now.
 *
 * This as for example docks and shipdepots do not store
 * whether the tile used to be canal or 'normal' water.
 * @param t the tile to change.
 * @param include_invalid_water_class Also consider WATER_CLASS_INVALID, i.e. industry tiles on land
 */
void SetWaterClassDependingOnSurroundings(TileIndex t, bool include_invalid_water_class)
{
	/* If the slope is not flat, we always assume 'land' (if allowed). Also for one-corner-raised-shores.
	 * Note: Wrt. autosloping under industry tiles this is the most fool-proof behaviour. */
	if (!IsTileFlat(t)) {
		if (include_invalid_water_class) {
			SetWaterClass(t, WATER_CLASS_INVALID);
			return;
		} else {
			SlErrorCorrupt("Invalid water class for dry tile");
		}
	}

	/* Mark tile dirty in all cases */
	MarkTileDirtyByTile(t);

	if (TileX(t) == 0 || TileY(t) == 0 || TileX(t) == Map::MaxX() - 1 || TileY(t) == Map::MaxY() - 1) {
		/* tiles at map borders are always WATER_CLASS_SEA */
		SetWaterClass(t, WATER_CLASS_SEA);
		return;
	}

	bool has_water = false;
	bool has_canal = false;
	bool has_river = false;

	for (DiagDirection dir = DIAGDIR_BEGIN; dir < DIAGDIR_END; dir++) {
		TileIndex neighbour = TileAddByDiagDir(t, dir);
		switch (GetTileType(neighbour)) {
			case MP_WATER:
				/* clear water and shipdepots have already a WaterClass associated */
				if (IsCoast(neighbour)) {
					has_water = true;
				} else if (!IsLock(neighbour)) {
					switch (GetWaterClass(neighbour)) {
						case WATER_CLASS_SEA:   has_water = true; break;
						case WATER_CLASS_CANAL: has_canal = true; break;
						case WATER_CLASS_RIVER: has_river = true; break;
						default: SlErrorCorrupt("Invalid water class for tile");
					}
				}
				break;

			case MP_RAILWAY:
				/* Shore or flooded halftile */
				has_water |= (GetRailGroundType(neighbour) == RAIL_GROUND_WATER);
				break;

			case MP_TREES:
				/* trees on shore */
				has_water |= (GB(_m[neighbour].m2, 4, 2) == TREE_GROUND_SHORE);
				break;

			default: break;
		}
	}

	if (!has_water && !has_canal && !has_river && include_invalid_water_class) {
		SetWaterClass(t, WATER_CLASS_INVALID);
		return;
	}

	if (has_river && !has_canal) {
		SetWaterClass(t, WATER_CLASS_RIVER);
	} else if (has_canal || !has_water) {
		SetWaterClass(t, WATER_CLASS_CANAL);
	} else {
		SetWaterClass(t, WATER_CLASS_SEA);
	}
}

static void ConvertTownOwner()
{
	for (TileIndex tile(0); tile != Map::Size(); ++tile) {
		switch (GetTileType(tile)) {
			case MP_ROAD:
				if (GB(_m[tile].m5, 4, 2) == ROAD_TILE_CROSSING && HasBit(_m[tile].m3, 7)) {
					_m[tile].m3 = OWNER_TOWN.base();
				}
				[[fallthrough]];

			case MP_TUNNELBRIDGE:
				if (_m[tile].m1 & 0x80) SetTileOwner(tile, OWNER_TOWN);
				break;

			default: break;
		}
	}
}

/* since savegame version 4.1, exclusive transport rights are stored at towns */
static void UpdateExclusiveRights()
{
	for (Town *t : Town::Iterate()) {
		t->exclusivity = CompanyID::Invalid();
	}
}

static const uint8_t convert_currency[] = {
	 0,  1, 12,  8,  3,
	10, 14, 19,  4,  5,
	 9, 11, 13,  6, 17,
	16, 22, 21,  7, 15,
	18,  2, 20,
};

/* since savegame version 4.2 the currencies are arranged differently */
static void UpdateCurrencies()
{
	_settings_game.locale.currency = convert_currency[_settings_game.locale.currency];
}

/* Up to revision 1413 the invisible tiles at the southern border have not been
 * MP_VOID, even though they should have. This is fixed by this function
 */
static void UpdateVoidTiles()
{
	for (uint x = 0; x < Map::SizeX(); x++) MakeVoid(TileXY(x, Map::MaxY()));
	for (uint y = 0; y < Map::SizeY(); y++) MakeVoid(TileXY(Map::MaxX(), y));
}

static inline RailType UpdateRailType(RailType rt, RailType min)
{
	return rt >= min ? (RailType)(rt + 1): rt;
}

/**
 * Update the viewport coordinates of all signs.
 */
void UpdateAllVirtCoords()
{
	if (IsHeadless()) return;
	UpdateAllStationVirtCoords();
	UpdateAllSignVirtCoords();
	UpdateAllTownVirtCoords();
	UpdateAllTextEffectVirtCoords();
	RebuildViewportKdtree();
}

void ClearAllCachedNames()
{
	ClearAllStationCachedNames();
	ClearAllTownCachedNames();
	ClearAllIndustryCachedNames();
}

/**
 * Initialization of the windows and several kinds of caches.
 * This is not done directly in AfterLoadGame because these
 * functions require that all saveload conversions have been
 * done. As people tend to add savegame conversion stuff after
 * the initialization of the windows and caches quite some bugs
 * had been made.
 * Moving this out of there is both cleaner and less bug-prone.
 */
static void InitializeWindowsAndCaches()
{
	SetupTimeSettings();

	/* Initialize windows */
	ResetWindowSystem();
	SetupColoursAndInitialWindow();

	/* Update coordinates of the signs. */
	ClearAllCachedNames();
	UpdateAllVirtCoords();
	ResetViewportAfterLoadGame();

	for (Company *c : Company::Iterate()) {
		/* For each company, verify (while loading a scenario) that the inauguration date is the current year and set it
		 * accordingly if it is not the case.  No need to set it on companies that are not been used already,
		 * thus the MIN_YEAR (which is really nothing more than Zero, initialized value) test */
		if (_file_to_saveload.abstract_ftype == FT_SCENARIO && c->inaugurated_year != CalTime::MIN_YEAR) {
			c->inaugurated_year = CalTime::CurYear();
			c->display_inaugurated_period = EconTime::Detail::WallClockYearToDisplay(EconTime::CurYear());
			c->age_years = EconTime::YearDelta{0};
		}
	}

	/* Count number of objects per type */
	for (Object *o : Object::Iterate()) {
		Object::IncTypeCount(o->type);
	}

	/* Identify owners of persistent storage arrays */
	for (Industry *i : Industry::Iterate()) {
		if (i->psa != nullptr) {
			i->psa->feature = GSF_INDUSTRIES;
			i->psa->tile = i->location.tile;
		}
	}
	for (Station *s : Station::Iterate()) {
		if (s->airport.psa != nullptr) {
			s->airport.psa->feature = GSF_AIRPORTS;
			s->airport.psa->tile = s->airport.tile;
		}
	}
	for (Town *t : Town::Iterate()) {
		for (auto &it : t->psa_list) {
			it->feature = GSF_FAKE_TOWNS;
			it->tile = t->xy;
		}
	}
	for (RoadVehicle *rv : RoadVehicle::IterateFrontOnly()) {
		rv->CargoChanged();
	}

	RecomputePrices();

	GroupStatistics::UpdateAfterLoad();

	RebuildSubsidisedSourceAndDestinationCache();

	/* Towns have a noise controlled number of airports system
	 * So each airport's noise value must be added to the town->noise_reached value
	 * Reset each town's noise_reached value to '0' before. */
	UpdateAirportsNoise();

	CheckTrainsLengths();
	ShowNewGRFError();

	/* Rebuild the smallmap list of owners. */
	BuildOwnerLegend();
}

#ifdef WITH_SIGACTION
static struct sigaction _prev_segfault;
static struct sigaction _prev_abort;
static struct sigaction _prev_fpe;

static void CDECL HandleSavegameLoadCrash(int signum, siginfo_t *si, void *context);
#else
typedef void (CDECL *SignalHandlerPointer)(int);
static SignalHandlerPointer _prev_segfault = nullptr;
static SignalHandlerPointer _prev_abort    = nullptr;
static SignalHandlerPointer _prev_fpe      = nullptr;

static void CDECL HandleSavegameLoadCrash(int signum);
#endif

/**
 * Replaces signal handlers of SIGSEGV and SIGABRT
 * and stores pointers to original handlers in memory.
 */
static void SetSignalHandlers()
{
#ifdef WITH_SIGACTION
	struct sigaction sa;
	memset(&sa, 0, sizeof(sa));
	sa.sa_flags = SA_SIGINFO | SA_RESTART;
	sigemptyset(&sa.sa_mask);
	sa.sa_sigaction = HandleSavegameLoadCrash;
	sigaction(SIGSEGV, &sa, &_prev_segfault);
	sigaction(SIGABRT, &sa, &_prev_abort);
	sigaction(SIGFPE,  &sa, &_prev_fpe);
#else
	_prev_segfault = signal(SIGSEGV, HandleSavegameLoadCrash);
	_prev_abort    = signal(SIGABRT, HandleSavegameLoadCrash);
	_prev_fpe      = signal(SIGFPE,  HandleSavegameLoadCrash);
#endif
}

/**
 * Resets signal handlers back to original handlers.
 */
static void ResetSignalHandlers()
{
#ifdef WITH_SIGACTION
	sigaction(SIGSEGV, &_prev_segfault, nullptr);
	sigaction(SIGABRT, &_prev_abort, nullptr);
	sigaction(SIGFPE,  &_prev_fpe, nullptr);
#else
	signal(SIGSEGV, _prev_segfault);
	signal(SIGABRT, _prev_abort);
	signal(SIGFPE,  _prev_fpe);
#endif
}

/**
 * Try to find the overridden GRF identifier of the given GRF.
 * @param c the GRF to get the 'previous' version of.
 * @return the GRF identifier or \a c if none could be found.
 */
static const GRFIdentifier &GetOverriddenIdentifier(const GRFConfig &c)
{
	const LoggedAction &la = _gamelog_actions.back();
	if (la.at != GLAT_LOAD) return c.ident;

	for (const LoggedChange &lc : la.changes) {
		if (lc.ct == GLCT_GRFCOMPAT && lc.grfcompat.grfid == c.ident.grfid) return lc.grfcompat;
	}

	return c.ident;
}

/** Was the saveload crash because of missing NewGRFs? */
static bool _saveload_crash_with_missing_newgrfs = false;

/**
 * Did loading the savegame cause a crash? If so,
 * were NewGRFs missing?
 * @return when the saveload crashed due to missing NewGRFs.
 */
bool SaveloadCrashWithMissingNewGRFs()
{
	return _saveload_crash_with_missing_newgrfs;
}

/**
 * Signal handler used to give a user a more useful report for crashes during
 * the savegame loading process; especially when there's problems with the
 * NewGRFs that are required by the savegame.
 * @param signum received signal
 */
#ifdef WITH_SIGACTION
static void CDECL HandleSavegameLoadCrash(int signum, siginfo_t *si, void *context)
#else
static void CDECL HandleSavegameLoadCrash(int signum)
#endif
{
	ResetSignalHandlers();

	format_buffer buffer;
	buffer.append("Loading your savegame caused OpenTTD to crash.\n");

	_saveload_crash_with_missing_newgrfs = std::ranges::any_of(_grfconfig, [](const auto &c) { return c->flags.Test(GRFConfigFlag::Compatible) || c->status == GCS_NOT_FOUND; });

	if (_saveload_crash_with_missing_newgrfs) {
		buffer.append(
			"This is most likely caused by a missing NewGRF or a NewGRF that\n"
			"has been loaded as replacement for a missing NewGRF. OpenTTD\n"
			"cannot easily determine whether a replacement NewGRF is of a newer\n"
			"or older version.\n"
			"It will load a NewGRF with the same GRF ID as the missing NewGRF.\n"
			"This means that if the author makes incompatible NewGRFs with the\n"
			"same GRF ID, OpenTTD cannot magically do the right thing. In most\n"
			"cases, OpenTTD will load the savegame and not crash, but this is an\n"
			"exception.\n"
			"Please load the savegame with the appropriate NewGRFs installed.\n"
			"The missing/compatible NewGRFs are:\n");

		for (const auto &c : _grfconfig) {
			if (c->flags.Test(GRFConfigFlag::Compatible)) {
				const GRFIdentifier &replaced = GetOverriddenIdentifier(*c);
				buffer.format("NewGRF {:08X} (checksum {}) not found.\n  Loaded NewGRF \"{}\" (checksum {}) with same GRF ID instead.\n",
						std::byteswap(c->ident.grfid), c->original_md5sum, c->filename, replaced.md5sum);
			}
			if (c->status == GCS_NOT_FOUND) {
				buffer.format("NewGRF {:08X} ({}) not found; checksum {}.\n", std::byteswap(c->ident.grfid), c->filename, c->ident.md5sum);
			}
		}
	} else {
		buffer.append(
			"This is probably caused by a corruption in the savegame.\n"
			"Please file a bug report and attach this savegame.\n");
	}

	ShowInfoI(buffer);

#ifdef WITH_SIGACTION
	struct sigaction call;
#else
	SignalHandlerPointer call = nullptr;
#endif
	switch (signum) {
		case SIGSEGV: call = _prev_segfault; break;
		case SIGABRT: call = _prev_abort; break;
		case SIGFPE:  call = _prev_fpe; break;
		default: NOT_REACHED();
	}
#ifdef WITH_SIGACTION
	if (call.sa_flags & SA_SIGINFO) {
		if (call.sa_sigaction != nullptr) call.sa_sigaction(signum, si, context);
	} else {
		if (call.sa_handler != nullptr) call.sa_handler(signum);
	}
#else
	if (call != nullptr) call(signum);
#endif

}

/**
 * Tries to change owner of this rail tile to a valid owner. In very old versions it could happen that
 * a rail track had an invalid owner. When conversion isn't possible, track is removed.
 * @param t tile to update
 */
static void FixOwnerOfRailTrack(TileIndex t)
{
	assert(!Company::IsValidID(GetTileOwner(t)) && (IsLevelCrossingTile(t) || IsPlainRailTile(t)));

	/* remove leftover rail piece from crossing (from very old savegames) */
	Train *v = nullptr;
	for (Train *w : Train::Iterate()) {
		if (w->tile == t) {
			v = w;
			break;
		}
	}

	if (v != nullptr) {
		/* when there is a train on crossing (it could happen in TTD), set owner of crossing to train owner */
		SetTileOwner(t, v->owner);
		return;
	}

	/* try to find any connected rail */
	for (DiagDirection dd = DIAGDIR_BEGIN; dd < DIAGDIR_END; dd++) {
		TileIndex tt = t + TileOffsByDiagDir(dd);
		if (GetTileTrackStatus(t, TRANSPORT_RAIL, 0, dd) != 0 &&
				GetTileTrackStatus(tt, TRANSPORT_RAIL, 0, ReverseDiagDir(dd)) != 0 &&
				Company::IsValidID(GetTileOwner(tt))) {
			SetTileOwner(t, GetTileOwner(tt));
			return;
		}
	}

	if (IsLevelCrossingTile(t)) {
		/* else change the crossing to normal road (road vehicles won't care) */
		Owner road = GetRoadOwner(t, RTT_ROAD);
		Owner tram = GetRoadOwner(t, RTT_TRAM);
		RoadBits bits = GetCrossingRoadBits(t);
		bool hasroad = HasBit(_me[t].m7, 6);
		bool hastram = HasBit(_me[t].m7, 7);

		/* MakeRoadNormal */
		SetTileType(t, MP_ROAD);
		SetTileOwner(t, road);
		_m[t].m3 = (hasroad ? bits : 0);
		_m[t].m5 = (hastram ? bits : 0) | ROAD_TILE_NORMAL << 6;
		SB(_me[t].m6, 2, 4, 0);
		SetRoadOwner(t, RTT_TRAM, tram);
		return;
	}

	/* if it's not a crossing, make it clean land */
	MakeClear(t, CLEAR_GRASS, 0);
}

/**
 * Fixes inclination of a vehicle. Older OpenTTD versions didn't update the bits correctly.
 * @param v vehicle
 * @param dir vehicle's direction, or # INVALID_DIR if it can be ignored
 * @return inclination bits to set
 */
static uint FixVehicleInclination(Vehicle *v, Direction dir)
{
	/* Compute place where this vehicle entered the tile */
	int entry_x = v->x_pos;
	int entry_y = v->y_pos;
	switch (dir) {
		case DIR_NE: entry_x |= TILE_UNIT_MASK; break;
		case DIR_NW: entry_y |= TILE_UNIT_MASK; break;
		case DIR_SW: entry_x &= ~TILE_UNIT_MASK; break;
		case DIR_SE: entry_y &= ~TILE_UNIT_MASK; break;
		case INVALID_DIR: break;
		default: NOT_REACHED();
	}
	uint8_t entry_z = GetSlopePixelZ(entry_x, entry_y, true);

	/* Compute middle of the tile. */
	int middle_x = (v->x_pos & ~TILE_UNIT_MASK) + TILE_SIZE / 2;
	int middle_y = (v->y_pos & ~TILE_UNIT_MASK) + TILE_SIZE / 2;
	uint8_t middle_z = GetSlopePixelZ(middle_x, middle_y, true);

	/* middle_z == entry_z, no height change. */
	if (middle_z == entry_z) return 0;

	/* middle_z < entry_z, we are going downwards. */
	if (middle_z < entry_z) return 1U << GVF_GOINGDOWN_BIT;

	/* middle_z > entry_z, we are going upwards. */
	return 1U << GVF_GOINGUP_BIT;
}

/**
 * Check whether the ground vehicles are at the correct Z-coordinate. When they
 * are not, this will cause all kinds of problems later on as the vehicle might
 * not get onto bridges and so on.
 */
static void CheckGroundVehiclesAtCorrectZ()
{
	for (Vehicle *v : Vehicle::Iterate()) {
		if (v->IsGroundVehicle()) {
			/*
			 * Either the vehicle is not actually on the given tile, i.e. it is
			 * in the wormhole of a bridge or a tunnel, or the Z-coordinate must
			 * be the same as when it would be recalculated right now.
			 */
			assert(v->tile != TileVirtXY(v->x_pos, v->y_pos) || v->z_pos == GetSlopePixelZ(v->x_pos, v->y_pos, true));
		}
	}
}

/**
 * Checks for the possibility that a bridge may be on this tile
 * These are in fact all the tile types on which a bridge can be found
 * @param t The tile to analyze
 * @return True if a bridge might have been present prior to savegame 194.
 */
static inline bool MayHaveBridgeAbove(TileIndex t)
{
	return IsTileType(t, MP_CLEAR) || IsTileType(t, MP_RAILWAY) || IsTileType(t, MP_ROAD) ||
			IsTileType(t, MP_WATER) || IsTileType(t, MP_TUNNELBRIDGE) || IsTileType(t, MP_OBJECT);
}

TileIndex GetOtherTunnelBridgeEndOld(TileIndex tile)
{
	DiagDirection dir = GetTunnelBridgeDirection(tile);
	TileIndexDiff delta = TileOffsByDiagDir(dir);
	int z = GetTileZ(tile);

	dir = ReverseDiagDir(dir);
	do {
		tile += delta;
	} while (
		!IsTunnelTile(tile) ||
		GetTunnelBridgeDirection(tile) != dir ||
		GetTileZ(tile) != z
	);

	return tile;
}


/**
 * Start the scripts.
 */
static void StartScripts()
{
	/* Script debug window requires AIs to be started before trying to start GameScript. */

	/* Start the AIs. */
	for (const Company *c : Company::Iterate()) {
		if (Company::IsValidAiID(c->index)) AI::StartNew(c->index);
	}

	/* Start the GameScript. */
	Game::StartNew();

	ShowScriptDebugWindowIfScriptError();
}

template <typename F>
void IterateVehicleAndOrderListOrders(F func)
{
	IterateAllNonVehicleOrders([&](Order *order) {
		func(order);
	});
	for (Vehicle *v : Vehicle::IterateFrontOnly()) {
		func(&(v->current_order));
	}
}

/**
 * Perform a (large) amount of savegame conversion *magic* in order to
 * load older savegames and to fill the caches for various purposes.
 * @return True iff conversion went without a problem.
 */
bool AfterLoadGame()
{
	SetSignalHandlers();

	const uint32_t map_size = Map::Size();

	/* Only new games can use wallclock units. */
	if (SlXvIsFeatureMissing(XSLFI_VARIABLE_DAY_LENGTH, 5) && IsSavegameVersionBefore(SLV_ECONOMY_MODE_TIMEKEEPING_UNITS)) {
		_settings_game.economy.timekeeping_units = TKU_CALENDAR;
	}
	/* Wallclock unit games which previously ran at an effective day length of 1 should remain that way */
	if (SlXvIsFeatureMissing(XSLFI_VARIABLE_DAY_LENGTH, 7) && _settings_game.economy.timekeeping_units == TKU_WALLCLOCK) {
		_settings_game.economy.day_length_factor = 1;
	}
	UpdateEffectiveDayLengthFactor();

	SetupTickRate();

	extern TileIndex _cur_tileloop_tile; // From landscape.cpp.
	/* The LFSR used in RunTileLoop iteration cannot have a zeroed state, make it non-zeroed. */
	if (_cur_tileloop_tile == 0) _cur_tileloop_tile = TileIndex{1};

	extern TileIndex _aux_tileloop_tile;
	if (_aux_tileloop_tile == 0) _aux_tileloop_tile = TileIndex{1};

	if (IsSavegameVersionBefore(SLV_98)) GamelogOldver();

	GamelogTestRevision();
	GamelogTestMode();

	RebuildTownKdtree();
	RebuildStationKdtree();
	UpdateCachedSnowLine();
	UpdateCachedSnowLineBounds();

	_viewport_sign_kdtree_valid = false;

	if (IsSavegameVersionBefore(SLV_98)) GamelogGRFAddList(_grfconfig);

	if (IsSavegameVersionBefore(SLV_119)) {
		_pause_mode = (_pause_mode.base() == 2) ? PauseMode::Normal : PauseModes{};
	} else if (_network_dedicated && _pause_mode.Test(PauseMode::Error)) {
		Debug(net, 0, "The loading savegame was paused due to an error state");
		Debug(net, 0, "  This savegame cannot be used for multiplayer");
		/* Restore the signals */
		ResetSignalHandlers();
		return false;
	} else if (!_networking || _network_server) {
		/* If we are in singleplayer mode, i.e. not networking, and loading the
		 * savegame or we are loading the savegame as network server we do
		 * not want to be bothered by being paused because of the automatic
		 * reason of a network server, e.g. joining clients or too few
		 * active clients. Note that resetting these values for a network
		 * client are very bad because then the client is going to execute
		 * the game loop when the server is not, i.e. it desyncs. */
		_pause_mode.Reset({PauseMode::ActiveClients, PauseMode::Join});
	}

	/* In very old versions, size of train stations was stored differently.
	 * They had swapped width and height if station was built along the Y axis.
	 * TTO and TTD used 3 bits for width/height, while OpenTTD used 4.
	 * Because the data stored by TTDPatch are unusable for rail stations > 7x7,
	 * recompute the width and height. Doing this unconditionally for all old
	 * savegames simplifies the code. */
	if (IsSavegameVersionBefore(SLV_2)) {
		for (Station *st : Station::Iterate()) {
			st->train_station.w = st->train_station.h = 0;
		}
		for (TileIndex t(0); t < map_size; t++) {
			if (!IsTileType(t, MP_STATION)) continue;
			if (_m[t].m5 > 7) continue; // is it a rail station tile?
			Station *st = Station::Get(_m[t].m2);
			assert(st->train_station.tile != 0);
			int dx = TileX(t) - TileX(st->train_station.tile);
			int dy = TileY(t) - TileY(st->train_station.tile);
			assert(dx >= 0 && dy >= 0);
			st->train_station.w = std::max<uint>(st->train_station.w, dx + 1);
			st->train_station.h = std::max<uint>(st->train_station.h, dy + 1);
		}
	}

	if (IsSavegameVersionBefore(SLV_194) && SlXvIsFeatureMissing(XSLFI_HEIGHT_8_BIT)) {
		_settings_game.construction.map_height_limit = 15;

		/* In old savegame versions, the heightlevel was coded in bits 0..3 of the type field */
		for (TileIndex t(0); t < map_size; t++) {
			_m[t].height = GB(_m[t].type, 0, 4);
			SB(_m[t].type, 0, 2, GB(_me[t].m6, 0, 2));
			SB(_me[t].m6, 0, 2, 0);
			if (MayHaveBridgeAbove(t)) {
				SB(_m[t].type, 2, 2, GB(_me[t].m6, 6, 2));
				SB(_me[t].m6, 6, 2, 0);
			} else {
				SB(_m[t].type, 2, 2, 0);
			}
		}
	} else if (IsSavegameVersionBefore(SLV_194) && SlXvIsFeaturePresent(XSLFI_HEIGHT_8_BIT)) {
		for (TileIndex t(0); t < map_size; t++) {
			SB(_m[t].type, 0, 2, GB(_me[t].m6, 0, 2));
			SB(_me[t].m6, 0, 2, 0);
			if (MayHaveBridgeAbove(t)) {
				SB(_m[t].type, 2, 2, GB(_me[t].m6, 6, 2));
				SB(_me[t].m6, 6, 2, 0);
			} else {
				SB(_m[t].type, 2, 2, 0);
			}
		}
	}
	if (SlXvIsFeaturePresent(XSLFI_HEIGHT_8_BIT, 2, 2)) {
		_settings_game.construction.map_height_limit = 255;
	}

	/* in version 2.1 of the savegame, town owner was unified. */
	if (IsSavegameVersionBefore(SLV_2, 1)) ConvertTownOwner();

	/* from version 4.1 of the savegame, exclusive rights are stored at towns */
	if (IsSavegameVersionBefore(SLV_4, 1)) UpdateExclusiveRights();

	/* from version 4.2 of the savegame, currencies are in a different order */
	if (IsSavegameVersionBefore(SLV_4, 2)) UpdateCurrencies();

	/* In old version there seems to be a problem that water is owned by
	 * OWNER_NONE, not OWNER_WATER.. I can't replicate it for the current
	 * (4.3) version, so I just check when versions are older, and then
	 * walk through the whole map.. */
	if (IsSavegameVersionBefore(SLV_4, 3)) {
		for (TileIndex t(0); t < map_size; t++) {
			if (IsTileType(t, MP_WATER) && GetTileOwner(t) >= MAX_COMPANIES) {
				SetTileOwner(t, OWNER_WATER);
			}
		}
	}

	if (IsSavegameVersionBefore(SLV_84)) {
		for (Company *c : Company::Iterate()) {
			c->name = CopyFromOldName(c->name_1);
			if (!c->name.empty()) c->name_1 = STR_SV_UNNAMED;
			c->president_name = CopyFromOldName(c->president_name_1);
			if (!c->president_name.empty()) c->president_name_1 = SPECSTR_PRESIDENT_NAME;
		}

		for (Station *st : Station::Iterate()) {
			st->name = CopyFromOldName(st->string_id);
			/* generating new name would be too much work for little effect, use the station name fallback */
			if (!st->name.empty()) st->string_id = STR_SV_STNAME_FALLBACK;
		}

		for (Town *t : Town::Iterate()) {
			t->name = CopyFromOldName(t->townnametype);
			if (!t->name.empty()) t->townnametype = SPECSTR_TOWNNAME_START + _settings_game.game_creation.town_name;
		}
	}

	/* From this point the old names array is cleared. */
	ResetOldNames();

	if (IsSavegameVersionBefore(SLV_106)) {
		/* no station is determined by 'tile == INVALID_TILE' now (instead of '0') */
		for (Station *st : Station::Iterate()) {
			if (st->airport.tile       == 0) st->airport.tile       = INVALID_TILE;
			if (st->train_station.tile == 0) st->train_station.tile = INVALID_TILE;
		}

		/* the same applies to Company::location_of_HQ */
		for (Company *c : Company::Iterate()) {
			if (c->location_of_HQ == 0 || (IsSavegameVersionBefore(SLV_4) && c->location_of_HQ == 0xFFFF)) {
				c->location_of_HQ = INVALID_TILE;
			}
		}
	}

	/* convert road side to my format. */
	if (_settings_game.vehicle.road_side) _settings_game.vehicle.road_side = 1;

	/* Check if all NewGRFs are present, we are very strict in MP mode */
	GRFListCompatibility gcf_res = IsGoodGRFConfigList(_grfconfig);
	for (const auto &c : _grfconfig) {
		if (c->status == GCS_NOT_FOUND) {
			GamelogGRFRemove(c->ident.grfid);
		} else if (c->flags.Test(GRFConfigFlag::Compatible)) {
			GamelogGRFCompatible(c->ident);
		}
	}

	if (_networking && gcf_res != GLC_ALL_GOOD) {
		SetSaveLoadError(STR_NETWORK_ERROR_CLIENT_NEWGRF_MISMATCH);
		/* Restore the signals */
		ResetSignalHandlers();
		return false;
	}

	/* The value of _date_fract got divided, so make sure that old games are converted correctly. */
	if (IsSavegameVersionBefore(SLV_11, 1) || (IsSavegameVersionBefore(SLV_147) && CalTime::CurDateFract() > DAY_TICKS)) CalTime::Detail::now.cal_date_fract /= 885;

	if (SlXvIsFeaturePresent(XSLFI_SPRINGPP) || SlXvIsFeaturePresent(XSLFI_JOKERPP) || SlXvIsFeaturePresent(XSLFI_CHILLPP)) {
		assert(DayLengthFactor() >= 1);
		DateDetail::_tick_skip_counter = CalTime::CurDateFract() % DayLengthFactor();
		CalTime::Detail::now.cal_date_fract /= DayLengthFactor();
		assert(CalTime::CurDateFract() < DAY_TICKS);
		assert(TickSkipCounter() < DayLengthFactor());
	}

	/* Set day length factor to 1 if loading a pre day length savegame */
	if (SlXvIsFeatureMissing(XSLFI_VARIABLE_DAY_LENGTH) && SlXvIsFeatureMissing(XSLFI_SPRINGPP) && SlXvIsFeatureMissing(XSLFI_JOKERPP) && SlXvIsFeatureMissing(XSLFI_CHILLPP)) {
		_settings_game.economy.day_length_factor = 1;
		UpdateEffectiveDayLengthFactor();
		if (_file_to_saveload.abstract_ftype != FT_SCENARIO) {
			/* If this is obviously a vanilla/non-patchpack savegame (and not a scenario),
			 * set the savegame time units to be in days, as they would have been previously. */
			_settings_game.game_time.time_in_minutes = false;
		}
	}
	if (SlXvIsFeatureMissing(XSLFI_VARIABLE_DAY_LENGTH, 3)) {
		_scaled_tick_counter = (uint64_t)((_tick_counter * DayLengthFactor()) + TickSkipCounter());
	}
	if (SlXvIsFeaturePresent(XSLFI_VARIABLE_DAY_LENGTH, 1, 3)) {
		/* CalTime is used here because EconTime hasn't been set yet, but this needs to be done before setting EconTime::Detail::SetDate,
		 * because that calls RecalculateStateTicksOffset which overwrites DateDetail::_state_ticks_offset which is an input here */
		_state_ticks = GetStateTicksFromDateWithoutOffset(ToEconTimeCast(CalTime::CurDate()), CalTime::CurDateFract());
		if (SlXvIsFeaturePresent(XSLFI_VARIABLE_DAY_LENGTH, 3, 3)) _state_ticks += DateDetail::_state_ticks_offset;
	}

	/* Update current year
	 * must be done before loading sprites as some newgrfs check it */
	CalTime::Detail::SetDate(CalTime::CurDate(), CalTime::CurDateFract());

	if (SlXvIsFeaturePresent(XSLFI_VARIABLE_DAY_LENGTH, 5) || !IsSavegameVersionBefore(SLV_ECONOMY_DATE)) {
		EconTime::Detail::SetDate(EconTime::CurDate(), EconTime::CurDateFract());
	} else {
		/* Set economy date from calendar date */
		EconTime::Detail::SetDate(ToEconTimeCast(CalTime::CurDate()), CalTime::CurDateFract());
	}

	SetupTileLoopCounts();

	/*
	 * Force the old behaviour for compatibility reasons with old savegames. As new
	 * settings can only be loaded from new savegames loading old savegames with new
	 * versions of OpenTTD will normally initialize settings newer than the savegame
	 * version with "new game" defaults which the player can define to their liking.
	 * For some settings we override that to keep the behaviour the same as when the
	 * game was saved.
	 *
	 * Note that there is no non-stop in here. This is because the setting could have
	 * either value in TTDPatch. To convert it properly the user has to make sure the
	 * right value has been chosen in the settings. Otherwise we will be converting
	 * it incorrectly in half of the times without a means to correct that.
	 */
	if (IsSavegameVersionBefore(SLV_4, 2)) _settings_game.station.modified_catchment = false;
	if (IsSavegameVersionBefore(SLV_6, 1)) _settings_game.pf.forbid_90_deg = false;
	if (IsSavegameVersionBefore(SLV_21))   _settings_game.vehicle.train_acceleration_model = 0;
	if (IsSavegameVersionBefore(SLV_90))   _settings_game.vehicle.plane_speed = 4;
	if (IsSavegameVersionBefore(SLV_95))   _settings_game.vehicle.dynamic_engines = false;
	if (IsSavegameVersionBefore(SLV_96))   _settings_game.economy.station_noise_level = false;
	if (IsSavegameVersionBefore(SLV_133)) {
		_settings_game.vehicle.train_slope_steepness = 3;
	}
	if (IsSavegameVersionBefore(SLV_134))  _settings_game.economy.feeder_payment_share = 75;
	if (IsSavegameVersionBefore(SLV_138))  _settings_game.vehicle.plane_crashes = 2;
	if (IsSavegameVersionBefore(SLV_139)) {
		_settings_game.vehicle.roadveh_acceleration_model = 0;
		_settings_game.vehicle.roadveh_slope_steepness = 7;
	}
	if (IsSavegameVersionBefore(SLV_143))  _settings_game.economy.allow_town_level_crossings = true;
	if (IsSavegameVersionBefore(SLV_159)) {
		_settings_game.vehicle.max_train_length = 50;
		_settings_game.construction.max_bridge_length = 64;
		_settings_game.construction.max_tunnel_length = 64;
	}
	if (IsSavegameVersionBefore(SLV_166))  _settings_game.economy.infrastructure_maintenance = false;
	if (IsSavegameVersionBefore(SLV_183) && SlXvIsFeatureMissing(XSLFI_CHILLPP)) {
		_settings_game.linkgraph.distribution_pax = DT_MANUAL;
		_settings_game.linkgraph.distribution_mail = DT_MANUAL;
		_settings_game.linkgraph.distribution_armoured = DT_MANUAL;
		_settings_game.linkgraph.distribution_default = DT_MANUAL;
	}

	if (IsSavegameVersionBefore(SLV_ENDING_YEAR)) {
		_settings_game.game_creation.ending_year = CalTime::DEF_END_YEAR;
	}

	/* Convert linkgraph update settings from days to seconds. */
	if (IsSavegameVersionBefore(SLV_LINKGRAPH_SECONDS) && SlXvIsFeatureMissing(XSLFI_LINKGRAPH_DAY_SCALE, 3)) {
		_settings_game.linkgraph.recalc_interval *= SECONDS_PER_DAY;
		_settings_game.linkgraph.recalc_time     *= SECONDS_PER_DAY;
	}

	/* Convert link graph last compression from date to scaled tick counter, or state ticks to scaled ticks. */
	if (SlXvIsFeatureMissing(XSLFI_LINKGRAPH_DAY_SCALE, 6)) {
		extern void LinkGraphFixupAfterLoad(bool compression_was_date);
		LinkGraphFixupAfterLoad(SlXvIsFeatureMissing(XSLFI_LINKGRAPH_DAY_SCALE, 4));
	}

	/* Set link graph job day length factor setting. */
	if (SlXvIsFeatureMissing(XSLFI_LINKGRAPH_DAY_SCALE, 7)) {
		extern void LinkGraphJobSetDayLengthFactor();
		LinkGraphJobSetDayLengthFactor();
	}

	/* Load the sprites */
	GfxLoadSprites();
	LoadStringWidthTable();
	ReInitAllWindows(false);

	/* Copy temporary data to Engine pool */
	CopyTempEngineData();

	/* Connect front and rear engines of multiheaded trains and converts
	 * subtype to the new format */
	if (IsSavegameVersionBefore(SLV_17, 1)) ConvertOldMultiheadToNew();

	/* Connect front and rear engines of multiheaded trains */
	ConnectMultiheadedTrains();

	/* Fix the CargoPackets *and* fix the caches of CargoLists.
	 * If this isn't done before Stations and especially Vehicles are
	 * running their AfterLoad we might get in trouble. In the case of
	 * vehicles we could give the wrong (cached) count of items in a
	 * vehicle which causes different results when getting their caches
	 * filled; and that could eventually lead to desyncs. */
	CargoPacket::AfterLoad();

	if (SlXvIsFeaturePresent(XSLFI_SPRINGPP)) {
		/*
		 * Reject huge airports
		 * Annoyingly SpringPP v2.0.102 has a bug where it uses the same ID for AT_INTERCONTINENTAL2 and AT_OILRIG.
		 * Do this here as AfterLoadVehicles might also check it indirectly via the newgrf code.
		 */
		for (Station *st : Station::Iterate()) {
			if (st->airport.tile == INVALID_TILE) continue;
			StringID err = INVALID_STRING_ID;
			if (st->airport.type == 9) {
				if (st->ship_station.tile != INVALID_TILE && IsOilRig(st->ship_station.tile)) {
					/* this airport is probably an oil rig, not a huge airport */
				} else {
					err = STR_GAME_SAVELOAD_ERROR_HUGE_AIRPORTS_PRESENT;
				}
				st->airport.type = AT_OILRIG;
			} else if (st->airport.type == 10) {
				err = STR_GAME_SAVELOAD_ERROR_HUGE_AIRPORTS_PRESENT;
			}
			if (err != INVALID_STRING_ID) {
				SetSaveLoadError(err);
				/* Restore the signals */
				ResetSignalHandlers();
				return false;
			}
		}
	}

	if (SlXvIsFeaturePresent(XSLFI_SPRINGPP, 1, 1)) {
		/*
		 * Reject helicopters approaching oil rigs using the wrong aircraft movement data
		 * Annoyingly SpringPP v2.0.102 has a bug where it uses the same ID for AT_INTERCONTINENTAL2 and AT_OILRIG
		 * Do this here as AfterLoadVehicles can also check it indirectly via the newgrf code.
		 */
		for (Aircraft *v : Aircraft::Iterate()) {
			Station *st = GetTargetAirportIfValid(v);
			if (st != nullptr && ((st->ship_station.tile != INVALID_TILE && IsOilRig(st->ship_station.tile)) || st->airport.type == AT_OILRIG)) {
				/* aircraft is on approach to an oil rig, bail out now */
				SetSaveLoadError(STR_GAME_SAVELOAD_ERROR_HELI_OILRIG_BUG);
				/* Restore the signals */
				ResetSignalHandlers();
				return false;
			}
		}
	}

	if (IsSavegameVersionBefore(SLV_MULTITILE_DOCKS)) {
		for (Station *st : Station::Iterate()) {
			st->ship_station.tile = INVALID_TILE;
		}
	}

	if (SlXvIsFeatureMissing(XSLFI_REALISTIC_TRAIN_BRAKING)) {
		_settings_game.vehicle.train_braking_model = TBM_ORIGINAL;
	}

	if (SlXvIsFeatureMissing(XSLFI_TRAIN_SPEED_ADAPTATION)) {
		_settings_game.vehicle.train_speed_adaptation = false;
	}

	AfterLoadEngines();
	AnalyseIndustryTileSpriteGroups();
	extern void AnalyseHouseSpriteGroups();
	AnalyseHouseSpriteGroups();

	/* Update all vehicles: Phase 1 */
	AfterLoadVehiclesPhase1(true);

	CargoPacket::PostVehiclesAfterLoad();

	/* Update template vehicles */
	AfterLoadTemplateVehicles();

	/* make sure there is a town in the game */
	if (_game_mode == GM_NORMAL && Town::GetNumItems() == 0) {
		SetSaveLoadError(STR_ERROR_NO_TOWN_IN_SCENARIO);
		/* Restore the signals */
		ResetSignalHandlers();
		return false;
	}

	/* The void tiles on the southern border used to belong to a wrong class (pre 4.3).
	 * This problem appears in savegame version 21 too, see r3455. But after loading the
	 * savegame and saving again, the buggy map array could be converted to new savegame
	 * version. It didn't show up before r12070. */
	if (IsSavegameVersionBefore(SLV_87)) UpdateVoidTiles();

	/* Fix the cache for cargo payments. */
	for (CargoPayment *cp : CargoPayment::Iterate()) {
		cp->front->cargo_payment = cp;
		cp->current_station = cp->front->last_station_visited;
	}

	if (IsSavegameVersionBefore(SLV_WATER_TILE_TYPE) && SlXvIsFeatureMissing(XSLFI_WATER_TILE_TYPE)) {
		/* Prior to SLV_WATER_TILE_TYPE, the water tile type was stored differently from the enumeration. This has to be
		 * converted before SLV_72 and SLV_82 conversions which use GetWaterTileType. */
		static constexpr uint8_t WBL_COAST_FLAG = 0; ///< Flag for coast.

		for (TileIndex t(0); t < Map::Size(); t++) {
			if (!IsTileType(t, MP_WATER)) continue;

			switch (GB(_m[t].m5, 4, 4)) {
				case 0x0: /* Previously WBL_TYPE_NORMAL, Clear water or coast. */
					SetWaterTileType(t, HasBit(_m[t].m5, WBL_COAST_FLAG) ? WATER_TILE_COAST : WATER_TILE_CLEAR);
					break;

				case 0x1: SetWaterTileType(t, WATER_TILE_LOCK); break; /* Previously WBL_TYPE_LOCK */
				case 0x8: SetWaterTileType(t, WATER_TILE_DEPOT); break; /* Previously WBL_TYPE_DEPOT */
				default: SetWaterTileType(t, WATER_TILE_CLEAR); break; /* Shouldn't happen... */
			}
		}
	}

	if (IsSavegameVersionBefore(SLV_72)) {
		/* Locks in very old savegames had OWNER_WATER as owner */
		for (TileIndex t(0); t < Map::Size(); t++) {
			switch (GetTileType(t)) {
				default: break;

				case MP_WATER:
					if (GetWaterTileType(t) == WATER_TILE_LOCK && GetTileOwner(t) == OWNER_WATER) SetTileOwner(t, OWNER_NONE);
					break;

				case MP_STATION: {
					if (HasBit(_me[t].m6, 3)) SetBit(_me[t].m6, 2);
					StationGfx gfx = GetStationGfx(t);
					StationType st;
					if (       IsInsideMM(gfx,   0,   8)) { // Rail station
						st = StationType::Rail;
						SetStationGfx(t, gfx - 0);
					} else if (IsInsideMM(gfx,   8,  67)) { // Airport
						st = StationType::Airport;
						SetStationGfx(t, gfx - 8);
					} else if (IsInsideMM(gfx,  67,  71)) { // Truck
						st = StationType::Truck;
						SetStationGfx(t, gfx - 67);
					} else if (IsInsideMM(gfx,  71,  75)) { // Bus
						st = StationType::Bus;
						SetStationGfx(t, gfx - 71);
					} else if (gfx == 75) {                 // Oil rig
						st = StationType::Oilrig;
						SetStationGfx(t, gfx - 75);
					} else if (IsInsideMM(gfx,  76,  82)) { // Dock
						st = StationType::Dock;
						SetStationGfx(t, gfx - 76);
					} else if (gfx == 82) {                 // Buoy
						st = StationType::Buoy;
						SetStationGfx(t, gfx - 82);
					} else if (IsInsideMM(gfx,  83, 168)) { // Extended airport
						st = StationType::Airport;
						SetStationGfx(t, gfx - 83 + 67 - 8);
					} else if (IsInsideMM(gfx, 168, 170)) { // Drive through truck
						st = StationType::Truck;
						SetStationGfx(t, gfx - 168 + GFX_TRUCK_BUS_DRIVETHROUGH_OFFSET);
					} else if (IsInsideMM(gfx, 170, 172)) { // Drive through bus
						st = StationType::Bus;
						SetStationGfx(t, gfx - 170 + GFX_TRUCK_BUS_DRIVETHROUGH_OFFSET);
					} else {
						/* Restore the signals */
						ResetSignalHandlers();
						return false;
					}
					SB(_me[t].m6, 3, 3, to_underlying(st));
					break;
				}
			}
		}
	}

	if (SlXvIsFeatureMissing(XSLFI_MORE_STATION_TYPES) && IsSavegameVersionBefore(SLV_INCREASE_STATION_TYPE_FIELD_SIZE)) {
		/* Expansion of station type field in m6 */
		for (TileIndex t(0); t < Map::Size(); t++) {
			if (IsTileType(t, MP_STATION)) {
				ClrBit(_me[t].m6, 6);
			}
		}
	}

	for (TileIndex t(0); t < map_size; t++) {
		switch (GetTileType(t)) {
			case MP_STATION: {
				BaseStation *bst = BaseStation::GetByTile(t);

				/* Sanity check */
				if (!IsBuoy(t) && bst->owner != GetTileOwner(t)) SlErrorCorrupt("Wrong owner for station tile");

				/* Set up station spread */
				bst->rect.BeforeAddTile(t, StationRect::ADD_FORCE);

				/* Waypoints don't have road stops/oil rigs in the old format */
				if (!Station::IsExpected(bst)) break;
				Station *st = Station::From(bst);

				switch (GetStationType(t)) {
					case StationType::Truck:
					case StationType::Bus:
						if (IsSavegameVersionBefore(SLV_6)) {
							/* Before version 5 you could not have more than 250 stations.
							 * Version 6 adds large maps, so you could only place 253*253
							 * road stops on a map (no freeform edges) = 64009. So, yes
							 * someone could in theory create such a full map to trigger
							 * this assertion, it's safe to assume that's only something
							 * theoretical and does not happen in normal games. */
							assert(RoadStop::CanAllocateItem());

							/* From this version on there can be multiple road stops of the
							 * same type per station. Convert the existing stops to the new
							 * internal data structure. */
							RoadStop *rs = new RoadStop(t);

							RoadStop **head =
								IsTruckStop(t) ? &st->truck_stops : &st->bus_stops;
							*head = rs;
						}
						break;

					case StationType::Oilrig: {
						/* The internal encoding of oil rigs was changed twice.
						 * It was 3 (till 2.2) and later 5 (till 5.1).
						 * DeleteOilRig asserts on the correct type, and
						 * setting it unconditionally does not hurt.
						 */
						Station::GetByTile(t)->airport.type = AT_OILRIG;

						/* Very old savegames sometimes have phantom oil rigs, i.e.
						 * an oil rig which got shut down, but not completely removed from
						 * the map
						 */
						TileIndex t1 = TileAddXY(t, 0, 1);
						if (!IsTileType(t1, MP_INDUSTRY) || GetIndustryGfx(t1) != GFX_OILRIG_1) {
							DeleteOilRig(t);
						}
						break;
					}

					default: break;
				}
				break;
			}

			default: break;
		}
	}

	/* In version 6.1 we put the town index in the map-array. To do this, we need
	 *  to use m2 (16bit big), so we need to clean m2, and that is where this is
	 *  all about ;) */
	if (IsSavegameVersionBefore(SLV_6, 1)) {
		for (TileIndex t(0); t < map_size; t++) {
			switch (GetTileType(t)) {
				case MP_HOUSE:
					_m[t].m4 = _m[t].m2;
					SetTownIndex(t, CalcClosestTownFromTile(t)->index);
					break;

				case MP_ROAD:
					_m[t].m4 |= (_m[t].m2 << 4);
					if ((GB(_m[t].m5, 4, 2) == ROAD_TILE_CROSSING ? (Owner)_m[t].m3 : GetTileOwner(t)) == OWNER_TOWN) {
						SetTownIndex(t, CalcClosestTownFromTile(t)->index);
					} else {
						SetTownIndex(t, TownID::Begin());
					}
					break;

				default: break;
			}
		}
	}

	/* Force the freeform edges to false for old savegames. */
	if (IsSavegameVersionBefore(SLV_111)) {
		_settings_game.construction.freeform_edges = false;
		for (Vehicle *v : Vehicle::Iterate()) {
			if (v->tile == 0) v->UpdatePosition();
		}
	}

	/* From version 9.0, we update the max passengers of a town (was sometimes negative
	 *  before that. */
	if (IsSavegameVersionBefore(SLV_9)) {
		for (Town *t : Town::Iterate()) UpdateTownMaxPass(t);
	}

	/* From version 16.0, we included autorenew on engines, which are now saved, but
	 *  of course, we do need to initialize them for older savegames. */
	if (IsSavegameVersionBefore(SLV_16)) {
		for (Company *c : Company::Iterate()) {
			c->engine_renew_list            = nullptr;
			c->settings.engine_renew        = false;
			c->settings.engine_renew_months = 6;
			c->settings.engine_renew_money  = 100000;
		}

		/* When loading a game, _local_company is not yet set to the correct value.
		 * However, in a dedicated server we are a spectator, so nothing needs to
		 * happen. In case we are not a dedicated server, the local company always
		 * becomes company 0, unless we are in the scenario editor where all the
		 * companies are 'invalid'.
		 */
		Company *c = Company::GetIfValid(CompanyID::Begin());
		if (!_network_dedicated && c != nullptr) {
			c->settings = _settings_client.company;
		}
	}

	if (IsSavegameVersionBefore(SLV_48)) {
		for (TileIndex t(0); t < map_size; t++) {
			switch (GetTileType(t)) {
				case MP_RAILWAY:
					if (IsPlainRail(t)) {
						/* Swap ground type and signal type for plain rail tiles, so the
						 * ground type uses the same bits as for depots and waypoints. */
						uint tmp = GB(_m[t].m4, 0, 4);
						SB(_m[t].m4, 0, 4, GB(_m[t].m2, 0, 4));
						SB(_m[t].m2, 0, 4, tmp);
					} else if (HasBit(_m[t].m5, 2)) {
						/* Split waypoint and depot rail type and remove the subtype. */
						ClrBit(_m[t].m5, 2);
						ClrBit(_m[t].m5, 6);
					}
					break;

				case MP_ROAD:
					/* Swap m3 and m4, so the track type for rail crossings is the
					 * same as for normal rail. */
<<<<<<< HEAD
					Swap(_m[t].m3, _m[t].m4);
=======
					std::swap(t.m3(), t.m4());
>>>>>>> 819e097d
					break;

				default: break;
			}
		}
	}

	if (IsSavegameVersionBefore(SLV_61)) {
		/* Added the RoadType */
		bool old_bridge = IsSavegameVersionBefore(SLV_42);
		for (TileIndex t(0); t < map_size; t++) {
			switch (GetTileType(t)) {
				case MP_ROAD:
					SB(_m[t].m5, 6, 2, GB(_m[t].m5, 4, 2));
					switch (GetRoadTileType(t)) {
						default: SlErrorCorrupt("Invalid road tile type");
						case ROAD_TILE_NORMAL:
							SB(_m[t].m4, 0, 4, GB(_m[t].m5, 0, 4));
							SB(_m[t].m4, 4, 4, 0);
							SB(_me[t].m6, 2, 4, 0);
							break;
						case ROAD_TILE_CROSSING:
							SB(_m[t].m4, 5, 2, GB(_m[t].m5, 2, 2));
							break;
						case ROAD_TILE_DEPOT:    break;
					}
					SB(_me[t].m7, 6, 2, 1); // Set pre-NRT road type bits for conversion later.
					break;

				case MP_STATION:
					if (IsStationRoadStop(t)) SB(_me[t].m7, 6, 2, 1);
					break;

				case MP_TUNNELBRIDGE:
					/* Middle part of "old" bridges */
					if (old_bridge && IsBridge(t) && HasBit(_m[t].m5, 6)) break;
					if (((old_bridge && IsBridge(t)) ? (TransportType)GB(_m[t].m5, 1, 2) : GetTunnelBridgeTransportType(t)) == TRANSPORT_ROAD) {
						SB(_me[t].m7, 6, 2, 1); // Set pre-NRT road type bits for conversion later.
					}
					break;

				default: break;
			}
		}
	}

	if (IsSavegameVersionBefore(SLV_114)) {
		bool fix_roadtypes = !IsSavegameVersionBefore(SLV_61);
		bool old_bridge = IsSavegameVersionBefore(SLV_42);

		for (TileIndex t(0); t < map_size; t++) {
			switch (GetTileType(t)) {
				case MP_ROAD:
					if (fix_roadtypes) SB(_me[t].m7, 6, 2, (RoadTypes)GB(_me[t].m7, 5, 3));
					SB(_me[t].m7, 5, 1, GB(_m[t].m3, 7, 1)); // snow/desert
					switch (GetRoadTileType(t)) {
						default: SlErrorCorrupt("Invalid road tile type");
						case ROAD_TILE_NORMAL:
							SB(_me[t].m7, 0, 4, GB(_m[t].m3, 0, 4));  // road works
							SB(_me[t].m6, 3, 3, GB(_m[t].m3, 4, 3));  // ground
							SB(_m[t].m3, 0, 4, GB(_m[t].m4, 4, 4));   // tram bits
							SB(_m[t].m3, 4, 4, GB(_m[t].m5, 0, 4));   // tram owner
							SB(_m[t].m5, 0, 4, GB(_m[t].m4, 0, 4));   // road bits
							break;

						case ROAD_TILE_CROSSING:
							SB(_me[t].m7, 0, 5, GB(_m[t].m4, 0, 5));  // road owner
							SB(_me[t].m6, 3, 3, GB(_m[t].m3, 4, 3));  // ground
							SB(_m[t].m3, 4, 4, GB(_m[t].m5, 0, 4));   // tram owner
							SB(_m[t].m5, 0, 1, GB(_m[t].m4, 6, 1));   // road axis
							SB(_m[t].m5, 5, 1, GB(_m[t].m4, 5, 1));   // crossing state
							break;

						case ROAD_TILE_DEPOT:
							break;
					}
					if (!IsRoadDepot(t) && !HasTownOwnedRoad(t)) {
						const Town *town = CalcClosestTownFromTile(t);
						if (town != nullptr) SetTownIndex(t, town->index);
					}
					_m[t].m4 = 0;
					break;

				case MP_STATION:
					if (!IsStationRoadStop(t)) break;

					if (fix_roadtypes) SB(_me[t].m7, 6, 2, (RoadTypes)GB(_m[t].m3, 0, 3));
					SB(_me[t].m7, 0, 5, (HasBit(_me[t].m6, 2) ? OWNER_TOWN : GetTileOwner(t)).base());
					SB(_m[t].m3, 4, 4, _m[t].m1);
					_m[t].m4 = 0;
					break;

				case MP_TUNNELBRIDGE:
					if (old_bridge && IsBridge(t) && HasBit(_m[t].m5, 6)) break;
					if (((old_bridge && IsBridge(t)) ? (TransportType)GB(_m[t].m5, 1, 2) : GetTunnelBridgeTransportType(t)) == TRANSPORT_ROAD) {
						if (fix_roadtypes) SB(_me[t].m7, 6, 2, (RoadTypes)GB(_m[t].m3, 0, 3));

						Owner o = GetTileOwner(t);
						SB(_me[t].m7, 0, 5, o.base()); // road owner
						SB(_m[t].m3, 4, 4, (o == OWNER_NONE ? OWNER_TOWN : o).base()); // tram owner
					}
					SB(_me[t].m6, 2, 4, GB(_m[t].m2, 4, 4)); // bridge type
					SB(_me[t].m7, 5, 1, GB(_m[t].m4, 7, 1)); // snow/desert

					_m[t].m2 = 0;
					_m[t].m4 = 0;
					break;

				default: break;
			}
		}
	}

	/* Railtype moved from m3 to m8 in version SLV_EXTEND_RAILTYPES. */
	if (IsSavegameVersionBefore(SLV_EXTEND_RAILTYPES)) {
		const bool has_extra_bit = SlXvIsFeaturePresent(XSLFI_MORE_RAIL_TYPES, 1, 1);
		auto update_railtype = [&](TileIndex t) {
			uint rt = GB(_m[t].m3, 0, 4);
			if (has_extra_bit) rt |= (GB(_m[t].m1, 7, 1) << 4);
			SetRailType(t, (RailType)rt);
		};
		for (TileIndex t(0); t < map_size; t++) {
			switch (GetTileType(t)) {
				case MP_RAILWAY:
					update_railtype(t);
					break;

				case MP_ROAD:
					if (IsLevelCrossing(t)) {
						update_railtype(t);
					}
					break;

				case MP_STATION:
					if (HasStationRail(t)) {
						update_railtype(t);
					}
					break;

				case MP_TUNNELBRIDGE:
					if (GetTunnelBridgeTransportType(t) == TRANSPORT_RAIL) {
						update_railtype(t);
					}
					break;

				default:
					break;
			}
		}
	}

	if (IsSavegameVersionBefore(SLV_42)) {
		for (TileIndex t(0); t < map_size; t++) {
			if (MayHaveBridgeAbove(t)) ClearBridgeMiddle(t);
			if (IsBridgeTile(t)) {
				if (HasBit(_m[t].m5, 6)) { // middle part
					Axis axis = (Axis)GB(_m[t].m5, 0, 1);

					if (HasBit(_m[t].m5, 5)) { // transport route under bridge?
						if (GB(_m[t].m5, 3, 2) == TRANSPORT_RAIL) {
							MakeRailNormal(
								t,
								GetTileOwner(t),
								axis == AXIS_X ? TRACK_BIT_Y : TRACK_BIT_X,
								GetRailType(t)
							);
						} else {
							TownID town = IsTileOwner(t, OWNER_TOWN) ? ClosestTownFromTile(t, UINT_MAX)->index : TownID::Begin();

							/* MakeRoadNormal */
							SetTileType(t, MP_ROAD);
							_m[t].m2 = town.base();
							_m[t].m3 = 0;
							_m[t].m5 = (axis == AXIS_X ? ROAD_Y : ROAD_X) | ROAD_TILE_NORMAL << 6;
							SB(_me[t].m6, 2, 4, 0);
							_me[t].m7 = 1 << 6;
							SetRoadOwner(t, RTT_TRAM, OWNER_NONE);
						}
					} else {
						if (GB(_m[t].m5, 3, 2) == 0) {
							MakeClear(t, CLEAR_GRASS, 3);
						} else {
							if (!IsTileFlat(t)) {
								MakeShore(t);
							} else {
								if (GetTileOwner(t) == OWNER_WATER) {
									MakeSea(t);
								} else {
									MakeCanal(t, GetTileOwner(t), Random());
								}
							}
						}
					}
					SetBridgeMiddle(t, axis);
				} else { // ramp
					Axis axis = (Axis)GB(_m[t].m5, 0, 1);
					uint north_south = GB(_m[t].m5, 5, 1);
					DiagDirection dir = ReverseDiagDir(XYNSToDiagDir(axis, north_south));
					TransportType type = (TransportType)GB(_m[t].m5, 1, 2);

					_m[t].m5 = 1 << 7 | type << 2 | dir;
				}
			}
		}

		for (Vehicle *v : Vehicle::Iterate()) {
			if (!v->IsGroundVehicle()) continue;
			if (IsBridgeTile(v->tile)) {
				DiagDirection dir = GetTunnelBridgeDirection(v->tile);

				if (dir != DirToDiagDir(v->direction)) continue;
				switch (dir) {
					default: SlErrorCorrupt("Invalid vehicle direction");
					case DIAGDIR_NE: if ((v->x_pos & 0xF) !=  0)            continue; break;
					case DIAGDIR_SE: if ((v->y_pos & 0xF) != TILE_SIZE - 1) continue; break;
					case DIAGDIR_SW: if ((v->x_pos & 0xF) != TILE_SIZE - 1) continue; break;
					case DIAGDIR_NW: if ((v->y_pos & 0xF) !=  0)            continue; break;
				}
			} else if (v->z_pos > GetTileMaxPixelZ(TileVirtXY(v->x_pos, v->y_pos))) {
				v->tile = GetNorthernBridgeEnd(v->tile);
				v->UpdatePosition();
			} else {
				continue;
			}
			if (v->type == VEH_TRAIN) {
				Train::From(v)->track = TRACK_BIT_WORMHOLE;
			} else {
				RoadVehicle::From(v)->state = RVSB_WORMHOLE;
			}
		}
	}

	if (IsSavegameVersionBefore(SLV_ROAD_TYPES) && !SlXvIsFeaturePresent(XSLFI_JOKERPP, SL_JOKER_1_27)) {
		/* Add road subtypes */
		for (TileIndex t(0); t < map_size; t++) {
			bool has_road = false;
			switch (GetTileType(t)) {
				case MP_ROAD:
					has_road = true;
					break;
				case MP_STATION:
					has_road = IsAnyRoadStop(t);
					break;
				case MP_TUNNELBRIDGE:
					has_road = GetTunnelBridgeTransportType(t) == TRANSPORT_ROAD;
					break;
				default:
					break;
			}

			if (has_road) {
				RoadType road_rt = HasBit(_me[t].m7, 6) ? ROADTYPE_ROAD : INVALID_ROADTYPE;
				RoadType tram_rt = HasBit(_me[t].m7, 7) ? ROADTYPE_TRAM : INVALID_ROADTYPE;

				assert(road_rt != INVALID_ROADTYPE || tram_rt != INVALID_ROADTYPE);
				SetRoadTypes(t, road_rt, tram_rt);
				SB(_me[t].m7, 6, 2, 0); // Clear pre-NRT road type bits.
			}
		}
	} else if (SlXvIsFeaturePresent(XSLFI_JOKERPP, SL_JOKER_1_27)) {
		uint next_road_type = 2;
		uint next_tram_type = 2;
		RoadType road_types[32];
		RoadType tram_types[32];
		MemSetT(road_types, ROADTYPE_ROAD, 31);
		MemSetT(tram_types, ROADTYPE_TRAM, 31);
		road_types[31] = INVALID_ROADTYPE;
		tram_types[31] = INVALID_ROADTYPE;
		for (RoadType rt = ROADTYPE_BEGIN; rt < ROADTYPE_END; rt++) {
			const RoadTypeInfo *rti = GetRoadTypeInfo(rt);
			if (RoadTypeIsRoad(rt)) {
				if (rti->label == 'ROAD') {
					road_types[0] = rt;
				} else if (rti->label == 'ELRD') {
					road_types[1] = rt;
				} else if (next_road_type < 31) {
					road_types[next_road_type++] = rt;
				}
			} else {
				if (rti->label == 'RAIL') {
					tram_types[0] = rt;
				} else if (rti->label == 'ELRL') {
					tram_types[1] = rt;
				} else if (next_tram_type < 31) {
					tram_types[next_tram_type++] = rt;
				}
			}
		}
		for (TileIndex t(0); t < map_size; t++) {
			bool has_road = false;
			switch (GetTileType(t)) {
				case MP_ROAD:
					has_road = true;
					break;
				case MP_STATION:
					has_road = IsAnyRoadStop(t);
					break;
				case MP_TUNNELBRIDGE:
					has_road = GetTunnelBridgeTransportType(t) == TRANSPORT_ROAD;
					break;
				default:
					break;
			}
			if (has_road) {
				RoadType road_rt = road_types[(GB(_me[t].m7, 6, 1) << 4) | GB(_m[t].m4, 0, 4)];
				RoadType tram_rt = tram_types[(GB(_me[t].m7, 7, 1) << 4) | GB(_m[t].m4, 4, 4)];
				SetRoadTypes(t, road_rt, tram_rt);
				SB(_me[t].m7, 6, 2, 0);
			}
		}
	}

	if (SlXvIsFeatureMissing(XSLFI_DUAL_RAIL_TYPES)) {
		/* Introduced dual rail types. */
		for (TileIndex t(0); t < map_size; t++) {
			if (IsPlainRailTile(t) || (IsRailTunnelBridgeTile(t) && IsBridge(t))) {
				SetSecondaryRailType(t, GetRailType(t));
			}
		}
	}

	if (SlXvIsFeaturePresent(XSLFI_SIG_TUNNEL_BRIDGE, 1, 6)) {
		/* m2 signal state bit allocation has shrunk */
		for (TileIndex t(0); t < map_size; t++) {
			if (IsTileType(t, MP_TUNNELBRIDGE) && GetTunnelBridgeTransportType(t) == TRANSPORT_RAIL && IsBridge(t) && IsTunnelBridgeSignalSimulationEntrance(t)) {
				extern void ShiftBridgeEntranceSimulatedSignalsExtended(TileIndex t, int shift, uint64_t in);
				const uint shift = 15 - BRIDGE_M2_SIGNAL_STATE_COUNT;
				ShiftBridgeEntranceSimulatedSignalsExtended(t, shift, GB(_m[t].m2, BRIDGE_M2_SIGNAL_STATE_COUNT, shift));
				SB(_m[t].m2, 0, 15, GB(_m[t].m2, 0, 15) << shift);
			}
		}
	}

	if (SlXvIsFeaturePresent(XSLFI_CHILLPP)) {
		/* fix signal tunnel/bridge PBS */
		for (TileIndex t(0); t < map_size; t++) {
			if (IsTileType(t, MP_TUNNELBRIDGE) && GetTunnelBridgeTransportType(t) == TRANSPORT_RAIL && IsTunnelBridgeSignalSimulationEntrance(t)) {
				UnreserveAcrossRailTunnelBridge(t);
			}
		}
	}

	if (!SlXvIsFeaturePresent(XSLFI_CUSTOM_BRIDGE_HEADS, 2)) {
		/* change map bits for rail bridge heads */
		for (TileIndex t(0); t < map_size; t++) {
			if (IsBridgeTile(t) && GetTunnelBridgeTransportType(t) == TRANSPORT_RAIL) {
				SetCustomBridgeHeadTrackBits(t, DiagDirToDiagTrackBits(GetTunnelBridgeDirection(t)));
				SetBridgeReservationTrackBits(t, HasBit(_m[t].m5, 4) ? DiagDirToDiagTrackBits(GetTunnelBridgeDirection(t)) : TRACK_BIT_NONE);
				ClrBit(_m[t].m5, 4);
			}
		}
	}

	if (!SlXvIsFeaturePresent(XSLFI_CUSTOM_BRIDGE_HEADS, 3)) {
		/* fence/ground type support for custom rail bridges */
		for (TileIndex t(0); t < map_size; t++) {
			if (IsTileType(t, MP_TUNNELBRIDGE)) SB(_me[t].m7, 6, 2, 0);
		}
	}

	if (SlXvIsFeaturePresent(XSLFI_CUSTOM_BRIDGE_HEADS, 1, 3)) {
		/* fix any mismatched road/tram bits */
		for (TileIndex t(0); t < map_size; t++) {
			if (IsBridgeTile(t) && GetTunnelBridgeTransportType(t) == TRANSPORT_ROAD) {
				for (RoadTramType rtt : { RTT_TRAM, RTT_ROAD }) {
					RoadType rt = GetRoadType(t, rtt);
					if (rt == INVALID_ROADTYPE) continue;
					RoadBits rb = GetCustomBridgeHeadRoadBits(t, rtt);
					DiagDirection dir = GetTunnelBridgeDirection(t);
					if (!(rb & DiagDirToRoadBits(dir))) continue;

					if (HasAtMostOneBit(rb)) {
						Debug(misc, 0, "Fixing road bridge head state (case A) at tile 0x{:X}", t);
						rb |= DiagDirToRoadBits(ReverseDiagDir(dir));
						SetCustomBridgeHeadRoadBits(t, rtt, rb);
					}

					TileIndex end = GetOtherBridgeEnd(t);
					if (GetRoadType(end, rtt) == INVALID_ROADTYPE) {
						Debug(misc, 0, "Fixing road bridge head state (case B) at tile 0x{:X} -> 0x{:X}", t, end);
						SetRoadType(end, rtt, rt);
						SetCustomBridgeHeadRoadBits(end, rtt, AxisToRoadBits(DiagDirToAxis(dir)));
						continue;
					}

					if (GetRoadType(end, rtt) != rt) {
						Debug(misc, 0, "Fixing road bridge head state (case C) at tile 0x{:X} -> 0x{:X}", t, end);
						SetRoadType(end, rtt, rt);
					}

					RoadBits end_rb = GetCustomBridgeHeadRoadBits(end, rtt);
					if (!(end_rb & DiagDirToRoadBits(ReverseDiagDir(dir)))) {
						Debug(misc, 0, "Fixing road bridge head state (case D) at tile 0x{:X} -> 0x{:X}", t, end);
						end_rb |= DiagDirToRoadBits(ReverseDiagDir(dir));
						if (HasAtMostOneBit(end_rb)) end_rb |= DiagDirToRoadBits(dir);
						SetCustomBridgeHeadRoadBits(end, rtt, end_rb);
					}
				}
			}
		}
	}

	/* Elrails got added in rev 24 */
	if (IsSavegameVersionBefore(SLV_24)) {
		RailType min_rail = RAILTYPE_ELECTRIC;

		for (Train *v : Train::Iterate()) {
			RailType rt = RailVehInfo(v->engine_type)->railtype;

			v->railtype = rt;
			if (rt == RAILTYPE_ELECTRIC) min_rail = RAILTYPE_RAIL;
		}

		/* .. so we convert the entire map from normal to elrail (so maintain "fairness") */
		for (TileIndex t(0); t < map_size; t++) {
			switch (GetTileType(t)) {
				case MP_RAILWAY:
					SetRailType(t, UpdateRailType(GetRailType(t), min_rail));
					break;

				case MP_ROAD:
					if (IsLevelCrossing(t)) {
						SetRailType(t, UpdateRailType(GetRailType(t), min_rail));
					}
					break;

				case MP_STATION:
					if (HasStationRail(t)) {
						SetRailType(t, UpdateRailType(GetRailType(t), min_rail));
					}
					break;

				case MP_TUNNELBRIDGE:
					if (GetTunnelBridgeTransportType(t) == TRANSPORT_RAIL) {
						SetRailType(t, UpdateRailType(GetRailType(t), min_rail));
					}
					break;

				default:
					break;
			}
			if (IsPlainRailTile(t) || (IsRailTunnelBridgeTile(t) && IsBridge(t))) {
				SetSecondaryRailType(t, GetRailType(t));
			}
		}
	}

	/* In version 16.1 of the savegame a company can decide if trains, which get
	 * replaced, shall keep their old length. In all prior versions, just default
	 * to false */
	if (IsSavegameVersionBefore(SLV_16, 1)) {
		for (Company *c : Company::Iterate()) c->settings.renew_keep_length = false;
	}

	if (IsSavegameVersionBefore(SLV_123)) {
		/* Waypoints became subclasses of stations ... */
		MoveWaypointsToBaseStations();
		/* ... and buoys were moved to waypoints. */
		MoveBuoysToWaypoints();
	}

	/* From version 15, we moved a semaphore bit from bit 2 to bit 3 in m4, making
	 *  room for PBS. Now in version 21 move it back :P. */
	if (IsSavegameVersionBefore(SLV_21) && !IsSavegameVersionBefore(SLV_15)) {
		for (TileIndex t(0); t < map_size; t++) {
			switch (GetTileType(t)) {
				case MP_RAILWAY:
					if (HasSignals(t)) {
						/* Original signal type/variant was stored in m4 but since saveload
						 * version 48 they are in m2. The bits has been already moved to m2
						 * (see the code somewhere above) so don't use m4, use m2 instead. */

						/* convert PBS signals to combo-signals */
						if (HasBit(_m[t].m2, 2)) SB(_m[t].m2, 0, 2, SIGTYPE_COMBO);

						/* move the signal variant back */
						SB(_m[t].m2, 2, 1, HasBit(_m[t].m2, 3) ? SIG_SEMAPHORE : SIG_ELECTRIC);
						ClrBit(_m[t].m2, 3);
					}

					/* Clear PBS reservation on track */
					if (!IsRailDepotTile(t)) {
						SB(_m[t].m4, 4, 4, 0);
					} else {
						ClrBit(_m[t].m3, 6);
					}
					break;

				case MP_STATION: // Clear PBS reservation on station
					ClrBit(_m[t].m3, 6);
					break;

				default: break;
			}
		}
	}

	if (IsSavegameVersionBefore(SLV_25)) {
		/* Remove obsolete VS_WAIT_FOR_SLOT state from road vehicles. */
		static constexpr VehStates OLD_VS_WAIT_FOR_SLOT{0x40};
		for (RoadVehicle *rv : RoadVehicle::Iterate()) {
			rv->vehstatus.Reset(OLD_VS_WAIT_FOR_SLOT);
		}
	}

	if (IsSavegameVersionBefore(SLV_26)) {
		for (Station *st : Station::Iterate()) {
			for (CargoType c = 0; c < NUM_CARGO; c++) {
				st->goods[c].last_vehicle_type = VEH_INVALID;
			}
		}
	}

	YapfNotifyTrackLayoutChange(INVALID_TILE, INVALID_TRACK);

	if (IsSavegameVersionBefore(SLV_34)) {
		for (Company *c : Company::Iterate()) ResetCompanyLivery(c);
	}

	for (Company *c : Company::Iterate()) {
		c->avail_railtypes = GetCompanyRailTypes(c->index);
		c->avail_roadtypes = GetCompanyRoadTypes(c->index);
	}

	AfterLoadStations();

	/* Station blocked, wires and pylon flags need to be stored in the map. */
	UpdateStationTileCacheFlags(SlXvIsFeatureMissing(XSLFI_STATION_TILE_CACHE_FLAGS));

	/* Time starts at 0 instead of 1920.
	 * Account for this in older games by adding an offset */
	if (IsSavegameVersionBefore(SLV_31)) {
		CalTime::Detail::now.cal_date += CalTime::DAYS_TILL_ORIGINAL_BASE_YEAR.AsDelta();
		EconTime::Detail::now.econ_date += EconTime::DAYS_TILL_ORIGINAL_BASE_YEAR.AsDelta();
		CalTime::Detail::now.cal_ymd = CalTime::ConvertDateToYMD(CalTime::CurDate());
		EconTime::Detail::now.econ_ymd = EconTime::ConvertDateToYMD(EconTime::CurDate());
		RecalculateStateTicksOffset();
		UpdateCachedSnowLine();

		for (Station *st : Station::Iterate())   st->build_date      += CalTime::DAYS_TILL_ORIGINAL_BASE_YEAR.AsDelta();
		for (Waypoint *wp : Waypoint::Iterate()) wp->build_date      += CalTime::DAYS_TILL_ORIGINAL_BASE_YEAR.AsDelta();
		for (Engine *e : Engine::Iterate())      e->intro_date       += CalTime::DAYS_TILL_ORIGINAL_BASE_YEAR.AsDelta();
		for (Company *c : Company::Iterate())    c->inaugurated_year += CalTime::ORIGINAL_BASE_YEAR.AsDelta();
		for (Industry *i : Industry::Iterate())  i->last_prod_year   += EconTime::ORIGINAL_BASE_YEAR.AsDelta();

		for (Vehicle *v : Vehicle::Iterate()) {
			v->date_of_last_service += EconTime::DAYS_TILL_ORIGINAL_BASE_YEAR.AsDelta();
			v->build_year += CalTime::ORIGINAL_BASE_YEAR.AsDelta();
		}
	}

	if (SlXvIsFeatureMissing(XSLFI_VARIABLE_DAY_LENGTH, 6)) {
		EconTime::Detail::years_elapsed = EconTime::CurYear() - EconTime::Year{1};
		EconTime::Detail::period_display_offset = EconTime::YearDelta{0};
		for (Company *c : Company::Iterate()) {
			if (!IsSavegameVersionBefore(SLV_COMPANY_INAUGURATED_PERIOD_V2)) {
				/* inaugurated_year is calendar time, loaded from upstream inaugurated_year_calendar.
				 * display_inaugurated_period is loaded from upstream inaugurated_year. */
				c->age_years = std::max<EconTime::YearDelta>(EconTime::YearDelta{0}, ToEconTimeCast(CalTime::CurYear() - c->inaugurated_year));
				c->display_inaugurated_period = EconTime::Detail::WallClockYearToDisplay(EconTime::Year{c->display_inaugurated_period});
			} else if (SlXvIsFeaturePresent(XSLFI_VARIABLE_DAY_LENGTH, 5, 5)) {
				/* inaugurated_year is calendar time in XSLFI_VARIABLE_DAY_LENGTH version 5 */
				c->age_years = std::max<EconTime::YearDelta>(EconTime::YearDelta{0}, ToEconTimeCast(CalTime::CurYear() - c->inaugurated_year));
				c->display_inaugurated_period = EconTime::Detail::WallClockYearToDisplay(EconTime::Year{c->inaugurated_year.base() + EconTime::CurYear().base() - CalTime::CurYear().base()});
			} else {
				c->age_years = std::max<EconTime::YearDelta>(EconTime::YearDelta{0}, EconTime::YearDelta{EconTime::CurYear().base() - c->inaugurated_year.base()});
				c->display_inaugurated_period = EconTime::Detail::WallClockYearToDisplay(EconTime::Year{c->inaugurated_year.base()});
				c->inaugurated_year += CalTime::YearDelta{CalTime::CurYear().base() - EconTime::CurYear().base()};
			}
		}
	}

	/* From 32 on we save the industry who made the farmland.
	 *  To give this prettiness to old savegames, we remove all farmfields and
	 *  plant new ones. */
	if (IsSavegameVersionBefore(SLV_32)) {
		for (TileIndex t(0); t < map_size; t++) {
			if (IsTileType(t, MP_CLEAR) && IsClearGround(t, CLEAR_FIELDS)) {
				/* remove fields */
				MakeClear(t, CLEAR_GRASS, 3);
			}
		}

		for (Industry *i : Industry::Iterate()) {
			uint j;

			if (GetIndustrySpec(i->type)->behaviour.Test(IndustryBehaviour::PlantOnBuild)) {
				for (j = 0; j != 50; j++) PlantRandomFarmField(i);
			}
		}
	}

	/* Setting no refit flags to all orders in savegames from before refit in orders were added */
	if (IsSavegameVersionBefore(SLV_36)) {
		IterateVehicleAndOrderListOrders([](Order *order) {
			order->SetRefit(CARGO_NO_REFIT);
		});
	}

	/* from version 38 we have optional elrails, since we cannot know the
	 * preference of a user, let elrails enabled; it can be disabled manually */
	if (IsSavegameVersionBefore(SLV_38)) _settings_game.vehicle.disable_elrails = false;
	/* do the same as when elrails were enabled/disabled manually just now */
	UpdateDisableElrailSettingState(_settings_game.vehicle.disable_elrails, false);
	InitializeRailGUI();

	/* From version 53, the map array was changed for house tiles to allow
	 * space for newhouses grf features. A new byte, m7, was also added. */
	if (IsSavegameVersionBefore(SLV_53)) {
		for (TileIndex t(0); t < map_size; t++) {
			if (IsTileType(t, MP_HOUSE)) {
				if (GB(_m[t].m3, 6, 2) != TOWN_HOUSE_COMPLETED) {
					/* Move the construction stage from m3[7..6] to m5[5..4].
					 * The construction counter does not have to move. */
					SB(_m[t].m5, 3, 2, GB(_m[t].m3, 6, 2));
					SB(_m[t].m3, 6, 2, 0);

					/* The "house is completed" bit is now in m6[2]. */
					SetHouseCompleted(t, false);
				} else {
					/* The "lift has destination" bit has been moved from
					 * m5[7] to m7[0]. */
					AssignBit(_me[t].m7, 0, HasBit(_m[t].m5, 7));
					ClrBit(_m[t].m5, 7);

					/* The "lift is moving" bit has been removed, as it does
					 * the same job as the "lift has destination" bit. */
					ClrBit(_m[t].m1, 7);

					/* The position of the lift goes from m1[7..0] to m6[7..2],
					 * making m1 totally free, now. The lift position does not
					 * have to be a full byte since the maximum value is 36. */
					SetLiftPosition(t, GB(_m[t].m1, 0, 6));

					_m[t].m1 = 0;
					_m[t].m3 = 0;
					SetHouseCompleted(t, true);
				}
			}
		}
	}

	if (IsSavegameVersionBefore(SLV_INCREASE_HOUSE_LIMIT) && SlXvIsFeatureMissing(XSLFI_MORE_HOUSES, 3)) {
		for (TileIndex t(0); t < map_size; t++) {
			if (IsTileType(t, MP_HOUSE)) {
				if (SlXvIsFeaturePresent(XSLFI_MORE_HOUSES, 1, 2)) {
					/* House type is moved from m4 + m3[6..5] to m8. */
					SetHouseType(t, _m[t].m4 | (GB(_m[t].m3, 5, 2) << 8));
					SB(_m[t].m3, 5, 2, 0);
				} else {
					/* House type is moved from m4 + m3[6] to m8. */
					SetHouseType(t, _m[t].m4 | (GB(_m[t].m3, 6, 1) << 8));
					ClrBit(_m[t].m3, 6);
				}
			}
		}
	}

	if (IsSavegameVersionBefore(SLV_PROTECT_PLACED_HOUSES) && SlXvIsFeatureMissing(XSLFI_PROTECT_PLACED_HOUSES)) {
		for (TileIndex t(0); t < map_size; t++) {
			if (IsTileType(t, MP_HOUSE)) {
				/* We now store house protection status in the map. Set this based on the house spec flags. */
				const HouseSpec *hs = HouseSpec::Get(GetHouseType(t));
				SetHouseProtected(t, hs->extra_flags.Test(HouseExtraFlag::BuildingIsProtected));
			}
		}
	}

	/* Check and update house and town values */
	UpdateHousesAndTowns(gcf_res != GLC_ALL_GOOD);

	if (IsSavegameVersionBefore(SLV_43)) {
		for (TileIndex t(0); t < map_size; t++) {
			if (IsTileType(t, MP_INDUSTRY)) {
				switch (GetIndustryGfx(t)) {
					case GFX_POWERPLANT_SPARKS:
						_m[t].m3 = GB(_m[t].m1, 2, 5);
						break;

					case GFX_OILWELL_ANIMATED_1:
					case GFX_OILWELL_ANIMATED_2:
					case GFX_OILWELL_ANIMATED_3:
						_m[t].m3 = GB(_m[t].m1, 0, 2);
						break;

					case GFX_COAL_MINE_TOWER_ANIMATED:
					case GFX_COPPER_MINE_TOWER_ANIMATED:
					case GFX_GOLD_MINE_TOWER_ANIMATED:
						 _m[t].m3 = _m[t].m1;
						 break;

					default: // No animation states to change
						break;
				}
			}
		}
	}

	if (IsSavegameVersionBefore(SLV_45)) {
		/* Originally just the fact that some cargo had been paid for was
		 * stored to stop people cheating and cashing in several times. This
		 * wasn't enough though as it was cleared when the vehicle started
		 * loading again, even if it didn't actually load anything, so now the
		 * amount that has been paid is stored. */
		for (Vehicle *v : Vehicle::Iterate()) {
			v->vehicle_flags.Reset(VehicleFlag{2});
		}
	}

	/* Buoys do now store the owner of the previous water tile, which can never
	 * be OWNER_NONE. So replace OWNER_NONE with OWNER_WATER. */
	if (IsSavegameVersionBefore(SLV_46)) {
		for (Waypoint *wp : Waypoint::Iterate()) {
			if (wp->facilities.Test(StationFacility::Dock) && IsTileOwner(wp->xy, OWNER_NONE) && TileHeight(wp->xy) == 0) SetTileOwner(wp->xy, OWNER_WATER);
		}
	}

	if (IsSavegameVersionBefore(SLV_50)) {
		/* Aircraft units changed from 8 mph to 1 km-ish/h */
		for (Aircraft *v : Aircraft::Iterate()) {
			if (v->subtype <= AIR_AIRCRAFT) {
				const AircraftVehicleInfo *avi = AircraftVehInfo(v->engine_type);
				v->cur_speed *= 128;
				v->cur_speed /= 10;
				v->acceleration = avi->acceleration;
			}
		}
	}

	if (IsSavegameVersionBefore(SLV_49)) for (Company *c : Company::Iterate()) c->face = ConvertFromOldCompanyManagerFace(c->face);

	if (IsSavegameVersionBefore(SLV_52)) {
		for (TileIndex t(0); t < map_size; t++) {
			if (IsTileType(t, MP_OBJECT) && _m[t].m5 == OBJECT_STATUE) {
				_m[t].m2 = CalcClosestTownFromTile(t)->index.base();
			}
		}
	}

	/* A setting containing the proportion of towns that grow twice as
	 * fast was added in version 54. From version 56 this is now saved in the
	 * town as cities can be built specifically in the scenario editor. */
	if (IsSavegameVersionBefore(SLV_56)) {
		for (Town *t : Town::Iterate()) {
			if (_settings_game.economy.larger_towns != 0 && (t->index % _settings_game.economy.larger_towns) == 0) {
				t->larger_town = true;
			}
		}
	}

	if (IsSavegameVersionBefore(SLV_57)) {
		/* Added a FIFO queue of vehicles loading at stations */
		for (Vehicle *v : Vehicle::Iterate()) {
			if ((v->type != VEH_TRAIN || Train::From(v)->IsFrontEngine()) &&  // for all locs
					!v->vehstatus.Any({VehState::Stopped, VehState::Crashed}) && // not stopped or crashed
					v->current_order.IsType(OT_LOADING)) {         // loading
				Station::Get(v->last_station_visited)->loading_vehicles.push_back(v);

				/* The loading finished flag is *only* set when actually completely
				 * finished. Because the vehicle is loading, it is not finished. */
				v->vehicle_flags.Reset(VehicleFlag::LoadingFinished);
			}
		}
	} else if (IsSavegameVersionBefore(SLV_59)) {
		/* For some reason non-loading vehicles could be in the station's loading vehicle list */

		for (Station *st : Station::Iterate()) {
			st->loading_vehicles.erase(std::remove_if(st->loading_vehicles.begin(), st->loading_vehicles.end(),
				[](Vehicle *v) {
					return !v->current_order.IsType(OT_LOADING);
				}), st->loading_vehicles.end());
		}
	}

	if (IsSavegameVersionBefore(SLV_58)) {
		/* Setting difficulty industry_density other than zero get bumped to +1
		 * since a new option (very low at position 1) has been added */
		if (_settings_game.difficulty.industry_density > 0) {
			_settings_game.difficulty.industry_density++;
		}

		/* Same goes for number of towns, although no test is needed, just an increment */
		_settings_game.difficulty.number_towns++;
	}

	if (IsSavegameVersionBefore(SLV_64)) {
		/* Since now we allow different signal types and variants on a single tile.
		 * Move signal states to m4 to make room and clone the signal type/variant. */
		for (TileIndex t(0); t < map_size; t++) {
			if (IsTileType(t, MP_RAILWAY) && HasSignals(t)) {
				/* move signal states */
				SetSignalStates(t, GB(_m[t].m2, 4, 4));
				SB(_m[t].m2, 4, 4, 0);
				/* clone signal type and variant */
				SB(_m[t].m2, 4, 3, GB(_m[t].m2, 0, 3));
			}
		}
	}

	if (IsSavegameVersionBefore(SLV_69)) {
		/* In some old savegames a bit was cleared when it should not be cleared */
		for (RoadVehicle *rv : RoadVehicle::Iterate()) {
			if (rv->state == 250 || rv->state == 251) {
				SetBit(rv->state, 2);
			}
		}
	}

	if (IsSavegameVersionBefore(SLV_70)) {
		/* Added variables to support newindustries */
		for (Industry *i : Industry::Iterate()) i->founder = OWNER_NONE;
	}

	/* From version 82, old style canals (above sealevel (0), WATER owner) are no longer supported.
	    Replace the owner for those by OWNER_NONE. */
	if (IsSavegameVersionBefore(SLV_82)) {
		for (TileIndex t(0); t < map_size; t++) {
			if (IsTileType(t, MP_WATER) &&
					GetWaterTileType(t) == WATER_TILE_CLEAR &&
					GetTileOwner(t) == OWNER_WATER &&
					TileHeight(t) != 0) {
				SetTileOwner(t, OWNER_NONE);
			}
		}
	}

	/*
	 * Add the 'previous' owner to the ship depots so we can reset it with
	 * the correct values when it gets destroyed. This prevents that
	 * someone can remove canals owned by somebody else and it prevents
	 * making floods using the removal of ship depots.
	 */
	if (IsSavegameVersionBefore(SLV_83)) {
		for (TileIndex t(0); t < map_size; t++) {
			if (IsShipDepotTile(t)) {
				_m[t].m4 = (TileHeight(t) == 0 ? OWNER_WATER : OWNER_NONE).base();
			}
		}
	}

	if (IsSavegameVersionBefore(SLV_74)) {
		for (Station *st : Station::Iterate()) {
			for (GoodsEntry &ge : st->goods) {
				ge.last_speed = 0;
				if (ge.CargoAvailableCount() != 0) SetBit(ge.status, GoodsEntry::GES_RATING);
			}
		}
	}

	/* At version 78, industry cargo types can be changed, and are stored with the industry. For older save versions
	 * copy the IndustrySpec's cargo types over to the Industry. */
	if (IsSavegameVersionBefore(SLV_78)) {
		for (Industry *i : Industry::Iterate()) {
			const IndustrySpec *indsp = GetIndustrySpec(i->type);
			for (uint8_t j = 0; j < i->produced_cargo_count; j++) {
				i->produced[j].cargo = indsp->produced_cargo[j];
			}
			for (uint8_t j = 0; j < i->accepted_cargo_count; j++) {
				i->accepted[j].cargo = indsp->accepts_cargo[j];
			}
		}
	}

	/* Industry cargo slots were fixed size before (and including) SLV_VEHICLE_ECONOMY_AGE (either 2/3 or 16/16),
	 * after this they are dynamic. Trim excess slots. */
	if (SlXvIsFeatureMissing(XSLFI_INDUSTRY_CARGO_REORGANISE) && IsSavegameVersionBeforeOrAt(SLV_VEHICLE_ECONOMY_AGE)) {
		for (Industry *i : Industry::Iterate()) {
			TrimIndustryAcceptedProduced(i);
		}
	}

	/* Before version 81, the density of grass was always stored as zero, and
	 * grassy trees were always drawn fully grassy. Furthermore, trees on rough
	 * land used to have zero density, now they have full density. Therefore,
	 * make all grassy/rough land trees have a density of 3. */
	if (IsSavegameVersionBefore(SLV_81)) {
		for (TileIndex t(0); t < map_size; t++) {
			if (GetTileType(t) == MP_TREES) {
				TreeGround groundType = (TreeGround)GB(_m[t].m2, 4, 2);
				if (groundType != TREE_GROUND_SNOW_DESERT) SB(_m[t].m2, 6, 2, 3);
			}
		}
	}


	if (IsSavegameVersionBefore(SLV_93)) {
		/* Rework of orders. */
		IterateAllNonVehicleOrders([&](Order *order) {
			order->ConvertFromOldSavegame();
		});

		for (Vehicle *v : Vehicle::Iterate()) {
			if (v->orders != nullptr && v->orders->GetFirstOrder() != nullptr && v->orders->GetFirstOrder()->IsType(OT_NOTHING)) {
				v->orders->FreeChain();
				v->orders = nullptr;
			}

			v->current_order.ConvertFromOldSavegame();
			if (v->type == VEH_ROAD && v->IsPrimaryVehicle() && v->FirstShared() == v) {
				for (Order *order : v->Orders()) order->SetNonStopType(ONSF_NO_STOP_AT_INTERMEDIATE_STATIONS);
			}
		}
		IntialiseOrderDestinationRefcountMap();
	} else if (IsSavegameVersionBefore(SLV_94)) {
		/* Unload and transfer are now mutual exclusive. */
		IterateVehicleAndOrderListOrders([](Order *order) {
			if ((order->GetUnloadType() & (OUFB_UNLOAD | OUFB_TRANSFER)) == (OUFB_UNLOAD | OUFB_TRANSFER)) {
				order->SetUnloadType(OUFB_TRANSFER);
				order->SetLoadType(OLFB_NO_LOAD);
			}
		});
	}

	if (IsSavegameVersionBefore(SLV_DEPOT_UNBUNCHING) && SlXvIsFeatureMissing(XSLFI_DEPOT_UNBUNCHING)) {
		/* OrderDepotActionFlags were moved, instead of starting at bit 4 they now start at bit 3,
		 * this clobbers the wait is timetabled flag of XSLFI_TT_WAIT_IN_DEPOT (version 1). */
		IterateVehicleAndOrderListOrders([](Order *order) {
			if (!order->IsType(OT_GOTO_DEPOT)) return;
			if (SlXvIsFeaturePresent(XSLFI_TT_WAIT_IN_DEPOT, 1, 1)) {
				/* Bit 3 was previously the wait is timetabled flag, move that to xflags (version 2 of XSLFI_TT_WAIT_IN_DEPOT) */
				order->SetWaitTimetabled(HasBit(order->GetRawFlags(), 3));
			}
			OrderDepotActionFlags flags = (OrderDepotActionFlags)(order->GetDepotActionType() >> 1);
			order->SetDepotActionType(flags);
		});
	} else if (SlXvIsFeaturePresent(XSLFI_TT_WAIT_IN_DEPOT, 1, 1)) {
		IterateVehicleAndOrderListOrders([](Order *order) {
			/* Bit 3 was previously the wait is timetabled flag, move that to xflags (version 2 of XSLFI_TT_WAIT_IN_DEPOT) */
			if (order->IsType(OT_GOTO_DEPOT)) order->SetWaitTimetabled(HasBit(order->GetRawFlags(), 3));
		});
	}
	if (!IsSavegameVersionBefore(SLV_DEPOT_UNBUNCHING)) {
		/* Move unbunch depot action from bit 2 to bit 3 */
		IterateVehicleAndOrderListOrders([](Order *order) {
			if (!order->IsType(OT_GOTO_DEPOT)) return;
			OrderDepotActionFlags flags = order->GetDepotActionType();
			if ((flags & ODATFB_SELL) != 0) {
				flags ^= (ODATFB_SELL | ODATFB_UNBUNCH); // Move unbunch from bit 2 to bit 3 (sell to unbunch)
				order->SetDepotActionType(flags);
			}
		});
	}

	if (SlXvIsFeaturePresent(XSLFI_JOKERPP, 1, SL_JOKER_1_23)) {
		IterateAllNonVehicleOrders([&](Order *order) {
			if (order->IsType(OT_CONDITIONAL) && order->GetConditionVariable() == OCV_SLOT_OCCUPANCY) {
				order->GetXDataRef() = order->GetConditionValue();
			}
		});
	}

	if (IsSavegameVersionBefore(SLV_84)) {
		/* Set all share owners to CompanyID::Invalid() for
		 * 1) all inactive companies
		 *     (when inactive companies were stored in the savegame - TTD, TTDP and some
		 *      *really* old revisions of OTTD; else it is already set in InitializeCompanies())
		 * 2) shares that are owned by inactive companies or self
		 *     (caused by cheating clients in earlier revisions) */
		for (Company *c : Company::Iterate()) {
			for (auto &share_owner : c->share_owners) {
				if (share_owner == CompanyID::Invalid()) continue;
				if (!Company::IsValidID(share_owner) || share_owner == c->index) share_owner = CompanyID::Invalid();
			}
		}
	}

	/* The water class was moved/unified. */
	if (IsSavegameVersionBefore(SLV_146)) {
		for (TileIndex t(0); t < map_size; t++) {
			switch (GetTileType(t)) {
				case MP_STATION:
					switch (GetStationType(t)) {
						case StationType::Oilrig:
						case StationType::Dock:
						case StationType::Buoy:
							SetWaterClass(t, (WaterClass)GB(_m[t].m3, 0, 2));
							SB(_m[t].m3, 0, 2, 0);
							break;

						default:
							SetWaterClass(t, WATER_CLASS_INVALID);
							break;
					}
					break;

				case MP_WATER:
					SetWaterClass(t, (WaterClass)GB(_m[t].m3, 0, 2));
					SB(_m[t].m3, 0, 2, 0);
					break;

				case MP_OBJECT:
					SetWaterClass(t, WATER_CLASS_INVALID);
					break;

				default:
					/* No water class. */
					break;
			}
		}
	}

	if (IsSavegameVersionBefore(SLV_86)) {
		for (TileIndex t(0); t < map_size; t++) {
			/* Move river flag and update canals to use water class */
			if (IsTileType(t, MP_WATER)) {
				if (GetWaterClass(t) != WATER_CLASS_RIVER) {
					if (IsWater(t)) {
						Owner o = GetTileOwner(t);
						if (o == OWNER_WATER) {
							MakeSea(t);
						} else {
							MakeCanal(t, o, Random());
						}
					} else if (IsShipDepot(t)) {
						Owner o = (Owner)_m[t].m4; // Original water owner
						SetWaterClass(t, o == OWNER_WATER ? WATER_CLASS_SEA : WATER_CLASS_CANAL);
					}
				}
			}
		}

		/* Update locks, depots, docks and buoys to have a water class based
		 * on its neighbouring tiles. Done after river and canal updates to
		 * ensure neighbours are correct. */
		for (TileIndex t(0); t < map_size; t++) {
			if (!IsTileFlat(t)) continue;

			if (IsTileType(t, MP_WATER) && IsLock(t)) SetWaterClassDependingOnSurroundings(t, false);
			if (IsTileType(t, MP_STATION) && (IsDock(t) || IsBuoy(t))) SetWaterClassDependingOnSurroundings(t, false);
		}
	}

	if (IsSavegameVersionBefore(SLV_87)) {
		for (TileIndex t(0); t < map_size; t++) {
			/* skip oil rigs at borders! */
			if ((IsTileType(t, MP_WATER) || IsBuoyTile(t)) &&
					(TileX(t) == 0 || TileY(t) == 0 || TileX(t) == Map::MaxX() - 1 || TileY(t) == Map::MaxY() - 1)) {
				/* Some version 86 savegames have wrong water class at map borders (under buoy, or after removing buoy).
				 * This conversion has to be done before buoys with invalid owner are removed. */
				SetWaterClass(t, WATER_CLASS_SEA);
			}

			if (IsBuoyTile(t) || IsDriveThroughStopTile(t) || IsTileType(t, MP_WATER)) {
				Owner o = GetTileOwner(t);
				if (o < MAX_COMPANIES && !Company::IsValidID(o)) {
					Backup<CompanyID> cur_company(_current_company, o, FILE_LINE);
					ChangeTileOwner(t, o, INVALID_OWNER);
					cur_company.Restore();
				}
				if (IsBuoyTile(t)) {
					/* reset buoy owner to OWNER_NONE in the station struct
					 * (even if it is owned by active company) */
					Waypoint::GetByTile(t)->owner = OWNER_NONE;
				}
			} else if (IsTileType(t, MP_ROAD)) {
				/* works for all RoadTileType */
				for (RoadTramType rtt : _roadtramtypes) {
					/* update even non-existing road types to update tile owner too */
					Owner o = GetRoadOwner(t, rtt);
					if (o < MAX_COMPANIES && !Company::IsValidID(o)) SetRoadOwner(t, rtt, OWNER_NONE);
				}
				if (IsLevelCrossing(t)) {
					if (!Company::IsValidID(GetTileOwner(t))) FixOwnerOfRailTrack(t);
				}
			} else if (IsPlainRailTile(t)) {
				if (!Company::IsValidID(GetTileOwner(t))) FixOwnerOfRailTrack(t);
			}
		}
	}

	if (IsSavegameVersionBefore(SLV_88)) {
		/* Profits are now with 8 bit fract */
		for (Vehicle *v : Vehicle::Iterate()) {
			v->profit_this_year <<= 8;
			v->profit_last_year <<= 8;
			v->running_ticks = 0;
		}
	}

	if (IsSavegameVersionBefore(SLV_91)) {
		/* Increase HouseAnimationFrame from 5 to 7 bits */
		for (TileIndex t(0); t < map_size; t++) {
			if (IsTileType(t, MP_HOUSE) && GetHouseType(t) >= NEW_HOUSE_OFFSET) {
				SB(_me[t].m6, 2, 6, GB(_me[t].m6, 3, 5));
				SB(_m[t].m3, 5, 1, 0);
			}
		}
	}

	if (IsSavegameVersionBefore(SLV_62)) {
		GroupStatistics::UpdateAfterLoad(); // Ensure statistics pool is initialised before trying to delete vehicles
		/* Remove all trams from savegames without tram support.
		 * There would be trams without tram track under causing crashes sooner or later. */
		for (RoadVehicle *v : RoadVehicle::IterateFrontOnly()) {
			if (EngInfo(v->engine_type)->misc_flags.Test(EngineMiscFlag::RoadIsTram)) {
				ShowErrorMessage(GetEncodedString(STR_WARNING_LOADGAME_REMOVED_TRAMS), {}, WL_CRITICAL);
				delete v;
			}
		}
	}

	if (IsSavegameVersionBefore(SLV_99)) {
		for (TileIndex t(0); t < map_size; t++) {
			/* Set newly introduced WaterClass of industry tiles */
			if (IsTileType(t, MP_STATION) && IsOilRig(t)) {
				SetWaterClassDependingOnSurroundings(t, true);
			}
			if (IsTileType(t, MP_INDUSTRY)) {
				if (GetIndustrySpec(GetIndustryType(t))->behaviour.Test(IndustryBehaviour::BuiltOnWater)) {
					SetWaterClassDependingOnSurroundings(t, true);
				} else {
					SetWaterClass(t, WATER_CLASS_INVALID);
				}
			}

			/* Replace "house construction year" with "house age" */
			if (IsTileType(t, MP_HOUSE) && IsHouseCompleted(t)) {
				_m[t].m5 = ClampTo<uint8_t>(CalTime::CurYear() - (_m[t].m5 + CalTime::ORIGINAL_BASE_YEAR.base()));
			}
		}
	}

	/* Tunnel pool has to be initiated before reservations. */
	if (SlXvIsFeatureMissing(XSLFI_CHUNNEL)) {
		for (TileIndex t(0); t < map_size; t++) {
			if (IsTunnelTile(t)) {
				DiagDirection dir = GetTunnelBridgeDirection(t);
				if (dir == DIAGDIR_SE || dir == DIAGDIR_SW) {
					TileIndex start_tile = t;
					TileIndex end_tile = GetOtherTunnelBridgeEndOld(start_tile);

					if (!Tunnel::CanAllocateItem()) {
						SetSaveLoadError(STR_ERROR_TUNNEL_TOO_MANY);
						/* Restore the signals */
						ResetSignalHandlers();
						return false;
					}

					const Tunnel *t = new Tunnel(start_tile, end_tile, TileHeight(start_tile), false);

					SetTunnelIndex(start_tile, t->index);
					SetTunnelIndex(end_tile, t->index);
				}
			}
		}
	}

	/* Move the signal variant back up one bit for PBS. We don't convert the old PBS
	 * format here, as an old layout wouldn't work properly anyway. To be safe, we
	 * clear any possible PBS reservations as well. */
	if (IsSavegameVersionBefore(SLV_100)) {
		for (TileIndex t(0); t < map_size; t++) {
			switch (GetTileType(t)) {
				case MP_RAILWAY:
					if (HasSignals(t)) {
						/* move the signal variant */
						SetSignalVariant(t, TRACK_UPPER, HasBit(_m[t].m2, 2) ? SIG_SEMAPHORE : SIG_ELECTRIC);
						SetSignalVariant(t, TRACK_LOWER, HasBit(_m[t].m2, 6) ? SIG_SEMAPHORE : SIG_ELECTRIC);
						ClrBit(_m[t].m2, 2);
						ClrBit(_m[t].m2, 6);
					}

					/* Clear PBS reservation on track */
					if (IsRailDepot(t)) {
						SetDepotReservation(t, false);
					} else {
						SetTrackReservation(t, TRACK_BIT_NONE);
					}
					break;

				case MP_ROAD: // Clear PBS reservation on crossing
					if (IsLevelCrossing(t)) SetCrossingReservation(t, false);
					break;

				case MP_STATION: // Clear PBS reservation on station
					if (HasStationRail(t)) SetRailStationReservation(t, false);
					break;

				case MP_TUNNELBRIDGE: // Clear PBS reservation on tunnels/bridges
					if (GetTunnelBridgeTransportType(t) == TRANSPORT_RAIL) UnreserveAcrossRailTunnelBridge(t);
					break;

				default: break;
			}
		}
	}

	/* Reserve all tracks trains are currently on. */
	if (IsSavegameVersionBefore(SLV_101)) {
		for (const Train *t : Train::IterateFrontOnly()) {
			t->ReserveTrackUnderConsist();
		}
	}

	if (IsSavegameVersionBefore(SLV_102)) {
		for (TileIndex t(0); t < map_size; t++) {
			/* Now all crossings should be in correct state */
			if (IsLevelCrossingTile(t)) UpdateLevelCrossing(t, false);
		}
	}

	if (IsSavegameVersionBefore(SLV_103)) {
		/* Non-town-owned roads now store the closest town */
		UpdateNearestTownForRoadTiles(false);

		/* signs with invalid owner left from older savegames */
		for (Sign *si : Sign::Iterate()) {
			if (si->owner != OWNER_NONE && !Company::IsValidID(si->owner)) si->owner = OWNER_NONE;
		}

		/* Station can get named based on an industry type, but the current ones
		 * are not, so mark them as if they are not named by an industry. */
		for (Station *st : Station::Iterate()) {
			st->indtype = IT_INVALID;
		}
	}

	if (IsSavegameVersionBefore(SLV_104)) {
		for (Aircraft *a : Aircraft::Iterate()) {
			/* Set engine_type of shadow and rotor */
			if (!a->IsNormalAircraft()) {
				a->engine_type = a->First()->engine_type;
			}
		}

		/* More companies ... */
		for (Company *c : Company::Iterate()) {
			if (c->bankrupt_asked.base() == 0xFF) c->bankrupt_asked.Set();
		}

		for (Engine *e : Engine::Iterate()) {
			if (e->company_avail.base() == 0xFF) e->company_avail.Set();
		}

		for (Town *t : Town::Iterate()) {
			if (t->have_ratings.base() == 0xFF) t->have_ratings.Set();
			for (uint i = 8; i != MAX_COMPANIES; i++) t->ratings[i] = RATING_INITIAL;
		}
	}

	if (IsSavegameVersionBefore(SLV_112)) {
		for (TileIndex t(0); t < map_size; t++) {
			/* Check for HQ bit being set, instead of using map accessor,
			 * since we've already changed it code-wise */
			if (IsTileType(t, MP_OBJECT) && HasBit(_m[t].m5, 7)) {
				/* Move size and part identification of HQ out of the m5 attribute,
				 * on new locations */
				_m[t].m3 = GB(_m[t].m5, 0, 5);
				_m[t].m5 = OBJECT_HQ;
			}
		}
	}
	if (IsSavegameVersionBefore(SLV_144)) {
		for (TileIndex t(0); t < map_size; t++) {
			if (!IsTileType(t, MP_OBJECT)) continue;

			/* Reordering/generalisation of the object bits. */
			ObjectType type = _m[t].m5;
			SB(_me[t].m6, 2, 4, type == OBJECT_HQ ? GB(_m[t].m3, 2, 3) : 0);
			_m[t].m3 = type == OBJECT_HQ ? GB(_m[t].m3, 1, 1) | GB(_m[t].m3, 0, 1) << 4 : 0;

			/* Make sure those bits are clear as well! */
			_m[t].m4 = 0;
			_me[t].m7 = 0;
		}
	}

	if (IsSavegameVersionBefore(SLV_147) && Object::GetNumItems() == 0) {
		/* Make real objects for object tiles. */
		for (TileIndex t(0); t < map_size; t++) {
			if (!IsTileType(t, MP_OBJECT)) continue;

			if (Town::GetNumItems() == 0) {
				/* No towns, so remove all objects! */
				DoClearSquare(t);
			} else {
				uint offset = _m[t].m3;

				/* Also move the animation state. */
				_m[t].m3 = GB(_me[t].m6, 2, 4);
				SB(_me[t].m6, 2, 4, 0);

				if (offset == 0) {
					/* No offset, so make the object. */
					ObjectType type = _m[t].m5;
					int size = type == OBJECT_HQ ? 2 : 1;

					if (!Object::CanAllocateItem()) {
						/* Nice... you managed to place 64k lighthouses and
						 * antennae on the map... boohoo. */
						SlError(STR_ERROR_TOO_MANY_OBJECTS);
					}

					Object *o = new Object();
					o->location.tile = t;
					o->location.w    = size;
					o->location.h    = size;
					o->build_date    = CalTime::CurDate();
					o->town          = type == OBJECT_STATUE ? Town::Get(_m[t].m2) : CalcClosestTownFromTile(t, UINT_MAX);
					_m[t].m2 = o->index.base();
					Object::IncTypeCount(type);
				} else {
					/* We're at an offset, so get the ID from our "root". */
					TileIndex northern_tile = t - TileDiffXY(GB(offset, 0, 4), GB(offset, 4, 4));
					assert_tile(IsTileType(northern_tile, MP_OBJECT), northern_tile);
					_m[t].m2 = _m[northern_tile].m2;
				}
			}
		}
	}

	if (IsSavegameVersionBefore(SLV_113)) {
		/* allow_town_roads is added, set it if town_layout wasn't TL_NO_ROADS */
		if (_settings_game.economy.town_layout == 0) { // was TL_NO_ROADS
			_settings_game.economy.allow_town_roads = false;
			_settings_game.economy.town_layout = TL_BETTER_ROADS;
		} else {
			_settings_game.economy.allow_town_roads = true;
			_settings_game.economy.town_layout = static_cast<TownLayout>(_settings_game.economy.town_layout - 1);
		}

		/* Initialize layout of all towns. Older versions were using different
		 * generator for random town layout, use it if needed. */
		for (Town *t : Town::Iterate()) {
			if (_settings_game.economy.town_layout != TL_RANDOM) {
				t->layout = _settings_game.economy.town_layout;
				continue;
			}

			/* Use old layout randomizer code */
			uint8_t layout = TileHash(TileX(t->xy), TileY(t->xy)) % 6;
			switch (layout) {
				default: break;
				case 5: layout = 1; break;
				case 0: layout = 2; break;
			}
			t->layout = static_cast<TownLayout>(layout - 1);
		}
	}

	if (IsSavegameVersionBefore(SLV_114)) {
		/* There could be (deleted) stations with invalid owner, set owner to OWNER NONE.
		 * The conversion affects oil rigs and buoys too, but it doesn't matter as
		 * they have st->owner == OWNER_NONE already. */
		for (Station *st : Station::Iterate()) {
			if (!Company::IsValidID(st->owner)) st->owner = OWNER_NONE;
		}
	}

	/* Trains could now stop in a specific location. */
	if (IsSavegameVersionBefore(SLV_117)) {
		IterateVehicleAndOrderListOrders([](Order *o) {
			if (o->IsType(OT_GOTO_STATION)) o->SetStopLocation(OSL_PLATFORM_FAR_END);
		});
	}

	if (IsSavegameVersionBefore(SLV_120)) {
		extern VehicleDefaultSettings _old_vds;
		for (Company *c : Company::Iterate()) {
			c->settings.vehicle = _old_vds;
		}
	}

	if (IsSavegameVersionBefore(SLV_121)) {
		/* Delete small ufos heading for non-existing vehicles */
		for (DisasterVehicle *v : DisasterVehicle::Iterate()) {
			if (v->subtype == 2 /* ST_SMALL_UFO */ && v->state != 0) {
				const Vehicle *u = Vehicle::GetIfValid(v->dest_tile.base());
				if (u == nullptr || u->type != VEH_ROAD || !RoadVehicle::From(u)->IsFrontEngine()) {
					delete v;
				}
			}
		}

		/* We didn't store cargo payment yet, so make them for vehicles that are
		 * currently at a station and loading/unloading. If they don't get any
		 * payment anymore they just removed in the next load/unload cycle.
		 * However, some 0.7 versions might have cargo payment. For those we just
		 * add cargopayment for the vehicles that don't have it.
		 */
		for (Station *st : Station::Iterate()) {
			for (Vehicle *v : st->loading_vehicles) {
				/* There are always as many CargoPayments as Vehicles. We need to make the
				 * assert() in Pool::GetNew() happy by calling CanAllocateItem(). */
				static_assert(CargoPaymentPool::MAX_SIZE == VehiclePool::MAX_SIZE);
				assert(CargoPayment::CanAllocateItem());
				if (v->cargo_payment == nullptr) v->cargo_payment = new CargoPayment(v);
			}
		}
	}

	if (IsSavegameVersionBefore(SLV_122)) {
		/* Animated tiles would sometimes not be actually animated or
		 * in case of old savegames duplicate. */

		for (auto tile = _animated_tiles.begin(); tile != _animated_tiles.end(); /* Nothing */) {
			/* Remove if tile is not animated */
			bool remove = !MayAnimateTile(tile->first);

			if (remove) {
				tile = _animated_tiles.erase(tile);
			} else {
				tile++;
			}
		}
	}

	if (IsSavegameVersionBefore(SLV_124) && !IsSavegameVersionBefore(SLV_1)) {
		/* The train station tile area was added, but for really old (TTDPatch) it's already valid. */
		for (Waypoint *wp : Waypoint::Iterate()) {
			if (wp->facilities.Test(StationFacility::Train)) {
				wp->train_station.tile = wp->xy;
				wp->train_station.w = 1;
				wp->train_station.h = 1;
			} else {
				wp->train_station.tile = INVALID_TILE;
				wp->train_station.w = 0;
				wp->train_station.h = 0;
			}
		}
	}

	if (IsSavegameVersionBefore(SLV_125)) {
		/* Convert old subsidies */
		for (Subsidy *s : Subsidy::Iterate()) {
			if (s->remaining < 12) {
				/* Converting nonawarded subsidy */
				s->remaining = 12 - s->remaining; // convert "age" to "remaining"
				s->awarded = CompanyID::Invalid(); // not awarded to anyone
				const CargoSpec *cs = CargoSpec::Get(s->cargo_type);
				switch (cs->town_acceptance_effect) {
					case TAE_PASSENGERS:
					case TAE_MAIL:
						/* Town -> Town */
						s->src.type = s->dst.type = SourceType::Town;
						if (Town::IsValidID(s->src.ToTownID()) && Town::IsValidID(s->dst.ToTownID())) continue;
						break;
					case TAE_GOODS:
					case TAE_FOOD:
						/* Industry -> Town */
						s->src.type = SourceType::Industry;
						s->dst.type = SourceType::Town;
						if (Industry::IsValidID(s->src.ToIndustryID()) && Town::IsValidID(s->dst.ToTownID())) continue;
						break;
					default:
						/* Industry -> Industry */
						s->src.type = s->dst.type = SourceType::Industry;
						if (Industry::IsValidID(s->src.ToIndustryID()) && Industry::IsValidID(s->dst.ToIndustryID())) continue;
						break;
				}
			} else {
				/* Do our best for awarded subsidies. The original source or destination industry
				 * can't be determined anymore for awarded subsidies, so invalidate them.
				 * Town -> Town subsidies are converted using simple heuristic */
				s->remaining = 24 - s->remaining; // convert "age of awarded subsidy" to "remaining"
				const CargoSpec *cs = CargoSpec::Get(s->cargo_type);
				switch (cs->town_acceptance_effect) {
					case TAE_PASSENGERS:
					case TAE_MAIL: {
						/* Town -> Town */
						const Station *ss = Station::GetIfValid(s->src.id);
						const Station *sd = Station::GetIfValid(s->dst.id);
						if (ss != nullptr && sd != nullptr && ss->owner == sd->owner &&
								Company::IsValidID(ss->owner)) {
							s->src = Source::Make<SourceType::Town>(ss->town->index);
							s->dst = Source::Make<SourceType::Town>(sd->town->index);
							s->awarded = ss->owner;
							continue;
						}
						break;
					}
					default:
						break;
				}
			}
			/* Awarded non-town subsidy or invalid source/destination, invalidate */
			delete s;
		}
	}

	if (IsSavegameVersionBefore(SLV_126)) {
		/* Recompute inflation based on old unround loan limit
		 * Note: Max loan is 500000. With an inflation of 4% across 170 years
		 *       that results in a max loan of about 0.7 * 2^31.
		 *       So taking the 16 bit fractional part into account there are plenty of bits left
		 *       for unmodified savegames ...
		 */
		uint64_t aimed_inflation = (_economy.old_max_loan_unround << 16 | _economy.old_max_loan_unround_fract) / _settings_game.difficulty.max_loan;

		/* ... well, just clamp it then. */
		if (aimed_inflation > MAX_INFLATION) aimed_inflation = MAX_INFLATION;

		/* Simulate the inflation, so we also get the payment inflation */
		while (_economy.inflation_prices < aimed_inflation) {
			if (AddInflation(false)) break;
		}
	}

	if (IsSavegameVersionBefore(SLV_128)) {
		for (const Depot *d : Depot::Iterate()) {
			/* At some point, invalid depots were saved into the game (possibly those removed in the past?)
			 * Remove them here, so they don't cause issues further down the line */
			if (!IsDepotTile(d->xy)) {
				Debug(sl, 0, "Removing invalid depot {} at {}, {}", d->index, TileX(d->xy), TileY(d->xy));
				delete d;
				d = nullptr;
				continue;
			}
			_m[d->xy].m2 = d->index.base();
			if (IsTileType(d->xy, MP_WATER)) _m[GetOtherShipDepotTile(d->xy)].m2 = d->index.base();
		}
	}

	/* The behaviour of force_proceed has been changed. Now
	 * it counts signals instead of some random time out. */
	if (IsSavegameVersionBefore(SLV_131)) {
		for (Train *t : Train::Iterate()) {
			if (t->force_proceed != TFP_NONE) {
				t->force_proceed = TFP_STUCK;
			}
		}
	}

	/* The bits for the tree ground and tree density have
	 * been swapped (m2 bits 7..6 and 5..4. */
	if (IsSavegameVersionBefore(SLV_135)) {
		for (TileIndex t(0); t < map_size; t++) {
			if (IsTileType(t, MP_CLEAR)) {
				if (GetClearGround(t) == CLEAR_SNOW) { // CLEAR_SNOW becomes CLEAR_GRASS with IsSnowTile() set.
					SetClearGroundDensity(t, CLEAR_GRASS, GetClearDensity(t));
					SetBit(_m[t].m3, 4);
				} else {
					ClrBit(_m[t].m3, 4);
				}
			}
			if (IsTileType(t, MP_TREES)) {
				uint density = GB(_m[t].m2, 6, 2);
				uint ground = GB(_m[t].m2, 4, 2);
				_m[t].m2 = ground << 6 | density << 4;
			}
		}
	}

	/* Wait counter and load/unload ticks got split. */
	if (IsSavegameVersionBefore(SLV_136)) {
		for (Aircraft *a : Aircraft::Iterate()) {
			a->turn_counter = a->current_order.IsType(OT_LOADING) ? 0 : a->load_unload_ticks;
		}

		for (Train *t : Train::Iterate()) {
			t->wait_counter = t->current_order.IsType(OT_LOADING) ? 0 : t->load_unload_ticks;
		}
	}

	/* Airport tile animation uses animation frame instead of other graphics id */
	if (IsSavegameVersionBefore(SLV_137)) {
		struct AirportTileConversion {
			uint8_t old_start;
			uint8_t num_frames;
		};
		static const AirportTileConversion atcs[] = {
			{31,  12}, // APT_RADAR_GRASS_FENCE_SW
			{50,   4}, // APT_GRASS_FENCE_NE_FLAG
			{62,   2}, // 1 unused tile
			{66,  12}, // APT_RADAR_FENCE_SW
			{78,  12}, // APT_RADAR_FENCE_NE
			{101, 10}, // 9 unused tiles
			{111,  8}, // 7 unused tiles
			{119, 15}, // 14 unused tiles (radar)
			{140,  4}, // APT_GRASS_FENCE_NE_FLAG_2
		};
		for (TileIndex t(0); t < map_size; t++) {
			if (IsAirportTile(t)) {
				StationGfx old_gfx = GetStationGfx(t);
				uint8_t offset = 0;
				for (const auto &atc : atcs) {
					if (old_gfx < atc.old_start) {
						SetStationGfx(t, old_gfx - offset);
						break;
					}
					if (old_gfx < atc.old_start + atc.num_frames) {
						SetAnimationFrame(t, old_gfx - atc.old_start);
						SetStationGfx(t, atc.old_start - offset);
						break;
					}
					offset += atc.num_frames - 1;
				}
			}
		}
	}

	/* Oilrig was moved from id 15 to 9. */
	if (IsSavegameVersionBefore(SLV_139)) {
		for (Station *st : Station::Iterate()) {
			if (st->airport.tile != INVALID_TILE && st->airport.type == 15) {
				st->airport.type = AT_OILRIG;
			}
		}
	}

	if (IsSavegameVersionBefore(SLV_140)) {
		for (Station *st : Station::Iterate()) {
			if (st->airport.tile != INVALID_TILE) {
				st->airport.w = st->airport.GetSpec()->size_x;
				st->airport.h = st->airport.GetSpec()->size_y;
			}
		}
	}

	if (IsSavegameVersionBefore(SLV_141)) {
		for (TileIndex t(0); t < map_size; t++) {
			/* Reset tropic zone for VOID tiles, they shall not have any. */
			if (IsTileType(t, MP_VOID)) SetTropicZone(t, TROPICZONE_NORMAL);
		}

		/* We need to properly number/name the depots.
		 * The first step is making sure none of the depots uses the
		 * 'default' names, after that we can assign the names. */
		for (Depot *d : Depot::Iterate()) d->town_cn = UINT16_MAX;

		for (Depot *d : Depot::Iterate()) MakeDefaultName(d);
	}

	if (IsSavegameVersionBefore(SLV_142)) {
		for (Depot *d : Depot::Iterate()) d->build_date = CalTime::CurDate();
	}

	if (SlXvIsFeatureMissing(XSLFI_INFRA_SHARING)) {
		for (Company *c : Company::Iterate()) {
			/* yearly_expenses has 3*15 entries now, saveload code gave us 3*13.
			 * Move the old data to the right place in the new array and clear the new data.
			 * The move has to be done in reverse order (first 2, then 1). */
			// MemMoveT(&c->yearly_expenses[2][0], &c->yearly_expenses[1][11], 13);
			// MemMoveT(&c->yearly_expenses[1][0], &c->yearly_expenses[0][13], 13);
			// The below are equivalent to the MemMoveT calls above
			std::copy_backward(&c->yearly_expenses[1][11], &c->yearly_expenses[1][11] + 13, &c->yearly_expenses[2][0] + 13);
			std::copy_backward(&c->yearly_expenses[0][13], &c->yearly_expenses[0][13] + 13, &c->yearly_expenses[1][0] + 13);
			/* Clear the old location of just-moved data, so sharing income/expenses is set to 0 */
			std::fill_n(&c->yearly_expenses[0][13], 2, 0);
			std::fill_n(&c->yearly_expenses[1][13], 2, 0);
		}
	}

	if (IsSavegameVersionBefore(SLV_145)) {
		for (Station *st : Station::Iterate()) {
			if (st->facilities.Test(StationFacility::Airport)) st->airport.rotation = DIR_N;
		}
	}

	/* In old versions it was possible to remove an airport while a plane was
	 * taking off or landing. This gives all kind of problems when building
	 * another airport in the same station so we don't allow that anymore.
	 * For old savegames with such aircraft we just throw them in the air and
	 * treat the aircraft like they were flying already. */
	if (IsSavegameVersionBefore(SLV_146)) {
		for (Aircraft *v : Aircraft::Iterate()) {
			if (!v->IsNormalAircraft()) continue;
			Station *st = GetTargetAirportIfValid(v);
			if (st == nullptr && v->state != FLYING) {
				v->state = FLYING;
				UpdateAircraftCache(v);
				AircraftNextAirportPos_and_Order(v);
				/* get aircraft back on running altitude */
				if (!v->vehstatus.Test(VehState::Crashed)) {
					GetAircraftFlightLevelBounds(v, &v->z_pos, nullptr);
					SetAircraftPosition(v, v->x_pos, v->y_pos, GetAircraftFlightLevel(v));
				}
			}
		}
	}

	/* Move the animation frame to the same location (m7) for all objects. */
	if (IsSavegameVersionBefore(SLV_147)) {
		for (TileIndex t(0); t < map_size; t++) {
			switch (GetTileType(t)) {
				case MP_HOUSE:
					if (GetHouseType(t) >= NEW_HOUSE_OFFSET) {
						uint per_proc = _me[t].m7;
						_me[t].m7 = GB(_me[t].m6, 2, 6) | (GB(_m[t].m3, 5, 1) << 6);
						SB(_m[t].m3, 5, 1, 0);
						SB(_me[t].m6, 2, 6, std::min(per_proc, 63U));
					}
					break;

				case MP_INDUSTRY: {
					uint rand = _me[t].m7;
					_me[t].m7 = _m[t].m3;
					_m[t].m3 = rand;
					break;
				}

				case MP_OBJECT:
					_me[t].m7 = _m[t].m3;
					_m[t].m3 = 0;
					break;

				default:
					/* For stations/airports it's already at m7 */
					break;
			}
		}
	}

	/* Add (random) colour to all objects. */
	if (IsSavegameVersionBefore(SLV_148)) {
		for (Object *o : Object::Iterate()) {
			Owner owner = GetTileOwner(o->location.tile);
			o->colour = (owner == OWNER_NONE) ? static_cast<Colours>(GB(Random(), 0, 4)) : Company::Get(owner)->livery[0].colour1;
		}
	}

	if (IsSavegameVersionBefore(SLV_149)) {
		for (TileIndex t(0); t < map_size; t++) {
			if (!IsTileType(t, MP_STATION)) continue;
			if (!IsBuoy(t) && !IsOilRig(t) && !(IsDock(t) && IsTileFlat(t))) {
				SetWaterClass(t, WATER_CLASS_INVALID);
			}
		}

		/* Waypoints with custom name may have a non-unique town_cn,
		 * renumber those. First set all affected waypoints to the
		 * highest possible number to get them numbered in the
		 * order they have in the pool. */
		for (Waypoint *wp : Waypoint::Iterate()) {
			if (!wp->name.empty()) wp->town_cn = UINT16_MAX;
		}

		for (Waypoint *wp : Waypoint::Iterate()) {
			if (!wp->name.empty()) MakeDefaultName(wp);
		}
	}

	if (IsSavegameVersionBefore(SLV_152)) {
		_industry_builder.Reset(); // Initialize industry build data.

		/* The moment vehicles go from hidden to visible changed. This means
		 * that vehicles don't always get visible anymore causing things to
		 * get messed up just after loading the savegame. This fixes that. */
		for (Vehicle *v : Vehicle::Iterate()) {
			/* Not all vehicle types can be inside a tunnel. Furthermore,
			 * testing IsTunnelTile() for invalid tiles causes a crash. */
			if (!v->IsGroundVehicle()) continue;

			/* Is the vehicle in a tunnel? */
			if (!IsTunnelTile(v->tile)) continue;

			/* Is the vehicle actually at a tunnel entrance/exit? */
			TileIndex vtile = TileVirtXY(v->x_pos, v->y_pos);
			if (!IsTunnelTile(vtile)) continue;

			/* Are we actually in this tunnel? Or maybe a lower tunnel? */
			if (GetSlopePixelZ(v->x_pos, v->y_pos, true) != v->z_pos) continue;

			/* What way are we going? */
			const DiagDirection dir = GetTunnelBridgeDirection(vtile);
			const DiagDirection vdir = DirToDiagDir(v->direction);

			/* Have we passed the visibility "switch" state already? */
			uint8_t pos = (DiagDirToAxis(vdir) == AXIS_X ? v->x_pos : v->y_pos) & TILE_UNIT_MASK;
			uint8_t frame = (vdir == DIAGDIR_NE || vdir == DIAGDIR_NW) ? TILE_SIZE - 1 - pos : pos;
			extern const uint8_t _tunnel_visibility_frame[DIAGDIR_END];

			/* Should the vehicle be hidden or not? */
			bool hidden;
			if (dir == vdir) { // Entering tunnel
				hidden = frame >= _tunnel_visibility_frame[dir];
				v->tile = vtile;
				v->UpdatePosition();
			} else if (dir == ReverseDiagDir(vdir)) { // Leaving tunnel
				hidden = frame < TILE_SIZE - _tunnel_visibility_frame[dir];
				/* v->tile changes at the moment when the vehicle leaves the tunnel. */
				v->tile = hidden ? GetOtherTunnelBridgeEndOld(vtile) : vtile;
				v->UpdatePosition();
			} else {
				/* We could get here in two cases:
				 * - for road vehicles, it is reversing at the end of the tunnel
				 * - it is crashed in the tunnel entry (both train or RV destroyed by UFO)
				 * Whatever case it is, do not change anything and use the old values.
				 * Especially changing RV's state would break its reversing in the middle. */
				continue;
			}

			if (hidden) {
				v->vehstatus.Set(VehState::Hidden);

				switch (v->type) {
					case VEH_TRAIN: Train::From(v)->track       = TRACK_BIT_WORMHOLE; break;
					case VEH_ROAD:  RoadVehicle::From(v)->state = RVSB_WORMHOLE;      break;
					default: NOT_REACHED();
				}
			} else {
				v->vehstatus.Reset(VehState::Hidden);

				switch (v->type) {
					case VEH_TRAIN: Train::From(v)->track       = DiagDirToDiagTrackBits(vdir); break;
					case VEH_ROAD:  RoadVehicle::From(v)->state = DiagDirToDiagTrackdir(vdir); RoadVehicle::From(v)->frame = frame; break;
					default: NOT_REACHED();
				}
			}
		}
	}

	if (IsSavegameVersionBefore(SLV_153)) {
		for (RoadVehicle *rv : RoadVehicle::Iterate()) {
			if (rv->state == RVSB_IN_DEPOT || rv->state == RVSB_WORMHOLE) continue;

			bool loading = rv->current_order.IsType(OT_LOADING) || rv->current_order.IsType(OT_LEAVESTATION);
			if (HasBit(rv->state, RVS_IN_ROAD_STOP)) {
				extern const uint8_t _road_stop_stop_frame[];
				SB(rv->state, RVS_ENTERED_STOP, 1, loading || rv->frame > _road_stop_stop_frame[rv->state - RVSB_IN_ROAD_STOP + (_settings_game.vehicle.road_side << RVS_DRIVE_SIDE)]);
			} else if (HasBit(rv->state, RVS_IN_DT_ROAD_STOP)) {
				SB(rv->state, RVS_ENTERED_STOP, 1, loading || rv->frame > RVC_DRIVE_THROUGH_STOP_FRAME);
			}
		}
	}

	if (IsSavegameVersionBefore(SLV_156)) {
		/* The train's pathfinder lost flag got moved. */
		for (Train *t : Train::Iterate()) {
			if (!HasBit(t->flags, 5)) continue;

			ClrBit(t->flags, 5);
			t->vehicle_flags.Set(VehicleFlag::PathfinderLost);
		}

		/* Introduced terraform/clear limits. */
		for (Company *c : Company::Iterate()) {
			c->terraform_limit = _settings_game.construction.terraform_frame_burst << 16;
			c->clear_limit     = _settings_game.construction.clear_frame_burst << 16;
		}
	}

	if (IsSavegameVersionBefore(SLV_CONSISTENT_PARTIAL_Z) && SlXvIsFeatureMissing(XSLFI_CONSISTENT_PARTIAL_Z)) {
		/*
		 * The logic of GetPartialPixelZ has been changed, so the resulting Zs on
		 * the map are consistent. This requires that the Z position of some
		 * vehicles is updated to reflect this new situation.
		 *
		 * This needs to be before SLV_158, because that performs asserts using
		 * GetSlopePixelZ which internally uses GetPartialPixelZ.
		 */
		for (Vehicle *v : Vehicle::Iterate()) {
			if (v->IsGroundVehicle() && TileVirtXY(v->x_pos, v->y_pos) == v->tile) {
				/* Vehicle is on the ground, and not in a wormhole. */
				v->z_pos = GetSlopePixelZ(v->x_pos, v->y_pos, true);
			}
		}
	}

	if (IsSavegameVersionBefore(SLV_158)) {
		for (Vehicle *v : Vehicle::Iterate()) {
			switch (v->type) {
				case VEH_TRAIN: {
					Train *t = Train::From(v);

					/* Clear old GOINGUP / GOINGDOWN flags.
					 * It was changed in savegame version 139, but savegame
					 * version 158 doesn't use these bits, so it doesn't hurt
					 * to clear them unconditionally. */
					ClrBit(t->flags, 1);
					ClrBit(t->flags, 2);

					/* Clear both bits first. */
					ClrBit(t->gv_flags, GVF_GOINGUP_BIT);
					ClrBit(t->gv_flags, GVF_GOINGDOWN_BIT);

					/* Crashed vehicles can't be going up/down. */
					if (t->vehstatus.Test(VehState::Crashed)) break;

					/* Only X/Y tracks can be sloped. */
					if (t->track != TRACK_BIT_X && t->track != TRACK_BIT_Y) break;

					t->gv_flags |= FixVehicleInclination(t, t->direction);
					break;
				}
				case VEH_ROAD: {
					RoadVehicle *rv = RoadVehicle::From(v);
					ClrBit(rv->gv_flags, GVF_GOINGUP_BIT);
					ClrBit(rv->gv_flags, GVF_GOINGDOWN_BIT);

					/* Crashed vehicles can't be going up/down. */
					if (rv->vehstatus.Test(VehState::Crashed)) break;

					if (rv->state == RVSB_IN_DEPOT || rv->state == RVSB_WORMHOLE) break;

					TrackBits trackbits = TrackdirBitsToTrackBits(GetTileTrackdirBits(rv->tile, TRANSPORT_ROAD, GetRoadTramType(rv->roadtype)));

					/* Only X/Y tracks can be sloped. */
					if (trackbits != TRACK_BIT_X && trackbits != TRACK_BIT_Y) break;

					Direction dir = rv->direction;

					/* Test if we are reversing. */
					Axis a = trackbits == TRACK_BIT_X ? AXIS_X : AXIS_Y;
					if (AxisToDirection(a) != dir &&
							AxisToDirection(a) != ReverseDir(dir)) {
						/* When reversing, the road vehicle is on the edge of the tile,
						 * so it can be safely compared to the middle of the tile. */
						dir = INVALID_DIR;
					}

					rv->gv_flags |= FixVehicleInclination(rv, dir);
					break;
				}
				case VEH_SHIP:
					break;

				default:
					continue;
			}

			if (IsBridgeTile(v->tile) && TileVirtXY(v->x_pos, v->y_pos) == v->tile) {
				/* In old versions, z_pos was 1 unit lower on bridge heads.
				 * However, this invalid state could be converted to new savegames
				 * by loading and saving the game in a new version. */
				v->z_pos = GetSlopePixelZ(v->x_pos, v->y_pos, true);
				DiagDirection dir = GetTunnelBridgeDirection(v->tile);
				if (v->type == VEH_TRAIN && !v->vehstatus.Test(VehState::Crashed) &&
						v->direction != DiagDirToDir(dir)) {
					/* If the train has left the bridge, it shouldn't have
					 * track == TRACK_BIT_WORMHOLE - this could happen
					 * when the train was reversed while on the last "tick"
					 * on the ramp before leaving the ramp to the bridge. */
					Train::From(v)->track = DiagDirToDiagTrackBits(dir);
				}
			}

			/* If the vehicle is really above v->tile (not in a wormhole),
			 * it should have set v->z_pos correctly. */
			assert(v->tile != TileVirtXY(v->x_pos, v->y_pos) || v->z_pos == GetSlopePixelZ(v->x_pos, v->y_pos, true));
		}

		/* Fill Vehicle::cur_real_order_index */
		for (Vehicle *v : Vehicle::IterateFrontOnly()) {
			if (!v->IsPrimaryVehicle()) continue;

			/* Older versions are less strict with indices being in range and fix them on the fly */
			if (v->cur_implicit_order_index >= v->GetNumOrders()) v->cur_implicit_order_index = 0;

			v->cur_real_order_index = v->cur_implicit_order_index;
			v->UpdateRealOrderIndex();
		}
	}

	if (IsSavegameVersionBefore(SLV_159)) {
		/* If the savegame is old (before version 100), then the value of 255
		 * for these settings did not mean "disabled". As such everything
		 * before then did reverse.
		 * To simplify stuff we disable all turning around or we do not
		 * disable anything at all. So, if some reversing was disabled we
		 * will keep reversing disabled, otherwise it'll be turned on. */
		_settings_game.pf.reverse_at_signals = IsSavegameVersionBefore(SLV_100) || (_settings_game.pf.wait_oneway_signal != 255 && _settings_game.pf.wait_twoway_signal != 255 && _settings_game.pf.wait_for_pbs_path != 255);

		for (Train *t : Train::Iterate()) {
			_settings_game.vehicle.max_train_length = std::max<uint8_t>(_settings_game.vehicle.max_train_length, CeilDiv(t->gcache.cached_total_length, TILE_SIZE));
		}
	}

	if (IsSavegameVersionBefore(SLV_160)) {
		/* Setting difficulty industry_density other than zero get bumped to +1
		 * since a new option (minimal at position 1) has been added */
		if (_settings_game.difficulty.industry_density > 0) {
			_settings_game.difficulty.industry_density++;
		}
	}

	if (IsSavegameVersionBefore(SLV_161)) {
		/* Before savegame version 161, persistent storages were not stored in a pool. */

		if (!IsSavegameVersionBefore(SLV_76)) {
			for (Industry *ind : Industry::Iterate()) {
				assert(ind->psa != nullptr);

				/* Check if the old storage was empty. */
				bool is_empty = true;
				for (uint i = 0; i < sizeof(ind->psa->storage); i++) {
					if (ind->psa->GetValue(i) != 0) {
						is_empty = false;
						break;
					}
				}

				if (!is_empty) {
					ind->psa->grfid = _industry_mngr.GetGRFID(ind->type);
				} else {
					delete ind->psa;
					ind->psa = nullptr;
				}
			}
		}

		if (!IsSavegameVersionBefore(SLV_145)) {
			for (Station *st : Station::Iterate()) {
				if (!st->facilities.Test(StationFacility::Airport)) continue;
				assert(st->airport.psa != nullptr);

				/* Check if the old storage was empty. */
				bool is_empty = true;
				for (uint i = 0; i < sizeof(st->airport.psa->storage); i++) {
					if (st->airport.psa->GetValue(i) != 0) {
						is_empty = false;
						break;
					}
				}

				if (!is_empty) {
					st->airport.psa->grfid = _airport_mngr.GetGRFID(st->airport.type);
				} else {
					delete st->airport.psa;
					st->airport.psa = nullptr;

				}
			}
		}
	}

	/* This triggers only when old snow_lines were copied into the snow_line_height. */
	if (IsSavegameVersionBefore(SLV_164) && _settings_game.game_creation.snow_line_height >= MIN_SNOWLINE_HEIGHT * TILE_HEIGHT && SlXvIsFeatureMissing(XSLFI_CHILLPP)) {
		_settings_game.game_creation.snow_line_height /= TILE_HEIGHT;
		UpdateCachedSnowLine();
		UpdateCachedSnowLineBounds();
	}

	if (IsSavegameVersionBefore(SLV_164) && !IsSavegameVersionBefore(SLV_32)) {
		/* We store 4 fences in the field tiles instead of only SE and SW. */
		for (TileIndex t(0); t < map_size; t++) {
			if (!IsTileType(t, MP_CLEAR) && !IsTileType(t, MP_TREES)) continue;
			if (IsTileType(t, MP_CLEAR) && IsClearGround(t, CLEAR_FIELDS)) continue;
			uint fence = GB(_m[t].m4, 5, 3);
			if (fence != 0 && IsTileType(TileAddXY(t, 1, 0), MP_CLEAR) && IsClearGround(TileAddXY(t, 1, 0), CLEAR_FIELDS)) {
				SetFence(TileAddXY(t, 1, 0), DIAGDIR_NE, fence);
			}
			fence = GB(_m[t].m4, 2, 3);
			if (fence != 0 && IsTileType(TileAddXY(t, 0, 1), MP_CLEAR) && IsClearGround(TileAddXY(t, 0, 1), CLEAR_FIELDS)) {
				SetFence(TileAddXY(t, 0, 1), DIAGDIR_NW, fence);
			}
			SB(_m[t].m4, 2, 3, 0);
			SB(_m[t].m4, 5, 3, 0);
		}
	}

	if (IsSavegameVersionBefore(SLV_165)) {
		for (Town *t : Town::Iterate()) {
			/* Set the default cargo requirement for town growth */
			switch (_settings_game.game_creation.landscape) {
				case LandscapeType::Arctic:
					if (FindFirstCargoWithTownAcceptanceEffect(TAE_FOOD) != nullptr) t->goal[TAE_FOOD] = TOWN_GROWTH_WINTER;
					break;

				case LandscapeType::Tropic:
					if (FindFirstCargoWithTownAcceptanceEffect(TAE_FOOD) != nullptr) t->goal[TAE_FOOD] = TOWN_GROWTH_DESERT;
					if (FindFirstCargoWithTownAcceptanceEffect(TAE_WATER) != nullptr) t->goal[TAE_WATER] = TOWN_GROWTH_DESERT;
					break;

				default:
					break;
			}
		}
	}

	if (IsSavegameVersionBefore(SLV_165)) {
		/* Adjust zoom level to account for new levels */
		_saved_scrollpos_zoom = static_cast<ZoomLevel>(_saved_scrollpos_zoom + ZOOM_BASE_SHIFT);
		_saved_scrollpos_x *= ZOOM_BASE;
		_saved_scrollpos_y *= ZOOM_BASE;
	}

	/* When any NewGRF has been changed the availability of some vehicles might
	 * have been changed too. e->company_avail must be set to 0 in that case
	 * which is done by StartupEngines(). */
	if (gcf_res != GLC_ALL_GOOD) StartupEngines();

	/* Set some breakdown-related variables to the correct values. */
	if (SlXvIsFeatureMissing(XSLFI_IMPROVED_BREAKDOWNS)) {
		_settings_game.vehicle.improved_breakdowns = false;
		for (Train *v : Train::Iterate()) {
			if (v->IsFrontEngine()) {
				if (v->breakdown_ctr == 1) SetBit(v->flags, VRF_BREAKDOWN_STOPPED);
			} else if (v->IsEngine() || v->IsMultiheaded()) {
				/** Non-front engines could have a reliability of 0.
				 * Set it to the reliability of the front engine or the maximum, whichever is lower. */
				const Engine *e = Engine::Get(v->engine_type);
				v->reliability_spd_dec = e->reliability_spd_dec;
				v->reliability = std::min(v->First()->reliability, e->reliability);
			}
		}
	}
	if (!SlXvIsFeaturePresent(XSLFI_IMPROVED_BREAKDOWNS, 3)) {
		for (Vehicle *v : Vehicle::Iterate()) {
			switch(v->type) {
				case VEH_TRAIN:
				case VEH_ROAD:
					v->breakdown_chance_factor = 128;
					break;

				case VEH_SHIP:
					v->breakdown_chance_factor = 64;
					break;

				case VEH_AIRCRAFT:
					v->breakdown_chance_factor = Clamp(64 + (AircraftVehInfo(v->engine_type)->max_speed >> 3), 0, 255);
					v->breakdown_severity = 40;
					break;

				default:
					break;
			}
		}
	}
	if (!SlXvIsFeaturePresent(XSLFI_IMPROVED_BREAKDOWNS, 4)) {
		for (Vehicle *v : Vehicle::Iterate()) {
			switch(v->type) {
				case VEH_AIRCRAFT:
					if (v->breakdown_type == BREAKDOWN_AIRCRAFT_SPEED && v->breakdown_severity == 0) {
						v->breakdown_severity = std::max(1, std::min(v->vcache.cached_max_speed >> 4, 255));
					}
					break;

				default:
					break;
			}
		}
	}
	if (SlXvIsFeatureMissing(XSLFI_CONSIST_BREAKDOWN_FLAG)) {
		for (Train *v : Train::Iterate()) {
			if (v->breakdown_ctr != 0 && (v->IsEngine() || v->IsMultiheaded())) {
				SetBit(v->First()->flags, VRF_CONSIST_BREAKDOWN);
			}
		}
	}

	/* The road owner of standard road stops was not properly accounted for. */
	if (IsSavegameVersionBefore(SLV_172)) {
		for (TileIndex t(0); t < map_size; t++) {
			if (!IsBayRoadStopTile(t)) continue;
			Owner o = GetTileOwner(t);
			SetRoadOwner(t, RTT_ROAD, o);
			SetRoadOwner(t, RTT_TRAM, o);
		}
	}

	if (IsSavegameVersionBefore(SLV_175)) {
		/* Introduced tree planting limit. */
		for (Company *c : Company::Iterate()) c->tree_limit = _settings_game.construction.tree_frame_burst << 16;
	}

	if (IsSavegameVersionBefore(SLV_177)) {
		/* Fix too high inflation rates */
		if (_economy.inflation_prices > MAX_INFLATION) _economy.inflation_prices = MAX_INFLATION;
		if (_economy.inflation_payment > MAX_INFLATION) _economy.inflation_payment = MAX_INFLATION;

		/* We have to convert the quarters of bankruptcy into months of bankruptcy */
		for (Company *c : Company::Iterate()) {
			c->months_of_bankruptcy = 3 * c->months_of_bankruptcy;
		}
	}

	if (IsSavegameVersionBefore(SLV_182)) {
		/* Aircraft acceleration variable was bonkers */
		for (Aircraft *v : Aircraft::Iterate()) {
			if (v->subtype <= AIR_AIRCRAFT) {
				const AircraftVehicleInfo *avi = AircraftVehInfo(v->engine_type);
				v->acceleration = avi->acceleration;
			}
		}

		/* Blocked tiles could be reserved due to a bug, which causes
		 * other places to assert upon e.g. station reconstruction. */
		for (TileIndex t(0); t < map_size; t++) {
			if (HasStationTileRail(t) && IsStationTileBlocked(t)) {
				SetRailStationReservation(t, false);
			}
		}
	}

	if (IsSavegameVersionBefore(SLV_184)) {
		/* The global units configuration is split up in multiple configurations. */
		extern uint8_t _old_units;
		_settings_game.locale.units_velocity = Clamp(_old_units, 0, 2);
		_settings_game.locale.units_power    = Clamp(_old_units, 0, 2);
		_settings_game.locale.units_weight   = Clamp(_old_units, 1, 2);
		_settings_game.locale.units_volume   = Clamp(_old_units, 1, 2);
		_settings_game.locale.units_force    = 2;
		_settings_game.locale.units_height   = Clamp(_old_units, 0, 2);
	}

	if (IsSavegameVersionBefore(SLV_VELOCITY_NAUTICAL)) {
		/* Match nautical velocity with land velocity units. */
		_settings_game.locale.units_velocity_nautical = _settings_game.locale.units_velocity;
	}

	if (IsSavegameVersionBefore(SLV_186)) {
		/* Move ObjectType from map to pool */
		for (TileIndex t(0); t < map_size; t++) {
			if (IsTileType(t, MP_OBJECT)) {
				Object *o = Object::Get(_m[t].m2);
				o->type = _m[t].m5;
				_m[t].m5 = 0; // zero upper bits of (now bigger) ObjectID
			}
		}
	}

	/* Beyond this point, tile types which can be accessed by vehicles must be in a valid state. */

	/* Update all vehicles: Phase 2 */
	AfterLoadVehiclesPhase2(true);

	/* The center of train vehicles was changed, fix up spacing. */
	if (IsSavegameVersionBefore(SLV_164)) FixupTrainLengths();

	/* In version 2.2 of the savegame, we have new airports, so status of all aircraft is reset.
	 * This has to be called after all map array updates */
	if (IsSavegameVersionBefore(SLV_2, 2)) UpdateOldAircraft();

	if (SlXvIsFeaturePresent(XSLFI_SPRINGPP)) {
		// re-arrange vehicle_flags
		for (Vehicle *v : Vehicle::Iterate()) {
			v->vehicle_flags.Set(VehicleFlag::AutomateTimetable, HasBit(v->vehicle_flags.base(), 6));
			SB(v->vehicle_flags.edit_base(), to_underlying(VehicleFlag::StopLoading), 4, GB(v->vehicle_flags.base(), 7, 4));
		}
	}

	if (SlXvIsFeaturePresent(XSLFI_CHILLPP, SL_CHILLPP_232)) {
		// re-arrange vehicle_flags
		for (Vehicle *v : Vehicle::Iterate()) {
			v->vehicle_flags.Set(VehicleFlag::AutomateTimetable, HasBit(v->vehicle_flags.base(), 7));
			v->vehicle_flags.Set(VehicleFlag::PathfinderLost, HasBit(v->vehicle_flags.base(), 8));
			SB(v->vehicle_flags.edit_base(), to_underlying(VehicleFlag::ServiceIntervalIsCustom), 7, 0);
		}
	} else if (SlXvIsFeaturePresent(XSLFI_CHILLPP)) {
		// re-arrange vehicle_flags
		for (Vehicle *v : Vehicle::Iterate()) {
			v->vehicle_flags.Set(VehicleFlag::AutomateTimetable, HasBit(v->vehicle_flags.base(), 6));
			SB(v->vehicle_flags.edit_base(), to_underlying(VehicleFlag::StopLoading), 9, 0);
		}
	}

	if (IsSavegameVersionBefore(SLV_188)) {
		/* Fix articulated road vehicles.
		 * Some curves were shorter than other curves.
		 * Now they have the same length, but that means that trailing articulated parts will
		 * take longer to go through the curve than the parts in front which already left the courve.
		 * So, make articulated parts catch up. */
		bool roadside = _settings_game.vehicle.road_side == 1;
		std::vector<uint> skip_frames;
		for (RoadVehicle *v : RoadVehicle::IterateFrontOnly()) {
			if (!v->IsFrontEngine()) continue;
			skip_frames.clear();
			TileIndex prev_tile = v->tile;
			uint prev_tile_skip = 0;
			uint cur_skip = 0;
			for (RoadVehicle *u = v; u != nullptr; u = u->Next()) {
				if (u->tile != prev_tile) {
					prev_tile_skip = cur_skip;
					prev_tile = u->tile;
				} else {
					cur_skip = prev_tile_skip;
				}

				uint &this_skip = skip_frames.emplace_back(prev_tile_skip);

				/* The following 3 curves now take longer than before */
				switch (u->state) {
					case 2:
						cur_skip++;
						if (u->frame <= (roadside ? 9 : 5)) this_skip = cur_skip;
						break;

					case 4:
						cur_skip++;
						if (u->frame <= (roadside ? 5 : 9)) this_skip = cur_skip;
						break;

					case 5:
						cur_skip++;
						if (u->frame <= (roadside ? 4 : 2)) this_skip = cur_skip;
						break;

					default:
						break;
				}
			}
			while (cur_skip > skip_frames[0]) {
				RoadVehicle *u = v;
				RoadVehicle *prev = nullptr;
				for (uint sf : skip_frames) {
					if (sf >= cur_skip) IndividualRoadVehicleController(u, prev);

					prev = u;
					u = u->Next();
				}
				cur_skip--;
			}
		}
	}

	if (IsSavegameVersionBefore(SLV_190)) {
		IterateAllNonVehicleOrders([&](Order *order) {
			order->SetTravelTimetabled(order->GetTravelTime() > 0);
			order->SetWaitTimetabled(order->GetWaitTime() > 0);
		});
	} else if (SlXvIsFeatureMissing(XSLFI_TIMETABLE_EXTRA)) {
		IterateAllNonVehicleOrders([&](Order *order) {
			if (order->IsType(OT_CONDITIONAL)) {
				order->SetWaitTimetabled(order->GetWaitTime() > 0);
			}
		});
	}

	if (SlXvIsFeaturePresent(XSLFI_TT_WAIT_IN_DEPOT, 1, 1) || IsSavegameVersionBefore(SLV_190) || SlXvIsFeatureMissing(XSLFI_TIMETABLE_EXTRA)) {
		for (OrderList *orderlist : OrderList::Iterate()) {
			orderlist->RecalculateTimetableDuration();
		}
	}

	if (SlXvIsFeatureMissing(XSLFI_REVERSE_AT_WAYPOINT)) {
		for (Train *t : Train::Iterate()) {
			t->reverse_distance = 0;
		}
	}

	if (SlXvIsFeatureMissing(XSLFI_SPEED_RESTRICTION)) {
		for (Train *t : Train::Iterate()) {
			t->speed_restriction = 0;
		}
	}

	if (SlXvIsFeaturePresent(XSLFI_JOKERPP)) {
		for (TileIndex t(0); t < map_size; t++) {
			if (IsTileType(t, MP_RAILWAY) && HasSignals(t)) {
				if (GetSignalType(t, TRACK_LOWER) == SIGTYPE_PROG) SetSignalType(t, TRACK_LOWER, SIGTYPE_BLOCK);
				if (GetSignalType(t, TRACK_UPPER) == SIGTYPE_PROG) SetSignalType(t, TRACK_UPPER, SIGTYPE_BLOCK);
			}
		}
		for (Vehicle *v : Vehicle::Iterate()) {
			SB(v->vehicle_flags.edit_base(), 10, 2, 0);
		}
		extern std::vector<OrderList *> _jokerpp_auto_separation;
		extern std::vector<OrderList *> _jokerpp_non_auto_separation;
		for (OrderList *list : _jokerpp_auto_separation) {
			for (Vehicle *w = list->GetFirstSharedVehicle(); w != nullptr; w = w->NextShared()) {
				w->vehicle_flags.Set(VehicleFlag::TimetableSeparation);
				w->ClearSeparation();
			}
		}
		for (OrderList *list : _jokerpp_non_auto_separation) {
			for (Vehicle *w = list->GetFirstSharedVehicle(); w != nullptr; w = w->NextShared()) {
				w->vehicle_flags.Reset(VehicleFlag::TimetableSeparation);
				w->ClearSeparation();
			}
		}
		_jokerpp_auto_separation.clear();
		_jokerpp_non_auto_separation.clear();
	}
	if (SlXvIsFeaturePresent(XSLFI_CHILLPP, SL_CHILLPP_232)) {
		for (TileIndex t(0); t < map_size; t++) {
			if (IsTileType(t, MP_RAILWAY) && HasSignals(t)) {
				if (GetSignalType(t, TRACK_LOWER) == 7) SetSignalType(t, TRACK_LOWER, SIGTYPE_BLOCK);
				if (GetSignalType(t, TRACK_UPPER) == 7) SetSignalType(t, TRACK_UPPER, SIGTYPE_BLOCK);
			}
		}
	}

	/*
	 * Only keep order-backups for network clients (and when replaying).
	 * If we are a network server or not networking, then we just loaded a previously
	 * saved-by-server savegame. There are no clients with a backup, so clear it.
	 * Furthermore before savegame version SLV_192 the actual content was always corrupt.
	 */
	if (!_networking || _network_server || IsSavegameVersionBefore(SLV_192)) {
#ifndef DEBUG_DUMP_COMMANDS
		/* Note: We cannot use CleanPool since that skips part of the destructor
		 * and then leaks un-reachable Orders in the order pool. */
		for (OrderBackup *ob : OrderBackup::Iterate()) {
			delete ob;
		}
#endif
	}

	if (IsSavegameVersionBefore(SLV_198) && !SlXvIsFeaturePresent(XSLFI_JOKERPP, SL_JOKER_1_27)) {
		/* Convert towns growth_rate and grow_counter to ticks */
		for (Town *t : Town::Iterate()) {
			/* 0x8000 = TOWN_GROWTH_RATE_CUSTOM previously */
			if (t->growth_rate & 0x8000) SetBit(t->flags, TOWN_CUSTOM_GROWTH);
			if (t->growth_rate != TOWN_GROWTH_RATE_NONE) {
				t->growth_rate = TownTicksToGameTicks(t->growth_rate & ~0x8000);
			}
			/* Add t->index % TOWN_GROWTH_TICKS to spread growth across ticks. */
			t->grow_counter = TownTicksToGameTicks(t->grow_counter) + t->index % TOWN_GROWTH_TICKS;
		}
	}

	if (IsSavegameVersionBefore(SLV_EXTEND_INDUSTRY_CARGO_SLOTS)) {
		/* Make sure added industry cargo slots are cleared */
		for (Industry *i : Industry::Iterate()) {
			/* Make sure last_cargo_accepted_at is copied to elements for every valid input cargo.
			 * The loading routine should put the original singular value into the first array element. */
			for (auto &a : i->Accepted()) {
				if (a.cargo != INVALID_CARGO) {
					a.last_accepted = i->GetAccepted(0).last_accepted;
				} else {
					a.last_accepted = EconTime::MIN_DATE;
				}
			}
		}
	}

	if (!IsSavegameVersionBefore(SLV_TIMETABLE_START_TICKS)) {
		/* Convert timetable start from a date to an absolute tick in TimerGameTick::counter. */
		for (Vehicle *v : Vehicle::Iterate()) {
			/* If the start date is 0, the vehicle is not waiting to start and can be ignored. */
			if (v->timetable_start == 0) continue;

			v->timetable_start += StateTicksDelta{_state_ticks.base() - (int64_t)_tick_counter};
		}
	} else if (!SlXvIsFeaturePresent(XSLFI_TIMETABLES_START_TICKS, 3)) {
		extern btree::btree_map<VehicleID, uint16_t> _old_timetable_start_subticks_map;

		for (Vehicle *v : Vehicle::Iterate()) {
			if (v->timetable_start == 0) continue;

			if (SlXvIsFeatureMissing(XSLFI_TIMETABLES_START_TICKS)) {
				v->timetable_start.edit_base() *= DAY_TICKS;
			}

			v->timetable_start = DateTicksToStateTicks(EconTime::DateTicks{v->timetable_start.base()});

			if (SlXvIsFeaturePresent(XSLFI_TIMETABLES_START_TICKS, 2, 2)) {
				v->timetable_start += StateTicksDelta{_old_timetable_start_subticks_map[v->index]};
			}
		}

		_old_timetable_start_subticks_map.clear();
	}

	if (!IsSavegameVersionBefore(SLV_DEPOT_UNBUNCHING)) {
		for (Vehicle *v : Vehicle::IterateFrontOnly()) {
			if (v->unbunch_state != nullptr) {
				if (v->unbunch_state->depot_unbunching_last_departure > 0) {
					v->unbunch_state->depot_unbunching_last_departure += StateTicksDelta{_state_ticks.base() - (int64_t)_tick_counter};
				} else {
					v->unbunch_state->depot_unbunching_last_departure = INVALID_STATE_TICKS;
				}
				if (v->unbunch_state->depot_unbunching_next_departure > 0) {
					v->unbunch_state->depot_unbunching_next_departure += StateTicksDelta{_state_ticks.base() - (int64_t)_tick_counter};
				} else {
					v->unbunch_state->depot_unbunching_next_departure = INVALID_STATE_TICKS;
				}
			}
		}
	}

	if (SlXvIsFeaturePresent(XSLFI_SPRINGPP, 1, 1)) {
		/*
		 * Cost scaling changes:
		 * SpringPP v2.0.102 divides all prices by the difficulty factor, effectively making things about 8 times cheaper.
		 * Adjust the inflation factor to compensate for this, as otherwise the game is unplayable on load if inflation has been running for a while.
		 * To avoid making things too cheap, clamp the price inflation factor to no lower than the payment inflation factor.
		 */

		Debug(sl, 3, "Inflation prices: {}", _economy.inflation_prices / 65536.0);
		Debug(sl, 3, "Inflation payments: {}", _economy.inflation_payment / 65536.0);

		_economy.inflation_prices >>= 3;
		if (_economy.inflation_prices < _economy.inflation_payment) {
			_economy.inflation_prices = _economy.inflation_payment;
		}

		Debug(sl, 3, "New inflation prices: {}", _economy.inflation_prices / 65536.0);
	}

	if (SlXvIsFeaturePresent(XSLFI_MIGHT_USE_PAX_SIGNALS) || SlXvIsFeatureMissing(XSLFI_TRACE_RESTRICT)) {
		for (TileIndex t(0); t < map_size; t++) {
			if (HasStationTileRail(t)) {
				/* clear station PAX bit */
				ClrBit(_me[t].m6, 6);
			}
			if (IsTileType(t, MP_RAILWAY) && HasSignals(t)) {
				/*
				 * tracerestrict uses same bit as 1st PAX signals bit
				 * only conditionally clear the bit, don't bother checking for whether to set it
				 */
				if (IsRestrictedSignal(t)) {
					TraceRestrictSetIsSignalRestrictedBit(t);
				}

				/* clear 2nd signal PAX bit */
				ClrBit(_m[t].m2, 13);
			}
		}
	}

	if (SlXvIsFeaturePresent(XSLFI_TRAFFIC_LIGHTS)) {
		/* remove traffic lights */
		for (TileIndex t(0); t < map_size; t++) {
			if (IsTileType(t, MP_ROAD) && (GetRoadTileType(t) == ROAD_TILE_NORMAL)) {
				DeleteAnimatedTile(t);
				ClrBit(_me[t].m7, 4);
			}
		}
	}

	if (SlXvIsFeaturePresent(XSLFI_RAIL_AGEING)) {
		/* remove rail aging data */
		for (TileIndex t(0); t < map_size; t++) {
			if (IsPlainRailTile(t)) {
				SB(_me[t].m7, 0, 8, 0);
			}
		}
	}

	if (SlXvIsFeaturePresent(XSLFI_SPRINGPP)) {
		/* convert wait for cargo orders to ordinary load if possible */
		IterateVehicleAndOrderListOrders([](Order *order) {
			if ((order->IsType(OT_GOTO_STATION) || order->IsType(OT_LOADING) || order->IsType(OT_IMPLICIT)) && order->GetLoadType() == static_cast<OrderLoadFlags>(1)) {
				order->SetLoadType(OLF_LOAD_IF_POSSIBLE);
			}
		});
	}

	if (SlXvIsFeaturePresent(XSLFI_SIG_TUNNEL_BRIDGE, 1, 1)) {
		/* set the semaphore bit to match what it would have been in v1 */
		/* clear the PBS bit, update the end signal state */
		for (TileIndex t(0); t < map_size; t++) {
			if (IsTileType(t, MP_TUNNELBRIDGE) && GetTunnelBridgeTransportType(t) == TRANSPORT_RAIL && IsTunnelBridgeWithSignalSimulation(t)) {
				SetTunnelBridgeSemaphore(t, CalTime::CurYear() < _settings_client.gui.semaphore_build_before);
				SetTunnelBridgePBS(t, false);
				UpdateSignalsOnSegment(t, INVALID_DIAGDIR, GetTileOwner(t));
			}
		}
	}
	if (SlXvIsFeaturePresent(XSLFI_SIG_TUNNEL_BRIDGE, 1, 2)) {
		/* red/green signal state bit for tunnel entrances moved
		 * to no longer re-use signalled tunnel exit bit
		 */
		for (TileIndex t(0); t < map_size; t++) {
			if (IsTileType(t, MP_TUNNELBRIDGE) && GetTunnelBridgeTransportType(t) == TRANSPORT_RAIL && IsTunnelBridgeWithSignalSimulation(t)) {
				if (HasBit(_m[t].m5, 5)) {
					/* signalled tunnel entrance */
					SignalState state = HasBit(_m[t].m5, 6) ? SIGNAL_STATE_RED : SIGNAL_STATE_GREEN;
					ClrBit(_m[t].m5, 6);
					SetTunnelBridgeEntranceSignalState(t, state);
				}
			}
		}
	}
	if (SlXvIsFeaturePresent(XSLFI_SIG_TUNNEL_BRIDGE, 1, 4)) {
		/* load_unload_ticks --> tunnel_bridge_signal_num */
		for (Train *t : Train::Iterate()) {
			TileIndex tile = t->tile;
			if (IsTileType(tile, MP_TUNNELBRIDGE) && GetTunnelBridgeTransportType(tile) == TRANSPORT_RAIL && IsTunnelBridgeWithSignalSimulation(tile)) {
				t->tunnel_bridge_signal_num = t->load_unload_ticks;
				t->load_unload_ticks = 0;
			}
		}
	}
	if (SlXvIsFeaturePresent(XSLFI_SIG_TUNNEL_BRIDGE, 1, 5)) {
		/* entrance and exit signal red/green states now have separate bits */
		for (TileIndex t(0); t < map_size; t++) {
			if (IsTileType(t, MP_TUNNELBRIDGE) && GetTunnelBridgeTransportType(t) == TRANSPORT_RAIL && IsTunnelBridgeSignalSimulationExit(t)) {
				SetTunnelBridgeExitSignalState(t, HasBit(_me[t].m6, 0) ? SIGNAL_STATE_GREEN : SIGNAL_STATE_RED);
			}
		}
	}
	if (SlXvIsFeaturePresent(XSLFI_SIG_TUNNEL_BRIDGE, 1, 7)) {
		/* spacing setting moved to company settings */
		for (Company *c : Company::Iterate()) {
			c->settings.old_simulated_wormhole_signals = _settings_game.construction.old_simulated_wormhole_signals;
		}
	}
	if (SlXvIsFeaturePresent(XSLFI_SIG_TUNNEL_BRIDGE, 1, 8)) {
		/* spacing made per tunnel/bridge */
		for (TileIndex t(0); t < map_size; t++) {
			if (IsTileType(t, MP_TUNNELBRIDGE) && GetTunnelBridgeTransportType(t) == TRANSPORT_RAIL && IsTunnelBridgeWithSignalSimulation(t)) {
				DiagDirection dir = GetTunnelBridgeDirection(t);
				if (dir == DIAGDIR_NE || dir == DIAGDIR_SE) {
					TileIndex other = GetOtherTunnelBridgeEnd(t);
					Owner owner = GetTileOwner(t);
					int target;
					if (Company::IsValidID(owner)) {
						target = Company::Get(owner)->settings.old_simulated_wormhole_signals;
					} else {
						target = 4;
					}
					uint spacing = GetBestTunnelBridgeSignalSimulationSpacing(t, other, target);
					SetTunnelBridgeSignalSimulationSpacing(t, spacing);
					SetTunnelBridgeSignalSimulationSpacing(other, spacing);
				}
			}
		}
		/* force aspect re-calculation */
		_extra_aspects = 0;
		_aspect_cfg_hash = 0;
	}

	if (SlXvIsFeatureMissing(XSLFI_CUSTOM_BRIDGE_HEADS)) {
		/* ensure that previously unused custom bridge-head bits are cleared */
		for (TileIndex t(0); t < map_size; t++) {
			if (IsBridgeTile(t) && GetTunnelBridgeTransportType(t) == TRANSPORT_ROAD) {
				SB(_m[t].m2, 0, 8, 0);
			}
		}
	}

	if (IsSavegameVersionBefore(SLV_SHIPS_STOP_IN_LOCKS)) {
		/* Move ships from lock slope to upper or lower position. */
		for (Ship *s : Ship::Iterate()) {
			/* Suitable tile? */
			if (!IsTileType(s->tile, MP_WATER) || !IsLock(s->tile) || GetLockPart(s->tile) != LOCK_PART_MIDDLE) continue;

			/* We don't need to adjust position when at the tile centre */
			int x = s->x_pos & 0xF;
			int y = s->y_pos & 0xF;
			if (x == 8 && y == 8) continue;

			/* Test if ship is on the second half of the tile */
			bool second_half;
			DiagDirection shipdiagdir = DirToDiagDir(s->direction);
			switch (shipdiagdir) {
				default: NOT_REACHED();
				case DIAGDIR_NE: second_half = x < 8; break;
				case DIAGDIR_NW: second_half = y < 8; break;
				case DIAGDIR_SW: second_half = x > 8; break;
				case DIAGDIR_SE: second_half = y > 8; break;
			}

			DiagDirection slopediagdir = GetInclinedSlopeDirection(GetTileSlope(s->tile));

			/* Heading up slope == passed half way */
			if ((shipdiagdir == slopediagdir) == second_half) {
				/* On top half of lock */
				s->z_pos = GetTileMaxZ(s->tile) * (int)TILE_HEIGHT;
			} else {
				/* On lower half of lock */
				s->z_pos = GetTileZ(s->tile) * (int)TILE_HEIGHT;
			}
		}
	}

	if (IsSavegameVersionBefore(SLV_TOWN_CARGOGEN)) {
		/* Ensure the original cargo generation mode is used */
		_settings_game.economy.town_cargogen_mode = TCGM_ORIGINAL;
	}

	if (IsSavegameVersionBefore(SLV_SERVE_NEUTRAL_INDUSTRIES)) {
		/* Ensure the original neutral industry/station behaviour is used */
		_settings_game.station.serve_neutral_industries = true;

		/* Link oil rigs to their industry and back. */
		for (Station *st : Station::Iterate()) {
			if (IsTileType(st->xy, MP_STATION) && IsOilRig(st->xy)) {
				/* Industry tile is always adjacent during construction by TileDiffXY(0, 1) */
				st->industry = Industry::GetByTile(st->xy + TileDiffXY(0, 1));
				st->industry->neutral_station = st;
			}
		}
	} else {
		/* Link neutral station back to industry, as this is not saved. */
		for (Industry *ind : Industry::Iterate()) if (ind->neutral_station != nullptr) ind->neutral_station->industry = ind;
	}

	if (IsSavegameVersionBefore(SLV_TREES_WATER_CLASS) && !SlXvIsFeaturePresent(XSLFI_CHUNNEL, 2)) {
		/* Update water class for trees. */
		for (TileIndex t(0); t < map_size; t++) {
			if (IsTileType(t, MP_TREES)) SetWaterClass(t, GetTreeGround(t) == TREE_GROUND_SHORE ? WATER_CLASS_SEA : WATER_CLASS_INVALID);
		}
	}

	/* Update structures for multitile docks */
	if (IsSavegameVersionBefore(SLV_MULTITILE_DOCKS)) {
		for (TileIndex t(0); t < map_size; t++) {
			/* Clear docking tile flag from relevant tiles as it
			 * was not previously cleared. */
			if (IsTileType(t, MP_WATER) || IsTileType(t, MP_RAILWAY) || IsTileType(t, MP_STATION) || IsTileType(t, MP_TUNNELBRIDGE)) {
				SetDockingTile(t, false);
			}
			/* Add docks and oilrigs to Station::ship_station. */
			if (IsTileType(t, MP_STATION)) {
				if (IsDock(t) || IsOilRig(t)) Station::GetByTile(t)->ship_station.Add(t);
			}
		}
	}

	if (IsSavegameVersionBeforeOrAt(SLV_ENDING_YEAR) || !SlXvIsFeaturePresent(XSLFI_MULTIPLE_DOCKS, 2) || !SlXvIsFeaturePresent(XSLFI_DOCKING_CACHE_VER, 3)) {
		/* Update station docking tiles. Was only needed for pre-SLV_MULTITLE_DOCKS
		 * savegames, but a bug in docking tiles touched all savegames between
		 * SLV_MULTITILE_DOCKS and SLV_ENDING_YEAR. */
		/* Placing objects on docking tiles was not updating adjacent station's docking tiles. */
		for (Station *st : Station::Iterate()) {
			if (st->ship_station.tile != INVALID_TILE) UpdateStationDockingTiles(st);
		}
	}

	/* Make sure all industries exclusive supplier/consumer set correctly. */
	if (IsSavegameVersionBefore(SLV_GS_INDUSTRY_CONTROL)) {
		for (Industry *i : Industry::Iterate()) {
			i->exclusive_supplier = INVALID_OWNER;
			i->exclusive_consumer = INVALID_OWNER;
		}
	}

	/* Make sure all industries exclusive supplier/consumer set correctly. */
	if (IsSavegameVersionBefore(SLV_GS_INDUSTRY_CONTROL)) {
		for (Industry *i : Industry::Iterate()) {
			i->exclusive_supplier = INVALID_OWNER;
			i->exclusive_consumer = INVALID_OWNER;
		}
	}

	if (IsSavegameVersionBefore(SLV_GROUP_REPLACE_WAGON_REMOVAL)) {
		/* Propagate wagon removal flag for compatibility */
		/* Temporary bitmask of company wagon removal setting */
		CompanyMask wagon_removal{};
		for (const Company *c : Company::Iterate()) {
			if (c->settings.renew_keep_length) wagon_removal.Set(c->index);
		}
		for (Group *g : Group::Iterate()) {
			if (g->flags.Any()) {
				/* Convert old replace_protection value to flag. */
				g->flags = GroupFlag::ReplaceProtection;
			}
			if (wagon_removal.Test(g->owner)) g->flags.Set(GroupFlag::ReplaceWagonRemoval);
		}
	}

	/* Use current order time to approximate last loading time */
	if (IsSavegameVersionBefore(SLV_LAST_LOADING_TICK) && SlXvIsFeatureMissing(XSLFI_LAST_LOADING_TICK)) {
		for (Vehicle *v : Vehicle::Iterate()) {
			v->last_loading_tick = _state_ticks - v->current_order_time;
		}
	} else if (SlXvIsFeatureMissing(XSLFI_LAST_LOADING_TICK, 3)) {
		const StateTicksDelta delta = StateTicksDelta{_state_ticks.base() - (int64_t)_scaled_tick_counter};
		for (Vehicle *v : Vehicle::Iterate()) {
			if (v->last_loading_tick != 0) {
				if (SlXvIsFeaturePresent(XSLFI_LAST_LOADING_TICK, 1, 1)) v->last_loading_tick = StateTicks{v->last_loading_tick.base() * DayLengthFactor()};
				v->last_loading_tick += delta;
			}
		}
	}

	if (!IsSavegameVersionBefore(SLV_MULTITRACK_LEVEL_CROSSINGS)) {
		_settings_game.vehicle.adjacent_crossings = true;
	} else if (SlXvIsFeatureMissing(XSLFI_ADJACENT_CROSSINGS)) {
		_settings_game.vehicle.adjacent_crossings = false;
	}

	/* Compute station catchment areas. This is needed here in case UpdateStationAcceptance is called below. */
	Station::RecomputeCatchmentForAll();

	/* Station acceptance is some kind of cache */
	if (IsSavegameVersionBefore(SLV_127)) {
		for (Station *st : Station::Iterate()) UpdateStationAcceptance(st, false);
	}

	// setting moved from game settings to company settings
	if (SlXvIsFeaturePresent(XSLFI_ORDER_OCCUPANCY, 1, 1)) {
		for (Company *c : Company::Iterate()) {
			c->settings.order_occupancy_smoothness = _settings_game.order.old_occupancy_smoothness;
		}
	}

	/* Set lifetime vehicle profit to 0 if lifetime profit feature is missing */
	if (SlXvIsFeatureMissing(XSLFI_VEH_LIFETIME_PROFIT)) {
		for (Vehicle *v : Vehicle::Iterate()) {
			v->profit_lifetime = 0;
		}
	}

	if (SlXvIsFeaturePresent(XSLFI_AUTO_TIMETABLE, 1, 3)) {
		for (Vehicle *v : Vehicle::Iterate()) {
			v->vehicle_flags.Set(VehicleFlag::TimetableSeparation, _settings_game.order.old_timetable_separation);
		}
	}

	if (_file_to_saveload.abstract_ftype == FT_SCENARIO && _game_mode == GM_NORMAL) {
		/* Apply the new-game cargo scale values for scenarios */
		_settings_game.economy.town_cargo_scale = _settings_newgame.economy.town_cargo_scale;
		_settings_game.economy.industry_cargo_scale = _settings_newgame.economy.industry_cargo_scale;
		_settings_game.economy.town_cargo_scale_mode = _settings_newgame.economy.town_cargo_scale_mode;
		_settings_game.economy.industry_cargo_scale_mode = _settings_newgame.economy.industry_cargo_scale_mode;
	} else {
		if (SlXvIsFeatureMissing(XSLFI_TOWN_CARGO_ADJ)) {
			_settings_game.economy.town_cargo_scale = 100;
		} else if (SlXvIsFeaturePresent(XSLFI_TOWN_CARGO_ADJ, 1, 1)) {
			_settings_game.economy.town_cargo_scale = ScaleQuantity(100, _settings_game.old_economy.town_cargo_factor * 10);
		} else if (SlXvIsFeaturePresent(XSLFI_TOWN_CARGO_ADJ, 2, 2)) {
			_settings_game.economy.town_cargo_scale = ScaleQuantity(100, _settings_game.old_economy.town_cargo_scale_factor);
		}
		if (!SlXvIsFeaturePresent(XSLFI_TOWN_CARGO_ADJ, 3)) {
			_settings_game.economy.town_cargo_scale_mode = CSM_NORMAL;
		}

		if (SlXvIsFeatureMissing(XSLFI_INDUSTRY_CARGO_ADJ)) {
			_settings_game.economy.industry_cargo_scale = 100;
		} else if (SlXvIsFeaturePresent(XSLFI_INDUSTRY_CARGO_ADJ, 1, 1)) {
			_settings_game.economy.industry_cargo_scale = ScaleQuantity(100, _settings_game.old_economy.industry_cargo_scale_factor);
		}
		if (!SlXvIsFeaturePresent(XSLFI_INDUSTRY_CARGO_ADJ, 2)) {
			_settings_game.economy.industry_cargo_scale_mode = CSM_NORMAL;
		}
	}

	if (SlXvIsFeatureMissing(XSLFI_SAFER_CROSSINGS)) {
		for (TileIndex t(0); t < map_size; t++) {
			if (IsLevelCrossingTile(t)) {
				SetCrossingOccupiedByRoadVehicle(t, IsTrainCollidableRoadVehicleOnGround(t));
			}
		}
	}

	if (SlXvIsFeatureMissing(XSLFI_TIMETABLE_EXTRA)) {
		for (Vehicle *v : Vehicle::Iterate()) {
			v->cur_timetable_order_index = v->GetNumManualOrders() > 0 ? v->cur_real_order_index : INVALID_VEH_ORDER_ID;
		}
		for (OrderBackup *bckup : OrderBackup::Iterate()) {
			bckup->cur_timetable_order_index = INVALID_VEH_ORDER_ID;
		}
		IterateAllNonVehicleOrders([&](Order *order) {
			if (order->IsType(OT_CONDITIONAL)) {
				if (order->GetTravelTime() != 0) {
					Debug(sl, 1, "Fixing: order->GetTravelTime() != 0, {}", order->GetTravelTime());
					order->SetTravelTime(0);
				}
			}
		});
#ifdef WITH_ASSERT
		for (OrderList *order_list : OrderList::Iterate()) {
			order_list->DebugCheckSanity();
		}
#endif
	}

	if (SlXvIsFeaturePresent(XSLFI_TRAIN_THROUGH_LOAD, 0, 1)) {
		for (Vehicle *v : Vehicle::Iterate()) {
			if (v->cargo_payment == nullptr) {
				v->vehicle_flags.Reset(VehicleFlag::CargoUnloading);
			}
		}
	}

	if (SlXvIsFeatureMissing(XSLFI_BUY_LAND_RATE_LIMIT)) {
		/* Introduced land purchasing limit. */
		for (Company *c : Company::Iterate()) {
			c->purchase_land_limit = _settings_game.construction.purchase_land_frame_burst << 16;
		}
	}

	if (SlXvIsFeatureMissing(XSLFI_BUILD_OBJECT_RATE_LIMIT)) {
		/* Introduced build object limit. */
		for (Company *c : Company::Iterate()) {
			c->build_object_limit = _settings_game.construction.build_object_frame_burst << 16;
		}
	}

	if (SlXvIsFeaturePresent(XSLFI_MORE_COND_ORDERS, 1, 1)) {
		IterateAllNonVehicleOrders([&](Order *order) {
			/* Insertion of OCV_MAX_RELIABILITY between OCV_REMAINING_LIFETIME and OCV_CARGO_WAITING */
			if (order->IsType(OT_CONDITIONAL) && order->GetConditionVariable() > OCV_REMAINING_LIFETIME) {
				order->SetConditionVariable(static_cast<OrderConditionVariable>((uint)order->GetConditionVariable() + 1));
			}
		});
	}
	if (SlXvIsFeaturePresent(XSLFI_MORE_COND_ORDERS, 1, 14)) {
		for (OrderList *order_list : OrderList::Iterate()) {
			auto get_real_station = [&order_list](const Order *order) -> StationID {
				const uint max = std::min<uint>(64, order_list->GetNumOrders());
				for (uint i = 0; i < max; i++) {
					if (order->IsType(OT_GOTO_STATION) && Station::IsValidID(order->GetDestination().ToStationID())) return order->GetDestination().ToStationID();

					order = order_list->GetNext(order);
				}
				return StationID::Invalid();
			};

			for (Order *order : order_list->Orders()) {
				/* Fixup station ID for OCV_CARGO_WAITING, OCV_CARGO_ACCEPTANCE, OCV_FREE_PLATFORMS, OCV_CARGO_WAITING_AMOUNT, OCV_CARGO_WAITING_AMOUNT_PERCENTAGE */
				if (order->IsType(OT_CONDITIONAL) && ConditionVariableHasStationID(order->GetConditionVariable())) {
					StationID next_id = get_real_station(order);
					order->SetConditionStationID(next_id);
					if (next_id != StationID::Invalid() && order->GetConditionViaStationID() == next_id) {
						/* Duplicate next and via, remove via */
						order->ClearConditionViaStation();
					}
					if (order->HasConditionViaStation() && !Station::IsValidID(order->GetConditionViaStationID())) {
						/* Via station is invalid */
						order->SetConditionViaStationID(StationID::Invalid());
					}
				}
			}
		}
	}

	if (SlXvIsFeatureMissing(XSLFI_CONSIST_SPEED_RD_FLAG)) {
		for (Train *t : Train::Iterate()) {
			if ((t->track & TRACK_BIT_WORMHOLE && !t->vehstatus.Test(VehState::Hidden)) || t->track == TRACK_BIT_DEPOT) {
				SetBit(t->First()->flags, VRF_CONSIST_SPEED_REDUCTION);
			}
		}
	}

	if (SlXvIsFeatureMissing(XSLFI_SAVEGAME_UNIQUE_ID)) {
		/* Generate a random id for savegames that didn't have one */
		/* We keep id 0 for old savegames that don't have an id */
		_settings_game.game_creation.generation_unique_id = _interactive_random.Next(UINT32_MAX-1) + 1; /* Generates between [1;UINT32_MAX] */
	}

	if (SlXvIsFeatureMissing(XSLFI_TOWN_MULTI_BUILDING)) {
		for (Town *t : Town::Iterate()) {
			t->church_count = HasBit(t->flags, 1) ? 1 : 0;
			t->stadium_count = HasBit(t->flags, 2) ? 1 : 0;
		}
	}

	if (SlXvIsFeatureMissing(XSLFI_ONE_WAY_DT_ROAD_STOP)) {
		for (TileIndex t(0); t < map_size; t++) {
			if (IsDriveThroughStopTile(t)) {
				SetDriveThroughStopDisallowedRoadDirections(t, DRD_NONE);
			}
		}
	}

	if (SlXvIsFeatureMissing(XSLFI_ONE_WAY_ROAD_STATE)) {
		extern void RecalculateRoadCachedOneWayStates();
		RecalculateRoadCachedOneWayStates();
	}

	if (SlXvIsFeatureMissing(XSLFI_ANIMATED_TILE_EXTRA)) {
		UpdateAllAnimatedTileSpeeds();
	}

	if (!SlXvIsFeaturePresent(XSLFI_REALISTIC_TRAIN_BRAKING, 2)) {
		for (Train *t : Train::Iterate()) {
			if (!t->vehstatus.Test(VehState::Crashed)) {
				t->crash_anim_pos = 0;
			}
			if (t->lookahead != nullptr) t->lookahead->flags.Set(TrainReservationLookAheadFlag::ApplyAdvisory);
		}
	}

	if (!SlXvIsFeaturePresent(XSLFI_REALISTIC_TRAIN_BRAKING, 3) && _settings_game.vehicle.train_braking_model == TBM_REALISTIC) {
		UpdateAllBlockSignals();
	}

	if (!SlXvIsFeaturePresent(XSLFI_REALISTIC_TRAIN_BRAKING, 5) && _settings_game.vehicle.train_braking_model == TBM_REALISTIC) {
		for (Train *t : Train::IterateFrontOnly()) {
			if (t->lookahead != nullptr) {
				t->lookahead->SetNextExtendPosition();
			}
		}
	}

	if (!SlXvIsFeaturePresent(XSLFI_REALISTIC_TRAIN_BRAKING, 6) && _settings_game.vehicle.train_braking_model == TBM_REALISTIC) {
		for (Train *t : Train::IterateFrontOnly()) {
			if (t->lookahead != nullptr) {
				t->lookahead->cached_zpos = t->CalculateOverallZPos();
				t->lookahead->zpos_refresh_remaining = t->GetZPosCacheUpdateInterval();
			}
		}
	}

	if (SlXvIsFeatureMissing(XSLFI_INFLATION_FIXED_DATES)) {
		_settings_game.economy.inflation_fixed_dates = !IsSavegameVersionBefore(SLV_GS_INDUSTRY_CONTROL);
	}

	if (SlXvIsFeatureMissing(XSLFI_CUSTOM_TOWN_ZONE)) {
		_settings_game.economy.city_zone_0_mult = _settings_game.economy.town_zone_0_mult;
		_settings_game.economy.city_zone_1_mult = _settings_game.economy.town_zone_1_mult;
		_settings_game.economy.city_zone_2_mult = _settings_game.economy.town_zone_2_mult;
		_settings_game.economy.city_zone_3_mult = _settings_game.economy.town_zone_3_mult;
		_settings_game.economy.city_zone_4_mult = _settings_game.economy.town_zone_4_mult;
	}

	if (!SlXvIsFeaturePresent(XSLFI_WATER_FLOODING, 2)) {
		for (TileIndex t(0); t < map_size; t++) {
			if (IsTileType(t, MP_WATER)) {
				SetNonFloodingWaterTile(t, false);
			}
		}
	}

	if (SlXvIsFeatureMissing(XSLFI_TRACE_RESTRICT_TUNBRIDGE)) {
		for (TileIndex t(0); t < map_size; t++) {
			if (IsTileType(t, MP_TUNNELBRIDGE) && GetTunnelBridgeTransportType(t) == TRANSPORT_RAIL && IsTunnelBridgeWithSignalSimulation(t)) {
				SetTunnelBridgeRestrictedSignal(t, false);
			}
		}
	}

	if (SlXvIsFeatureMissing(XSLFI_OBJECT_GROUND_TYPES, 3)) {
		for (TileIndex t(0); t < map_size; t++) {
			if (IsTileType(t, MP_OBJECT)) {
				if (SlXvIsFeatureMissing(XSLFI_OBJECT_GROUND_TYPES)) _m[t].m4 = 0;
				if (SlXvIsFeatureMissing(XSLFI_OBJECT_GROUND_TYPES, 2)) {
					ObjectType type = GetObjectType(t);
					extern void SetObjectFoundationType(TileIndex tile, Slope tileh, ObjectType type, const ObjectSpec *spec);
					SetObjectFoundationType(t, SLOPE_ELEVATED, type, ObjectSpec::Get(type));
				}
				if (SlXvIsFeatureMissing(XSLFI_OBJECT_GROUND_TYPES, 3)) {
					if (ObjectSpec::GetByTile(t)->ctrl_flags.Test(ObjectCtrlFlag::ViewportMapTypeSet)) {
						SetObjectHasViewportMapViewOverride(t, true);
					}
				}
			}
		}
	}

	if (SlXvIsFeatureMissing(XSLFI_ST_INDUSTRY_CARGO_MODE)) {
		_settings_game.station.station_delivery_mode = SD_NEAREST_FIRST;
	}

	if (SlXvIsFeatureMissing(XSLFI_TL_SPEED_LIMIT)) {
		_settings_game.vehicle.through_load_speed_limit = 15;
	}

	if (SlXvIsFeatureMissing(XSLFI_MAX_RELIABILITY_FLOOR)) {
		_settings_game.difficulty.max_reliability_floor = 75;
	}

	if (SlXvIsFeatureMissing(XSLFI_RAIL_DEPOT_SPEED_LIMIT)) {
		_settings_game.vehicle.rail_depot_speed_limit = 61;
	}

	if (SlXvIsFeaturePresent(XSLFI_SCHEDULED_DISPATCH, 1, 2)) {
		for (OrderList *order_list : OrderList::Iterate()) {
			if (order_list->GetScheduledDispatchScheduleCount() == 1) {
				const DispatchSchedule &ds = order_list->GetDispatchScheduleByIndex(0);
				if (!(ds.GetScheduledDispatchStartTick() >= 0 && ds.IsScheduledDispatchValid()) && ds.GetScheduledDispatch().empty()) {
					order_list->GetScheduledDispatchScheduleSet().clear();
				} else {
					VehicleOrderID idx = order_list->GetFirstSharedVehicle()->GetFirstWaitingLocation(false);
					if (idx != INVALID_VEH_ORDER_ID) {
						order_list->GetOrderAt(idx)->SetDispatchScheduleIndex(0);
					}
				}
			}
		}
	}
	if (SlXvIsFeaturePresent(XSLFI_SCHEDULED_DISPATCH, 1, 4)) {
		extern btree::btree_map<DispatchSchedule *, uint16_t> _old_scheduled_dispatch_start_full_date_fract_map;

		for (OrderList *order_list : OrderList::Iterate()) {
			for (DispatchSchedule &ds : order_list->GetScheduledDispatchScheduleSet()) {
				StateTicks start_tick = DateToStateTicks(EconTime::DeserialiseDateClamped(ds.GetScheduledDispatchStartTick().base())) + _old_scheduled_dispatch_start_full_date_fract_map[&ds];
				ds.SetScheduledDispatchStartTick(start_tick);
			}
		}

		_old_scheduled_dispatch_start_full_date_fract_map.clear();
	}

	if (SlXvIsFeaturePresent(XSLFI_TRACE_RESTRICT, 7, 12)) {
		/* Move vehicle in slot flag */
		for (Vehicle *v : Vehicle::Iterate()) {
			if (v->type == VEH_TRAIN && HasBit(Train::From(v)->flags, 2)) { /* was VRF_HAVE_SLOT */
				v->vehicle_flags.Set(VehicleFlag::HaveSlot);
				ClrBit(Train::From(v)->flags, 2);
			} else {
				v->vehicle_flags.Reset(VehicleFlag::HaveSlot);
			}
		}
	} else if (SlXvIsFeatureMissing(XSLFI_TRACE_RESTRICT)) {
		for (Vehicle *v : Vehicle::Iterate()) {
			v->vehicle_flags.Reset(VehicleFlag::HaveSlot);
		}
	}

	if (SlXvIsFeatureMissing(XSLFI_INDUSTRY_ANIM_MASK)) {
		ApplyIndustryTileAnimMasking();
	}

	if (SlXvIsFeatureMissing(XSLFI_NEW_SIGNAL_STYLES)) {
		for (TileIndex t(0); t < map_size; t++) {
			if (IsTileType(t, MP_RAILWAY) && HasSignals(t)) {
				/* clear signal style field */
				_me[t].m6 = 0;
			}
			if (IsRailTunnelBridgeTile(t)) {
				/* Clear signal style is non-zero flag */
				ClrBit(_m[t].m3, 7);
			}
		}
	}

	if (SlXvIsFeaturePresent(XSLFI_NEW_SIGNAL_STYLES) && SlXvIsFeatureMissing(XSLFI_NEW_SIGNAL_STYLES, 5)) {
		/* Previously both tunnel ends shared the same style, set second style field to be a copy of the first */
		for (Tunnel *tunnel : Tunnel::Iterate()) {
			tunnel->style_s = tunnel->style_n;
		}
	}

	if (SlXvIsFeatureMissing(XSLFI_NEW_SIGNAL_STYLES, 5)) {
		for (TileIndex t(0); t < map_size; t++) {
			if (IsRailTunnelBridgeTile(t) && IsTunnelBridgeSignalSimulationEntranceOnly(t)) {
				SetTunnelBridgePBS(t, false);
			}
		}
	}

	if (SlXvIsFeatureMissing(XSLFI_REALISTIC_TRAIN_BRAKING, 8)) {
		_aspect_cfg_hash = 0;
	}

	if (!SlXvIsFeaturePresent(XSLFI_REALISTIC_TRAIN_BRAKING, 9) && _settings_game.vehicle.train_braking_model == TBM_REALISTIC) {
		for (Train *t : Train::IterateFrontOnly()) {
			if (t->lookahead != nullptr) {
				t->lookahead->lookahead_end_position = t->lookahead->reservation_end_position + 1;
			}
		}
	}

	if (SlXvIsFeatureMissing(XSLFI_NO_TREE_COUNTER)) {
		for (TileIndex t(0); t < map_size; t++) {
			if (IsTileType(t, MP_TREES)) {
				ClearOldTreeCounter(t);
			}
		}
	}

	if (SlXvIsFeatureMissing(XSLFI_REMAIN_NEXT_ORDER_STATION)) {
		for (Company *c : Company::Iterate()) {
			/* Approximately the same time as when this was feature was added and unconditionally enabled */
			c->settings.remain_if_next_order_same_station = SlXvIsFeaturePresent(XSLFI_TRACE_RESTRICT_TUNBRIDGE);
		}
	}

	if (SlXvIsFeatureMissing(XSLFI_MORE_CARGO_AGE)) {
		_settings_game.economy.payment_algorithm = IsSavegameVersionBefore(SLV_MORE_CARGO_AGE) ? CPA_TRADITIONAL : CPA_MODERN;
	}

	if (SlXvIsFeatureMissing(XSLFI_VARIABLE_TICK_RATE)) {
		_settings_game.economy.tick_rate = IsSavegameVersionBeforeOrAt(SLV_MORE_CARGO_AGE) ? TRM_TRADITIONAL : TRM_MODERN;
	}

	if (SlXvIsFeatureMissing(XSLFI_ROAD_VEH_FLAGS)) {
		for (RoadVehicle *rv : RoadVehicle::Iterate()) {
			if (IsLevelCrossingTile(rv->tile)) {
				SetBit(rv->First()->rvflags, RVF_ON_LEVEL_CROSSING);
			}
		}
	}

	if (SlXvIsFeatureMissing(XSLFI_AI_START_DATE) && IsSavegameVersionBefore(SLV_AI_START_DATE)) {
		/* For older savegames, we don't now the actual interval; so set it to the newgame value. */
		_settings_game.difficulty.competitors_interval = _settings_newgame.difficulty.competitors_interval;

		/* We did load the "period" of the timer, but not the fired/elapsed. We can deduce that here. */
		extern TimeoutTimer<TimerGameTick> _new_competitor_timeout;
		_new_competitor_timeout.storage.elapsed = 0;
		_new_competitor_timeout.fired = _new_competitor_timeout.period.value == 0;
	}

	if (SlXvIsFeatureMissing(XSLFI_SAVEGAME_ID) && IsSavegameVersionBefore(SLV_SAVEGAME_ID)) {
		GenerateSavegameId();
	}

	if (IsSavegameVersionBefore(SLV_NEWGRF_LAST_SERVICE) && SlXvIsFeatureMissing(XSLFI_NEWGRF_LAST_SERVICE)) {
		/* Set service date provided to NewGRF. */
		for (Vehicle *v : Vehicle::Iterate()) {
			v->date_of_last_service_newgrf = ToCalTimeCast(v->date_of_last_service);
		}
	}

	if (IsSavegameVersionBefore(SLV_SHIP_ACCELERATION) && SlXvIsFeatureMissing(XSLFI_SHIP_ACCELERATION)) {
		/* NewGRF acceleration information was added to ships. */
		for (Ship *s : Ship::Iterate()) {
			if (s->acceleration == 0) s->acceleration = ShipVehInfo(s->engine_type)->acceleration;
		}
	}

	if (IsSavegameVersionBefore(SLV_MAX_LOAN_FOR_COMPANY)) {
		for (Company *c : Company::Iterate()) {
			c->max_loan = COMPANY_MAX_LOAN_DEFAULT;
		}
	}

	if (IsSavegameVersionBefore(SLV_SCRIPT_RANDOMIZER)) {
		ScriptObject::InitializeRandomizers();
	}

	if (IsSavegameVersionBeforeOrAt(SLV_MULTITRACK_LEVEL_CROSSINGS) && SlXvIsFeatureMissing(XSLFI_AUX_TILE_LOOP)) {
		_settings_game.construction.flood_from_edges = false;
	}

	if ((!IsSavegameVersionBefore(SLV_INCREASE_HOUSE_LIMIT) && IsSavegameVersionBeforeOrAt(SLV_SCRIPT_SAVE_INSTANCES)) ||
			((SlXvGetUpstreamVersion() == SLV_FIX_SCC_ENCODED_NEGATIVE || SlXvGetUpstreamVersion() == SLV_ORDERS_OWNED_BY_ORDERLIST) && SlXvIsFeatureMissing(XSLFI_PR_13745_APPLIED))) {
		/* Between these two versions (actually from f8b1e303 to 77236258) EngineFlags had an off-by-one. Depending
		 * on when the save was started, this may or may not affect existing engines. Here we try to detect invalid flags
		 * and reset them to what they should be. */
		uint changed = 0;
		for (Engine *e : Engine::Iterate()) {
			if (e->flags.Test(EngineFlag::Available)) continue;
			if (e->flags.Test(EngineFlag{2}) || (e->flags.Test(EngineFlag::ExclusivePreview) && e->preview_asked.None())) {
				e->flags = EngineFlags(e->flags.base() >> 1U);
				changed++;
			}
		}
		Debug(sl, 1, "Fixing: PR #13745 engine flag adjustment, {} changed", changed);
	}

	for (Company *c : Company::Iterate()) {
		UpdateCompanyLiveries(c);
	}

	/* Update free group numbers data for each company, required regardless of savegame version. */
	for (Group *g : Group::Iterate()) {
		Company *c = Company::Get(g->owner);
		if (IsSavegameVersionBefore(SLV_GROUP_NUMBERS) && SlXvIsFeatureMissing(XSLFI_GROUP_NUMBERS)) {
			/* Use the index as group number when converting old savegames. */
			g->number = c->freegroups.UseID(g->index.base());
		} else {
			c->freegroups.UseID(g->number);
		}
	}

	/*
	 * The center of train vehicles was changed, fix up spacing.
	 * Delay this until all train and track updates have been performed.
	 */
	if (IsSavegameVersionBefore(SLV_164)) FixupTrainLengths();

	InitializeRoadGUI();

	/* This needs to be done after conversion. */
	RebuildViewportKdtree();
	ViewportMapBuildTunnelCache();
	AddIndustriesToLocationCaches();

	/* Road stops is 'only' updating some caches */
	AfterLoadRoadStops();
	AfterLoadLabelMaps();
	AfterLoadCompanyStats();
	AfterLoadStoryBook();

	AfterLoadVehiclesRemoveAnyFoundInvalid();

	GamelogPrintDebug(1);

	SetupTickRate();

	InitializeWindowsAndCaches();
	/* Restore the signals */
	ResetSignalHandlers();

	AfterLoadLinkGraphs();

	AfterLoadTraceRestrict();
	AfterLoadTemplateVehiclesUpdate();
	if (SlXvIsFeaturePresent(XSLFI_TEMPLATE_REPLACEMENT, 1, 7)) {
		AfterLoadTemplateVehiclesUpdateProperties();
	}

	InvalidateVehicleTickCaches();
	ClearVehicleTickCaches();

	UpdateAllVehiclesIsDrawn();

	extern void YapfCheckRailSignalPenalties();
	YapfCheckRailSignalPenalties();

	bool update_always_reserve_through = SlXvIsFeaturePresent(XSLFI_REALISTIC_TRAIN_BRAKING, 8, 10);
	UpdateExtraAspectsVariable(update_always_reserve_through);

	if (SlXvIsFeatureMissing(XSLFI_SIGNAL_SPECIAL_PROPAGATION_FLAG, 2)) {
		UpdateAllSignalsSpecialPropagationFlag();
	}

	UpdateCargoScalers();

	if (_networking && !_network_server) {
		SlProcessVENC();
		SlProcessERNC();

		if (!_settings_client.client_locale.sync_locale_network_server) {
			_settings_game.locale = _settings_newgame.locale;
		}
	}

	/* Show this message last to avoid covering up an error message if we bail out part way */
	switch (gcf_res) {
		case GLC_COMPATIBLE: ShowErrorMessage(GetEncodedString(STR_NEWGRF_COMPATIBLE_LOAD_WARNING), {}, WL_CRITICAL); break;
		case GLC_NOT_FOUND:  ShowErrorMessage(GetEncodedString(STR_NEWGRF_DISABLED_WARNING), {}, WL_CRITICAL); _pause_mode = PauseMode::Error; break;
		default: break;
	}

	if (!_networking || _network_server) {
		extern void AfterLoad_LinkGraphPauseControl();
		AfterLoad_LinkGraphPauseControl();
	}

	if (SlXvIsFeatureMissing(XSLFI_CONSISTENT_PARTIAL_Z)) {
		CheckGroundVehiclesAtCorrectZ();
	} else {
#ifdef _DEBUG
		CheckGroundVehiclesAtCorrectZ();
#endif
	}

	_game_load_cur_date_ymd = EconTime::CurYMD();
	_game_load_date_fract = EconTime::CurDateFract();
	_game_load_tick_skip_counter = TickSkipCounter();
	_game_load_state_ticks = _state_ticks;
	_game_load_time = time(nullptr);

	/* Start the scripts. This MUST happen after everything else except
	 * starting a new company. */
	StartScripts();

	/* If Load Scenario / New (Scenario) Game is used,
	 *  a company does not exist yet. So create one here.
	 * 1 exception: network-games. Those can have 0 companies
	 *   But this exception is not true for non-dedicated network servers! */
	if (!Company::IsValidID(GetDefaultLocalCompany()) && (!_networking || (_networking && _network_server && !_network_dedicated))) {
		Company *c = DoStartupNewCompany(DSNC_DURING_LOAD);
		c->settings = _settings_client.company;
	}

	return true;
}

/**
 * Reload all NewGRF files during a running game. This is a cut-down
 * version of AfterLoadGame().
 * XXX - We need to reset the vehicle position hash because with a non-empty
 * hash AfterLoadVehicles() will loop infinitely. We need AfterLoadVehicles()
 * to recalculate vehicle data as some NewGRF vehicle sets could have been
 * removed or added and changed statistics
 */
void ReloadNewGRFData()
{
	RegisterGameEvents(GEF_RELOAD_NEWGRF);
	AppendSpecialEventsLogEntry("NewGRF reload");

	RailTypeLabel rail_type_label_map[RAILTYPE_END];
	for (RailType rt = RAILTYPE_BEGIN; rt != RAILTYPE_END; rt++) {
		rail_type_label_map[rt] = GetRailTypeInfo(rt)->label;
	}

	/* reload grf data */
	GfxLoadSprites();
	RecomputePrices();
	LoadStringWidthTable();
	/* reload vehicles */
	ResetVehicleHash();
	AfterLoadLabelMaps();
	AfterLoadEngines();
	AnalyseIndustryTileSpriteGroups();
	extern void AnalyseHouseSpriteGroups();
	AnalyseHouseSpriteGroups();
	AfterLoadVehiclesPhase1(false);
	AfterLoadVehiclesPhase2(false);
	StartupEngines();
	GroupStatistics::UpdateAfterLoad();
	/* update station graphics */
	AfterLoadStations();
	UpdateStationTileCacheFlags(false);

	RailType rail_type_translate_map[RAILTYPE_END];
	for (RailType old_type = RAILTYPE_BEGIN; old_type != RAILTYPE_END; old_type++) {
		RailType new_type = GetRailTypeByLabel(rail_type_label_map[old_type]);
		rail_type_translate_map[old_type] = (new_type == INVALID_RAILTYPE) ? RAILTYPE_RAIL : new_type;
	}

	/* Restore correct railtype for all rail tiles.*/
	for (TileIndex t(0); t < Map::Size(); t++) {
		if (GetTileType(t) == MP_RAILWAY ||
				IsLevelCrossingTile(t) ||
				IsRailStationTile(t) ||
				IsRailWaypointTile(t) ||
				IsRailTunnelBridgeTile(t)) {
			SetRailType(t, rail_type_translate_map[GetRailType(t)]);
			RailType secondary = GetTileSecondaryRailTypeIfValid(t);
			if (secondary != INVALID_RAILTYPE) SetSecondaryRailType(t, rail_type_translate_map[secondary]);
		}
	}

	UpdateExtraAspectsVariable();

	InitRoadTypesCaches();

	ReInitAllWindows(false);

	/* Update company statistics. */
	AfterLoadCompanyStats();
	/* Check and update house and town values */
	UpdateHousesAndTowns(true);
	/* Delete news referring to no longer existing entities */
	DeleteInvalidEngineNews();
	/* Update livery selection windows */
	for (CompanyID i = CompanyID::Begin(); i < MAX_COMPANIES; ++i) InvalidateWindowData(WC_COMPANY_COLOUR, i);
	/* Update company infrastructure counts. */
	InvalidateWindowClassesData(WC_COMPANY_INFRASTRUCTURE);
	InvalidateWindowClassesData(WC_BUILD_TOOLBAR);
	InvalidateAllPickerWindows();
	/* redraw the whole screen */
	MarkWholeScreenDirty();
	CheckTrainsLengths();
	AfterLoadTemplateVehiclesUpdateImages();
	AfterLoadTemplateVehiclesUpdateProperties();
	UpdateAllAnimatedTileSpeeds();

	InvalidateWindowData(WC_BUILD_SIGNAL, 0);
}<|MERGE_RESOLUTION|>--- conflicted
+++ resolved
@@ -1307,11 +1307,7 @@
 				case MP_ROAD:
 					/* Swap m3 and m4, so the track type for rail crossings is the
 					 * same as for normal rail. */
-<<<<<<< HEAD
-					Swap(_m[t].m3, _m[t].m4);
-=======
-					std::swap(t.m3(), t.m4());
->>>>>>> 819e097d
+					std::swap(_m[t].m3, _m[t].m4);
 					break;
 
 				default: break;
