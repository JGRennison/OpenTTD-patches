--- conflicted
+++ resolved
@@ -87,35 +87,11 @@
 	};
 	inline const static SaveLoadCompatTable compat_description = _station_spec_list_sl_compat;
 
-<<<<<<< HEAD
-	void Save(BaseStation *bst) const override
-	{
-		auto &speclist = GetStationSpecList<T>(bst);
-		SlSetStructListLength(speclist.size());
-		for (auto &sm : speclist) {
-			SlObject(&sm, this->GetDescription());
-		}
-	}
-=======
-	static inline uint8_t last_num_specs; ///< Number of specs of the last loaded station.
-
 	std::vector<SpecMapping<T>> &GetVector(BaseStation *bst) const override { return GetStationSpecList<T>(bst); }
->>>>>>> c39810ff
 
 	size_t GetLength() const override
 	{
-<<<<<<< HEAD
-		uint8_t num_specs = (uint8_t)SlGetStructListLength(UINT8_MAX);
-
-		auto &speclist = GetStationSpecList<T>(bst);
-		speclist.reserve(num_specs);
-		for (size_t index = 0; index < num_specs; ++index) {
-			auto &sm = speclist.emplace_back();
-			SlObject(&sm, this->GetLoadDescription());
-		}
-=======
-		return IsSavegameVersionBefore(SLV_SAVELOAD_LIST_LENGTH) ? last_num_specs : SlGetStructListLength(UINT8_MAX);
->>>>>>> c39810ff
+		return SlGetStructListLength(UINT8_MAX);
 	}
 };
 
@@ -312,90 +288,7 @@
 	}
 };
 
-<<<<<<< HEAD
-class SlRoadStopTileData : public DefaultSaveLoadHandler<SlRoadStopTileData, BaseStation> {
-=======
-static const SaveLoad _old_station_desc[] = {
-	SLE_CONDVAR(Station, xy,                         SLE_FILE_U16 | SLE_VAR_U32,  SL_MIN_VERSION, SLV_6),
-	SLE_CONDVAR(Station, xy,                         SLE_UINT32,                  SLV_6, SL_MAX_VERSION),
-	SLE_CONDVAR(Station, train_station.tile,         SLE_FILE_U16 | SLE_VAR_U32,  SL_MIN_VERSION, SLV_6),
-	SLE_CONDVAR(Station, train_station.tile,         SLE_UINT32,                  SLV_6, SL_MAX_VERSION),
-	SLE_CONDVAR(Station, airport.tile,               SLE_FILE_U16 | SLE_VAR_U32,  SL_MIN_VERSION, SLV_6),
-	SLE_CONDVAR(Station, airport.tile,               SLE_UINT32,                  SLV_6, SL_MAX_VERSION),
-	    SLE_REF(Station, town,                       REF_TOWN),
-	    SLE_VAR(Station, train_station.w,            SLE_FILE_U8 | SLE_VAR_U16),
-	SLE_CONDVAR(Station, train_station.h,            SLE_FILE_U8 | SLE_VAR_U16,   SLV_2, SL_MAX_VERSION),
-
-	    SLE_VAR(Station, string_id,                  SLE_STRINGID),
-	SLE_CONDSSTR(Station, name,                      SLE_STR | SLF_ALLOW_CONTROL, SLV_84, SL_MAX_VERSION),
-	SLE_CONDVAR(Station, indtype,                    SLE_UINT8,                 SLV_103, SL_MAX_VERSION),
-	SLE_CONDVAR(Station, had_vehicle_of_type,        SLE_FILE_U16 | SLE_VAR_U8,   SL_MIN_VERSION, SLV_122),
-	SLE_CONDVAR(Station, had_vehicle_of_type,        SLE_UINT8,                 SLV_122, SL_MAX_VERSION),
-
-	    SLE_VAR(Station, time_since_load,            SLE_UINT8),
-	    SLE_VAR(Station, time_since_unload,          SLE_UINT8),
-	    SLE_VAR(Station, delete_ctr,                 SLE_UINT8),
-	    SLE_VAR(Station, owner,                      SLE_UINT8),
-	    SLE_VAR(Station, facilities,                 SLE_UINT8),
-	    SLE_VAR(Station, airport.type,               SLE_UINT8),
-	SLE_CONDVAR(Station, airport.flags,              SLE_VAR_U64 | SLE_FILE_U16,  SL_MIN_VERSION,  SLV_3),
-	SLE_CONDVAR(Station, airport.flags,              SLE_VAR_U64 | SLE_FILE_U32,  SLV_3, SLV_46),
-	SLE_CONDVAR(Station, airport.flags,              SLE_UINT64,                 SLV_46, SL_MAX_VERSION),
-
-	SLE_CONDVAR(Station, last_vehicle_type,          SLE_UINT8,                  SLV_26, SL_MAX_VERSION),
-
-	SLE_CONDVAR(Station, build_date,                 SLE_FILE_U16 | SLE_VAR_I32,  SLV_3, SLV_31),
-	SLE_CONDVAR(Station, build_date,                 SLE_INT32,                  SLV_31, SL_MAX_VERSION),
-
-	SLE_CONDREF(Station, bus_stops,                  REF_ROADSTOPS,               SLV_6, SL_MAX_VERSION),
-	SLE_CONDREF(Station, truck_stops,                REF_ROADSTOPS,               SLV_6, SL_MAX_VERSION),
-
-	/* Used by newstations for graphic variations */
-	SLE_CONDVAR(Station, random_bits,                SLE_UINT16,                 SLV_27, SL_MAX_VERSION),
-	SLE_CONDVAR(Station, waiting_triggers,           SLE_UINT8,                  SLV_27, SL_MAX_VERSION),
-	SLEG_CONDVAR("num_specs", SlStationSpecList<StationSpec>::last_num_specs, SLE_UINT8, SLV_27, SL_MAX_VERSION),
-
-	SLE_CONDREFLIST(Station, loading_vehicles,       REF_VEHICLE,                SLV_57, SL_MAX_VERSION),
-
-	SLEG_STRUCTLIST("goods", SlStationGoods),
-	SLEG_CONDSTRUCTLIST("speclist", SlStationSpecList<StationSpec>, SLV_27, SL_MAX_VERSION),
-};
-
-struct STNSChunkHandler : ChunkHandler {
-	STNSChunkHandler() : ChunkHandler('STNS', CH_READONLY) {}
-
-	void Load() const override
-	{
-		const std::vector<SaveLoad> slt = SlCompatTableHeader(_old_station_desc, _old_station_sl_compat);
-
-		_cargo_source_xy = 0;
-		_cargo_periods = 0;
-		_cargo_feeder_share = 0;
-
-		int index;
-		while ((index = SlIterateArray()) != -1) {
-			Station *st = new (index) Station();
-
-			_waiting_acceptance = 0;
-			SlObject(st, slt);
-		}
-	}
-
-	void FixPointers() const override
-	{
-		/* From SLV_123 we store stations in STNN; before that in STNS. So do not
-		 * fix pointers when the version is SLV_123 or up, as that would fix
-		 * pointers twice: once in STNN chunk and once here. */
-		if (!IsSavegameVersionBefore(SLV_123)) return;
-
-		for (Station *st : Station::Iterate()) {
-			SlObject(st, _old_station_desc);
-		}
-	}
-};
-
 class SlRoadStopTileData : public VectorSaveLoadHandler<SlRoadStopTileData, BaseStation, RoadStopTileData> {
->>>>>>> c39810ff
 public:
 	inline static const SaveLoad description[] = {
 	    SLE_VAR(RoadStopTileData, tile,            SLE_UINT32),
