/*
 * This file is part of OpenTTD.
 * OpenTTD is free software; you can redistribute it and/or modify it under the terms of the GNU General Public License as published by the Free Software Foundation, version 2.
 * OpenTTD is distributed in the hope that it will be useful, but WITHOUT ANY WARRANTY; without even the implied warranty of MERCHANTABILITY or FITNESS FOR A PARTICULAR PURPOSE.
 * See the GNU General Public License for more details. You should have received a copy of the GNU General Public License along with OpenTTD. If not, see <http://www.gnu.org/licenses/>.
 */

/** @file station_sl.cpp Code handling saving and loading of stations. */

#include "../stdafx.h"

#include "saveload.h"
#include "compat/station_sl_compat.h"

#include "../station_base.h"
#include "../waypoint_base.h"
#include "../roadstop_base.h"
#include "../vehicle_base.h"
#include "../newgrf_station.h"
#include "../newgrf_roadstop.h"

#include "table/strings.h"

#include "../safeguards.h"

namespace upstream_sl {

static const SaveLoad _roadstop_desc[] = {
	SLE_VAR(RoadStop, xy,           SLE_UINT32),
	SLE_VAR(RoadStop, status,       SLE_UINT8),
	SLE_REF(RoadStop, next,         REF_ROADSTOPS),
};

static uint16_t _waiting_acceptance;
static uint32_t _old_num_flows;
static uint16_t _cargo_source;
static uint32_t _cargo_source_xy;
static uint8_t  _cargo_periods;
static Money  _cargo_feeder_share;

CargoPacketList _packets;
uint32_t _old_num_dests;
uint _cargo_reserved_count;

struct FlowSaveLoad {
	StationID source;
	StationID via;
	uint32_t share;
	bool restricted;
};

typedef std::pair<const StationID, CargoPacketList > StationCargoPair;

static OldPersistentStorage _old_st_persistent_storage;
static uint8_t _old_last_vehicle_type;

/**
 * Swap the temporary packets with the packets without specific destination in
 * the given goods entry. Assert that at least one of those is empty.
 * @param ge Goods entry to swap with.
 */
static void SwapPackets(GoodsEntry *ge)
{
	StationCargoPacketMap &ge_packets = const_cast<StationCargoPacketMap &>(*ge->data->cargo.Packets());

	if (_packets.empty()) {
<<<<<<< HEAD
		std::map<StationID, CargoPacketList>::iterator it(ge_packets.find(INVALID_STATION));
=======
		std::map<StationID, std::list<CargoPacket *> >::iterator it(ge_packets.find(StationID::Invalid()));
>>>>>>> 53dd1258
		if (it == ge_packets.end()) {
			return;
		} else {
			it->second.swap(_packets);
		}
	} else {
		assert(ge_packets[StationID::Invalid()].empty());
		ge_packets[StationID::Invalid()].swap(_packets);
	}
}

template <typename T>
class SlStationSpecList : public VectorSaveLoadHandler<SlStationSpecList<T>, BaseStation, SpecMapping<T>> {
public:
	inline static const SaveLoad description[] = {
		SLE_CONDVAR(SpecMapping<T>, grfid,    SLE_UINT32,                SLV_27,                    SL_MAX_VERSION),
		SLE_CONDVAR(SpecMapping<T>, localidx, SLE_FILE_U8 | SLE_VAR_U16, SLV_27,                    SLV_EXTEND_ENTITY_MAPPING),
		SLE_CONDVAR(SpecMapping<T>, localidx, SLE_UINT16,                SLV_EXTEND_ENTITY_MAPPING, SL_MAX_VERSION),
	};
	inline const static SaveLoadCompatTable compat_description = _station_spec_list_sl_compat;

	std::vector<SpecMapping<T>> &GetVector(BaseStation *bst) const override { return GetStationSpecList<T>(bst); }

	size_t GetLength() const override
	{
		return SlGetStructListLength(UINT8_MAX);
	}
};

/* Instantiate SlStationSpecList classes. */
template class SlStationSpecList<StationSpec>;
template class SlStationSpecList<RoadStopSpec>;

class SlStationCargo : public DefaultSaveLoadHandler<SlStationCargo, GoodsEntry> {
public:
	inline static const SaveLoad description[] = {
		    SLE_VAR(StationCargoPair, first,  SLE_UINT16),
		SLE_REFRING(StationCargoPair, second, REF_CARGO_PACKET),
	};
	inline const static SaveLoadCompatTable compat_description = _station_cargo_sl_compat;

	void Save(GoodsEntry *ge) const override
	{
		// removed
		NOT_REACHED();
	}

	void Load(GoodsEntry *ge) const override
	{
		size_t num_dests = IsSavegameVersionBefore(SLV_SAVELOAD_LIST_LENGTH) ? _old_num_dests : SlGetStructListLength(UINT32_MAX);

		StationCargoPair pair;
		for (uint j = 0; j < num_dests; ++j) {
			SlObject(&pair, this->GetLoadDescription());
			const_cast<StationCargoPacketMap &>(*(ge->data->cargo.Packets()))[pair.first].swap(pair.second);
			assert(pair.second.empty());
		}
	}

	void FixPointers(GoodsEntry *ge) const override
	{
		if (ge->data == nullptr) return;
		for (StationCargoPacketMap::ConstMapIterator it = ge->data->cargo.Packets()->begin(); it != ge->data->cargo.Packets()->end(); ++it) {
			SlObject(const_cast<StationCargoPair *>(&(*it)), this->GetDescription());
		}
	}
};

class SlStationFlow : public DefaultSaveLoadHandler<SlStationFlow, GoodsEntry> {
public:
	inline static const SaveLoad description[] = {
		    SLE_VAR(FlowSaveLoad, source,     SLE_UINT16),
		    SLE_VAR(FlowSaveLoad, via,        SLE_UINT16),
		    SLE_VAR(FlowSaveLoad, share,      SLE_UINT32),
		SLE_CONDVAR(FlowSaveLoad, restricted, SLE_BOOL, SLV_187, SL_MAX_VERSION),
	};
	inline const static SaveLoadCompatTable compat_description = _station_flow_sl_compat;

	void Save(GoodsEntry *ge) const override
	{
		// removed
		NOT_REACHED();
	}

	void Load(GoodsEntry *ge) const override
	{
		size_t num_flows = IsSavegameVersionBefore(SLV_SAVELOAD_LIST_LENGTH) ? _old_num_flows : SlGetStructListLength(UINT32_MAX);

		FlowSaveLoad flow{};
		FlowStat *fs = nullptr;
		StationID prev_source = StationID::Invalid();
		for (uint32_t j = 0; j < num_flows; ++j) {
			SlObject(&flow, this->GetLoadDescription());
			if (fs == nullptr || prev_source != flow.source) {
				fs = &(*(ge->data->flows.insert(ge->data->flows.end(), FlowStat(flow.source, flow.via, flow.share, flow.restricted))));
			} else {
				fs->AppendShare(flow.via, flow.share, flow.restricted);
			}
			prev_source = flow.source;
		}
	}
};

class SlStationGoods : public DefaultSaveLoadHandler<SlStationGoods, BaseStation> {
public:
	inline static const SaveLoad description[] = {
		SLEG_CONDVAR("waiting_acceptance", _waiting_acceptance, SLE_UINT16,        SL_MIN_VERSION, SLV_68),
		 SLE_CONDVAR(GoodsEntry, status,               SLE_UINT8,                  SLV_68, SL_MAX_VERSION),
		     SLE_VAR(GoodsEntry, time_since_pickup,    SLE_UINT8),
		     SLE_VAR(GoodsEntry, rating,               SLE_UINT8),
		SLEG_CONDVAR("cargo_source", _cargo_source,    SLE_FILE_U8 | SLE_VAR_U16,   SL_MIN_VERSION, SLV_7),
		SLEG_CONDVAR("cargo_source", _cargo_source,    SLE_UINT16,                  SLV_7, SLV_68),
		SLEG_CONDVAR("cargo_source_xy", _cargo_source_xy, SLE_UINT32,               SLV_44, SLV_68),
		SLEG_CONDVAR("cargo_days", _cargo_periods,     SLE_UINT8,                   SL_MIN_VERSION, SLV_68),
		     SLE_VAR(GoodsEntry, last_speed,           SLE_UINT8),
		     SLE_VAR(GoodsEntry, last_age,             SLE_UINT8),
		SLEG_CONDVAR("cargo_feeder_share", _cargo_feeder_share,  SLE_FILE_U32 | SLE_VAR_I64, SLV_14, SLV_65),
		SLEG_CONDVAR("cargo_feeder_share", _cargo_feeder_share,  SLE_INT64,                  SLV_65, SLV_68),
		 SLE_CONDVAR(GoodsEntry, amount_fract,         SLE_UINT8,                 SLV_150, SL_MAX_VERSION),
		SLEG_CONDREFRING("packets", _packets,          REF_CARGO_PACKET,           SLV_68, SLV_183),
		SLEG_CONDVAR("old_num_dests", _old_num_dests,  SLE_UINT32,                SLV_183, SLV_SAVELOAD_LIST_LENGTH),
		SLEG_CONDVAR("cargo.reserved_count", _cargo_reserved_count, SLE_UINT,     SLV_181, SL_MAX_VERSION),
		 SLE_CONDVAR(GoodsEntry, link_graph,           SLE_UINT16,                SLV_183, SL_MAX_VERSION),
		 SLE_CONDVAR(GoodsEntry, node,                 SLE_UINT16,                SLV_183, SL_MAX_VERSION),
		SLEG_CONDVAR("old_num_flows", _old_num_flows,  SLE_UINT32,                SLV_183, SLV_SAVELOAD_LIST_LENGTH),
		 SLE_CONDVAR(GoodsEntry, max_waiting_cargo,    SLE_UINT32,                SLV_183, SL_MAX_VERSION),
		SLEG_CONDSTRUCTLIST("flow", SlStationFlow,                                SLV_183, SL_MAX_VERSION),
		SLEG_CONDSTRUCTLIST("cargo", SlStationCargo,                              SLV_183, SL_MAX_VERSION),
	};

	inline const static SaveLoadCompatTable compat_description = _station_goods_sl_compat;

	/**
	 * Get the number of cargoes used by this savegame version.
	 * @return The number of cargoes used by this savegame version.
	 */
	size_t GetNumCargo() const
	{
		if (IsSavegameVersionBefore(SLV_55)) return 12;
		if (IsSavegameVersionBefore(SLV_EXTEND_CARGOTYPES)) return 32;
		if (IsSavegameVersionBefore(SLV_SAVELOAD_LIST_LENGTH)) return NUM_CARGO;
		/* Read from the savegame how long the list is. */
		return SlGetStructListLength(NUM_CARGO);
	}

	void Save(BaseStation *bst) const override
	{
		NOT_REACHED();
	}

	void Load(BaseStation *bst) const override
	{
		Station *st = Station::From(bst);

		std::unique_ptr<GoodsEntryData> spare_ged;

		/* Before savegame version 161, persistent storages were not stored in a pool. */
		if (IsSavegameVersionBefore(SLV_161) && !IsSavegameVersionBefore(SLV_145) && st->facilities.Test(StationFacility::Airport)) {
			/* Store the old persistent storage. The GRFID will be added later. */
			assert(PersistentStorage::CanAllocateItem());
			st->airport.psa = new PersistentStorage(0, 0, {});
			std::copy(std::begin(_old_st_persistent_storage.storage), std::end(_old_st_persistent_storage.storage), std::begin(st->airport.psa->storage));
		}

		size_t num_cargo = this->GetNumCargo();
		for (size_t i = 0; i < num_cargo; i++) {
			GoodsEntry &ge = st->goods[i];
			if (ge.data == nullptr) {
				if (spare_ged != nullptr) {
					ge.data = std::move(spare_ged);
				} else {
					ge.data.reset(new GoodsEntryData());
				}
			}
			SlObject(&ge, this->GetLoadDescription());
			if (!IsSavegameVersionBefore(SLV_181)) ge.data->cargo.LoadSetReservedCount(_cargo_reserved_count);
			if (IsSavegameVersionBefore(SLV_183)) {
				SwapPackets(&ge);
			}
			if (IsSavegameVersionBefore(SLV_68)) {
				AssignBit(ge.status, GoodsEntry::GES_ACCEPTANCE, HasBit(_waiting_acceptance, 15));
				if (GB(_waiting_acceptance, 0, 12) != 0) {
					/* In old versions, enroute_from used 0xFF as StationID::Invalid() */
					StationID source = (IsSavegameVersionBefore(SLV_7) && _cargo_source == 0xFF) ? StationID::Invalid() : static_cast<StationID>(_cargo_source);

					/* Make sure we can allocate the CargoPacket. This is safe
					 * as there can only be ~64k stations and 32 cargoes in these
					 * savegame versions. As the CargoPacketPool has more than
					 * 16 million entries; it fits by an order of magnitude. */
					assert(CargoPacket::CanAllocateItem());

					/* Don't construct the packet with station here, because that'll fail with old savegames */
					CargoPacket *cp = new CargoPacket(GB(_waiting_acceptance, 0, 12), _cargo_periods, source, TileIndex{_cargo_source_xy}, _cargo_feeder_share);
<<<<<<< HEAD
					ge.data->cargo.Append(cp, INVALID_STATION);
					AssignBit(ge.status, GoodsEntry::GES_RATING, true);
=======
					ge.GetOrCreateData().cargo.Append(cp, StationID::Invalid());
					SetBit(ge.status, GoodsEntry::GES_RATING);
>>>>>>> 53dd1258
				}
			}
			if (ge.data->MayBeRemoved()) {
				spare_ged = std::move(ge.data);
			}
		}
	}

	void FixPointers(BaseStation *bst) const override
	{
		Station *st = Station::From(bst);

		size_t num_cargo = IsSavegameVersionBefore(SLV_55) ? 12 : IsSavegameVersionBefore(SLV_EXTEND_CARGOTYPES) ? 32 : NUM_CARGO;
		auto end = std::next(std::begin(st->goods), std::min(num_cargo, std::size(st->goods)));
		for (auto it = std::begin(st->goods); it != end; ++it) {
			GoodsEntry &ge = *it;
			if (IsSavegameVersionBefore(SLV_183)) {
				SwapPackets(&ge); // We have to swap back again to be in the format pre-183 expects.
				SlObject(&ge, this->GetDescription());
				SwapPackets(&ge);
			} else {
				SlObject(&ge, this->GetDescription());
			}
		}
	}
};

class SlRoadStopTileData : public VectorSaveLoadHandler<SlRoadStopTileData, BaseStation, RoadStopTileData> {
public:
	inline static const SaveLoad description[] = {
	    SLE_VAR(RoadStopTileData, tile,            SLE_UINT32),
	    SLE_VAR(RoadStopTileData, random_bits,     SLE_UINT8),
	    SLE_VAR(RoadStopTileData, animation_frame, SLE_UINT8),
	};
	inline const static SaveLoadCompatTable compat_description = {};

	std::vector<RoadStopTileData> &GetVector(BaseStation *bst) const override { return bst->custom_roadstop_tile_data; }
};

/**
 * SaveLoad handler for the BaseStation, which all other stations / waypoints
 * make use of.
 */
class SlStationBase : public DefaultSaveLoadHandler<SlStationBase, BaseStation> {
public:
	inline static const SaveLoad description[] = {
		    SLE_VAR(BaseStation, xy,                     SLE_UINT32),
		    SLE_REF(BaseStation, town,                   REF_TOWN),
		    SLE_VAR(BaseStation, string_id,              SLE_STRINGID),
		    SLE_STR(BaseStation, name,                   SLE_STR | SLF_ALLOW_CONTROL, 0),
		    SLE_VAR(BaseStation, delete_ctr,             SLE_UINT8),
		    SLE_VAR(BaseStation, owner,                  SLE_UINT8),
		    SLE_VAR(BaseStation, facilities,             SLE_UINT8),
		    SLE_VAR(BaseStation, build_date,             SLE_INT32),

		/* Used by newstations for graphic variations */
		    SLE_VAR(BaseStation, random_bits,            SLE_UINT16),
		    SLE_VAR(BaseStation, waiting_triggers,       SLE_UINT8),
	};
	inline const static SaveLoadCompatTable compat_description = _station_base_sl_compat;

	void Save(BaseStation *bst) const override
	{
		SlObject(bst, this->GetDescription());
	}

	void Load(BaseStation *bst) const override
	{
		SlObject(bst, this->GetLoadDescription());
	}

	void FixPointers(BaseStation *bst) const override
	{
		SlObject(bst, this->GetDescription());
	}
};

/**
 * SaveLoad handler for a normal station (read: not a waypoint).
 */
class SlStationNormal : public DefaultSaveLoadHandler<SlStationNormal, BaseStation> {
public:
	inline static const SaveLoad description[] = {
		SLEG_STRUCT("base", SlStationBase),
		    SLE_VAR(Station, train_station.tile,         SLE_UINT32),
		    SLE_VAR(Station, train_station.w,            SLE_FILE_U8 | SLE_VAR_U16),
		    SLE_VAR(Station, train_station.h,            SLE_FILE_U8 | SLE_VAR_U16),

		    SLE_REF(Station, bus_stops,                  REF_ROADSTOPS),
		    SLE_REF(Station, truck_stops,                REF_ROADSTOPS),
		SLE_CONDVAR(Station, ship_station.tile,          SLE_UINT32,                SLV_MULTITILE_DOCKS, SL_MAX_VERSION),
		SLE_CONDVAR(Station, ship_station.w,             SLE_FILE_U8 | SLE_VAR_U16, SLV_MULTITILE_DOCKS, SL_MAX_VERSION),
		SLE_CONDVAR(Station, ship_station.h,             SLE_FILE_U8 | SLE_VAR_U16, SLV_MULTITILE_DOCKS, SL_MAX_VERSION),
		SLE_CONDVAR(Station, docking_station.tile,       SLE_UINT32,                SLV_MULTITILE_DOCKS, SL_MAX_VERSION),
		SLE_CONDVAR(Station, docking_station.w,          SLE_FILE_U8 | SLE_VAR_U16, SLV_MULTITILE_DOCKS, SL_MAX_VERSION),
		SLE_CONDVAR(Station, docking_station.h,          SLE_FILE_U8 | SLE_VAR_U16, SLV_MULTITILE_DOCKS, SL_MAX_VERSION),
		    SLE_VAR(Station, airport.tile,               SLE_UINT32),
		SLE_CONDVAR(Station, airport.w,                  SLE_FILE_U8 | SLE_VAR_U16, SLV_140, SL_MAX_VERSION),
		SLE_CONDVAR(Station, airport.h,                  SLE_FILE_U8 | SLE_VAR_U16, SLV_140, SL_MAX_VERSION),
		    SLE_VAR(Station, airport.type,               SLE_UINT8),
		SLE_CONDVAR(Station, airport.layout,             SLE_UINT8,                 SLV_145, SL_MAX_VERSION),
		SLE_VARNAME(Station, airport.blocks, "airport.flags", SLE_UINT64),
		SLE_CONDVAR(Station, airport.rotation,           SLE_UINT8,                 SLV_145, SL_MAX_VERSION),
		SLEG_CONDARR("storage", _old_st_persistent_storage.storage,  SLE_UINT32, 16, SLV_145, SLV_161),
		SLE_CONDREF(Station, airport.psa,                REF_STORAGE,               SLV_161, SL_MAX_VERSION),

		    SLE_VAR(Station, indtype,                    SLE_UINT8),

		    SLE_VAR(Station, time_since_load,            SLE_UINT8),
		    SLE_VAR(Station, time_since_unload,          SLE_UINT8),
		SLEG_VAR("last_vehicle_type", _old_last_vehicle_type, SLE_UINT8),
		    SLE_VAR(Station, had_vehicle_of_type,        SLE_UINT8),
		SLE_REFVECTOR(Station, loading_vehicles,         REF_VEHICLE),
		SLE_CONDVAR(Station, always_accepted,            SLE_FILE_U32 | SLE_VAR_U64, SLV_127, SLV_EXTEND_CARGOTYPES),
		SLE_CONDVAR(Station, always_accepted,            SLE_UINT64,                 SLV_EXTEND_CARGOTYPES, SL_MAX_VERSION),
		SLEG_CONDSTRUCTLIST("speclist", SlRoadStopTileData,                          SLV_NEWGRF_ROAD_STOPS, SLV_ROAD_STOP_TILE_DATA),
		SLEG_STRUCTLIST("goods", SlStationGoods),
	};
	inline const static SaveLoadCompatTable compat_description = _station_normal_sl_compat;

	void Save(BaseStation *bst) const override
	{
		if (bst->facilities.Test(StationFacility::Waypoint)) return;
		SlObject(bst, this->GetDescription());
	}

	void Load(BaseStation *bst) const override
	{
		if (bst->facilities.Test(StationFacility::Waypoint)) return;
		SlObject(bst, this->GetLoadDescription());

		for (CargoType i = 0; i < NUM_CARGO; i++) {
			Station::From(bst)->goods[i].last_vehicle_type = _old_last_vehicle_type;
		}
	}

	void FixPointers(BaseStation *bst) const override
	{
		if (bst->facilities.Test(StationFacility::Waypoint)) return;
		SlObject(bst, this->GetDescription());
	}
};

class SlStationWaypoint : public DefaultSaveLoadHandler<SlStationWaypoint, BaseStation> {
public:
	inline static const SaveLoad description[] = {
		SLEG_STRUCT("base", SlStationBase),
		    SLE_VAR(Waypoint, town_cn,                   SLE_UINT16),

		SLE_CONDVAR(Waypoint, train_station.tile,        SLE_UINT32,                  SLV_124, SL_MAX_VERSION),
		SLE_CONDVAR(Waypoint, train_station.w,           SLE_FILE_U8 | SLE_VAR_U16,   SLV_124, SL_MAX_VERSION),
		SLE_CONDVAR(Waypoint, train_station.h,           SLE_FILE_U8 | SLE_VAR_U16,   SLV_124, SL_MAX_VERSION),
		SLE_CONDVAR(Waypoint, waypoint_flags,            SLE_UINT16,                  SLV_ROAD_WAYPOINTS, SL_MAX_VERSION),
		SLE_CONDVAR(Waypoint, road_waypoint_area.tile,   SLE_UINT32,                  SLV_ROAD_WAYPOINTS, SL_MAX_VERSION),
		SLE_CONDVAR(Waypoint, road_waypoint_area.w,      SLE_FILE_U8 | SLE_VAR_U16,   SLV_ROAD_WAYPOINTS, SL_MAX_VERSION),
		SLE_CONDVAR(Waypoint, road_waypoint_area.h,      SLE_FILE_U8 | SLE_VAR_U16,   SLV_ROAD_WAYPOINTS, SL_MAX_VERSION),
	};
	inline const static SaveLoadCompatTable compat_description = _station_waypoint_sl_compat;

	void Save(BaseStation *bst) const override
	{
		if (!bst->facilities.Test(StationFacility::Waypoint)) return;
		SlObject(bst, this->GetDescription());
	}

	void Load(BaseStation *bst) const override
	{
		if (!bst->facilities.Test(StationFacility::Waypoint)) return;
		SlObject(bst, this->GetLoadDescription());
	}

	void FixPointers(BaseStation *bst) const override
	{
		if (!bst->facilities.Test(StationFacility::Waypoint)) return;
		SlObject(bst, this->GetDescription());
	}
};

static const SaveLoad _station_desc[] = {
	SLE_SAVEBYTE(BaseStation, facilities),
	SLEG_STRUCT("normal", SlStationNormal),
	SLEG_STRUCT("waypoint", SlStationWaypoint),
	SLEG_CONDSTRUCTLIST("speclist", SlStationSpecList<StationSpec>, SLV_27, SL_MAX_VERSION),
	SLEG_CONDSTRUCTLIST("roadstopspeclist", SlStationSpecList<RoadStopSpec>, SLV_NEWGRF_ROAD_STOPS, SL_MAX_VERSION),
	SLEG_CONDSTRUCTLIST("roadstoptiledata", SlRoadStopTileData, SLV_ROAD_STOP_TILE_DATA, SL_MAX_VERSION),
};

struct STNNChunkHandler : ChunkHandler {
	STNNChunkHandler() : ChunkHandler('STNN', CH_TABLE) {}

	void Save() const override
	{
		SlTableHeader(_station_desc);

		/* Write the stations */
		for (BaseStation *st : BaseStation::Iterate()) {
			SlSetArrayIndex(st->index);
			SlObject(st, _station_desc);
		}
	}


	void Load() const override
	{
		const std::vector<SaveLoad> slt = SlCompatTableHeader(_station_desc, _station_sl_compat);

		_old_num_flows = 0;

		int index;
		while ((index = SlIterateArray()) != -1) {
			bool waypoint = static_cast<StationFacilities>(SlReadByte()).Test(StationFacility::Waypoint);

			BaseStation *bst = waypoint ? (BaseStation *)new (StationID(index)) Waypoint() : new (StationID(index)) Station();
			SlObject(bst, slt);
		}
	}

	void FixPointers() const override
	{
		/* From SLV_123 we store stations in STNN; before that in STNS. So do not
		 * fix pointers when the version is below SLV_123, as that would fix
		 * pointers twice: once in STNS chunk and once here. */
		if (IsSavegameVersionBefore(SLV_123)) return;

		for (BaseStation *bst : BaseStation::Iterate()) {
			SlObject(bst, _station_desc);
		}
	}
};

struct ROADChunkHandler : ChunkHandler {
	ROADChunkHandler() : ChunkHandler('ROAD', CH_TABLE) {}

	void Save() const override
	{
		SlTableHeader(_roadstop_desc);

		for (RoadStop *rs : RoadStop::Iterate()) {
			SlSetArrayIndex(rs->index);
			SlObject(rs, _roadstop_desc);
		}
	}

	void Load() const override
	{
		const std::vector<SaveLoad> slt = SlCompatTableHeader(_roadstop_desc, _roadstop_sl_compat);

		int index;

		while ((index = SlIterateArray()) != -1) {
			RoadStop *rs = new (RoadStopID(index)) RoadStop(INVALID_TILE);

			SlObject(rs, slt);
		}
	}

	void FixPointers() const override
	{
		for (RoadStop *rs : RoadStop::Iterate()) {
			SlObject(rs, _roadstop_desc);
		}
	}
};

static const STNNChunkHandler STNN;
static const ROADChunkHandler ROAD;
static const ChunkHandlerRef station_chunk_handlers[] = {
	STNN,
	ROAD,
};

extern const ChunkHandlerTable _station_chunk_handlers(station_chunk_handlers);

}<|MERGE_RESOLUTION|>--- conflicted
+++ resolved
@@ -64,11 +64,7 @@
 	StationCargoPacketMap &ge_packets = const_cast<StationCargoPacketMap &>(*ge->data->cargo.Packets());
 
 	if (_packets.empty()) {
-<<<<<<< HEAD
-		std::map<StationID, CargoPacketList>::iterator it(ge_packets.find(INVALID_STATION));
-=======
-		std::map<StationID, std::list<CargoPacket *> >::iterator it(ge_packets.find(StationID::Invalid()));
->>>>>>> 53dd1258
+		std::map<StationID, CargoPacketList>::iterator it(ge_packets.find(StationID::Invalid()));
 		if (it == ge_packets.end()) {
 			return;
 		} else {
@@ -262,13 +258,8 @@
 
 					/* Don't construct the packet with station here, because that'll fail with old savegames */
 					CargoPacket *cp = new CargoPacket(GB(_waiting_acceptance, 0, 12), _cargo_periods, source, TileIndex{_cargo_source_xy}, _cargo_feeder_share);
-<<<<<<< HEAD
-					ge.data->cargo.Append(cp, INVALID_STATION);
+					ge.data->cargo.Append(cp, StationID::Invalid());
 					AssignBit(ge.status, GoodsEntry::GES_RATING, true);
-=======
-					ge.GetOrCreateData().cargo.Append(cp, StationID::Invalid());
-					SetBit(ge.status, GoodsEntry::GES_RATING);
->>>>>>> 53dd1258
 				}
 			}
 			if (ge.data->MayBeRemoved()) {
