/* $Id$ */

/*
 * This file is part of OpenTTD.
 * OpenTTD is free software; you can redistribute it and/or modify it under the terms of the GNU General Public License as published by the Free Software Foundation, version 2.
 * OpenTTD is distributed in the hope that it will be useful, but WITHOUT ANY WARRANTY; without even the implied warranty of MERCHANTABILITY or FITNESS FOR A PARTICULAR PURPOSE.
 * See the GNU General Public License for more details. You should have received a copy of the GNU General Public License along with OpenTTD. If not, see <http://www.gnu.org/licenses/>.
 */

/** @file station_sl.cpp Code handling saving and loading of stations. */

#include "../stdafx.h"
#include "../station_base.h"
#include "../waypoint_base.h"
#include "../roadstop_base.h"
#include "../dock_base.h"
#include "../vehicle_base.h"
#include "../newgrf_station.h"

#include "saveload.h"
#include "saveload_buffer.h"
#include "table/strings.h"

#include "../safeguards.h"

static byte _old_last_vehicle_type;

/**
 * Update the buoy orders to be waypoint orders.
 * @param o the order 'list' to check.
 */
static void UpdateWaypointOrder(Order *o)
{
	if (!o->IsType(OT_GOTO_STATION)) return;

	const Station *st = Station::Get(o->GetDestination());
	if ((st->had_vehicle_of_type & HVOT_WAYPOINT) == 0) return;

	o->MakeGoToWaypoint(o->GetDestination());
}

/**
 * Perform all steps to upgrade from the old station buoys to the new version
 * that uses waypoints. This includes some old saveload mechanics.
 */
void MoveBuoysToWaypoints()
{
	/* Buoy orders become waypoint orders */
	OrderList *ol;
	FOR_ALL_ORDER_LISTS(ol) {
		VehicleType vt = ol->GetFirstSharedVehicle()->type;
		if (vt != VEH_SHIP && vt != VEH_TRAIN) continue;

		for (Order *o = ol->GetFirstOrder(); o != nullptr; o = o->next) UpdateWaypointOrder(o);
	}

	Vehicle *v;
	FOR_ALL_VEHICLES(v) {
		VehicleType vt = v->type;
		if (vt != VEH_SHIP && vt != VEH_TRAIN) continue;

		UpdateWaypointOrder(&v->current_order);
	}

	/* Now make the stations waypoints */
	Station *st;
	FOR_ALL_STATIONS(st) {
		if ((st->had_vehicle_of_type & HVOT_WAYPOINT) == 0) continue;

		StationID index    = st->index;
		TileIndex xy       = st->xy;
		Town *town         = st->town;
		StringID string_id = st->string_id;
		char *name         = st->name;
		st->name           = nullptr;
		Date build_date    = st->build_date;
		/* TTDPatch could use "buoys with rail station" for rail waypoints */
		bool train         = st->train_station.tile != INVALID_TILE;
		TileArea train_st  = st->train_station;

		/* Delete the station, so we can make it a real waypoint. */
		delete st;

		/* Stations and waypoints are in the same pool, so if a station
		 * is deleted there must be place for a Waypoint. */
		assert(Waypoint::CanAllocateItem());
		Waypoint *wp   = new (index) Waypoint(xy);
		wp->town       = town;
		wp->string_id  = train ? STR_SV_STNAME_WAYPOINT : STR_SV_STNAME_BUOY;
		wp->name       = name;
		wp->delete_ctr = 0; // Just reset delete counter for once.
		wp->build_date = build_date;
		wp->owner      = train ? GetTileOwner(xy) : OWNER_NONE;

		if (IsInsideBS(string_id, STR_SV_STNAME_BUOY, 9)) wp->town_cn = string_id - STR_SV_STNAME_BUOY;

		if (train) {
			/* When we make a rail waypoint of the station, convert the map as well. */
			TILE_AREA_LOOP(t, train_st) {
				if (!IsTileType(t, MP_STATION) || GetStationIndex(t) != index) continue;

				SB(_me[t].m6, 3, 3, STATION_WAYPOINT);
				wp->rect.BeforeAddTile(t, StationRect::ADD_FORCE);
			}

			wp->train_station = train_st;
			wp->facilities |= FACIL_TRAIN;
		} else if (IsBuoyTile(xy) && GetStationIndex(xy) == index) {
			wp->rect.BeforeAddTile(xy, StationRect::ADD_FORCE);
			wp->facilities |= FACIL_DOCK;
		}
	}
}

void AfterLoadStations()
{
	/* Update the speclists of all stations to point to the currently loaded custom stations. */
	BaseStation *st;
	FOR_ALL_BASE_STATIONS(st) {
		for (uint i = 0; i < st->num_specs; i++) {
			if (st->speclist[i].grfid == 0) continue;

			st->speclist[i].spec = StationClass::GetByGrf(st->speclist[i].grfid, st->speclist[i].localidx, nullptr);
		}

		if (Station::IsExpected(st)) {
			Station *sta = Station::From(st);
<<<<<<< HEAD
			for (const RoadStop *rs = sta->bus_stops; rs != NULL; rs = rs->next) sta->bus_station.Add(rs->xy);
			for (const RoadStop *rs = sta->truck_stops; rs != NULL; rs = rs->next) sta->truck_station.Add(rs->xy);

			for (const Dock *d = sta->docks; d != NULL; d = d->next) {
				sta->dock_station.Add(d->sloped);
				sta->dock_station.Add(d->flat);
			}
=======
			for (const RoadStop *rs = sta->bus_stops; rs != nullptr; rs = rs->next) sta->bus_station.Add(rs->xy);
			for (const RoadStop *rs = sta->truck_stops; rs != nullptr; rs = rs->next) sta->truck_station.Add(rs->xy);
>>>>>>> 7c8e7c6b
		}

		StationUpdateCachedTriggers(st);
	}
}

/**
 * (Re)building of road stop caches after loading a savegame.
 */
void AfterLoadRoadStops()
{
	/* First construct the drive through entries */
	RoadStop *rs;
	FOR_ALL_ROADSTOPS(rs) {
		if (IsDriveThroughStopTile(rs->xy)) rs->MakeDriveThrough();
	}
	/* And then rebuild the data in those entries */
	FOR_ALL_ROADSTOPS(rs) {
		if (!HasBit(rs->status, RoadStop::RSSFB_BASE_ENTRY)) continue;

		rs->GetEntry(DIAGDIR_NE)->Rebuild(rs);
		rs->GetEntry(DIAGDIR_NW)->Rebuild(rs);
	}
}

static const SaveLoad _roadstop_desc[] = {
	SLE_VAR(RoadStop, xy,           SLE_UINT32),
	SLE_CONDNULL(1, SL_MIN_VERSION, SLV_45),
	SLE_VAR(RoadStop, status,       SLE_UINT8),
	/* Index was saved in some versions, but this is not needed */
	SLE_CONDNULL(4, SL_MIN_VERSION, SLV_9),
	SLE_CONDNULL(2, SL_MIN_VERSION, SLV_45),
	SLE_CONDNULL(1, SL_MIN_VERSION, SLV_26),

	SLE_REF(RoadStop, next,         REF_ROADSTOPS),
	SLE_CONDNULL(2, SL_MIN_VERSION, SLV_45),

	SLE_CONDNULL(4, SL_MIN_VERSION, SLV_25),
	SLE_CONDNULL(1, SLV_25, SLV_26),

	SLE_END()
};

static const SaveLoad _dock_desc[] = {
	SLE_VAR(Dock, sloped,       SLE_UINT32),
	SLE_VAR(Dock, flat,         SLE_UINT32),
	SLE_REF(Dock, next,         REF_DOCKS),

	SLE_END()
};

static const SaveLoad _old_station_desc[] = {
	SLE_CONDVAR(Station, xy,                         SLE_FILE_U16 | SLE_VAR_U32,  SL_MIN_VERSION, SLV_6),
	SLE_CONDVAR(Station, xy,                         SLE_UINT32,                  SLV_6, SL_MAX_VERSION),
	SLE_CONDNULL(4, SL_MIN_VERSION, SLV_6),  ///< bus/lorry tile
	SLE_CONDVAR(Station, train_station.tile,         SLE_FILE_U16 | SLE_VAR_U32,  SL_MIN_VERSION, SLV_6),
	SLE_CONDVAR(Station, train_station.tile,         SLE_UINT32,                  SLV_6, SL_MAX_VERSION),
	SLE_CONDVAR(Station, airport.tile,               SLE_FILE_U16 | SLE_VAR_U32,  SL_MIN_VERSION, SLV_6),
	SLE_CONDVAR(Station, airport.tile,               SLE_UINT32,                  SLV_6, SL_MAX_VERSION),
	SLE_CONDVAR(Station, dock_station.tile,          SLE_FILE_U16 | SLE_VAR_U32,  SL_MIN_VERSION, SLV_6),
	SLE_CONDVAR(Station, dock_station.tile,          SLE_UINT32,                  SLV_6, SL_MAX_VERSION),
	    SLE_REF(Station, town,                       REF_TOWN),
	    SLE_VAR(Station, train_station.w,            SLE_FILE_U8 | SLE_VAR_U16),
	SLE_CONDVAR(Station, train_station.h,            SLE_FILE_U8 | SLE_VAR_U16,   SLV_2, SL_MAX_VERSION),

	SLE_CONDNULL(1, SL_MIN_VERSION, SLV_4),  ///< alpha_order

	    SLE_VAR(Station, string_id,                  SLE_STRINGID),
	SLE_CONDSTR(Station, name,                       SLE_STR | SLF_ALLOW_CONTROL, 0, SLV_84, SL_MAX_VERSION),
	SLE_CONDVAR(Station, indtype,                    SLE_UINT8,                 SLV_103, SL_MAX_VERSION),
	SLE_CONDVAR(Station, had_vehicle_of_type,        SLE_FILE_U16 | SLE_VAR_U8,   SL_MIN_VERSION, SLV_122),
	SLE_CONDVAR(Station, had_vehicle_of_type,        SLE_UINT8,                 SLV_122, SL_MAX_VERSION),

	    SLE_VAR(Station, time_since_load,            SLE_UINT8),
	    SLE_VAR(Station, time_since_unload,          SLE_UINT8),
	SLE_CONDVAR_X(Station, delete_ctr,               SLE_UINT8,                   SL_MIN_VERSION, SL_MAX_VERSION, SlXvFeatureTest(XSLFTO_AND, XSLFI_SPRINGPP, 0, 3)),
	SLE_CONDVAR_X(Station, delete_ctr,               SLE_FILE_U16  | SLE_VAR_U8,  SL_MIN_VERSION, SL_MAX_VERSION, SlXvFeatureTest(XSLFTO_AND, XSLFI_SPRINGPP, 4)),
	    SLE_VAR(Station, owner,                      SLE_UINT8),
	    SLE_VAR(Station, facilities,                 SLE_UINT8),
	    SLE_VAR(Station, airport.type,               SLE_UINT8),

	SLE_CONDNULL(2, SL_MIN_VERSION, SLV_6),  ///< Truck/bus stop status
	SLE_CONDNULL(1, SL_MIN_VERSION, SLV_5),  ///< Blocked months

	SLE_CONDVAR(Station, airport.flags,              SLE_VAR_U64 | SLE_FILE_U16,  SL_MIN_VERSION,  SLV_3),
	SLE_CONDVAR(Station, airport.flags,              SLE_VAR_U64 | SLE_FILE_U32,  SLV_3, SLV_46),
	SLE_CONDVAR(Station, airport.flags,              SLE_UINT64,                 SLV_46, SL_MAX_VERSION),

	SLE_CONDNULL(2, SL_MIN_VERSION, SLV_26), ///< last-vehicle
	SLEG_CONDVAR_X(_old_last_vehicle_type,           SLE_UINT8,                  SLV_26, SL_MAX_VERSION, SlXvFeatureTest(XSLFTO_AND, XSLFI_ST_LAST_VEH_TYPE, 0, 0)),

	SLE_CONDNULL(2, SLV_3, SLV_26), ///< custom station class and id
	SLE_CONDVAR(Station, build_date,                 SLE_FILE_U16 | SLE_VAR_I32,  SLV_3, SLV_31),
	SLE_CONDVAR(Station, build_date,                 SLE_INT32,                  SLV_31, SL_MAX_VERSION),

	SLE_CONDREF(Station, bus_stops,                  REF_ROADSTOPS,               SLV_6, SL_MAX_VERSION),
	SLE_CONDREF(Station, truck_stops,                REF_ROADSTOPS,               SLV_6, SL_MAX_VERSION),

	/* Used by newstations for graphic variations */
	SLE_CONDVAR(Station, random_bits,                SLE_UINT16,                 SLV_27, SL_MAX_VERSION),
	SLE_CONDVAR(Station, waiting_triggers,           SLE_UINT8,                  SLV_27, SL_MAX_VERSION),
	SLE_CONDVAR(Station, num_specs,                  SLE_UINT8,                  SLV_27, SL_MAX_VERSION),

	SLE_CONDVEC(Station, loading_vehicles,           REF_VEHICLE,                SLV_57, SL_MAX_VERSION),

	/* reserve extra space in savegame here. (currently 32 bytes) */
	SLE_CONDNULL(32, SLV_2, SL_MAX_VERSION),

	SLE_END()
};

static uint16 _waiting_acceptance;
static uint32 _num_flows;
static uint16 _cargo_source;
static uint32 _cargo_source_xy;
static uint8  _cargo_days;
static Money  _cargo_feeder_share;

static const SaveLoad _station_speclist_desc[] = {
	SLE_CONDVAR(StationSpecList, grfid,    SLE_UINT32, SLV_27, SL_MAX_VERSION),
	SLE_CONDVAR(StationSpecList, localidx, SLE_UINT8,  SLV_27, SL_MAX_VERSION),

	SLE_END()
};

CargoPacketList _packets;
uint32 _num_dests;

struct FlowSaveLoad {
	FlowSaveLoad() : source(0), via(0), share(0), restricted(false) {}
	StationID source;
	StationID via;
	uint32 share;
	bool restricted;
};

#if 0
static const SaveLoad _flow_desc[] = {
	    SLE_VAR(FlowSaveLoad, source,     SLE_UINT16),
	    SLE_VAR(FlowSaveLoad, via,        SLE_UINT16),
	    SLE_VAR(FlowSaveLoad, share,      SLE_UINT32),
	SLE_CONDVAR(FlowSaveLoad, restricted, SLE_BOOL, SLV_187, SL_MAX_VERSION),
	    SLE_END()
};
#endif

/**
 * Wrapper function to get the GoodsEntry's internal structure while
 * some of the variables itself are private.
 * @return the saveload description for GoodsEntry.
 */
const SaveLoad *GetGoodsDesc()
{
	static const SaveLoad goods_desc[] = {
		SLEG_CONDVAR(            _waiting_acceptance,  SLE_UINT16,                  SL_MIN_VERSION, SLV_68),
		 SLE_CONDVAR(GoodsEntry, status,               SLE_UINT8,                  SLV_68, SL_MAX_VERSION),
		SLE_CONDNULL(2,                                                            SLV_51, SLV_68),
		     SLE_VAR(GoodsEntry, time_since_pickup,    SLE_UINT8),
		 SLE_CONDNULL_X(6,                                                 SL_MIN_VERSION, SL_MAX_VERSION, SlXvFeatureTest(XSLFTO_AND, XSLFI_SPRINGPP, 4)),
		     SLE_VAR(GoodsEntry, rating,               SLE_UINT8),
		SLEG_CONDVAR(            _cargo_source,        SLE_FILE_U8 | SLE_VAR_U16,   SL_MIN_VERSION, SLV_7),
		SLEG_CONDVAR(            _cargo_source,        SLE_UINT16,                  SLV_7, SLV_68),
		SLEG_CONDVAR(            _cargo_source_xy,     SLE_UINT32,                 SLV_44, SLV_68),
		SLEG_CONDVAR(            _cargo_days,          SLE_UINT8,                   SL_MIN_VERSION, SLV_68),
		     SLE_VAR(GoodsEntry, last_speed,           SLE_UINT8),
		     SLE_VAR(GoodsEntry, last_age,             SLE_UINT8),
		SLEG_CONDVAR(            _cargo_feeder_share,  SLE_FILE_U32 | SLE_VAR_I64, SLV_14, SLV_65),
		SLEG_CONDVAR(            _cargo_feeder_share,  SLE_INT64,                  SLV_65, SLV_68),
		 SLE_CONDVAR(GoodsEntry, amount_fract,         SLE_UINT8,                 SLV_150, SL_MAX_VERSION),
		SLEG_CONDPTRDEQ(         _packets,             REF_CARGO_PACKET,           SLV_68, SLV_183),
		SLEG_CONDVAR(            _num_dests,           SLE_UINT32,                SLV_183, SL_MAX_VERSION),
		 SLE_CONDVAR(GoodsEntry, cargo.reserved_count, SLE_UINT,                  SLV_181, SL_MAX_VERSION),
		 SLE_CONDVAR(GoodsEntry, link_graph,           SLE_UINT16,                SLV_183, SL_MAX_VERSION),
		 SLE_CONDVAR(GoodsEntry, node,                 SLE_UINT16,                SLV_183, SL_MAX_VERSION),
		SLEG_CONDVAR(            _num_flows,           SLE_UINT32,                SLV_183, SL_MAX_VERSION),
		 SLE_CONDVAR(GoodsEntry, max_waiting_cargo,    SLE_UINT32,                SLV_183, SL_MAX_VERSION),
		SLE_CONDVAR_X(GoodsEntry, last_vehicle_type,   SLE_UINT8,          SL_MIN_VERSION, SL_MAX_VERSION, SlXvFeatureTest(XSLFTO_AND, XSLFI_ST_LAST_VEH_TYPE, 1)),
		SLE_END()
	};

	return goods_desc;
}

typedef std::pair<const StationID, CargoPacketList> StationCargoPair;

static const SaveLoad _cargo_list_desc[] = {
	SLE_VAR(StationCargoPair, first,  SLE_UINT16),
	SLE_PTRDEQ(StationCargoPair, second, REF_CARGO_PACKET),
	SLE_END()
};

/**
 * Swap the temporary packets with the packets without specific destination in
 * the given goods entry. Assert that at least one of those is empty.
 * @param ge Goods entry to swap with.
 */
static void SwapPackets(GoodsEntry *ge)
{
	StationCargoPacketMap &ge_packets = const_cast<StationCargoPacketMap &>(*ge->cargo.Packets());

	if (_packets.empty()) {
		std::map<StationID, CargoPacketList>::iterator it(ge_packets.find(INVALID_STATION));
		if (it == ge_packets.end()) {
			return;
		} else {
			it->second.swap(_packets);
		}
	} else {
		assert(ge_packets[INVALID_STATION].empty());
		ge_packets[INVALID_STATION].swap(_packets);
	}
}

static void Load_STNS()
{
	_cargo_source_xy = 0;
	_cargo_days = 0;
	_cargo_feeder_share = 0;

	uint num_cargo = IsSavegameVersionBefore(SLV_55) ? 12 : IsSavegameVersionBefore(SLV_EXTEND_CARGOTYPES) ? 32 : NUM_CARGO;
	int index;
	while ((index = SlIterateArray()) != -1) {
		Station *st = new (index) Station();

		SlObject(st, _old_station_desc);

		_waiting_acceptance = 0;

		for (CargoID i = 0; i < num_cargo; i++) {
			GoodsEntry *ge = &st->goods[i];
			SlObject(ge, GetGoodsDesc());
			SwapPackets(ge);
			if (IsSavegameVersionBefore(SLV_68)) {
				SB(ge->status, GoodsEntry::GES_ACCEPTANCE, 1, HasBit(_waiting_acceptance, 15));
				if (GB(_waiting_acceptance, 0, 12) != 0) {
					/* In old versions, enroute_from used 0xFF as INVALID_STATION */
					StationID source = (IsSavegameVersionBefore(SLV_7) && _cargo_source == 0xFF) ? INVALID_STATION : _cargo_source;

					/* Make sure we can allocate the CargoPacket. This is safe
					 * as there can only be ~64k stations and 32 cargoes in these
					 * savegame versions. As the CargoPacketPool has more than
					 * 16 million entries; it fits by an order of magnitude. */
					assert(CargoPacket::CanAllocateItem());

					/* Don't construct the packet with station here, because that'll fail with old savegames */
					CargoPacket *cp = new CargoPacket(GB(_waiting_acceptance, 0, 12), _cargo_days, source, _cargo_source_xy, _cargo_source_xy, _cargo_feeder_share);
					ge->cargo.Append(cp, INVALID_STATION);
					SB(ge->status, GoodsEntry::GES_RATING, 1, 1);
				}
			}
			if (SlXvIsFeatureMissing(XSLFI_ST_LAST_VEH_TYPE)) ge->last_vehicle_type = _old_last_vehicle_type;
		}

		if (st->num_specs != 0) {
			/* Allocate speclist memory when loading a game */
			st->speclist = CallocT<StationSpecList>(st->num_specs);
			for (uint i = 0; i < st->num_specs; i++) {
				SlObject(&st->speclist[i], _station_speclist_desc);
			}
		}
	}
}

static void Ptrs_STNS()
{
	/* Don't run when savegame version is higher than or equal to 123. */
	if (!IsSavegameVersionBefore(SLV_123)) return;

	uint num_cargo = IsSavegameVersionBefore(SLV_EXTEND_CARGOTYPES) ? 32 : NUM_CARGO;
	Station *st;
	FOR_ALL_STATIONS(st) {
		if (!IsSavegameVersionBefore(SLV_68)) {
			for (CargoID i = 0; i < num_cargo; i++) {
				GoodsEntry *ge = &st->goods[i];
				SwapPackets(ge);
				SlObject(ge, GetGoodsDesc());
				SwapPackets(ge);
			}
		}
		SlObject(st, _old_station_desc);
	}
}


static const SaveLoad _base_station_desc[] = {
	      SLE_VAR(BaseStation, xy,                     SLE_UINT32),
	      SLE_REF(BaseStation, town,                   REF_TOWN),
	      SLE_VAR(BaseStation, string_id,              SLE_STRINGID),
	      SLE_STR(BaseStation, name,                   SLE_STR | SLF_ALLOW_CONTROL, 0),
	SLE_CONDVAR_X(Station,     delete_ctr,             SLE_UINT8,                   SL_MIN_VERSION, SL_MAX_VERSION, SlXvFeatureTest(XSLFTO_AND, XSLFI_SPRINGPP, 0, 3)),
	SLE_CONDVAR_X(Station,     delete_ctr,             SLE_FILE_U16  | SLE_VAR_U8,  SL_MIN_VERSION, SL_MAX_VERSION, SlXvFeatureTest(XSLFTO_AND, XSLFI_SPRINGPP, 4)),
	      SLE_VAR(BaseStation, owner,                  SLE_UINT8),
	      SLE_VAR(BaseStation, facilities,             SLE_UINT8),
	      SLE_VAR(BaseStation, build_date,             SLE_INT32),

	/* Used by newstations for graphic variations */
	      SLE_VAR(BaseStation, random_bits,            SLE_UINT16),
	      SLE_VAR(BaseStation, waiting_triggers,       SLE_UINT8),
	      SLE_VAR(BaseStation, num_specs,              SLE_UINT8),

	      SLE_END()
};

static OldPersistentStorage _old_st_persistent_storage;

static const SaveLoad _station_desc[] = {
	SLE_WRITEBYTE(Station, facilities),
	SLE_ST_INCLUDE(),

	      SLE_VAR(Station, train_station.tile,         SLE_UINT32),
	      SLE_VAR(Station, train_station.w,            SLE_FILE_U8 | SLE_VAR_U16),
	      SLE_VAR(Station, train_station.h,            SLE_FILE_U8 | SLE_VAR_U16),

	      SLE_REF(Station, bus_stops,                  REF_ROADSTOPS),
	      SLE_REF(Station, truck_stops,                REF_ROADSTOPS),
    SLE_CONDVAR_X(Station, dock_station.tile,          SLE_UINT32,                  SL_MIN_VERSION, SL_MAX_VERSION, SlXvFeatureTest(XSLFTO_AND, XSLFI_MULTIPLE_DOCKS, 0, 0)),
    SLE_CONDREF_X(Station, docks,                      REF_DOCKS,                   SL_MIN_VERSION, SL_MAX_VERSION, SlXvFeatureTest(XSLFTO_AND, XSLFI_MULTIPLE_DOCKS, 1)),
	      SLE_VAR(Station, airport.tile,               SLE_UINT32),
	  SLE_CONDVAR(Station, airport.w,                  SLE_FILE_U8 | SLE_VAR_U16, SLV_140, SL_MAX_VERSION),
	  SLE_CONDVAR(Station, airport.h,                  SLE_FILE_U8 | SLE_VAR_U16, SLV_140, SL_MAX_VERSION),
	      SLE_VAR(Station, airport.type,               SLE_UINT8),
	  SLE_CONDVAR(Station, airport.layout,             SLE_UINT8,                 SLV_145, SL_MAX_VERSION),
	SLE_CONDNULL_X(1, SL_MIN_VERSION, SL_MAX_VERSION, SlXvFeatureTest(XSLFTO_AND, XSLFI_SPRINGPP, 1, 6)),
	      SLE_VAR(Station, airport.flags,              SLE_UINT64),
	SLE_CONDNULL_X(8, SL_MIN_VERSION, SL_MAX_VERSION, SlXvFeatureTest(XSLFTO_AND, XSLFI_SPRINGPP, 1, 6)),
	  SLE_CONDVAR(Station, airport.rotation,           SLE_UINT8,                 SLV_145, SL_MAX_VERSION),
	 SLEG_CONDARR(_old_st_persistent_storage.storage,  SLE_UINT32, 16,            SLV_145, SLV_161),
	  SLE_CONDREF(Station, airport.psa,                REF_STORAGE,               SLV_161, SL_MAX_VERSION),

	      SLE_VAR(Station, indtype,                    SLE_UINT8),

	      SLE_VAR(Station, time_since_load,            SLE_UINT8),
	      SLE_VAR(Station, time_since_unload,          SLE_UINT8),
	SLEG_CONDVAR_X(_old_last_vehicle_type,             SLE_UINT8,           SL_MIN_VERSION, SL_MAX_VERSION, SlXvFeatureTest(XSLFTO_AND, XSLFI_ST_LAST_VEH_TYPE, 0, 0)),
	      SLE_VAR(Station, had_vehicle_of_type,        SLE_UINT8),
	      SLE_VEC(Station, loading_vehicles,           REF_VEHICLE),
	  SLE_CONDVAR(Station, always_accepted,            SLE_FILE_U32 | SLE_VAR_U64, SLV_127, SLV_EXTEND_CARGOTYPES),
	  SLE_CONDVAR(Station, always_accepted,            SLE_UINT64,                 SLV_EXTEND_CARGOTYPES, SL_MAX_VERSION),

	      SLE_END()
};

static const SaveLoad _waypoint_desc[] = {
	SLE_WRITEBYTE(Waypoint, facilities),
	SLE_ST_INCLUDE(),

	      SLE_VAR(Waypoint, town_cn,                   SLE_UINT16),

	  SLE_CONDVAR(Waypoint, train_station.tile,        SLE_UINT32,                  SLV_124, SL_MAX_VERSION),
	  SLE_CONDVAR(Waypoint, train_station.w,           SLE_FILE_U8 | SLE_VAR_U16,   SLV_124, SL_MAX_VERSION),
	  SLE_CONDVAR(Waypoint, train_station.h,           SLE_FILE_U8 | SLE_VAR_U16,   SLV_124, SL_MAX_VERSION),

	      SLE_END()
};

/**
 * Get the base station description to be used for SL_ST_INCLUDE
 * @return the base station description.
 */
const SaveLoad *GetBaseStationDescription()
{
	return _base_station_desc;
}

static void RealSave_STNN(BaseStation *bst)
{
	bool waypoint = (bst->facilities & FACIL_WAYPOINT) != 0;
	SlObject(bst, waypoint ? _waypoint_desc : _station_desc);

	MemoryDumper *dumper = MemoryDumper::GetCurrent();

	if (!waypoint) {
		Station *st = Station::From(bst);
		for (CargoID i = 0; i < NUM_CARGO; i++) {
			_num_dests = (uint32)st->goods[i].cargo.Packets()->MapSize();
			_num_flows = 0;
			for (FlowStatMap::const_iterator it(st->goods[i].flows.begin()); it != st->goods[i].flows.end(); ++it) {
				_num_flows += (uint32)it->second.GetShares()->size();
			}
			SlObject(&st->goods[i], GetGoodsDesc());
			for (FlowStatMap::const_iterator outer_it(st->goods[i].flows.begin()); outer_it != st->goods[i].flows.end(); ++outer_it) {
				const FlowStat::SharesMap *shares = outer_it->second.GetShares();
				uint32 sum_shares = 0;
				FlowSaveLoad flow;
				flow.source = outer_it->first;
				for (FlowStat::SharesMap::const_iterator inner_it(shares->begin()); inner_it != shares->end(); ++inner_it) {
					flow.via = inner_it->second;
					flow.share = inner_it->first - sum_shares;
					flow.restricted = inner_it->first > outer_it->second.GetUnrestricted();
					sum_shares = inner_it->first;
					assert(flow.share > 0);

					// SlObject(&flow, _flow_desc); /* this is highly performance-sensitive, manually unroll */
					dumper->CheckBytes(2 + 2 + 4 + 1);
					dumper->RawWriteUint16(flow.source);
					dumper->RawWriteUint16(flow.via);
					dumper->RawWriteUint32(flow.share);
					dumper->RawWriteByte(flow.restricted != 0);
				}
			}
			for (StationCargoPacketMap::ConstMapIterator it(st->goods[i].cargo.Packets()->begin()); it != st->goods[i].cargo.Packets()->end(); ++it) {
				SlObject(const_cast<StationCargoPacketMap::value_type *>(&(*it)), _cargo_list_desc);
			}
		}
	}

	for (uint i = 0; i < bst->num_specs; i++) {
		SlObject(&bst->speclist[i], _station_speclist_desc);
	}
}

static void Save_STNN()
{
	BaseStation *st;
	/* Write the stations */
	FOR_ALL_BASE_STATIONS(st) {
		SlSetArrayIndex(st->index);
		SlAutolength((AutolengthProc*)RealSave_STNN, st);
	}
}

static void Load_STNN()
{
	_num_flows = 0;

	const uint num_cargo = IsSavegameVersionBefore(SLV_EXTEND_CARGOTYPES) ? 32 : NUM_CARGO;
	ReadBuffer *buffer = ReadBuffer::GetCurrent();

	int index;
	while ((index = SlIterateArray()) != -1) {
		bool waypoint = (SlReadByte() & FACIL_WAYPOINT) != 0;

		BaseStation *bst = waypoint ? (BaseStation *)new (index) Waypoint() : new (index) Station();
		SlObject(bst, waypoint ? _waypoint_desc : _station_desc);

		if (!waypoint) {
			Station *st = Station::From(bst);

			/* Before savegame version 161, persistent storages were not stored in a pool. */
			if (IsSavegameVersionBefore(SLV_161) && !IsSavegameVersionBefore(SLV_145) && st->facilities & FACIL_AIRPORT) {
				/* Store the old persistent storage. The GRFID will be added later. */
				assert(PersistentStorage::CanAllocateItem());
				st->airport.psa = new PersistentStorage(0, 0, 0);
				memcpy(st->airport.psa->storage, _old_st_persistent_storage.storage, sizeof(_old_st_persistent_storage.storage));
			}

			for (CargoID i = 0; i < num_cargo; i++) {
				SlObject(&st->goods[i], GetGoodsDesc());
				FlowSaveLoad flow;
				FlowStat *fs = nullptr;
				StationID prev_source = INVALID_STATION;
				for (uint32 j = 0; j < _num_flows; ++j) {
<<<<<<< HEAD
					// SlObject(&flow, _flow_desc); /* this is highly performance-sensitive, manually unroll */
					buffer->CheckBytes(2 + 2 + 4);
					flow.source = buffer->RawReadUint16();
					flow.via = buffer->RawReadUint16();
					flow.share = buffer->RawReadUint32();
					if (!IsSavegameVersionBefore(SLV_187)) flow.restricted = (buffer->ReadByte() != 0);

					if (fs == NULL || prev_source != flow.source) {
=======
					SlObject(&flow, _flow_desc);
					if (fs == nullptr || prev_source != flow.source) {
>>>>>>> 7c8e7c6b
						fs = &(st->goods[i].flows.insert(std::make_pair(flow.source, FlowStat(flow.via, flow.share, flow.restricted))).first->second);
					} else {
						fs->AppendShare(flow.via, flow.share, flow.restricted);
					}
					prev_source = flow.source;
				}
				if (IsSavegameVersionBefore(SLV_183)) {
					SwapPackets(&st->goods[i]);
				} else {
					StationCargoPair pair;
					for (uint j = 0; j < _num_dests; ++j) {
						SlObject(&pair, _cargo_list_desc);
						const_cast<StationCargoPacketMap &>(*(st->goods[i].cargo.Packets()))[pair.first].swap(pair.second);
						assert(pair.second.empty());
					}
				}
				if (SlXvIsFeatureMissing(XSLFI_ST_LAST_VEH_TYPE)) st->goods[i].last_vehicle_type = _old_last_vehicle_type;
			}
		}

		if (bst->num_specs != 0) {
			/* Allocate speclist memory when loading a game */
			bst->speclist = CallocT<StationSpecList>(bst->num_specs);
			for (uint i = 0; i < bst->num_specs; i++) {
				SlObject(&bst->speclist[i], _station_speclist_desc);
			}
		}
	}
}

static void Ptrs_STNN()
{
	/* Don't run when savegame version lower than 123. */
	if (IsSavegameVersionBefore(SLV_123)) return;

	uint num_cargo = IsSavegameVersionBefore(SLV_EXTEND_CARGOTYPES) ? 32 : NUM_CARGO;
	Station *st;
	FOR_ALL_STATIONS(st) {
		for (CargoID i = 0; i < num_cargo; i++) {
			GoodsEntry *ge = &st->goods[i];
			if (IsSavegameVersionBefore(SLV_183)) {
				SwapPackets(ge);
				SlObject(ge, GetGoodsDesc());
				SwapPackets(ge);
			} else {
				SlObject(ge, GetGoodsDesc());
				for (StationCargoPacketMap::ConstMapIterator it = ge->cargo.Packets()->begin(); it != ge->cargo.Packets()->end(); ++it) {
					SlObject(const_cast<StationCargoPair *>(&(*it)), _cargo_list_desc);
				}
			}
		}
		SlObject(st, _station_desc);
	}

	Waypoint *wp;
	FOR_ALL_WAYPOINTS(wp) {
		SlObject(wp, _waypoint_desc);
	}
}

static void Save_ROADSTOP()
{
	RoadStop *rs;

	FOR_ALL_ROADSTOPS(rs) {
		SlSetArrayIndex(rs->index);
		SlObject(rs, _roadstop_desc);
	}
}

static void Load_ROADSTOP()
{
	int index;

	while ((index = SlIterateArray()) != -1) {
		RoadStop *rs = new (index) RoadStop(INVALID_TILE);

		SlObject(rs, _roadstop_desc);
	}
}

static void Ptrs_ROADSTOP()
{
	RoadStop *rs;
	FOR_ALL_ROADSTOPS(rs) {
		SlObject(rs, _roadstop_desc);
	}
}

static void Save_DOCK()
{
	Dock *d;

	FOR_ALL_DOCKS(d) {
		SlSetArrayIndex(d->index);
		SlObject(d, _dock_desc);
	}
}

static void Load_DOCK()
{
	int index;

	while ((index = SlIterateArray()) != -1) {
		Dock *d = new (index) Dock();

		SlObject(d, _dock_desc);
	}
}

static void Ptrs_DOCK()
{
	Dock *d;
	FOR_ALL_DOCKS(d) {
		SlObject(d, _dock_desc);
	}
}

extern const ChunkHandler _station_chunk_handlers[] = {
<<<<<<< HEAD
	{ 'STNS', NULL,          Load_STNS,     Ptrs_STNS,     NULL, CH_ARRAY },
	{ 'STNN', Save_STNN,     Load_STNN,     Ptrs_STNN,     NULL, CH_ARRAY },
	{ 'ROAD', Save_ROADSTOP, Load_ROADSTOP, Ptrs_ROADSTOP, NULL, CH_ARRAY},
	{ 'DOCK', Save_DOCK,     Load_DOCK,     Ptrs_DOCK,     NULL, CH_ARRAY | CH_LAST},
=======
	{ 'STNS', nullptr,          Load_STNS,     Ptrs_STNS,     nullptr, CH_ARRAY },
	{ 'STNN', Save_STNN,     Load_STNN,     Ptrs_STNN,     nullptr, CH_ARRAY },
	{ 'ROAD', Save_ROADSTOP, Load_ROADSTOP, Ptrs_ROADSTOP, nullptr, CH_ARRAY | CH_LAST},
>>>>>>> 7c8e7c6b
};<|MERGE_RESOLUTION|>--- conflicted
+++ resolved
@@ -125,18 +125,13 @@
 
 		if (Station::IsExpected(st)) {
 			Station *sta = Station::From(st);
-<<<<<<< HEAD
-			for (const RoadStop *rs = sta->bus_stops; rs != NULL; rs = rs->next) sta->bus_station.Add(rs->xy);
-			for (const RoadStop *rs = sta->truck_stops; rs != NULL; rs = rs->next) sta->truck_station.Add(rs->xy);
-
-			for (const Dock *d = sta->docks; d != NULL; d = d->next) {
+			for (const RoadStop *rs = sta->bus_stops; rs != nullptr; rs = rs->next) sta->bus_station.Add(rs->xy);
+			for (const RoadStop *rs = sta->truck_stops; rs != nullptr; rs = rs->next) sta->truck_station.Add(rs->xy);
+
+			for (const Dock *d = sta->docks; d != nullptr; d = d->next) {
 				sta->dock_station.Add(d->sloped);
 				sta->dock_station.Add(d->flat);
 			}
-=======
-			for (const RoadStop *rs = sta->bus_stops; rs != nullptr; rs = rs->next) sta->bus_station.Add(rs->xy);
-			for (const RoadStop *rs = sta->truck_stops; rs != nullptr; rs = rs->next) sta->truck_station.Add(rs->xy);
->>>>>>> 7c8e7c6b
 		}
 
 		StationUpdateCachedTriggers(st);
@@ -589,7 +584,6 @@
 				FlowStat *fs = nullptr;
 				StationID prev_source = INVALID_STATION;
 				for (uint32 j = 0; j < _num_flows; ++j) {
-<<<<<<< HEAD
 					// SlObject(&flow, _flow_desc); /* this is highly performance-sensitive, manually unroll */
 					buffer->CheckBytes(2 + 2 + 4);
 					flow.source = buffer->RawReadUint16();
@@ -597,11 +591,7 @@
 					flow.share = buffer->RawReadUint32();
 					if (!IsSavegameVersionBefore(SLV_187)) flow.restricted = (buffer->ReadByte() != 0);
 
-					if (fs == NULL || prev_source != flow.source) {
-=======
-					SlObject(&flow, _flow_desc);
 					if (fs == nullptr || prev_source != flow.source) {
->>>>>>> 7c8e7c6b
 						fs = &(st->goods[i].flows.insert(std::make_pair(flow.source, FlowStat(flow.via, flow.share, flow.restricted))).first->second);
 					} else {
 						fs->AppendShare(flow.via, flow.share, flow.restricted);
@@ -721,14 +711,8 @@
 }
 
 extern const ChunkHandler _station_chunk_handlers[] = {
-<<<<<<< HEAD
-	{ 'STNS', NULL,          Load_STNS,     Ptrs_STNS,     NULL, CH_ARRAY },
-	{ 'STNN', Save_STNN,     Load_STNN,     Ptrs_STNN,     NULL, CH_ARRAY },
-	{ 'ROAD', Save_ROADSTOP, Load_ROADSTOP, Ptrs_ROADSTOP, NULL, CH_ARRAY},
-	{ 'DOCK', Save_DOCK,     Load_DOCK,     Ptrs_DOCK,     NULL, CH_ARRAY | CH_LAST},
-=======
 	{ 'STNS', nullptr,          Load_STNS,     Ptrs_STNS,     nullptr, CH_ARRAY },
 	{ 'STNN', Save_STNN,     Load_STNN,     Ptrs_STNN,     nullptr, CH_ARRAY },
-	{ 'ROAD', Save_ROADSTOP, Load_ROADSTOP, Ptrs_ROADSTOP, nullptr, CH_ARRAY | CH_LAST},
->>>>>>> 7c8e7c6b
+	{ 'ROAD', Save_ROADSTOP, Load_ROADSTOP, Ptrs_ROADSTOP, nullptr, CH_ARRAY},
+	{ 'DOCK', Save_DOCK,     Load_DOCK,     Ptrs_DOCK,     nullptr, CH_ARRAY | CH_LAST},
 };