--- conflicted
+++ resolved
@@ -23,141 +23,7 @@
 
 #include "../safeguards.h"
 
-<<<<<<< HEAD
 namespace upstream_sl {
-=======
-/**
- * Update the buoy orders to be waypoint orders.
- * @param o the order 'list' to check.
- */
-static void UpdateWaypointOrder(Order *o)
-{
-	if (!o->IsType(OT_GOTO_STATION)) return;
-
-	const Station *st = Station::Get(o->GetDestination().ToStationID());
-	if ((st->had_vehicle_of_type & HVOT_WAYPOINT) == 0) return;
-
-	o->MakeGoToWaypoint(o->GetDestination().ToStationID());
-}
-
-/**
- * Perform all steps to upgrade from the old station buoys to the new version
- * that uses waypoints. This includes some old saveload mechanics.
- */
-void MoveBuoysToWaypoints()
-{
-	/* Buoy orders become waypoint orders */
-	for (OrderList *ol : OrderList::Iterate()) {
-		VehicleType vt = ol->GetFirstSharedVehicle()->type;
-		if (vt != VEH_SHIP && vt != VEH_TRAIN) continue;
-
-		for (Order *o = ol->GetFirstOrder(); o != nullptr; o = o->next) UpdateWaypointOrder(o);
-	}
-
-	for (Vehicle *v : Vehicle::Iterate()) {
-		VehicleType vt = v->type;
-		if (vt != VEH_SHIP && vt != VEH_TRAIN) continue;
-
-		UpdateWaypointOrder(&v->current_order);
-	}
-
-	/* Now make the stations waypoints */
-	for (Station *st : Station::Iterate()) {
-		if ((st->had_vehicle_of_type & HVOT_WAYPOINT) == 0) continue;
-
-		StationID index    = st->index;
-		TileIndex xy       = st->xy;
-		Town *town         = st->town;
-		StringID string_id = st->string_id;
-		std::string name   = st->name;
-		TimerGameCalendar::Date build_date = st->build_date;
-		/* TTDPatch could use "buoys with rail station" for rail waypoints */
-		bool train         = st->train_station.tile != INVALID_TILE;
-		TileArea train_st  = st->train_station;
-
-		/* Delete the station, so we can make it a real waypoint. */
-		delete st;
-
-		/* Stations and waypoints are in the same pool, so if a station
-		 * is deleted there must be place for a Waypoint. */
-		assert(Waypoint::CanAllocateItem());
-		Waypoint *wp   = new (index.base()) Waypoint(xy);
-		wp->town       = town;
-		wp->string_id  = train ? STR_SV_STNAME_WAYPOINT : STR_SV_STNAME_BUOY;
-		wp->name       = name;
-		wp->delete_ctr = 0; // Just reset delete counter for once.
-		wp->build_date = build_date;
-		wp->owner      = train ? GetTileOwner(xy) : OWNER_NONE;
-
-		if (IsInsideBS(string_id, STR_SV_STNAME_BUOY, 9)) wp->town_cn = string_id - STR_SV_STNAME_BUOY;
-
-		if (train) {
-			/* When we make a rail waypoint of the station, convert the map as well. */
-			for (TileIndex t : train_st) {
-				Tile tile(t);
-				if (!IsTileType(tile, MP_STATION) || GetStationIndex(tile) != index) continue;
-
-				SB(tile.m6(), 3, 3, to_underlying(StationType::RailWaypoint));
-				wp->rect.BeforeAddTile(t, StationRect::ADD_FORCE);
-			}
-
-			wp->train_station = train_st;
-			wp->facilities.Set(StationFacility::Train);
-		} else if (IsBuoyTile(xy) && GetStationIndex(xy) == index) {
-			wp->rect.BeforeAddTile(xy, StationRect::ADD_FORCE);
-			wp->facilities.Set(StationFacility::Dock);
-		}
-	}
-}
-
-void AfterLoadStations()
-{
-	/* Update the speclists of all stations to point to the currently loaded custom stations. */
-	for (BaseStation *st : BaseStation::Iterate()) {
-		for (auto &sm : GetStationSpecList<StationSpec>(st)) {
-			if (sm.grfid == 0) continue;
-			sm.spec = StationClass::GetByGrf(sm.grfid, sm.localidx);
-		}
-		for (auto &sm : GetStationSpecList<RoadStopSpec>(st)) {
-			if (sm.grfid == 0) continue;
-			sm.spec = RoadStopClass::GetByGrf(sm.grfid, sm.localidx);
-		}
-
-		if (Station::IsExpected(st)) {
-			Station *sta = Station::From(st);
-			for (const RoadStop *rs = sta->bus_stops; rs != nullptr; rs = rs->next) sta->bus_station.Add(rs->xy);
-			for (const RoadStop *rs = sta->truck_stops; rs != nullptr; rs = rs->next) sta->truck_station.Add(rs->xy);
-		}
-
-		StationUpdateCachedTriggers(st);
-		RoadStopUpdateCachedTriggers(st);
-	}
-
-	/* Station blocked, wires and pylon flags need to be stored in the map. This is effectively cached data, so no
-	 * version check is necessary. */
-	for (const auto t : Map::Iterate()) {
-		if (HasStationTileRail(t)) SetRailStationTileFlags(t, GetStationSpec(t));
-	}
-}
-
-/**
- * (Re)building of road stop caches after loading a savegame.
- */
-void AfterLoadRoadStops()
-{
-	/* First construct the drive through entries */
-	for (RoadStop *rs : RoadStop::Iterate()) {
-		if (IsDriveThroughStopTile(rs->xy)) rs->MakeDriveThrough();
-	}
-	/* And then rebuild the data in those entries */
-	for (RoadStop *rs : RoadStop::Iterate()) {
-		if (!HasBit(rs->status, RoadStop::RSSFB_BASE_ENTRY)) continue;
-
-		rs->GetEntry(DIAGDIR_NE)->Rebuild(rs);
-		rs->GetEntry(DIAGDIR_NW)->Rebuild(rs);
-	}
-}
->>>>>>> 576a96c6
 
 static const SaveLoad _roadstop_desc[] = {
 	SLE_VAR(RoadStop, xy,           SLE_UINT32),
@@ -279,48 +145,15 @@
 
 	void Save(GoodsEntry *ge) const override
 	{
-<<<<<<< HEAD
 		// removed
 		NOT_REACHED();
-=======
-		if (!ge->HasData()) {
-			SlSetStructListLength(0);
-			return;
-		}
-
-		size_t num_flows = 0;
-		for (const auto &it : ge->GetData().flows) {
-			num_flows += it.second.GetShares()->size();
-		}
-		SlSetStructListLength(num_flows);
-
-		for (const auto &outer_it : ge->GetData().flows) {
-			const FlowStat::SharesMap *shares = outer_it.second.GetShares();
-			uint32_t sum_shares = 0;
-			FlowSaveLoad flow{};
-			flow.source = outer_it.first;
-			for (auto &inner_it : *shares) {
-				flow.via = inner_it.second;
-				flow.share = inner_it.first - sum_shares;
-				flow.restricted = inner_it.first > outer_it.second.GetUnrestricted();
-				sum_shares = inner_it.first;
-				assert(flow.share > 0);
-				SlObject(&flow, this->GetDescription());
-			}
-		}
->>>>>>> 576a96c6
 	}
 
 	void Load(GoodsEntry *ge) const override
 	{
 		size_t num_flows = IsSavegameVersionBefore(SLV_SAVELOAD_LIST_LENGTH) ? _old_num_flows : SlGetStructListLength(UINT32_MAX);
 
-<<<<<<< HEAD
-		FlowSaveLoad flow;
-=======
-		GoodsEntry::GoodsEntryData &data = ge->GetOrCreateData();
 		FlowSaveLoad flow{};
->>>>>>> 576a96c6
 		FlowStat *fs = nullptr;
 		StationID prev_source = INVALID_STATION;
 		for (uint32_t j = 0; j < num_flows; ++j) {
@@ -639,7 +472,7 @@
 		while ((index = SlIterateArray()) != -1) {
 			bool waypoint = static_cast<StationFacilities>(SlReadByte()).Test(StationFacility::Waypoint);
 
-			BaseStation *bst = waypoint ? (BaseStation *)new (index) Waypoint() : new (index) Station();
+			BaseStation *bst = waypoint ? (BaseStation *)new (StationID(index)) Waypoint() : new (StationID(index)) Station();
 			SlObject(bst, slt);
 		}
 	}
