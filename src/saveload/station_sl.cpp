--- conflicted
+++ resolved
@@ -258,13 +258,8 @@
 
 					/* Don't construct the packet with station here, because that'll fail with old savegames */
 					CargoPacket *cp = new CargoPacket(GB(_waiting_acceptance, 0, 12), _cargo_periods, source, TileIndex{_cargo_source_xy}, _cargo_feeder_share);
-<<<<<<< HEAD
 					ge.data->cargo.Append(cp, StationID::Invalid());
-					AssignBit(ge.status, GoodsEntry::GES_RATING, true);
-=======
-					ge.GetOrCreateData().cargo.Append(cp, StationID::Invalid());
 					ge.status.Set(GoodsEntry::State::Rating);
->>>>>>> 9feaa6b7
 				}
 			}
 			if (ge.data->MayBeRemoved()) {
