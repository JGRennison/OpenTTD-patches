--- conflicted
+++ resolved
@@ -33,10 +33,9 @@
 static std::vector<SaveLoad> GetSettingsDesc(bool is_loading)
 {
 	std::vector<SaveLoad> saveloads;
-<<<<<<< HEAD
 	for (auto &sd : IterateSettingTables(GetSaveLoadSettingsTables())) {
-		if (sd->flags & SF_NOT_IN_SAVE) continue;
-		if (is_loading && !SlXvIsFeaturePresent(XSLFI_TABLE_PATS) && (sd->flags & SF_PATCH)) continue;
+		if (sd->flags.Test(SettingFlag::NotInSave)) continue;
+		if (is_loading && !SlXvIsFeaturePresent(XSLFI_TABLE_PATS) && sd->flags.Test(SettingFlag::Patch)) continue;
 		if (!sd->save.ext_feature_test.IsFeaturePresent(_sl_version, sd->save.version_from, sd->save.version_to)) continue;
 
 		VarType new_type = 0;
@@ -134,11 +133,6 @@
 			default:
 				FatalError("Unexpected save cmd for {}: {}", sd->name, sd->save.cmd);
 		}
-=======
-	for (auto &desc : settings) {
-		const SettingDesc *sd = GetSettingDesc(desc);
-		if (sd->flags.Test(SettingFlag::NotInSave)) continue;
->>>>>>> 5ffaf6cd
 
 		if (is_loading && sd->flags.Test(SettingFlag::NoNetworkSync) && _networking && !_network_server) {
 			if (IsSavegameVersionBefore(SLV_TABLE_CHUNKS)) {
@@ -172,18 +166,10 @@
 	if (!IsSavegameVersionBefore(SLV_RIFF_TO_ARRAY) && SlIterateArray() != -1) SlErrorCorrupt("Too many settings entries");
 
 	/* Ensure all IntSettings are valid (min/max could have changed between versions etc). */
-<<<<<<< HEAD
 	for (auto &sd : IterateSettingTables(GetSaveLoadSettingsTables())) {
-		if (sd->flags & SF_NOT_IN_SAVE) continue;
-		if ((sd->flags & SF_NO_NETWORK_SYNC) && _networking && !_network_server) continue;
-		if (!sd->save.ext_feature_test.IsFeaturePresent(_sl_xv_feature_static_versions, MAX_LOAD_SAVEGAME_VERSION, sd->save.version_from, sd->save.version_to)) continue;
-=======
-	for (auto &desc : settings) {
-		const SettingDesc *sd = GetSettingDesc(desc);
 		if (sd->flags.Test(SettingFlag::NotInSave)) continue;
 		if (sd->flags.Test(SettingFlag::NoNetworkSync) && _networking && !_network_server) continue;
-		if (!SlIsObjectCurrentlyValid(sd->save.version_from, sd->save.version_to)) continue;
->>>>>>> 5ffaf6cd
+		if (!sd->save.ext_feature_test.IsFeaturePresent(_sl_xv_feature_static_versions, MAX_LOAD_SAVEGAME_VERSION, sd->save.version_from, sd->save.version_to)) continue;
 
 		if (sd->IsIntSetting()) {
 			const IntSettingDesc *int_setting = sd->AsIntSetting();
@@ -216,19 +202,7 @@
 		/* Settings were previously reset to their defaults, so any settings missing in the savegame
 		 * are their default, and not "value of last game". AfterLoad might still fix
 		 * up values to become non-default, depending on the saveload version. */
-<<<<<<< HEAD
 		LoadSettings(&_settings_game, _settings_sl_compat);
-=======
-		for (auto &desc : settings_table) {
-			const SettingDesc *sd = GetSettingDesc(desc);
-			if (sd->flags.Test(SettingFlag::NotInSave)) continue;
-			if (sd->flags.Test(SettingFlag::NoNetworkSync) && _networking && !_network_server) continue;
-
-			sd->ResetToDefault(&_settings_game);
-		}
-
-		LoadSettings(settings_table, &_settings_game, _settings_sl_compat);
->>>>>>> 5ffaf6cd
 	}
 
 	void LoadCheck(size_t) const override
