--- conflicted
+++ resolved
@@ -10,39 +10,10 @@
 #include "../stdafx.h"
 
 #include "saveload.h"
-<<<<<<< HEAD
-#include "../pathfinder/water_regions.h"
 
 #include "../safeguards.h"
 
 namespace upstream_sl {
-
-static const SaveLoad _water_region_desc[] = {
-	SLE_VAR(WaterRegionSaveLoadInfo, initialized, SLE_BOOL),
-};
-
-struct WRGNChunkHandler : ChunkHandler {
-	WRGNChunkHandler() : ChunkHandler('WRGN', CH_TABLE) {}
-
-	void Save() const override
-	{
-		SlTableHeader(_water_region_desc);
-	}
-
-	void Load() const override
-	{
-		const std::vector<SaveLoad> slt = SlTableHeader(_water_region_desc);
-
-		int index;
-
-		while ((index = SlIterateArray()) != -1) {
-			WaterRegionSaveLoadInfo region_info;
-			SlObject(&region_info, slt);
-		}
-	}
-=======
-
-#include "../safeguards.h"
 
 extern void SlSkipArray();
 
@@ -56,7 +27,6 @@
 		SlTableHeader({});
 		SlSkipArray();
 	};
->>>>>>> 419f48df
 };
 
 static const WaterRegionChunkHandler WRGN;
