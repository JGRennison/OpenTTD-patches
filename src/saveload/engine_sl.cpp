--- conflicted
+++ resolved
@@ -82,65 +82,6 @@
 	}
 };
 
-<<<<<<< HEAD
-=======
-/**
- * Copy data from temporary engine array into the real engine pool.
- */
-void CopyTempEngineData()
-{
-	for (Engine *e : Engine::Iterate()) {
-		if (e->index >= _temp_engine.size()) break;
-
-		const Engine *se = GetTempDataEngine(e->index);
-		e->intro_date          = se->intro_date;
-		e->age                 = se->age;
-		e->reliability         = se->reliability;
-		e->reliability_spd_dec = se->reliability_spd_dec;
-		e->reliability_start   = se->reliability_start;
-		e->reliability_max     = se->reliability_max;
-		e->reliability_final   = se->reliability_final;
-		e->duration_phase_1    = se->duration_phase_1;
-		e->duration_phase_2    = se->duration_phase_2;
-		e->duration_phase_3    = se->duration_phase_3;
-		e->flags               = se->flags;
-		e->preview_asked       = se->preview_asked;
-		e->preview_company     = se->preview_company;
-		e->preview_wait        = se->preview_wait;
-		e->company_avail       = se->company_avail;
-		e->company_hidden      = se->company_hidden;
-		e->name                = se->name;
-	}
-
-	ResetTempEngineData();
-}
-
-void ResetTempEngineData()
-{
-	_temp_engine.clear();
-	_temp_engine.shrink_to_fit();
-}
-
-struct ENGSChunkHandler : ChunkHandler {
-	ENGSChunkHandler() : ChunkHandler('ENGS', CH_READONLY) {}
-
-	void Load() const override
-	{
-		/* Load old separate String ID list into a temporary array. This
-		 * was always 256 entries. */
-		StringID names[256];
-
-		SlCopy(names, lengthof(names), SLE_STRINGID);
-
-		/* Copy each string into the temporary engine array. */
-		for (EngineID engine = ENGINE_BEGIN; engine < lengthof(names); engine++) {
-			Engine *e = GetTempDataEngine(engine);
-			e->name = CopyFromOldName(names[engine]);
-		}
-	}
-};
-
->>>>>>> 2cb59b18
 /** Save and load the mapping between the engine id in the pool, and the grf file it came from. */
 static const SaveLoad _engine_id_mapping_desc[] = {
 	SLE_VAR(EngineIDMapping, grfid,         SLE_UINT32),
@@ -170,17 +111,9 @@
 
 		_engine_mngr.mappings.clear();
 
-<<<<<<< HEAD
 		while (SlIterateArray() != -1) {
 			EngineIDMapping *eid = &_engine_mngr.mappings.emplace_back();
 			SlObject(eid, slt);
-=======
-		int index;
-		while ((index = SlIterateArray()) != -1) {
-			EngineIDMapping eid;
-			SlObject(&eid, slt);
-			_engine_mngr.SetID(eid.type, eid.internal_id, eid.grfid, eid.substitute_id, static_cast<EngineID>(index));
->>>>>>> 2cb59b18
 		}
 
 		_engine_mngr.ReIndex();
