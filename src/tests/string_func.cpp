--- conflicted
+++ resolved
@@ -488,27 +488,7 @@
 	CHECK(FixSCCEncodedWrapper("\uE000777:\uE0008888:\"Foo\":\"BarBaz\"", false) == Compose(SCC_ENCODED, "777", SCC_RECORD_SEPARATOR, SCC_ENCODED, "8888", SCC_RECORD_SEPARATOR, SCC_ENCODED_STRING, "Foo", SCC_RECORD_SEPARATOR, SCC_ENCODED_STRING, "BarBaz"));
 }
 
-extern void FixSCCEncodedNegative(std::string &str);
-
-/* Helper to call FixSCCEncodedNegative and return the result in a new string. */
-static std::string FixSCCEncodedNegativeWrapper(const std::string &str)
-{
-	std::string result = str;
-	FixSCCEncodedNegative(result);
-	return result;
-}
-
-TEST_CASE("FixSCCEncodedNegative")
-{
-	auto positive = Compose(SCC_ENCODED, "777", SCC_RECORD_SEPARATOR, SCC_ENCODED_NUMERIC, "ffffffffffffffff");
-	auto negative = Compose(SCC_ENCODED, "777", SCC_RECORD_SEPARATOR, SCC_ENCODED_NUMERIC, "-1");
-
-	CHECK(FixSCCEncodedNegativeWrapper("") == "");
-	CHECK(FixSCCEncodedNegativeWrapper(positive) == positive);
-	CHECK(FixSCCEncodedNegativeWrapper(negative) == positive);
-}
-
-TEST_CASE("EncodedString::ReplaceParam - positive")
+TEST_CASE("EncodedString::ReplaceParam")
 {
 	/* Test that two encoded strings with different parameters are not the same. */
 	EncodedString string1 = GetEncodedString(STR_NULL, "Foo", 10, "Bar");
@@ -520,7 +500,6 @@
 	CHECK(string2 == string3);
 }
 
-<<<<<<< HEAD
 namespace upstream_sl {
 	extern void FixSCCEncodedNegative(std::string &str);
 }
@@ -541,19 +520,4 @@
 	CHECK(FixSCCEncodedNegativeWrapper("") == "");
 	CHECK(FixSCCEncodedNegativeWrapper(positive) == positive);
 	CHECK(FixSCCEncodedNegativeWrapper(negative) == positive);
-=======
-TEST_CASE("EncodedString::ReplaceParam - negative")
-{
-	EncodedString string1 = GetEncodedString(STR_NULL, "Foo", -1, "Bar");
-	EncodedString string2 = GetEncodedString(STR_NULL, "Foo", -2, "Bar");
-	EncodedString string3 = GetEncodedString(STR_NULL, "Foo", 0xFFFF'FFFF'FFFF'FFFF, "Bar");
-	/* Test that two encoded strings with different parameters are not the same. */
-	CHECK(string1 != string2);
-	/* Test that signed values are stored as unsigned. */
-	CHECK(string1 == string3);
-
-	/* Test that replacing parameter results in the same string. */
-	EncodedString string4 = string1.ReplaceParam(1, -2);
-	CHECK(string2 == string4);
->>>>>>> 7d03cee5
 }