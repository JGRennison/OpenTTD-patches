/*
 * This file is part of OpenTTD.
 * OpenTTD is free software; you can redistribute it and/or modify it under the terms of the GNU General Public License as published by the Free Software Foundation, version 2.
 * OpenTTD is distributed in the hope that it will be useful, but WITHOUT ANY WARRANTY; without even the implied warranty of MERCHANTABILITY or FITNESS FOR A PARTICULAR PURPOSE.
 * See the GNU General Public License for more details. You should have received a copy of the GNU General Public License along with OpenTTD. If not, see <http://www.gnu.org/licenses/>.
 */

/** @file textbuf_gui.h Stuff related to the text buffer GUI. */

#ifndef TEXTBUF_GUI_H
#define TEXTBUF_GUI_H

#include "window_type.h"
#include "string_type.h"
#include "strings_type.h"

/** Flags used in ShowQueryString() call */
enum QueryStringFlags : uint8_t {
	QSF_NONE             =    0,
	QSF_ACCEPT_UNCHANGED = 0x01, ///< return success even when the text didn't change
	QSF_ENABLE_DEFAULT   = 0x02, ///< enable the 'Default' button ("\0" is returned)
	QSF_LEN_IN_CHARS     = 0x04, ///< the length of the string is counted in characters
	QSF_PASSWORD         = 0x08, ///< password entry box, show warning about password security
};

DECLARE_ENUM_AS_BIT_SET(QueryStringFlags)

/** Callback procedure for the ShowQuery method. */
typedef void QueryCallbackProc(Window*, bool);

<<<<<<< HEAD
/**
 * Information needed by QueryStringWindow for each editbox.
 */
struct QueryEditboxDescription
{
	/** Text to populate the editbox with initially */
	StringID str;
	/** String parameters for \a str */
	std::optional<std::span<StringParameter>> strparams;
	/** Text shown in the on-screen keyboard's title bar */
	StringID caption;
	/**
	 * Text of the label in the query window before this string.
	 *
	 * Set to #INVALID_STRING_ID when not required
	 */
	StringID label;
	/** Filters out unwanted character input */
	CharSetFilter afilter;
	/**
	 * Maximum length of the text, including the terminating '\0'.
	 *
	 * Whether this is in bytes or in characters depends on QueryStringFlags.
	 */
	uint max_size;
};

void ShowQueryString(const std::span<QueryEditboxDescription, 1> &ed, StringID windowCaption, Window *parent, QueryStringFlags flags);
void ShowQueryString(const std::span<QueryEditboxDescription, 2> &ed, StringID windowCaption, Window *parent, QueryStringFlags flags);
void ShowQueryString(StringID str, StringID capture_str, uint max_len, Window *parent, CharSetFilter afilter, QueryStringFlags flags);
void ShowQueryString(StringID str, std::string capture_str, uint maxsize, Window *parent, CharSetFilter afilter, QueryStringFlags flags);
=======
void ShowQueryString(std::string_view str, StringID caption, uint max_len, Window *parent, CharSetFilter afilter, QueryStringFlags flags);
>>>>>>> 9a6fc4eb
void ShowQuery(StringID caption, StringID message, Window *w, QueryCallbackProc *callback, bool focus = false);
void ShowQuery(std::string caption, std::string message, Window *parent, QueryCallbackProc *callback, bool focus = false);

/** The number of 'characters' on the on-screen keyboard. */
static const uint OSK_KEYBOARD_ENTRIES = 50;

/**
 * The number of characters has to be OSK_KEYBOARD_ENTRIES. However, these
 * have to be UTF-8 encoded, which means up to 4 bytes per character.
 */
extern std::string _keyboard_opt[2];

#endif /* TEXTBUF_GUI_H */<|MERGE_RESOLUTION|>--- conflicted
+++ resolved
@@ -28,16 +28,13 @@
 /** Callback procedure for the ShowQuery method. */
 typedef void QueryCallbackProc(Window*, bool);
 
-<<<<<<< HEAD
 /**
  * Information needed by QueryStringWindow for each editbox.
  */
 struct QueryEditboxDescription
 {
 	/** Text to populate the editbox with initially */
-	StringID str;
-	/** String parameters for \a str */
-	std::optional<std::span<StringParameter>> strparams;
+	std::string_view str;
 	/** Text shown in the on-screen keyboard's title bar */
 	StringID caption;
 	/**
@@ -56,13 +53,10 @@
 	uint max_size;
 };
 
-void ShowQueryString(const std::span<QueryEditboxDescription, 1> &ed, StringID windowCaption, Window *parent, QueryStringFlags flags);
-void ShowQueryString(const std::span<QueryEditboxDescription, 2> &ed, StringID windowCaption, Window *parent, QueryStringFlags flags);
-void ShowQueryString(StringID str, StringID capture_str, uint max_len, Window *parent, CharSetFilter afilter, QueryStringFlags flags);
-void ShowQueryString(StringID str, std::string capture_str, uint maxsize, Window *parent, CharSetFilter afilter, QueryStringFlags flags);
-=======
+void ShowQueryString(const std::span<QueryEditboxDescription, 1> &ed, StringID window_caption, Window *parent, QueryStringFlags flags);
+void ShowQueryString(const std::span<QueryEditboxDescription, 2> &ed, StringID window_caption, Window *parent, QueryStringFlags flags);
 void ShowQueryString(std::string_view str, StringID caption, uint max_len, Window *parent, CharSetFilter afilter, QueryStringFlags flags);
->>>>>>> 9a6fc4eb
+void ShowQueryString(std::string_view str, std::string caption_str, uint maxsize, Window *parent, CharSetFilter afilter, QueryStringFlags flags);
 void ShowQuery(StringID caption, StringID message, Window *w, QueryCallbackProc *callback, bool focus = false);
 void ShowQuery(std::string caption, std::string message, Window *parent, QueryCallbackProc *callback, bool focus = false);
 
