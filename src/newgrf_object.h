/*
 * This file is part of OpenTTD.
 * OpenTTD is free software; you can redistribute it and/or modify it under the terms of the GNU General Public License as published by the Free Software Foundation, version 2.
 * OpenTTD is distributed in the hope that it will be useful, but WITHOUT ANY WARRANTY; without even the implied warranty of MERCHANTABILITY or FITNESS FOR A PARTICULAR PURPOSE.
 * See the GNU General Public License for more details. You should have received a copy of the GNU General Public License along with OpenTTD. If not, see <http://www.gnu.org/licenses/>.
 */

/** @file newgrf_object.h Functions related to NewGRF objects. */

#ifndef NEWGRF_OBJECT_H
#define NEWGRF_OBJECT_H

#include "newgrf_callbacks.h"
#include "newgrf_spritegroup.h"
#include "newgrf_town.h"
#include "economy_func.h"
#include "date_type.h"
#include "object_type.h"
#include "newgrf_animation_type.h"
#include "newgrf_badge_type.h"
#include "newgrf_class.h"
#include "newgrf_commons.h"
#include <vector>

/** Various object behaviours. */
enum ObjectFlags : uint16_t {
	OBJECT_FLAG_NONE               =       0, ///< Just nothing.
	OBJECT_FLAG_ONLY_IN_SCENEDIT   = 1 <<  0, ///< Object can only be constructed in the scenario editor.
	OBJECT_FLAG_CANNOT_REMOVE      = 1 <<  1, ///< Object can not be removed.
	OBJECT_FLAG_AUTOREMOVE         = 1 <<  2, ///< Object get automatically removed (like "owned land").
	OBJECT_FLAG_BUILT_ON_WATER     = 1 <<  3, ///< Object can be built on water (not required).
	OBJECT_FLAG_CLEAR_INCOME       = 1 <<  4, ///< When object is cleared a positive income is generated instead of a cost.
	OBJECT_FLAG_HAS_NO_FOUNDATION  = 1 <<  5, ///< Do not display foundations when on a slope.
	OBJECT_FLAG_ANIMATION          = 1 <<  6, ///< Object has animated tiles.
	OBJECT_FLAG_ONLY_IN_GAME       = 1 <<  7, ///< Object can only be built in game.
	OBJECT_FLAG_2CC_COLOUR         = 1 <<  8, ///< Object wants 2CC colour mapping.
	OBJECT_FLAG_NOT_ON_LAND        = 1 <<  9, ///< Object can not be on land, implicitly sets #OBJECT_FLAG_BUILT_ON_WATER.
	OBJECT_FLAG_DRAW_WATER         = 1 << 10, ///< Object wants to be drawn on water.
	OBJECT_FLAG_ALLOW_UNDER_BRIDGE = 1 << 11, ///< Object can built under a bridge.
	OBJECT_FLAG_ANIM_RANDOM_BITS   = 1 << 12, ///< Object wants random bits in "next animation frame" callback.
	OBJECT_FLAG_SCALE_BY_WATER     = 1 << 13, ///< Object count is roughly scaled by water amount at edges.
};
DECLARE_ENUM_AS_BIT_SET(ObjectFlags)

enum ObjectCtrlFlags {
	OBJECT_CTRL_FLAG_NONE               =       0, ///< Just nothing.
	OBJECT_CTRL_FLAG_USE_LAND_GROUND    = 1 <<  0, ///< Use land for ground sprite.
	OBJECT_CTRL_FLAG_EDGE_FOUNDATION    = 1 <<  1, ///< Use edge foundation mode.
	OBJECT_CTRL_FLAG_FLOOD_RESISTANT    = 1 <<  2, ///< Object is flood-resistant.
	OBJECT_CTRL_FLAG_VPORT_MAP_TYPE     = 1 <<  3, ///< Viewport map type is set.
};
DECLARE_ENUM_AS_BIT_SET(ObjectCtrlFlags)

enum ObjectEdgeFoundationFlags {
	/* Bits 0 and 1 use for edge DiagDirection */
	OBJECT_EF_FLAG_ADJUST_Z             = 1 <<  2, ///< Adjust sprite z position to z at edge.
	OBJECT_EF_FLAG_FOUNDATION_LOWER     = 1 <<  3, ///< If edge is lower than tile max z, add foundation.
	OBJECT_EF_FLAG_INCLINE_FOUNDATION   = 1 <<  4, ///< Use inclined foundations where possible when edge at tile max z.
};
DECLARE_ENUM_AS_BIT_SET(ObjectEdgeFoundationFlags)

static const uint8_t OBJECT_SIZE_1X1 = 0x11; ///< The value of a NewGRF's size property when the object is 1x1 tiles: low nibble for X, high nibble for Y.

void ResetObjects();

/** Class IDs for objects. */
enum ObjectClassID : uint16_t {
	OBJECT_CLASS_BEGIN   = 0,          ///< The lowest valid value
	OBJECT_CLASS_MAX     = UINT16_MAX, ///< Maximum number of classes.
	INVALID_OBJECT_CLASS = UINT16_MAX, ///< Class for the less fortunate.
};
/** Allow incrementing of ObjectClassID variables */
DECLARE_INCREMENT_DECREMENT_OPERATORS(ObjectClassID)

enum ObjectViewportMapType {
	OVMT_DEFAULT = 0,
	OVMT_CLEAR,
	OVMT_GRASS,
	OVMT_ROUGH,
	OVMT_ROCKS,
	OVMT_FIELDS,
	OVMT_SNOW,
	OVMT_DESERT,
	OVMT_TREES,
	OVMT_HOUSE,
	OVMT_WATER,
};

/** An object that isn't use for transport, industries or houses.
 * @note If you change this struct, adopt the initialization of
 * default objects in table/object_land.h
 */
struct ObjectSpec : NewGRFSpecBase<ObjectClassID> {
	/* 2 because of the "normal" and "buy" sprite stacks. */
	FixedGRFFileProps<2> grf_prop;  ///< Properties related the the grf file
	AnimationInfo animation;        ///< Information about the animation.
	StringID name;                  ///< The name for this object.

	uint8_t climate;                ///< In which climates is this object available?
	uint8_t size;                   ///< The size of this objects; low nibble for X, high nibble for Y.
	uint8_t build_cost_multiplier;  ///< Build cost multiplier per tile.
	uint8_t clear_cost_multiplier;  ///< Clear cost multiplier per tile.
<<<<<<< HEAD
	CalTime::Date introduction_date;///< From when can this object be built.
	CalTime::Date end_of_life_date; ///< When can't this object be built anymore.
	ObjectFlags flags;              ///< Flags/settings related to the object.
	ObjectCtrlFlags ctrl_flags;     ///< Extra control flags.
	uint8_t edge_foundation[4];     ///< Edge foundation flags
	uint16_t callback_mask;         ///< Bitmask of requested/allowed callbacks.
=======
	TimerGameCalendar::Date introduction_date; ///< From when can this object be built.
	TimerGameCalendar::Date end_of_life_date;  ///< When can't this object be built anymore.
	ObjectFlags flags;            ///< Flags/settings related to the object.
	ObjectCallbackMasks callback_mask;         ///< Bitmask of requested/allowed callbacks.
>>>>>>> 2c7b3bb5
	uint8_t height;                 ///< The height of this structure, in heightlevels; max MAX_TILE_HEIGHT.
	uint8_t views;                  ///< The number of views.
	uint8_t generate_amount;        ///< Number of objects which are attempted to be generated per 256^2 map during world generation.
	ObjectViewportMapType vport_map_type; ///< Viewport map type
	uint16_t vport_map_subtype;     ///< Viewport map subtype
	std::vector<BadgeID> badges;

	/**
	 * Test if this object is enabled.
	 * @return True iff this object is enabled.
	 */
	bool IsEnabled() const { return this->views > 0; }

	/**
	 * Get the cost for building a structure of this type.
	 * @return The cost for building.
	 */
	Money GetBuildCost() const { return GetPrice(PR_BUILD_OBJECT, this->build_cost_multiplier, this->grf_prop.grffile, 0); }

	/**
	 * Get the cost for clearing a structure of this type.
	 * @return The cost for clearing.
	 */
	Money GetClearCost() const { return GetPrice(PR_CLEAR_OBJECT, this->clear_cost_multiplier, this->grf_prop.grffile, 0); }

	bool IsEverAvailable() const;
	bool WasEverAvailable() const;
	bool IsAvailable() const;
	uint Index() const;

	static const std::vector<ObjectSpec> &Specs();
	static size_t Count();
	static const ObjectSpec *Get(ObjectType index);
	static const ObjectSpec *GetByTile(TileIndex tile);

	static void BindToClasses();
};

/** Object scope resolver. */
struct ObjectScopeResolver : public ScopeResolver {
	struct Object *obj;     ///< The object the callback is ran for.
	const ObjectSpec *spec; ///< Specification of the object type.
	TileIndex tile;         ///< The tile related to the object.
	uint8_t view;           ///< The view of the object.

	/**
	 * Constructor of an object scope resolver.
	 * @param ro Surrounding resolver.
	 * @param obj Object being resolved.
	 * @param tile %Tile of the object.
	 * @param view View of the object.
	 */
	ObjectScopeResolver(ResolverObject &ro, Object *obj, const ObjectSpec *spec, TileIndex tile, uint8_t view = 0)
		: ScopeResolver(ro), obj(obj), spec(spec), tile(tile), view(view)
	{
	}

	uint32_t GetRandomBits() const override;
	uint32_t GetVariable(uint16_t variable, uint32_t parameter, GetVariableExtra &extra) const override;
};

/** A resolver object to be used with feature 0F spritegroups. */
struct ObjectResolverObject : public ResolverObject {
	ObjectScopeResolver object_scope; ///< The object scope resolver.
	std::optional<TownScopeResolver> town_scope = std::nullopt; ///< The town scope resolver (created on the first call).

	ObjectResolverObject(const ObjectSpec *spec, Object *o, TileIndex tile, uint8_t view = 0,
			CallbackID callback = CBID_NO_CALLBACK, uint32_t param1 = 0, uint32_t param2 = 0);

	ScopeResolver *GetScope(VarSpriteGroupScope scope = VSG_SCOPE_SELF, VarSpriteGroupScopeOffset relative = 0) override
	{
		switch (scope) {
			case VSG_SCOPE_SELF:
				return &this->object_scope;

			case VSG_SCOPE_PARENT: {
				TownScopeResolver *tsr = this->GetTown();
				if (tsr != nullptr) return tsr;
				[[fallthrough]];
			}

			default:
				return ResolverObject::GetScope(scope, relative);
		}
	}

	GrfSpecFeature GetFeature() const override;
	uint32_t GetDebugID() const override;

private:
	TownScopeResolver *GetTown();
};

/** Class containing information relating to object classes. */
using ObjectClass = NewGRFClass<ObjectSpec, ObjectClassID, OBJECT_CLASS_MAX>;

static const size_t OBJECT_SPRITE_GROUP_DEFAULT = 0;
static const size_t OBJECT_SPRITE_GROUP_PURCHASE = 1;

uint16_t GetObjectCallback(CallbackID callback, uint32_t param1, uint32_t param2, const ObjectSpec *spec, Object *o, TileIndex tile, uint8_t view = 0);

void DrawObjectLandscapeGround(TileInfo *ti);
void DrawNewObjectTile(TileInfo *ti, const ObjectSpec *spec, int building_z_offset);
void DrawNewObjectTileInGUI(int x, int y, const ObjectSpec *spec, uint8_t view);
void AnimateNewObjectTile(TileIndex tile);
uint8_t GetNewObjectTileAnimationSpeed(TileIndex tile);
void TriggerObjectTileAnimation(Object *o, TileIndex tile, ObjectAnimationTrigger trigger, const ObjectSpec *spec);
void TriggerObjectAnimation(Object *o, ObjectAnimationTrigger trigger, const ObjectSpec *spec);

#endif /* NEWGRF_OBJECT_H */<|MERGE_RESOLUTION|>--- conflicted
+++ resolved
@@ -100,19 +100,12 @@
 	uint8_t size;                   ///< The size of this objects; low nibble for X, high nibble for Y.
 	uint8_t build_cost_multiplier;  ///< Build cost multiplier per tile.
 	uint8_t clear_cost_multiplier;  ///< Clear cost multiplier per tile.
-<<<<<<< HEAD
 	CalTime::Date introduction_date;///< From when can this object be built.
 	CalTime::Date end_of_life_date; ///< When can't this object be built anymore.
 	ObjectFlags flags;              ///< Flags/settings related to the object.
 	ObjectCtrlFlags ctrl_flags;     ///< Extra control flags.
 	uint8_t edge_foundation[4];     ///< Edge foundation flags
-	uint16_t callback_mask;         ///< Bitmask of requested/allowed callbacks.
-=======
-	TimerGameCalendar::Date introduction_date; ///< From when can this object be built.
-	TimerGameCalendar::Date end_of_life_date;  ///< When can't this object be built anymore.
-	ObjectFlags flags;            ///< Flags/settings related to the object.
-	ObjectCallbackMasks callback_mask;         ///< Bitmask of requested/allowed callbacks.
->>>>>>> 2c7b3bb5
+	ObjectCallbackMasks callback_mask; ///< Bitmask of requested/allowed callbacks.
 	uint8_t height;                 ///< The height of this structure, in heightlevels; max MAX_TILE_HEIGHT.
 	uint8_t views;                  ///< The number of views.
 	uint8_t generate_amount;        ///< Number of objects which are attempted to be generated per 256^2 map during world generation.
