/*
 * This file is part of OpenTTD.
 * OpenTTD is free software; you can redistribute it and/or modify it under the terms of the GNU General Public License as published by the Free Software Foundation, version 2.
 * OpenTTD is distributed in the hope that it will be useful, but WITHOUT ANY WARRANTY; without even the implied warranty of MERCHANTABILITY or FITNESS FOR A PARTICULAR PURPOSE.
 * See the GNU General Public License for more details. You should have received a copy of the GNU General Public License along with OpenTTD. If not, see <http://www.gnu.org/licenses/>.
 */

/** @file newgrf_object.h Functions related to NewGRF objects. */

#ifndef NEWGRF_OBJECT_H
#define NEWGRF_OBJECT_H

#include "newgrf_callbacks.h"
#include "newgrf_spritegroup.h"
#include "newgrf_town.h"
#include "economy_func.h"
#include "date_type.h"
#include "object_type.h"
#include "newgrf_animation_type.h"
#include "newgrf_badge_type.h"
#include "newgrf_class.h"
#include "newgrf_commons.h"
#include <vector>

/** Various object behaviours. */
enum class ObjectFlag : uint8_t {
	OnlyInScenedit   =  0, ///< Object can only be constructed in the scenario editor.
	CannotRemove     =  1, ///< Object can not be removed.
	Autoremove       =  2, ///< Object get automatically removed (like "owned land").
	BuiltOnWater     =  3, ///< Object can be built on water (not required).
	ClearIncome      =  4, ///< When object is cleared a positive income is generated instead of a cost.
	HasNoFoundation  =  5, ///< Do not display foundations when on a slope.
	Animation        =  6, ///< Object has animated tiles.
	OnlyInGame       =  7, ///< Object can only be built in game.
	Uses2CC          =  8, ///< Object wants 2CC colour mapping.
	NotOnLand        =  9, ///< Object can not be on land, implicitly sets #ObjectFlag::BuiltOnWater.
	DrawWater        = 10, ///< Object wants to be drawn on water.
	AllowUnderBridge = 11, ///< Object can built under a bridge.
	AnimRandomBits   = 12, ///< Object wants random bits in "next animation frame" callback.
	ScaleByWater     = 13, ///< Object count is roughly scaled by water amount at edges.
};
using ObjectFlags = EnumBitSet<ObjectFlag, uint16_t>;

enum class ObjectCtrlFlag : uint8_t {
	UseLandGround      = 0, ///< Use land for ground sprite.
	EdgeFoundation     = 1, ///< Use edge foundation mode.
	FloodResistant     = 2, ///< Object is flood-resistant.
	ViewportMapTypeSet = 3, ///< Viewport map type is set.
};
using ObjectCtrlFlags = EnumBitSet<ObjectCtrlFlag, uint8_t>;

enum ObjectEdgeFoundationFlags {
	/* Bits 0 and 1 use for edge DiagDirection */
	OBJECT_EF_FLAG_ADJUST_Z             = 1 <<  2, ///< Adjust sprite z position to z at edge.
	OBJECT_EF_FLAG_FOUNDATION_LOWER     = 1 <<  3, ///< If edge is lower than tile max z, add foundation.
	OBJECT_EF_FLAG_INCLINE_FOUNDATION   = 1 <<  4, ///< Use inclined foundations where possible when edge at tile max z.
};
DECLARE_ENUM_AS_BIT_SET(ObjectEdgeFoundationFlags)

static const uint8_t OBJECT_SIZE_1X1 = 0x11; ///< The value of a NewGRF's size property when the object is 1x1 tiles: low nibble for X, high nibble for Y.

void ResetObjects();

/** Class IDs for objects. */
enum ObjectClassID : uint16_t {
	OBJECT_CLASS_BEGIN   = 0,          ///< The lowest valid value
	OBJECT_CLASS_MAX     = UINT16_MAX, ///< Maximum number of classes.
	INVALID_OBJECT_CLASS = UINT16_MAX, ///< Class for the less fortunate.
};
/** Allow incrementing of ObjectClassID variables */
DECLARE_INCREMENT_DECREMENT_OPERATORS(ObjectClassID)

enum ObjectViewportMapType {
	OVMT_DEFAULT = 0,
	OVMT_CLEAR,
	OVMT_GRASS,
	OVMT_ROUGH,
	OVMT_ROCKS,
	OVMT_FIELDS,
	OVMT_SNOW,
	OVMT_DESERT,
	OVMT_TREES,
	OVMT_HOUSE,
	OVMT_WATER,
};

/** An object that isn't use for transport, industries or houses.
 * @note If you change this struct, adopt the initialization of
 * default objects in table/object_land.h
 */
struct ObjectSpec : NewGRFSpecBase<ObjectClassID> {
	/* 2 because of the "normal" and "buy" sprite stacks. */
<<<<<<< HEAD
	FixedGRFFileProps<2> grf_prop;  ///< Properties related the the grf file
	AnimationInfo animation;        ///< Information about the animation.
	StringID name;                  ///< The name for this object.
=======
	FixedGRFFileProps<2> grf_prop; ///< Properties related the the grf file
	/* Animation speed default differs from other features */
	AnimationInfo animation{0, AnimationStatus::NoAnimation, 0, 0};  ///< Information about the animation.
	StringID name;                ///< The name for this object.
>>>>>>> 54de376c

	LandscapeTypes climate; ///< In which climates is this object available?
	uint8_t size;                   ///< The size of this objects; low nibble for X, high nibble for Y.
	uint8_t build_cost_multiplier;  ///< Build cost multiplier per tile.
	uint8_t clear_cost_multiplier;  ///< Clear cost multiplier per tile.
	CalTime::Date introduction_date;///< From when can this object be built.
	CalTime::Date end_of_life_date; ///< When can't this object be built anymore.
	ObjectFlags flags;              ///< Flags/settings related to the object.
	ObjectCtrlFlags ctrl_flags;     ///< Extra control flags.
	uint8_t edge_foundation[4];     ///< Edge foundation flags
	ObjectCallbackMasks callback_mask; ///< Bitmask of requested/allowed callbacks.
	uint8_t height;                 ///< The height of this structure, in heightlevels; max MAX_TILE_HEIGHT.
	uint8_t views;                  ///< The number of views.
	uint8_t generate_amount;        ///< Number of objects which are attempted to be generated per 256^2 map during world generation.
	ObjectViewportMapType vport_map_type; ///< Viewport map type
	uint16_t vport_map_subtype;     ///< Viewport map subtype
	std::vector<BadgeID> badges;

	/**
	 * Test if this object is enabled.
	 * @return True iff this object is enabled.
	 */
	bool IsEnabled() const { return this->views > 0; }

	/**
	 * Get the cost for building a structure of this type.
	 * @return The cost for building.
	 */
	Money GetBuildCost() const { return GetPrice(PR_BUILD_OBJECT, this->build_cost_multiplier, this->grf_prop.grffile, 0); }

	/**
	 * Get the cost for clearing a structure of this type.
	 * @return The cost for clearing.
	 */
	Money GetClearCost() const { return GetPrice(PR_CLEAR_OBJECT, this->clear_cost_multiplier, this->grf_prop.grffile, 0); }

	bool IsEverAvailable() const;
	bool WasEverAvailable() const;
	bool IsAvailable() const;
	uint Index() const;

	static const std::vector<ObjectSpec> &Specs();
	static size_t Count();
	static const ObjectSpec *Get(ObjectType index);
	static const ObjectSpec *GetByTile(TileIndex tile);

	static void BindToClasses();
};

/** Object scope resolver. */
struct ObjectScopeResolver : public ScopeResolver {
	struct Object *obj;     ///< The object the callback is ran for.
	const ObjectSpec *spec; ///< Specification of the object type.
	TileIndex tile;         ///< The tile related to the object.
	uint8_t view;           ///< The view of the object.

	/**
	 * Constructor of an object scope resolver.
	 * @param ro Surrounding resolver.
	 * @param obj Object being resolved.
	 * @param tile %Tile of the object.
	 * @param view View of the object.
	 */
	ObjectScopeResolver(ResolverObject &ro, Object *obj, const ObjectSpec *spec, TileIndex tile, uint8_t view = 0)
		: ScopeResolver(ro), obj(obj), spec(spec), tile(tile), view(view)
	{
	}

	uint32_t GetRandomBits() const override;
	uint32_t GetVariable(uint16_t variable, uint32_t parameter, GetVariableExtra &extra) const override;
};

/** A resolver object to be used with feature 0F spritegroups. */
struct ObjectResolverObject : public ResolverObject {
	ObjectScopeResolver object_scope; ///< The object scope resolver.
	std::optional<TownScopeResolver> town_scope = std::nullopt; ///< The town scope resolver (created on the first call).

	ObjectResolverObject(const ObjectSpec *spec, Object *o, TileIndex tile, uint8_t view = 0,
			CallbackID callback = CBID_NO_CALLBACK, uint32_t param1 = 0, uint32_t param2 = 0);

	ScopeResolver *GetScope(VarSpriteGroupScope scope = VSG_SCOPE_SELF, VarSpriteGroupScopeOffset relative = 0) override
	{
		switch (scope) {
			case VSG_SCOPE_SELF:
				return &this->object_scope;

			case VSG_SCOPE_PARENT: {
				TownScopeResolver *tsr = this->GetTown();
				if (tsr != nullptr) return tsr;
				[[fallthrough]];
			}

			default:
				return ResolverObject::GetScope(scope, relative);
		}
	}

	GrfSpecFeature GetFeature() const override;
	uint32_t GetDebugID() const override;

private:
	TownScopeResolver *GetTown();
};

/** Class containing information relating to object classes. */
using ObjectClass = NewGRFClass<ObjectSpec, ObjectClassID, OBJECT_CLASS_MAX>;

static const size_t OBJECT_SPRITE_GROUP_DEFAULT = 0;
static const size_t OBJECT_SPRITE_GROUP_PURCHASE = 1;

uint16_t GetObjectCallback(CallbackID callback, uint32_t param1, uint32_t param2, const ObjectSpec *spec, Object *o, TileIndex tile, uint8_t view = 0);

void DrawObjectLandscapeGround(TileInfo *ti);
void DrawNewObjectTile(TileInfo *ti, const ObjectSpec *spec, int building_z_offset);
void DrawNewObjectTileInGUI(int x, int y, const ObjectSpec *spec, uint8_t view);
void AnimateNewObjectTile(TileIndex tile);
uint8_t GetNewObjectTileAnimationSpeed(TileIndex tile);
void TriggerObjectTileAnimation(Object *o, TileIndex tile, ObjectAnimationTrigger trigger, const ObjectSpec *spec);
void TriggerObjectAnimation(Object *o, ObjectAnimationTrigger trigger, const ObjectSpec *spec);

#endif /* NEWGRF_OBJECT_H */<|MERGE_RESOLUTION|>--- conflicted
+++ resolved
@@ -90,16 +90,9 @@
  */
 struct ObjectSpec : NewGRFSpecBase<ObjectClassID> {
 	/* 2 because of the "normal" and "buy" sprite stacks. */
-<<<<<<< HEAD
 	FixedGRFFileProps<2> grf_prop;  ///< Properties related the the grf file
-	AnimationInfo animation;        ///< Information about the animation.
+	AnimationInfo animation{0, AnimationStatus::NoAnimation, 0, 0}; ///< Information about the animation.
 	StringID name;                  ///< The name for this object.
-=======
-	FixedGRFFileProps<2> grf_prop; ///< Properties related the the grf file
-	/* Animation speed default differs from other features */
-	AnimationInfo animation{0, AnimationStatus::NoAnimation, 0, 0};  ///< Information about the animation.
-	StringID name;                ///< The name for this object.
->>>>>>> 54de376c
 
 	LandscapeTypes climate; ///< In which climates is this object available?
 	uint8_t size;                   ///< The size of this objects; low nibble for X, high nibble for Y.
