/*
 * This file is part of OpenTTD.
 * OpenTTD is free software; you can redistribute it and/or modify it under the terms of the GNU General Public License as published by the Free Software Foundation, version 2.
 * OpenTTD is distributed in the hope that it will be useful, but WITHOUT ANY WARRANTY; without even the implied warranty of MERCHANTABILITY or FITNESS FOR A PARTICULAR PURPOSE.
 * See the GNU General Public License for more details. You should have received a copy of the GNU General Public License along with OpenTTD. If not, see <http://www.gnu.org/licenses/>.
 */

/** @file clear_map.h Map accessors for 'clear' tiles */

#ifndef CLEAR_MAP_H
#define CLEAR_MAP_H

#include "bridge_map.h"
#include "industry_type.h"

/**
 * Ground types. Valid densities in comments after the enum.
 */
enum ClearGround : uint8_t {
	CLEAR_GRASS  = 0, ///< 0-3
	CLEAR_ROUGH  = 1, ///< 3
	CLEAR_ROCKS  = 2, ///< 3
	CLEAR_FIELDS = 3, ///< 3
	CLEAR_SNOW   = 4, ///< 0-3 (Not stored in map.)
	CLEAR_DESERT = 5, ///< 1,3
};


/**
 * Test if a tile is covered with snow.
 * @param t the tile to check
 * @pre IsTileType(t, MP_CLEAR)
 * @return whether the tile is covered with snow.
 */
inline bool IsSnowTile(TileIndex t)
{
	dbg_assert_tile(IsTileType(t, MP_CLEAR), t);
	return HasBit(_m[t].m3, 4);
}

/**
 * Get the type of clear tile.
 * @param t the tile to get the clear ground type of
 * @pre IsTileType(t, MP_CLEAR)
 * @return the ground type
 */
inline ClearGround GetClearGround(TileIndex t)
{
	dbg_assert_tile(IsTileType(t, MP_CLEAR), t);
	return (ClearGround)GB(_m[t].m5, 2, 3);
}

/**
 * Set the type of clear tile.
 * @param t  the tile to set the clear ground type of
 * @param ct the ground type
 * @pre IsTileType(t, MP_CLEAR)
 */
inline bool IsClearGround(TileIndex t, ClearGround ct)
{
	return GetClearGround(t) == ct;
}


/**
 * Get the density of a non-field clear tile.
 * @param t the tile to get the density of
 * @pre IsTileType(t, MP_CLEAR)
 * @return the density
 */
inline uint GetClearDensity(TileIndex t)
{
	dbg_assert_tile(IsTileType(t, MP_CLEAR), t);
	return GB(_m[t].m5, 0, 2);
}

/**
 * Increment the density of a non-field clear tile.
 * @param t the tile to increment the density of
 * @param d the amount to increment the density with
 * @pre IsTileType(t, MP_CLEAR)
 */
inline void AddClearDensity(TileIndex t, int d)
{
	dbg_assert_tile(IsTileType(t, MP_CLEAR), t); // XXX incomplete
	_m[t].m5 += d;
}

/**
 * Set the density of a non-field clear tile.
 * @param t the tile to set the density of
 * @param d the new density
 * @pre IsTileType(t, MP_CLEAR)
 */
inline void SetClearDensity(TileIndex t, uint d)
{
	dbg_assert_tile(IsTileType(t, MP_CLEAR), t);
	SB(_m[t].m5, 0, 2, d);
}


/**
 * Get the counter used to advance to the next clear density/field type.
 * @param t the tile to get the counter of
 * @pre IsTileType(t, MP_CLEAR)
 * @return the value of the counter
 */
inline uint GetClearCounter(TileIndex t)
{
	dbg_assert_tile(IsTileType(t, MP_CLEAR), t);
	return GB(_m[t].m5, 5, 3);
}

/**
 * Increments the counter used to advance to the next clear density/field type.
 * @param t the tile to increment the counter of
 * @param c the amount to increment the counter with
 * @pre IsTileType(t, MP_CLEAR)
 */
inline void AddClearCounter(TileIndex t, int c)
{
	dbg_assert_tile(IsTileType(t, MP_CLEAR), t); // XXX incomplete
	_m[t].m5 += c << 5;
}

/**
 * Sets the counter used to advance to the next clear density/field type.
 * @param t the tile to set the counter of
 * @param c the amount to set the counter to
 * @pre IsTileType(t, MP_CLEAR)
 */
inline void SetClearCounter(TileIndex t, uint c)
{
	dbg_assert_tile(IsTileType(t, MP_CLEAR), t); // XXX incomplete
	SB(_m[t].m5, 5, 3, c);
}


/**
 * Sets ground type and density in one go, also sets the counter to 0
 * @param t       the tile to set the ground type and density for
 * @param type    the new ground type of the tile
 * @param density the density of the ground tile
 * @pre IsTileType(t, MP_CLEAR)
 */
inline void SetClearGroundDensity(TileIndex t, ClearGround type, uint density)
{
	dbg_assert_tile(IsTileType(t, MP_CLEAR), t); // XXX incomplete
	_m[t].m5 = 0 << 5 | type << 2 | density;
}


/**
 * Get the field type (production stage) of the field
 * @param t the field to get the type of
 * @pre GetClearGround(t) == CLEAR_FIELDS
 * @return the field type
 */
inline uint GetFieldType(TileIndex t)
{
	dbg_assert_tile(GetClearGround(t) == CLEAR_FIELDS, t);
	return GB(_m[t].m3, 0, 4);
}

/**
 * Set the field type (production stage) of the field
 * @param t the field to get the type of
 * @param f the field type
 * @pre GetClearGround(t) == CLEAR_FIELDS
 */
inline void SetFieldType(TileIndex t, uint f)
{
	dbg_assert_tile(GetClearGround(t) == CLEAR_FIELDS, t); // XXX incomplete
	SB(_m[t].m3, 0, 4, f);
}

/**
 * Get the industry (farm) that made the field
 * @param t the field to get creating industry of
 * @pre GetClearGround(t) == CLEAR_FIELDS
 * @return the industry that made the field
 */
inline IndustryID GetIndustryIndexOfField(TileIndex t)
{
	dbg_assert_tile(GetClearGround(t) == CLEAR_FIELDS, t);
	return(IndustryID) _m[t].m2;
}

/**
 * Set the industry (farm) that made the field
 * @param t the field to get creating industry of
 * @param i the industry that made the field
 * @pre GetClearGround(t) == CLEAR_FIELDS
 */
inline void SetIndustryIndexOfField(TileIndex t, IndustryID i)
{
<<<<<<< HEAD
	dbg_assert_tile(GetClearGround(t) == CLEAR_FIELDS, t);
	_m[t].m2 = i;
=======
	assert(GetClearGround(t) == CLEAR_FIELDS);
	t.m2() = i.base();
>>>>>>> 70c9f396
}


/**
 * Is there a fence at the given border?
 * @param t the tile to check for fences
 * @param side the border to check
 * @pre IsClearGround(t, CLEAR_FIELDS)
 * @return 0 if there is no fence, otherwise the fence type
 */
inline uint GetFence(TileIndex t, DiagDirection side)
{
	dbg_assert_tile(IsClearGround(t, CLEAR_FIELDS), t);
	switch (side) {
		default: NOT_REACHED();
		case DIAGDIR_SE: return GB(_m[t].m4, 2, 3);
		case DIAGDIR_SW: return GB(_m[t].m4, 5, 3);
		case DIAGDIR_NE: return GB(_m[t].m3, 5, 3);
		case DIAGDIR_NW: return GB(_me[t].m6, 2, 3);
	}
}

/**
 * Sets the type of fence (and whether there is one) for the given border.
 * @param t the tile to check for fences
 * @param side the border to check
 * @param h 0 if there is no fence, otherwise the fence type
 * @pre IsClearGround(t, CLEAR_FIELDS)
 */
inline void SetFence(TileIndex t, DiagDirection side, uint h)
{
	dbg_assert_tile(IsClearGround(t, CLEAR_FIELDS), t);
	switch (side) {
		default: NOT_REACHED();
		case DIAGDIR_SE: SB(_m[t].m4, 2, 3, h); break;
		case DIAGDIR_SW: SB(_m[t].m4, 5, 3, h); break;
		case DIAGDIR_NE: SB(_m[t].m3, 5, 3, h); break;
		case DIAGDIR_NW: SB(_me[t].m6, 2, 3, h); break;
	}
}


/**
 * Make a clear tile.
 * @param t       the tile to make a clear tile
 * @param g       the type of ground
 * @param density the density of the grass/snow/desert etc
 */
inline void MakeClear(TileIndex t, ClearGround g, uint density)
{
	SetTileType(t, MP_CLEAR);
	_m[t].m1 = 0;
	SetTileOwner(t, OWNER_NONE);
	_m[t].m2 = 0;
	_m[t].m3 = 0;
	_m[t].m4 = 0 << 5 | 0 << 2;
	SetClearGroundDensity(t, g, density); // Sets m5
	_me[t].m6 = 0;
	_me[t].m7 = 0;
	_me[t].m8 = 0;
}


/**
 * Make a (farm) field tile.
 * @param t          the tile to make a farm field
 * @param field_type the 'growth' level of the field
 * @param industry   the industry this tile belongs to
 */
inline void MakeField(TileIndex t, uint field_type, IndustryID industry)
{
	SetTileType(t, MP_CLEAR);
	_m[t].m1 = 0;
	SetTileOwner(t, OWNER_NONE);
<<<<<<< HEAD
	_m[t].m2 = industry;
	_m[t].m3 = field_type;
	_m[t].m4 = 0 << 5 | 0 << 2;
=======
	t.m2() = industry.base();
	t.m3() = field_type;
	t.m4() = 0 << 5 | 0 << 2;
>>>>>>> 70c9f396
	SetClearGroundDensity(t, CLEAR_FIELDS, 3);
	SB(_me[t].m6, 2, 4, 0);
	_me[t].m7 = 0;
	_me[t].m8 = 0;
}

/**
 * Make a snow tile.
 * @param t the tile to make snowy
 * @param density The density of snowiness.
 * @pre !IsSnowTile(t)
 */
inline void MakeSnow(TileIndex t, uint density = 0)
{
	dbg_assert_tile(!IsSnowTile(t), t);
	SetBit(_m[t].m3, 4);
	if (GetClearGround(t) == CLEAR_FIELDS) {
		SetClearGroundDensity(t, CLEAR_GRASS, density);
	} else {
		SetClearDensity(t, density);
	}
}

/**
 * Clear the snow from a tile and return it to its previous type.
 * @param t the tile to clear of snow
 * @pre IsSnowTile(t)
 */
inline void ClearSnow(TileIndex t)
{
	dbg_assert_tile(IsSnowTile(t), t);
	ClrBit(_m[t].m3, 4);
	SetClearDensity(t, 3);
}

#endif /* CLEAR_MAP_H */<|MERGE_RESOLUTION|>--- conflicted
+++ resolved
@@ -194,13 +194,8 @@
  */
 inline void SetIndustryIndexOfField(TileIndex t, IndustryID i)
 {
-<<<<<<< HEAD
 	dbg_assert_tile(GetClearGround(t) == CLEAR_FIELDS, t);
-	_m[t].m2 = i;
-=======
-	assert(GetClearGround(t) == CLEAR_FIELDS);
-	t.m2() = i.base();
->>>>>>> 70c9f396
+	_m[t].m2 = i.base();
 }
 
 
@@ -275,15 +270,9 @@
 	SetTileType(t, MP_CLEAR);
 	_m[t].m1 = 0;
 	SetTileOwner(t, OWNER_NONE);
-<<<<<<< HEAD
-	_m[t].m2 = industry;
+	_m[t].m2 = industry.base();
 	_m[t].m3 = field_type;
 	_m[t].m4 = 0 << 5 | 0 << 2;
-=======
-	t.m2() = industry.base();
-	t.m3() = field_type;
-	t.m4() = 0 << 5 | 0 << 2;
->>>>>>> 70c9f396
 	SetClearGroundDensity(t, CLEAR_FIELDS, 3);
 	SB(_me[t].m6, 2, 4, 0);
 	_me[t].m7 = 0;
