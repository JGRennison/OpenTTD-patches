/*
 * This file is part of OpenTTD.
 * OpenTTD is free software; you can redistribute it and/or modify it under the terms of the GNU General Public License as published by the Free Software Foundation, version 2.
 * OpenTTD is distributed in the hope that it will be useful, but WITHOUT ANY WARRANTY; without even the implied warranty of MERCHANTABILITY or FITNESS FOR A PARTICULAR PURPOSE.
 * See the GNU General Public License for more details. You should have received a copy of the GNU General Public License along with OpenTTD. If not, see <http://www.gnu.org/licenses/>.
 */

/** @file newgrf_roadtype.cpp NewGRF handling of road types. */

#include "stdafx.h"
#include "core/container_func.hpp"
#include "debug.h"
#include "newgrf_roadtype.h"
#include "date_func.h"
#include "depot_base.h"
#include "town.h"
#include "tunnelbridge_map.h"
<<<<<<< HEAD
#include "newgrf_dump.h"
=======
>>>>>>> 6d1f56ce

#include "safeguards.h"

/* virtual */ uint32_t RoadTypeScopeResolver::GetRandomBits() const
{
	uint tmp = CountBits(this->tile.base() + (TileX(this->tile) + TileY(this->tile)) * TILE_SIZE);
	return GB(tmp, 0, 2);
}

/* virtual */ uint32_t RoadTypeScopeResolver::GetVariable(uint16_t variable, uint32_t parameter, GetVariableExtra &extra) const
{
	if (this->tile == INVALID_TILE) {
		switch (variable) {
			case 0x40: return 0;
			case 0x41: return 0;
			case 0x42: return 0;
			case 0x43: return CalTime::CurDate().base();
			case 0x44: return HZB_TOWN_EDGE;
		}
	}

	switch (variable) {
		case 0x40: return GetTerrainType(this->tile, this->context);
		case 0x41: return 0;
		case 0x42: return IsLevelCrossingTile(this->tile) && IsCrossingBarred(this->tile);
		case 0x43:
			if (IsRoadDepotTile(this->tile)) return Depot::GetByTile(this->tile)->build_date.base();
			return CalTime::CurDate().base();
		case 0x44: {
			const Town *t = nullptr;
			if (IsRoadDepotTile(this->tile)) {
				t = Depot::GetByTile(this->tile)->town;
			} else {
				t = ClosestTownFromTile(this->tile, UINT_MAX);
			}
			return t != nullptr ? GetTownRadiusGroup(t, this->tile) : HZB_TOWN_EDGE;
		}
	}

	Debug(grf, 1, "Unhandled road type tile variable 0x{:X}", variable);

	extra.available = false;
	return UINT_MAX;
}

GrfSpecFeature RoadTypeResolverObject::GetFeature() const
{
	RoadType rt = GetRoadTypeByLabel(this->roadtype_scope.rti->label, false);
	switch (GetRoadTramType(rt)) {
		case RTT_ROAD: return GSF_ROADTYPES;
		case RTT_TRAM: return GSF_TRAMTYPES;
		default: return GSF_INVALID;
	}
}

uint32_t RoadTypeResolverObject::GetDebugID() const
{
	return this->roadtype_scope.rti->label;
}

/**
 * Resolver object for road types.
 * @param rti Roadtype. nullptr in NewGRF Inspect window.
 * @param tile %Tile containing the track. For track on a bridge this is the southern bridgehead.
 * @param context Are we resolving sprites for the upper halftile, or on a bridge?
 * @param rtsg Roadpart of interest
 * @param param1 Extra parameter (first parameter of the callback, except roadtypes do not have callbacks).
 * @param param2 Extra parameter (second parameter of the callback, except roadtypes do not have callbacks).
 */
RoadTypeResolverObject::RoadTypeResolverObject(const RoadTypeInfo *rti, TileIndex tile, TileContext context, RoadTypeSpriteGroup rtsg, uint32_t param1, uint32_t param2)
	: ResolverObject(rti != nullptr ? rti->grffile[rtsg] : nullptr, CBID_NO_CALLBACK, param1, param2), roadtype_scope(*this, rti, tile, context)
{
	this->root_spritegroup = rti != nullptr ? rti->group[rtsg] : nullptr;
}

/**
 * Get the sprite to draw for the given tile.
 * @param rti The road type data (spec).
 * @param tile The tile to get the sprite for.
 * @param rtsg The type of sprite to draw.
 * @param content Where are we drawing the tile?
 * @param [out] num_results If not nullptr, return the number of sprites in the spriteset.
 * @return The sprite to draw.
 */
SpriteID GetCustomRoadSprite(const RoadTypeInfo *rti, TileIndex tile, RoadTypeSpriteGroup rtsg, TileContext context, uint *num_results)
{
	assert(rtsg < ROTSG_END);

	if (rti->group[rtsg] == nullptr) return 0;

	RoadTypeResolverObject object(rti, tile, context, rtsg);
	const SpriteGroup *group = object.Resolve();
	if (group == nullptr || group->GetNumResults() == 0) return 0;

	if (num_results) *num_results = group->GetNumResults();

	return group->GetResult();
}

/**
 * Translate an index to the GRF-local road/tramtype-translation table into a RoadType.
 * @param rtt       Whether to index the road- or tramtype-table.
 * @param tracktype Index into GRF-local translation table.
 * @param grffile   Originating GRF file.
 * @return RoadType or INVALID_ROADTYPE if the roadtype is unknown.
 */
RoadType GetRoadTypeTranslation(RoadTramType rtt, uint8_t tracktype, const GRFFile *grffile)
{
	/* Because OpenTTD mixes RoadTypes and TramTypes into the same type,
	 * the mapping of the original road- and tramtypes does not match the default GRF-local mapping.
	 * So, this function cannot provide any similar behavior to GetCargoTranslation() and GetRailTypeTranslation()
	 * when the GRF defines no translation table.
	 * But since there is only one default road/tram-type, this makes little sense anyway.
	 * So for GRF without translation table, we always return INVALID_ROADTYPE.
	 */

	if (grffile == nullptr) return INVALID_ROADTYPE;

	const auto &list = rtt == RTT_TRAM ? grffile->tramtype_list : grffile->roadtype_list;
	if (tracktype >= list.size()) return INVALID_ROADTYPE;

	/* Look up roadtype including alternate labels. */
	RoadType result = GetRoadTypeByLabel(list[tracktype]);

	/* Check whether the result is actually the wanted road/tram-type */
	if (result != INVALID_ROADTYPE && GetRoadTramType(result) != rtt) return INVALID_ROADTYPE;

	return result;
}

/**
 * Perform a reverse roadtype lookup to get the GRF internal ID.
 * @param roadtype The global (OpenTTD) roadtype.
 * @param grffile The GRF to do the lookup for.
 * @return the GRF internal ID.
 */
uint8_t GetReverseRoadTypeTranslation(RoadType roadtype, const GRFFile *grffile)
{
	/* No road type table present, return road type as-is */
	if (grffile == nullptr) return roadtype;

	const std::vector<RoadTypeLabel> *list = RoadTypeIsRoad(roadtype) ? &grffile->roadtype_list : &grffile->tramtype_list;
	if (list->empty()) return roadtype;

	/* Look for a matching road type label in the table */
	RoadTypeLabel label = GetRoadTypeInfo(roadtype)->label;

	int index = find_index(*list, label);
	if (index >= 0) return index;

	/* If not found, return as invalid */
	return 0xFF;
}

std::vector<LabelObject<RoadTypeLabel>> _roadtype_list;

/**
 * Test if any saved road type labels are different to the currently loaded
 * road types. Road types stored in the map will be converted if necessary.
 */
void ConvertRoadTypes()
{
	std::vector<RoadType> roadtype_conversion_map;
	bool needs_conversion = false;
	for (auto it = std::begin(_roadtype_list); it != std::end(_roadtype_list); ++it) {
		RoadType rt = GetRoadTypeByLabel(it->label);
		if (rt == INVALID_ROADTYPE || GetRoadTramType(rt) != it->subtype) {
			rt = it->subtype ? ROADTYPE_TRAM : ROADTYPE_ROAD;
		}

		roadtype_conversion_map.push_back(rt);

		/* Conversion is needed if the road type is in a different position than the list. */
		if (it->label != 0 && rt != std::distance(std::begin(_roadtype_list), it)) needs_conversion = true;
	}
	if (!needs_conversion) return;

<<<<<<< HEAD
	for (TileIndex t(0); t < Map::Size(); t++) {
=======
	for (TileIndex t : Map::Iterate()) {
>>>>>>> 6d1f56ce
		switch (GetTileType(t)) {
			case MP_ROAD:
				if (RoadType rt = GetRoadTypeRoad(t); rt != INVALID_ROADTYPE) SetRoadTypeRoad(t, roadtype_conversion_map[rt]);
				if (RoadType rt = GetRoadTypeTram(t); rt != INVALID_ROADTYPE) SetRoadTypeTram(t, roadtype_conversion_map[rt]);
				break;

			case MP_STATION:
				if (IsStationRoadStop(t) || IsRoadWaypoint(t)) {
					if (RoadType rt = GetRoadTypeRoad(t); rt != INVALID_ROADTYPE) SetRoadTypeRoad(t, roadtype_conversion_map[rt]);
					if (RoadType rt = GetRoadTypeTram(t); rt != INVALID_ROADTYPE) SetRoadTypeTram(t, roadtype_conversion_map[rt]);
				}
				break;

			case MP_TUNNELBRIDGE:
				if (GetTunnelBridgeTransportType(t) == TRANSPORT_ROAD) {
					if (RoadType rt = GetRoadTypeRoad(t); rt != INVALID_ROADTYPE) SetRoadTypeRoad(t, roadtype_conversion_map[rt]);
					if (RoadType rt = GetRoadTypeTram(t); rt != INVALID_ROADTYPE) SetRoadTypeTram(t, roadtype_conversion_map[rt]);
				}
				break;

			default:
				break;
		}
	}
}

/** Populate road type label list with current values. */
void SetCurrentRoadTypeLabelList()
{
	_roadtype_list.clear();
	for (RoadType rt = ROADTYPE_BEGIN; rt != ROADTYPE_END; rt++) {
		_roadtype_list.push_back({GetRoadTypeInfo(rt)->label, GetRoadTramType(rt)});
	}
}

void ClearRoadTypeLabelList()
{
	_roadtype_list.clear();
<<<<<<< HEAD
}

void DumpRoadTypeSpriteGroup(RoadType rt, SpriteGroupDumper &dumper)
{
	format_buffer buffer;
	const RoadTypeInfo *rti = GetRoadTypeInfo(rt);

	static const char *sprite_group_names[] =  {
		"ROTSG_CURSORS",
		"ROTSG_OVERLAY",
		"ROTSG_GROUND",
		"ROTSG_TUNNEL",
		"ROTSG_CATENARY_FRONT",
		"ROTSG_CATENARY_BACK",
		"ROTSG_BRIDGE",
		"ROTSG_reserved2",
		"ROTSG_DEPOT",
		"ROTSG_reserved3",
		"ROTSG_ROADSTOP",
		"ROTSG_ONEWAY"
	};
	static_assert(lengthof(sprite_group_names) == ROTSG_END);

	for (RoadTypeSpriteGroup rtsg = (RoadTypeSpriteGroup)0; rtsg < ROTSG_END; rtsg = (RoadTypeSpriteGroup)(rtsg + 1)) {
		if (rti->group[rtsg] != nullptr) {
			buffer.clear();
			buffer.format("{}: {}", RoadTypeIsTram(rt) ? "Tram" : "Road", sprite_group_names[rtsg]);
			if (rti->grffile[rtsg] != nullptr) {
				buffer.format(", GRF: {:08X}", BSWAP32(rti->grffile[rtsg]->grfid));
			}
			dumper.Print(buffer);
			dumper.DumpSpriteGroup(rti->group[rtsg], 0);
			dumper.Print("");
		}
	}
=======
>>>>>>> 6d1f56ce
}<|MERGE_RESOLUTION|>--- conflicted
+++ resolved
@@ -15,10 +15,7 @@
 #include "depot_base.h"
 #include "town.h"
 #include "tunnelbridge_map.h"
-<<<<<<< HEAD
 #include "newgrf_dump.h"
-=======
->>>>>>> 6d1f56ce
 
 #include "safeguards.h"
 
@@ -196,11 +193,7 @@
 	}
 	if (!needs_conversion) return;
 
-<<<<<<< HEAD
 	for (TileIndex t(0); t < Map::Size(); t++) {
-=======
-	for (TileIndex t : Map::Iterate()) {
->>>>>>> 6d1f56ce
 		switch (GetTileType(t)) {
 			case MP_ROAD:
 				if (RoadType rt = GetRoadTypeRoad(t); rt != INVALID_ROADTYPE) SetRoadTypeRoad(t, roadtype_conversion_map[rt]);
@@ -239,7 +232,6 @@
 void ClearRoadTypeLabelList()
 {
 	_roadtype_list.clear();
-<<<<<<< HEAD
 }
 
 void DumpRoadTypeSpriteGroup(RoadType rt, SpriteGroupDumper &dumper)
@@ -268,13 +260,11 @@
 			buffer.clear();
 			buffer.format("{}: {}", RoadTypeIsTram(rt) ? "Tram" : "Road", sprite_group_names[rtsg]);
 			if (rti->grffile[rtsg] != nullptr) {
-				buffer.format(", GRF: {:08X}", BSWAP32(rti->grffile[rtsg]->grfid));
+				buffer.format(", GRF: {:08X}", std::byteswap(rti->grffile[rtsg]->grfid));
 			}
 			dumper.Print(buffer);
 			dumper.DumpSpriteGroup(rti->group[rtsg], 0);
 			dumper.Print("");
 		}
 	}
-=======
->>>>>>> 6d1f56ce
 }