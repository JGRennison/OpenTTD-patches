--- conflicted
+++ resolved
@@ -408,34 +408,22 @@
 				if (GetTunnelBridgeTransportType(tile) != TRANSPORT_RAIL) continue;
 				DiagDirection dir = GetTunnelBridgeDirection(tile);
 
-<<<<<<< HEAD
-				if (HasWormholeSignals(tile)) {
+				if (IsTunnelBridgeWithSignalSimulation(tile)) {
 					if (enterdir == INVALID_DIAGDIR) { // incoming from the wormhole
-						if (!(info.flags & SF_TRAIN) && IsTunnelBridgeExit(tile)) { // tunnel entrence is ignored
+						if (!(info.flags & SF_TRAIN) && IsTunnelBridgeSignalSimulationExit(tile)) { // tunnel entrence is ignored
 							if (HasVehicleOnPos(GetOtherTunnelBridgeEnd(tile), &tile, &TrainInWormholeTileEnum)) info.flags |= SF_TRAIN;
 							if (!(info.flags & SF_TRAIN) && HasVehicleOnPos(tile, &tile, &TrainInWormholeTileEnum)) info.flags |= SF_TRAIN;
 						}
-						if (IsTunnelBridgeExit(tile) && !_tbuset.Add(tile, INVALID_TRACKDIR)) {
+						if (IsTunnelBridgeSignalSimulationExit(tile) && !_tbuset.Add(tile, INVALID_TRACKDIR)) {
 							info.flags |= SF_FULL;
 							return info;
-=======
-				if (IsTunnelBridgeWithSignalSimulation(tile)) {
-					if (enterdir == INVALID_DIAGDIR) { // incoming from the wormhole
-						if (!(flags & SF_TRAIN) && IsTunnelBridgeSignalSimulationExit(tile)) { // tunnel entrence is ignored
-							if (HasVehicleOnPos(GetOtherTunnelBridgeEnd(tile), &tile, &TrainInWormholeTileEnum)) flags |= SF_TRAIN;
-							if (!(flags & SF_TRAIN) && HasVehicleOnPos(tile, &tile, &TrainInWormholeTileEnum)) flags |= SF_TRAIN;
-						}
-						if (IsTunnelBridgeSignalSimulationExit(tile) && !_tbuset.Add(tile, INVALID_TRACKDIR)) {
-							return flags | SF_FULL;
->>>>>>> 556594f2
 						}
 						enterdir = dir;
 						exitdir = ReverseDiagDir(dir);
 						tile += TileOffsByDiagDir(exitdir); // just skip to next tile
 					} else { // NOT incoming from the wormhole!
 						if (ReverseDiagDir(enterdir) != dir) continue;
-<<<<<<< HEAD
-						if (IsTunnelBridgeExit(tile)) {
+						if (IsTunnelBridgeSignalSimulationExit(tile)) {
 							if (IsTunnelBridgePBS(tile)) {
 								info.flags |= SF_PBS;
 							} else if (!_tbuset.Add(tile, INVALID_TRACKDIR)) {
@@ -445,51 +433,25 @@
 						}
 						if (!(info.flags & SF_TRAIN)) {
 							if (HasVehicleOnPos(tile, &tile, &TrainInWormholeTileEnum)) info.flags |= SF_TRAIN;
-							if (!(info.flags & SF_TRAIN) && IsTunnelBridgeExit(tile)) {
+							if (!(info.flags & SF_TRAIN) && IsTunnelBridgeSignalSimulationExit(tile)) {
 								if (HasVehicleOnPos(GetOtherTunnelBridgeEnd(tile), &tile, &TrainInWormholeTileEnum)) info.flags |= SF_TRAIN;
-=======
-						if (IsTunnelBridgeSignalSimulationExit(tile)) {
-							if (IsTunnelBridgePBS(tile)) {
-								flags |= SF_PBS;
-							} else if (!_tbuset.Add(tile, INVALID_TRACKDIR)) {
-								return flags | SF_FULL;
-							}
-						}
-						if (!(flags & SF_TRAIN)) {
-							if (HasVehicleOnPos(tile, &tile, &TrainInWormholeTileEnum)) flags |= SF_TRAIN;
-							if (!(flags & SF_TRAIN) && IsTunnelBridgeSignalSimulationExit(tile)) {
-								if (HasVehicleOnPos(GetOtherTunnelBridgeEnd(tile), &tile, &TrainInWormholeTileEnum)) flags |= SF_TRAIN;
->>>>>>> 556594f2
 							}
 						}
 						continue;
 					}
 				} else {
 					if (enterdir == INVALID_DIAGDIR) { // incoming from the wormhole
-<<<<<<< HEAD
 						if (!(info.flags & SF_TRAIN) && HasVehicleOnPos(tile, NULL, &TrainOnTileEnum)) info.flags |= SF_TRAIN;
-=======
-						if (!(flags & SF_TRAIN) && HasVehicleOnPos(tile, NULL, &TrainOnTileEnum)) flags |= SF_TRAIN;
->>>>>>> 556594f2
 						enterdir = dir;
 						exitdir = ReverseDiagDir(dir);
 						tile += TileOffsByDiagDir(exitdir); // just skip to next tile
 					} else { // NOT incoming from the wormhole!
 						if (ReverseDiagDir(enterdir) != dir) continue;
-<<<<<<< HEAD
 						if (!(info.flags & SF_TRAIN) && HasVehicleOnPos(tile, NULL, &TrainOnTileEnum)) info.flags |= SF_TRAIN;
-=======
-						if (!(flags & SF_TRAIN) && HasVehicleOnPos(tile, NULL, &TrainOnTileEnum)) flags |= SF_TRAIN;
->>>>>>> 556594f2
 						tile = GetOtherTunnelBridgeEnd(tile); // just skip to exit tile
 						enterdir = INVALID_DIAGDIR;
 						exitdir = INVALID_DIAGDIR;
 					}
-<<<<<<< HEAD
-=======
-
-				}
->>>>>>> 556594f2
 				}
 				break;
 			}
@@ -519,23 +481,13 @@
 	Track track;
 
 	while (_tbuset.Get(&tile, &trackdir)) {
-<<<<<<< HEAD
-		if (IsTileType(tile, MP_TUNNELBRIDGE) && IsTunnelBridgeExit(tile)) {
-			if (IsTunnelBridgePBS(tile)) continue;
-			bool old_state = IsTunnelBridgeExitGreen(tile);
-			bool new_state = !(info.flags & SF_TRAIN);
-			if (old_state != new_state) {
-				SetTunnelBridgeExitGreen(tile, new_state);
-				MarkTileDirtyByTile(tile, ZOOM_LVL_DRAW_MAP);
-=======
 		if (IsTileType(tile, MP_TUNNELBRIDGE) && IsTunnelBridgeSignalSimulationExit(tile)) {
 			if (IsTunnelBridgePBS(tile)) continue;
 			SignalState old_state = GetTunnelBridgeSignalState(tile);
-			SignalState new_state = (flags & SF_TRAIN) ? SIGNAL_STATE_RED : SIGNAL_STATE_GREEN;
+			SignalState new_state = (info.flags & SF_TRAIN) ? SIGNAL_STATE_RED : SIGNAL_STATE_GREEN;
 			if (old_state != new_state) {
 				SetTunnelBridgeSignalState(tile, new_state);
-				MarkTileDirtyByTile(tile);
->>>>>>> 556594f2
+				MarkTileDirtyByTile(tile, ZOOM_LVL_DRAW_MAP);
 			}
 			continue;
 		}
@@ -645,11 +597,7 @@
 				assert(GetTunnelBridgeTransportType(tile) == TRANSPORT_RAIL);
 				assert(dir == INVALID_DIAGDIR || dir == ReverseDiagDir(GetTunnelBridgeDirection(tile)));
 				_tbdset.Add(tile, INVALID_DIAGDIR);  // we can safely start from wormhole centre
-<<<<<<< HEAD
-				if (!HasWormholeSignals(tile)) {  // Don't worry with other side of tunnel.
-=======
 				if (!IsTunnelBridgeWithSignalSimulation(tile)) {  // Don't worry with other side of tunnel.
->>>>>>> 556594f2
 					_tbdset.Add(GetOtherTunnelBridgeEnd(tile), INVALID_DIAGDIR);
 				}
 				break;
