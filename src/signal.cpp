/* $Id$ */

/*
 * This file is part of OpenTTD.
 * OpenTTD is free software; you can redistribute it and/or modify it under the terms of the GNU General Public License as published by the Free Software Foundation, version 2.
 * OpenTTD is distributed in the hope that it will be useful, but WITHOUT ANY WARRANTY; without even the implied warranty of MERCHANTABILITY or FITNESS FOR A PARTICULAR PURPOSE.
 * See the GNU General Public License for more details. You should have received a copy of the GNU General Public License along with OpenTTD. If not, see <http://www.gnu.org/licenses/>.
 */

/** @file signal.cpp functions related to rail signals updating */

#include "stdafx.h"
#include "debug.h"
#include "station_map.h"
#include "tunnelbridge_map.h"
#include "vehicle_func.h"
#include "viewport_func.h"
#include "train.h"
#include "company_base.h"
#include "gui.h"
#include "table/strings.h"
#include "programmable_signals.h"
#include "error.h"
#include "infrastructure_func.h"

#include "safeguards.h"

/// List of signals dependent upon this one
typedef SmallVector<SignalReference, 4>     SignalDependencyList;

/// Map of dependencies. The key identifies the signal,
/// the value is a list of all of the signals which depend upon that signal.
typedef std::map<SignalReference, SignalDependencyList> SignalDependencyMap;

static SignalDependencyMap _signal_dependencies;
static void MarkDependencidesForUpdate(SignalReference sig);

/** these are the maximums used for updating signal blocks */
static const uint SIG_TBU_SIZE    =  64; ///< number of signals entering to block
static const uint SIG_TBD_SIZE    = 256; ///< number of intersections - open nodes in current block
static const uint SIG_GLOB_SIZE   = 128; ///< number of open blocks (block can be opened more times until detected)
static const uint SIG_GLOB_UPDATE =  64; ///< how many items need to be in _globset to force update

assert_compile(SIG_GLOB_UPDATE <= SIG_GLOB_SIZE);

/** incidating trackbits with given enterdir */
static const TrackBits _enterdir_to_trackbits[DIAGDIR_END] = {
	TRACK_BIT_3WAY_NE,
	TRACK_BIT_3WAY_SE,
	TRACK_BIT_3WAY_SW,
	TRACK_BIT_3WAY_NW
};

/** incidating trackdirbits with given enterdir */
static const TrackdirBits _enterdir_to_trackdirbits[DIAGDIR_END] = {
	TRACKDIR_BIT_X_SW | TRACKDIR_BIT_UPPER_W | TRACKDIR_BIT_RIGHT_S,
	TRACKDIR_BIT_Y_NW | TRACKDIR_BIT_LOWER_W | TRACKDIR_BIT_RIGHT_N,
	TRACKDIR_BIT_X_NE | TRACKDIR_BIT_LOWER_E | TRACKDIR_BIT_LEFT_N,
	TRACKDIR_BIT_Y_SE | TRACKDIR_BIT_UPPER_E | TRACKDIR_BIT_LEFT_S
};

/**
 * Set containing 'items' items of 'tile and Tdir'
 * No tree structure is used because it would cause
 * slowdowns in most usual cases
 */
template <typename Tdir, uint items>
struct SmallSet {
private:
	uint n;           // actual number of units
	bool overflowed;  // did we try to overflow the set?
	const char *name; // name, used for debugging purposes...

	/** Element of set */
	struct SSdata {
		TileIndex tile;
		Tdir dir;
	} data[items];

public:
	/** Constructor - just set default values and 'name' */
	SmallSet(const char *name) : n(0), overflowed(false), name(name) { }

	/** Reset variables to default values */
	void Reset()
	{
		this->n = 0;
		this->overflowed = false;
	}

	/**
	 * Returns value of 'overflowed'
	 * @return did we try to overflow the set?
	 */
	bool Overflowed()
	{
		return this->overflowed;
	}

	/**
	 * Checks for empty set
	 * @return is the set empty?
	 */
	bool IsEmpty()
	{
		return this->n == 0;
	}

	/**
	 * Checks for full set
	 * @return is the set full?
	 */
	bool IsFull()
	{
		return this->n == lengthof(data);
	}

	/**
	 * Reads the number of items
	 * @return current number of items
	 */
	uint Items()
	{
		return this->n;
	}


	/**
	 * Tries to remove first instance of given tile and dir
	 * @param tile tile
	 * @param dir and dir to remove
	 * @return element was found and removed
	 */
	bool Remove(TileIndex tile, Tdir dir)
	{
		for (uint i = 0; i < this->n; i++) {
			if (this->data[i].tile == tile && this->data[i].dir == dir) {
				this->data[i] = this->data[--this->n];
				return true;
			}
		}

		return false;
	}

	/**
	 * Tries to find given tile and dir in the set
	 * @param tile tile
	 * @param dir and dir to find
	 * @return true iff the tile & dir element was found
	 */
	bool IsIn(TileIndex tile, Tdir dir)
	{
		for (uint i = 0; i < this->n; i++) {
			if (this->data[i].tile == tile && this->data[i].dir == dir) return true;
		}

		return false;
	}

	/**
	 * Adds tile & dir into the set, checks for full set
	 * Sets the 'overflowed' flag if the set was full
	 * @param tile tile
	 * @param dir and dir to add
	 * @return true iff the item could be added (set wasn't full)
	 */
	bool Add(TileIndex tile, Tdir dir)
	{
		if (this->IsFull()) {
			overflowed = true;
			DEBUG(misc, 0, "SignalSegment too complex. Set %s is full (maximum %d)", name, items);
			return false; // set is full
		}

		this->data[this->n].tile = tile;
		this->data[this->n].dir = dir;
		this->n++;

		return true;
	}

	/**
	 * Reads the last added element into the set
	 * @param tile pointer where tile is written to
	 * @param dir pointer where dir is written to
	 * @return false iff the set was empty
	 */
	bool Get(TileIndex *tile, Tdir *dir)
	{
		if (this->n == 0) return false;

		this->n--;
		*tile = this->data[this->n].tile;
		*dir = this->data[this->n].dir;

		return true;
	}
};

static SmallSet<Trackdir, SIG_TBU_SIZE> _tbuset("_tbuset");         ///< set of signals that will be updated
static SmallSet<DiagDirection, SIG_TBD_SIZE> _tbdset("_tbdset");    ///< set of open nodes in current signal block
static SmallSet<DiagDirection, SIG_GLOB_SIZE> _globset("_globset"); ///< set of places to be updated in following runs

static uint _num_signals_evaluated; ///< Number of programmable signals evaluated

/** Check whether there is a train on rail, not in a depot */
static Vehicle *TrainOnTileEnum(Vehicle *v, void *)
{
	if (v->type != VEH_TRAIN || Train::From(v)->track == TRACK_BIT_DEPOT) return NULL;

	return v;
}

/** Check whether there is a train only on ramp. */
static Vehicle *TrainInWormholeTileEnum(Vehicle *v, void *data)
{
	/* Only look for front engine or last wagon. */
	if (v->type != VEH_TRAIN || (v->Previous() != NULL && v->Next() != NULL)) return NULL;
	if (*(TileIndex *)data != TileVirtXY(v->x_pos, v->y_pos)) return NULL;
	return v;
}

/**
 * Perform some operations before adding data into Todo set
 * The new and reverse direction is removed from _globset, because we are sure
 * it doesn't need to be checked again
 * Also, remove reverse direction from _tbdset
 * This is the 'core' part so the graph searching won't enter any tile twice
 *
 * @param t1 tile we are entering
 * @param d1 direction (tile side) we are entering
 * @param t2 tile we are leaving
 * @param d2 direction (tile side) we are leaving
 * @return false iff reverse direction was in Todo set
 */
static inline bool CheckAddToTodoSet(TileIndex t1, DiagDirection d1, TileIndex t2, DiagDirection d2)
{
	_globset.Remove(t1, d1); // it can be in Global but not in Todo
	_globset.Remove(t2, d2); // remove in all cases

	assert(!_tbdset.IsIn(t1, d1)); // it really shouldn't be there already

	if (_tbdset.Remove(t2, d2)) return false;

	return true;
}


/**
 * Perform some operations before adding data into Todo set
 * The new and reverse direction is removed from Global set, because we are sure
 * it doesn't need to be checked again
 * Also, remove reverse direction from Todo set
 * This is the 'core' part so the graph searching won't enter any tile twice
 *
 * @param t1 tile we are entering
 * @param d1 direction (tile side) we are entering
 * @param t2 tile we are leaving
 * @param d2 direction (tile side) we are leaving
 * @return false iff the Todo buffer would be overrun
 */
static inline bool MaybeAddToTodoSet(TileIndex t1, DiagDirection d1, TileIndex t2, DiagDirection d2)
{
	if (!CheckAddToTodoSet(t1, d1, t2, d2)) return true;

	return _tbdset.Add(t1, d1);
}


/** Current signal block state flags */
enum SigFlags {
	SF_NONE    = 0,
	SF_TRAIN   = 1 << 0, ///< train found in segment
	SF_FULL    = 1 << 1, ///< some of buffers was full, do not continue
	SF_PBS     = 1 << 2, ///< pbs signal found
};

DECLARE_ENUM_AS_BIT_SET(SigFlags)

struct SigInfo {
	inline SigInfo()
	{
		flags = SF_NONE;
		num_exits = 0;
		num_green = 0;
	}
	SigFlags flags;
	uint num_exits;
	uint num_green;
};

/**
 * Search signal block
 *
 * @param owner owner whose signals we are updating
 * @return SigFlags
 */
static SigInfo ExploreSegment(Owner owner)
{
	SigInfo info;

	TileIndex tile;
	DiagDirection enterdir;

	while (_tbdset.Get(&tile, &enterdir)) {
		TileIndex oldtile = tile; // tile we are leaving
		DiagDirection exitdir = enterdir == INVALID_DIAGDIR ? INVALID_DIAGDIR : ReverseDiagDir(enterdir); // expected new exit direction (for straight line)

		switch (GetTileType(tile)) {
			case MP_RAILWAY: {
				if (!IsOneSignalBlock(owner, GetTileOwner(tile))) continue;

				if (IsRailDepot(tile)) {
					if (enterdir == INVALID_DIAGDIR) { // from 'inside' - train just entered or left the depot
						if (!(info.flags & SF_TRAIN) && HasVehicleOnPos(tile, NULL, &TrainOnTileEnum)) info.flags |= SF_TRAIN;
						exitdir = GetRailDepotDirection(tile);
						tile += TileOffsByDiagDir(exitdir);
						enterdir = ReverseDiagDir(exitdir);
						break;
					} else if (enterdir == GetRailDepotDirection(tile)) { // entered a depot
						if (!(info.flags & SF_TRAIN) && HasVehicleOnPos(tile, NULL, &TrainOnTileEnum)) info.flags |= SF_TRAIN;
						continue;
					} else {
						continue;
					}
				}

				assert(IsValidDiagDirection(enterdir));
				TrackBits tracks = GetTrackBits(tile); // trackbits of tile
				TrackBits tracks_masked = (TrackBits)(tracks & _enterdir_to_trackbits[enterdir]); // only incidating trackbits

				if (tracks == TRACK_BIT_HORZ || tracks == TRACK_BIT_VERT) { // there is exactly one incidating track, no need to check
					tracks = tracks_masked;
					/* If no train detected yet, and there is not no train -> there is a train -> set the flag */
					if (!(info.flags & SF_TRAIN) && EnsureNoTrainOnTrackBits(tile, tracks).Failed()) info.flags |= SF_TRAIN;
				} else {
					if (tracks_masked == TRACK_BIT_NONE) continue; // no incidating track
					if (!(info.flags & SF_TRAIN) && HasVehicleOnPos(tile, NULL, &TrainOnTileEnum)) info.flags |= SF_TRAIN;
				}

				if (HasSignals(tile)) { // there is exactly one track - not zero, because there is exit from this tile
					Track track = TrackBitsToTrack(tracks_masked); // mask TRACK_BIT_X and Y too
					if (HasSignalOnTrack(tile, track)) { // now check whole track, not trackdir
						SignalType sig = GetSignalType(tile, track);
						Trackdir trackdir = (Trackdir)FindFirstBit((tracks * 0x101) & _enterdir_to_trackdirbits[enterdir]);
						Trackdir reversedir = ReverseTrackdir(trackdir);
						/* add (tile, reversetrackdir) to 'to-be-updated' set when there is
						 * ANY conventional signal in REVERSE direction
						 * (if it is a presignal EXIT and it changes, it will be added to 'to-be-done' set later) */
						if (HasSignalOnTrackdir(tile, reversedir)) {
							if (IsPbsSignal(sig)) {
								info.flags |= SF_PBS;
							} else if (!_tbuset.Add(tile, reversedir)) {
								info.flags |= SF_FULL;
								return info;
							}
						}
						if (HasSignalOnTrackdir(tile, trackdir) && !IsOnewaySignal(tile, track)) info.flags |= SF_PBS;

						/* if it is a presignal EXIT in OUR direction, count it */
						if (IsPresignalExit(tile, track) && HasSignalOnTrackdir(tile, trackdir)) { // found presignal exit
							info.num_exits++;
							if (GetSignalStateByTrackdir(tile, trackdir) == SIGNAL_STATE_GREEN) { // found green presignal exit
								info.num_green++;
							}
						}

						continue;
					}
				}

				for (DiagDirection dir = DIAGDIR_BEGIN; dir < DIAGDIR_END; dir++) { // test all possible exit directions
					if (dir != enterdir && (tracks & _enterdir_to_trackbits[dir])) { // any track incidating?
						TileIndex newtile = tile + TileOffsByDiagDir(dir);  // new tile to check
						DiagDirection newdir = ReverseDiagDir(dir); // direction we are entering from
						if (!MaybeAddToTodoSet(newtile, newdir, tile, dir)) {
							info.flags |= SF_FULL;
							return info;
						}
					}
				}

				continue; // continue the while() loop
				}

			case MP_STATION:
				if (!HasStationRail(tile)) continue;
				if (!IsOneSignalBlock(owner, GetTileOwner(tile))) continue;
				if (DiagDirToAxis(enterdir) != GetRailStationAxis(tile)) continue; // different axis
				if (IsStationTileBlocked(tile)) continue; // 'eye-candy' station tile

				if (!(info.flags & SF_TRAIN) && HasVehicleOnPos(tile, NULL, &TrainOnTileEnum)) info.flags |= SF_TRAIN;
				tile += TileOffsByDiagDir(exitdir);
				break;

			case MP_ROAD:
				if (!IsLevelCrossing(tile)) continue;
				if (!IsOneSignalBlock(owner, GetTileOwner(tile))) continue;
				if (DiagDirToAxis(enterdir) == GetCrossingRoadAxis(tile)) continue; // different axis

				if (!(info.flags & SF_TRAIN) && HasVehicleOnPos(tile, NULL, &TrainOnTileEnum)) info.flags |= SF_TRAIN;
				if (_settings_game.vehicle.safer_crossings) info.flags |= SF_PBS;
				tile += TileOffsByDiagDir(exitdir);
				break;

			case MP_TUNNELBRIDGE: {
				if (!IsOneSignalBlock(owner, GetTileOwner(tile))) continue;
				if (GetTunnelBridgeTransportType(tile) != TRANSPORT_RAIL) continue;
				DiagDirection dir = GetTunnelBridgeDirection(tile);

				if (IsTunnelBridgeWithSignalSimulation(tile)) {
					if (enterdir == INVALID_DIAGDIR) { // incoming from the wormhole
						if (!(info.flags & SF_TRAIN) && IsTunnelBridgeSignalSimulationExit(tile)) { // tunnel entrence is ignored
							if (HasVehicleOnPos(GetOtherTunnelBridgeEnd(tile), &tile, &TrainInWormholeTileEnum)) info.flags |= SF_TRAIN;
							if (!(info.flags & SF_TRAIN) && HasVehicleOnPos(tile, &tile, &TrainInWormholeTileEnum)) info.flags |= SF_TRAIN;
						}
						if (IsTunnelBridgeSignalSimulationExit(tile) && !_tbuset.Add(tile, INVALID_TRACKDIR)) {
							info.flags |= SF_FULL;
							return info;
						}
						enterdir = dir;
						exitdir = ReverseDiagDir(dir);
						tile += TileOffsByDiagDir(exitdir); // just skip to next tile
					} else { // NOT incoming from the wormhole!
						if (ReverseDiagDir(enterdir) != dir) continue;
						if (IsTunnelBridgeSignalSimulationExit(tile)) {
							if (IsTunnelBridgePBS(tile)) {
								info.flags |= SF_PBS;
							} else if (!_tbuset.Add(tile, INVALID_TRACKDIR)) {
								info.flags |= SF_FULL;
								return info;
							}
						}
						if (!(info.flags & SF_TRAIN)) {
							if (HasVehicleOnPos(tile, &tile, &TrainInWormholeTileEnum)) info.flags |= SF_TRAIN;
							if (!(info.flags & SF_TRAIN) && IsTunnelBridgeSignalSimulationExit(tile)) {
								if (HasVehicleOnPos(GetOtherTunnelBridgeEnd(tile), &tile, &TrainInWormholeTileEnum)) info.flags |= SF_TRAIN;
							}
						}
						continue;
					}
				} else {
					if (enterdir == INVALID_DIAGDIR) { // incoming from the wormhole
						if (!(info.flags & SF_TRAIN) && HasVehicleOnPos(tile, NULL, &TrainOnTileEnum)) info.flags |= SF_TRAIN;
						enterdir = dir;
						exitdir = ReverseDiagDir(dir);
						tile += TileOffsByDiagDir(exitdir); // just skip to next tile
					} else { // NOT incoming from the wormhole!
						if (ReverseDiagDir(enterdir) != dir) continue;
						if (!(info.flags & SF_TRAIN) && HasVehicleOnPos(tile, NULL, &TrainOnTileEnum)) info.flags |= SF_TRAIN;
						tile = GetOtherTunnelBridgeEnd(tile); // just skip to exit tile
						enterdir = INVALID_DIAGDIR;
						exitdir = INVALID_DIAGDIR;
					}
				}
				break;
			}

			default:
				continue; // continue the while() loop
		}

		if (!MaybeAddToTodoSet(tile, enterdir, oldtile, exitdir)) {
			info.flags |= SF_FULL;
		}
	}

	return info;
}


/**
 * Update signals around segment in _tbuset
 *
 * @param flags info about segment
 */
static void UpdateSignalsAroundSegment(SigInfo info)
{
	TileIndex tile;
	Trackdir trackdir;
	Track track;

	while (_tbuset.Get(&tile, &trackdir)) {
		if (IsTileType(tile, MP_TUNNELBRIDGE) && IsTunnelBridgeSignalSimulationExit(tile)) {
			if (IsTunnelBridgePBS(tile)) continue;
<<<<<<< HEAD
			SignalState old_state = GetTunnelBridgeSignalState(tile);
			SignalState new_state = (info.flags & SF_TRAIN) ? SIGNAL_STATE_RED : SIGNAL_STATE_GREEN;
			if (old_state != new_state) {
				SetTunnelBridgeSignalState(tile, new_state);
				MarkTileDirtyByTile(tile, ZOOM_LVL_DRAW_MAP);
=======
			SignalState old_state = GetTunnelBridgeExitSignalState(tile);
			SignalState new_state = (flags & SF_TRAIN) ? SIGNAL_STATE_RED : SIGNAL_STATE_GREEN;
			if (old_state != new_state) {
				SetTunnelBridgeExitSignalState(tile, new_state);
				MarkTileDirtyByTile(tile);
>>>>>>> 814f9f7e
			}
			continue;
		}

		assert(HasSignalOnTrackdir(tile, trackdir));

		track = TrackdirToTrack(trackdir);
		SignalType sig = GetSignalType(tile, track);
		SignalState newstate = SIGNAL_STATE_GREEN;

		/* determine whether the new state is red */
		if (info.flags & SF_TRAIN) {
			/* train in the segment */
			newstate = SIGNAL_STATE_RED;
		} else if (sig == SIGTYPE_PROG &&
				_num_signals_evaluated > _settings_game.construction.maximum_signal_evaluations) {
			/* too many cascades */
			newstate = SIGNAL_STATE_RED;
		} else {
			/* is it a bidir combo? - then do not count its other signal direction as exit */
			if (IsComboSignal(sig) && HasSignalOnTrackdir(tile, ReverseTrackdir(trackdir))) {
				// Don't count ourselves
				uint exits = info.num_exits - 1;
				uint green = info.num_green;
				if (GetSignalStateByTrackdir(tile, ReverseTrackdir(trackdir)) == SIGNAL_STATE_GREEN)
					green--;

				if (sig == SIGTYPE_PROG) { /* Programmable */
					_num_signals_evaluated++;

					if (!RunSignalProgram(SignalReference(tile, track), exits, green))
						newstate = SIGNAL_STATE_RED;
				} else { /* traditional combo */
					if (!green && exits)
						newstate = SIGNAL_STATE_RED;
				}
			} else { // entry, at least one exit, no green exit
				if (IsEntrySignal(sig)) {
					if (sig == SIGTYPE_PROG) {
						_num_signals_evaluated++;
						if (!RunSignalProgram(SignalReference(tile, track), info.num_exits, info.num_green))
							newstate = SIGNAL_STATE_RED;
					} else { /* traditional combo */
						if (!info.num_green && info.num_exits) newstate = SIGNAL_STATE_RED;
					}
				}
			}
		}

		/* only when the state changes */
		if (newstate != GetSignalStateByTrackdir(tile, trackdir)) {
			if (IsExitSignal(sig)) {
				/* for pre-signal exits, add block to the global set */
				DiagDirection exitdir = TrackdirToExitdir(ReverseTrackdir(trackdir));
				_globset.Add(tile, exitdir); // do not check for full global set, first update all signals

				// Progsig dependencies
				MarkDependencidesForUpdate(SignalReference(tile, track));
			}
			SetSignalStateByTrackdir(tile, trackdir, newstate);
			MarkTileDirtyByTile(tile, ZOOM_LVL_DRAW_MAP);
		}
	}

}


/** Reset all sets after one set overflowed */
static inline void ResetSets()
{
	_tbuset.Reset();
	_tbdset.Reset();
	_globset.Reset();
}


/**
 * Updates blocks in _globset buffer
 *
 * @param owner company whose signals we are updating
 * @return state of the first block from _globset
 * @pre Company::IsValidID(owner)
 */
static SigSegState UpdateSignalsInBuffer(Owner owner)
{
	assert(Company::IsValidID(owner));

	bool first = true;  // first block?
	SigSegState state = SIGSEG_FREE; // value to return
	_num_signals_evaluated = 0;

	TileIndex tile;
	DiagDirection dir;

	while (_globset.Get(&tile, &dir)) {
		assert(_tbuset.IsEmpty());
		assert(_tbdset.IsEmpty());

		/* After updating signal, data stored are always MP_RAILWAY with signals.
		 * Other situations happen when data are from outside functions -
		 * modification of railbits (including both rail building and removal),
		 * train entering/leaving block, train leaving depot...
		 */
		switch (GetTileType(tile)) {
			case MP_TUNNELBRIDGE:
				/* 'optimization assert' - do not try to update signals when it is not needed */
				assert(GetTunnelBridgeTransportType(tile) == TRANSPORT_RAIL);
				assert(dir == INVALID_DIAGDIR || dir == ReverseDiagDir(GetTunnelBridgeDirection(tile)));
				_tbdset.Add(tile, INVALID_DIAGDIR);  // we can safely start from wormhole centre
				if (!IsTunnelBridgeWithSignalSimulation(tile)) {  // Don't worry with other side of tunnel.
					_tbdset.Add(GetOtherTunnelBridgeEnd(tile), INVALID_DIAGDIR);
				}
				break;

			case MP_RAILWAY:
				if (IsRailDepot(tile)) {
					/* 'optimization assert' do not try to update signals in other cases */
					assert(dir == INVALID_DIAGDIR || dir == GetRailDepotDirection(tile));
					_tbdset.Add(tile, INVALID_DIAGDIR); // start from depot inside
					break;
				}
				FALLTHROUGH;

			case MP_STATION:
			case MP_ROAD:
				if ((TrackStatusToTrackBits(GetTileTrackStatus(tile, TRANSPORT_RAIL, 0)) & _enterdir_to_trackbits[dir]) != TRACK_BIT_NONE) {
					/* only add to set when there is some 'interesting' track */
					_tbdset.Add(tile, dir);
					_tbdset.Add(tile + TileOffsByDiagDir(dir), ReverseDiagDir(dir));
					break;
				}
				FALLTHROUGH;

			default:
				/* jump to next tile */
				tile = tile + TileOffsByDiagDir(dir);
				dir = ReverseDiagDir(dir);
				if ((TrackStatusToTrackBits(GetTileTrackStatus(tile, TRANSPORT_RAIL, 0)) & _enterdir_to_trackbits[dir]) != TRACK_BIT_NONE) {
					_tbdset.Add(tile, dir);
					break;
				}
				/* happens when removing a rail that wasn't connected at one or both sides */
				continue; // continue the while() loop
		}

		assert(!_tbdset.Overflowed()); // it really shouldn't overflow by these one or two items
		assert(!_tbdset.IsEmpty()); // it wouldn't hurt anyone, but shouldn't happen too

		SigInfo info = ExploreSegment(owner);

		if (first) {
			first = false;
			/* SIGSEG_FREE is set by default */
			if (info.flags & SF_PBS) {
				state = SIGSEG_PBS;
			} else if ((info.flags & SF_TRAIN) || ((info.num_exits) && !(info.num_green)) || (info.flags & SF_FULL)) {
				state = SIGSEG_FULL;
			}
		}

		/* do not do anything when some buffer was full */
		if (info.flags & SF_FULL) {
			ResetSets(); // free all sets
			break;
		}

		if (_num_signals_evaluated > _settings_game.construction.maximum_signal_evaluations) {
			ShowErrorMessage(STR_ERROR_SIGNAL_CHANGES, STR_EMPTY, WL_INFO);
		}

		UpdateSignalsAroundSegment(info);
	}

	return state;
}


static Owner _last_owner = INVALID_OWNER; ///< last owner whose track was put into _globset


/**
 * Update signals in buffer
 * Called from 'outside'
 */
void UpdateSignalsInBuffer()
{
	if (!_globset.IsEmpty()) {
		UpdateSignalsInBuffer(_last_owner);
		_last_owner = INVALID_OWNER; // invalidate
	}
}


/**
 * Add track to signal update buffer
 *
 * @param tile tile where we start
 * @param track track at which ends we will update signals
 * @param owner owner whose signals we will update
 */
void AddTrackToSignalBuffer(TileIndex tile, Track track, Owner owner)
{
	static const DiagDirection _search_dir_1[] = {
		DIAGDIR_NE, DIAGDIR_SE, DIAGDIR_NE, DIAGDIR_SE, DIAGDIR_SW, DIAGDIR_SE
	};
	static const DiagDirection _search_dir_2[] = {
		DIAGDIR_SW, DIAGDIR_NW, DIAGDIR_NW, DIAGDIR_SW, DIAGDIR_NW, DIAGDIR_NE
	};

	/* do not allow signal updates for two companies in one run,
	 * if these companies are not part of the same signal block */
	assert(_globset.IsEmpty() || IsOneSignalBlock(owner, _last_owner));

	_last_owner = owner;

	_globset.Add(tile, _search_dir_1[track]);
	_globset.Add(tile, _search_dir_2[track]);

	if (_globset.Items() >= SIG_GLOB_UPDATE) {
		/* too many items, force update */
		UpdateSignalsInBuffer(_last_owner);
		_last_owner = INVALID_OWNER;
	}
}


/**
 * Add side of tile to signal update buffer
 *
 * @param tile tile where we start
 * @param side side of tile
 * @param owner owner whose signals we will update
 */
void AddSideToSignalBuffer(TileIndex tile, DiagDirection side, Owner owner)
{
	/* do not allow signal updates for two companies in one run,
	 * if these companies are not part of the same signal block */
	assert(_globset.IsEmpty() || IsOneSignalBlock(owner, _last_owner));

	_last_owner = owner;

	_globset.Add(tile, side);

	if (_globset.Items() >= SIG_GLOB_UPDATE) {
		/* too many items, force update */
		UpdateSignalsInBuffer(_last_owner);
		_last_owner = INVALID_OWNER;
	}
}

/**
 * Update signals, starting at one side of a tile
 * Will check tile next to this at opposite side too
 *
 * @see UpdateSignalsInBuffer()
 * @param tile tile where we start
 * @param side side of tile
 * @param owner owner whose signals we will update
 * @return the state of the signal segment
 */
SigSegState UpdateSignalsOnSegment(TileIndex tile, DiagDirection side, Owner owner)
{
	assert(_globset.IsEmpty());
	_globset.Add(tile, side);

	return UpdateSignalsInBuffer(owner);
}


/**
 * Update signals at segments that are at both ends of
 * given (existent or non-existent) track
 *
 * @see UpdateSignalsInBuffer()
 * @param tile tile where we start
 * @param track track at which ends we will update signals
 * @param owner owner whose signals we will update
 */
void SetSignalsOnBothDir(TileIndex tile, Track track, Owner owner)
{
	assert(_globset.IsEmpty());

	AddTrackToSignalBuffer(tile, track, owner);
	UpdateSignalsInBuffer(owner);
}

void AddSignalDependency(SignalReference on, SignalReference dep)
{
	assert(GetTileOwner(on.tile) == GetTileOwner(dep.tile));
	SignalDependencyList &dependencies = _signal_dependencies[on];
	(*dependencies.Append()) = dep;
}

void RemoveSignalDependency(SignalReference on, SignalReference dep)
{
	SignalDependencyList &dependencies = _signal_dependencies[on];
	SignalReference *ob = dependencies.Find(dep);

	// Destroying both signals in same command
	if(ob == dependencies.End())
		return;

	dependencies.Erase(ob);
	if (dependencies.Length() == 0)
		_signal_dependencies.erase(on);
}

void FreeSignalDependencies()
{
	_signal_dependencies.clear();
}

static void MarkDependencidesForUpdate(SignalReference on)
{
	SignalDependencyMap::iterator f = _signal_dependencies.find(on);
	if (f == _signal_dependencies.end()) return;

	SignalDependencyList &dependencies = f->second;
	for (SignalReference *i = dependencies.Begin(), *e = dependencies.End();
			i != e; ++i) {
		assert(GetTileOwner(i->tile) == GetTileOwner(on.tile));

		Trackdir td = TrackToTrackdir(i->track);
		_globset.Add(i->tile, TrackdirToExitdir(td));
		_globset.Add(i->tile, TrackdirToExitdir(ReverseTrackdir(td)));
	}
}

void CheckRemoveSignalsFromTile(TileIndex tile)
{
	if (!HasSignals(tile)) return;

	TrackBits tb = GetTrackBits(tile);
	Track tr;
	while ((tr = RemoveFirstTrack(&tb)) != INVALID_TRACK) {
		if (HasSignalOnTrack(tile, tr)) CheckRemoveSignal(tile, tr);
	}
}

static void NotifyRemovingDependentSignal(SignalReference being_removed, SignalReference dependant)
{
	SignalType t = GetSignalType(dependant.tile, dependant.track);
	if (IsProgrammableSignal(t)) {
		RemoveProgramDependencies(being_removed, dependant);
	} else {
		DEBUG(misc, 0, "Removing dependency held by non-programmable signal (Unexpected)");
	}
}

void CheckRemoveSignal(TileIndex tile, Track track)
{
	if (!HasSignalOnTrack(tile, track)) return;
	SignalReference thisRef(tile, track);

	SignalType t = GetSignalType(tile, track);
	if (IsProgrammableSignal(t)) {
		FreeSignalProgram(thisRef);
	}

	SignalDependencyMap::iterator i = _signal_dependencies.find(SignalReference(tile, track)),
			e = _signal_dependencies.end();

	if (i != e) {
		SignalDependencyList &dependencies = i->second;

		for (SignalReference *ir = dependencies.Begin(), *er = dependencies.End(); ir != er; ++ir) {
			assert(GetTileOwner(ir->tile) == GetTileOwner(tile));
			NotifyRemovingDependentSignal(thisRef, *ir);
		}

		_signal_dependencies.erase(i);
	}
}<|MERGE_RESOLUTION|>--- conflicted
+++ resolved
@@ -484,19 +484,11 @@
 	while (_tbuset.Get(&tile, &trackdir)) {
 		if (IsTileType(tile, MP_TUNNELBRIDGE) && IsTunnelBridgeSignalSimulationExit(tile)) {
 			if (IsTunnelBridgePBS(tile)) continue;
-<<<<<<< HEAD
-			SignalState old_state = GetTunnelBridgeSignalState(tile);
+			SignalState old_state = GetTunnelBridgeExitSignalState(tile);
 			SignalState new_state = (info.flags & SF_TRAIN) ? SIGNAL_STATE_RED : SIGNAL_STATE_GREEN;
 			if (old_state != new_state) {
-				SetTunnelBridgeSignalState(tile, new_state);
+				SetTunnelBridgeExitSignalState(tile, new_state);
 				MarkTileDirtyByTile(tile, ZOOM_LVL_DRAW_MAP);
-=======
-			SignalState old_state = GetTunnelBridgeExitSignalState(tile);
-			SignalState new_state = (flags & SF_TRAIN) ? SIGNAL_STATE_RED : SIGNAL_STATE_GREEN;
-			if (old_state != new_state) {
-				SetTunnelBridgeExitSignalState(tile, new_state);
-				MarkTileDirtyByTile(tile);
->>>>>>> 814f9f7e
 			}
 			continue;
 		}
