--- conflicted
+++ resolved
@@ -95,7 +95,6 @@
 	Owner owner = INVALID_OWNER;           ///< Owner of the industry.  Which SHOULD always be (imho) OWNER_NONE
 	CalTime::Date construction_date{};     ///< Date of the construction of the industry
 	TileArea location{INVALID_TILE, 0, 0}; ///< Location of the industry
-<<<<<<< HEAD
 	Town *town = nullptr;                  ///< Nearest town
 	Station *neutral_station = nullptr;    ///< Associated neutral station
 
@@ -119,35 +118,11 @@
 	uint8_t was_cargo_delivered = 0;          ///< flag that indicate this has been the closest industry chosen for cargo delivery by a station. see DeliverGoodsToIndustry
 	IndustryControlFlags ctlflags{};          ///< flags overriding standard behaviours
 
-	PartOfSubsidy part_of_subsidy{};          ///< NOSAVE: is this industry a source/destination of a subsidy?
+	PartsOfSubsidy part_of_subsidy{};         ///< NOSAVE: is this industry a source/destination of a subsidy?
 
 	Owner founder = INVALID_OWNER;            ///< Founder of the industry
 	uint8_t construction_type;                ///< Way the industry was constructed (@see IndustryConstructionType)
 	uint8_t selected_layout;                  ///< Which tile layout was used when creating the industry
-=======
-	Town *town = nullptr; ///< Nearest town
-	Station *neutral_station = nullptr; ///< Associated neutral station
-	ProducedCargoes produced{}; ///< produced cargo slots
-	AcceptedCargoes accepted{}; ///< accepted cargo slots
-	uint8_t prod_level = 0; ///< general production level
-	uint16_t counter = 0; ///< used for animation and/or production (if available cargo)
-
-	IndustryType type = 0; ///< type of industry.
-	Owner owner = INVALID_OWNER; ///< owner of the industry.  Which SHOULD always be (imho) OWNER_NONE
-	Colours random_colour = COLOUR_BEGIN; ///< randomized colour of the industry, for display purpose
-	TimerGameEconomy::Year last_prod_year{}; ///< last economy year of production
-	uint8_t was_cargo_delivered = 0; ///< flag that indicate this has been the closest industry chosen for cargo delivery by a station. see DeliverGoodsToIndustry
-	IndustryControlFlags ctlflags{}; ///< flags overriding standard behaviours
-
-	PartsOfSubsidy part_of_subsidy{}; ///< NOSAVE: is this industry a source/destination of a subsidy?
-	StationList stations_near{}; ///< NOSAVE: List of nearby stations.
-	mutable std::string cached_name{}; ///< NOSAVE: Cache of the resolved name of the industry
-
-	Owner founder = INVALID_OWNER; ///< Founder of the industry
-	TimerGameCalendar::Date construction_date{}; ///< Date of the construction of the industry
-	uint8_t construction_type = 0; ///< Way the industry was constructed (@see IndustryConstructionType)
-	uint8_t selected_layout = 0; ///< Which tile layout was used when creating the industry
->>>>>>> dc343ca1
 	Owner exclusive_supplier = INVALID_OWNER; ///< Which company has exclusive rights to deliver cargo (INVALID_OWNER = anyone)
 	Owner exclusive_consumer = INVALID_OWNER; ///< Which company has exclusive rights to take cargo (INVALID_OWNER = anyone)
 	EncodedString text{};                     ///< General text with additional information.
