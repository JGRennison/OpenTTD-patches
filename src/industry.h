--- conflicted
+++ resolved
@@ -125,11 +125,7 @@
 	uint8_t selected_layout;                  ///< Which tile layout was used when creating the industry
 	Owner exclusive_supplier = INVALID_OWNER; ///< Which company has exclusive rights to deliver cargo (INVALID_OWNER = anyone)
 	Owner exclusive_consumer = INVALID_OWNER; ///< Which company has exclusive rights to take cargo (INVALID_OWNER = anyone)
-<<<<<<< HEAD
-	std::string text{};                       ///< General text with additional information.
-=======
-	EncodedString text{}; ///< General text with additional information.
->>>>>>> 0de7fd3c
+	EncodedString text{};                     ///< General text with additional information.
 
 	uint16_t random = 0;                      ///< Random value used for randomisation of all kinds of things
 
