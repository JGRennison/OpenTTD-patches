--- conflicted
+++ resolved
@@ -61,7 +61,6 @@
  * Defines the internal data of a functional industry.
  */
 struct Industry : IndustryPool::PoolItem<&_industry_pool> {
-<<<<<<< HEAD
 	IndustryType type;                                          ///< Type of industry.
 	Owner owner;                                                ///< Owner of the industry.  Which SHOULD always be (imho) OWNER_NONE
 	Date construction_date;                                     ///< Date of the construction of the industry
@@ -84,7 +83,7 @@
 
 	uint16_t counter;                   ///< used for animation and/or production (if available cargo)
 	byte prod_level;                    ///< general production level
-	byte random_colour;                 ///< randomized colour of the industry, for display purpose
+	Colours random_colour;              ///< randomized colour of the industry, for display purpose
 	Year last_prod_year;                ///< last year of production
 	byte was_cargo_delivered;           ///< flag that indicate this has been the closest industry chosen for cargo delivery by a station. see DeliverGoodsToIndustry
 	IndustryControlFlags ctlflags;      ///< flags overriding standard behaviours
@@ -102,65 +101,6 @@
 	uint16_t random;                    ///< Random value used for randomisation of all kinds of things
 
 	PersistentStorage *psa;             ///< Persistent storage for NewGRF industries.
-=======
-	struct ProducedHistory {
-		uint16_t production; ///< Total produced
-		uint16_t transported; ///< Total transported
-
-		uint8_t PctTransported() const
-		{
-			if (this->production == 0) return 0;
-			return ClampTo<uint8_t>(this->transported * 256 / this->production);
-		}
-	};
-
-	struct ProducedCargo {
-		CargoID cargo; ///< Cargo type
-		uint16_t waiting; ///< Amount of cargo produced
-		uint8_t rate; ///< Production rate
-		std::array<ProducedHistory, 2> history; ///< History of cargo produced and transported
-	};
-
-	struct AcceptedCargo {
-		CargoID cargo; ///< Cargo type
-		uint16_t waiting; ///< Amount of cargo waiting to processed
-		TimerGameCalendar::Date last_accepted; ///< Last day cargo was accepted by this industry
-	};
-
-	using ProducedCargoArray = std::array<ProducedCargo, INDUSTRY_NUM_OUTPUTS>;
-	using AcceptedCargoArray = std::array<AcceptedCargo, INDUSTRY_NUM_INPUTS>;
-
-	TileArea location;                                     ///< Location of the industry
-	Town *town;                                            ///< Nearest town
-	Station *neutral_station;                              ///< Associated neutral station
-	ProducedCargoArray produced; ///< INDUSTRY_NUM_OUTPUTS production cargo slots
-	AcceptedCargoArray accepted; ///< INDUSTRY_NUM_INPUTS input cargo slots
-	byte prod_level;                                       ///< general production level
-	uint16_t counter;                                        ///< used for animation and/or production (if available cargo)
-
-	IndustryType type;             ///< type of industry.
-	Owner owner;                   ///< owner of the industry.  Which SHOULD always be (imho) OWNER_NONE
-	Colours random_colour;         ///< randomized colour of the industry, for display purpose
-	TimerGameCalendar::Year last_prod_year; ///< last year of production
-	byte was_cargo_delivered;      ///< flag that indicate this has been the closest industry chosen for cargo delivery by a station. see DeliverGoodsToIndustry
-	IndustryControlFlags ctlflags; ///< flags overriding standard behaviours
-
-	PartOfSubsidy part_of_subsidy; ///< NOSAVE: is this industry a source/destination of a subsidy?
-	StationList stations_near;     ///< NOSAVE: List of nearby stations.
-	mutable std::string cached_name; ///< NOSAVE: Cache of the resolved name of the industry
-
-	Owner founder;                 ///< Founder of the industry
-	TimerGameCalendar::Date construction_date; ///< Date of the construction of the industry
-	uint8_t construction_type;       ///< Way the industry was constructed (@see IndustryConstructionType)
-	byte selected_layout;          ///< Which tile layout was used when creating the industry
-	Owner exclusive_supplier;      ///< Which company has exclusive rights to deliver cargo (INVALID_OWNER = anyone)
-	Owner exclusive_consumer;      ///< Which company has exclusive rights to take cargo (INVALID_OWNER = anyone)
-	std::string text;              ///< General text with additional information.
-
-	uint16_t random;                 ///< Random value used for randomisation of all kinds of things
-
-	PersistentStorage *psa;        ///< Persistent storage for NewGRF industries.
->>>>>>> 419f48df
 
 	Industry(TileIndex tile = INVALID_TILE) : location(tile, 0, 0) {}
 	~Industry();
