--- conflicted
+++ resolved
@@ -31,12 +31,8 @@
 
 DECLARE_POSTFIX_INCREMENT(BridgePieces)
 
-<<<<<<< HEAD
-static const uint MAX_BRIDGES = 16; ///< Number of available bridge specs.
-=======
-static const uint MAX_BRIDGES = 13; ///< Maximal number of available bridge specs.
+static const uint MAX_BRIDGES = 16; ///< Maximal number of available bridge specs.
 constexpr uint SPRITES_PER_BRIDGE_PIECE = 32; ///< Number of sprites there are per bridge piece.
->>>>>>> cd0e1fc4
 
 typedef uint BridgeType; ///< Bridge spec number.
 
