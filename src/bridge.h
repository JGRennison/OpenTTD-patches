/*
 * This file is part of OpenTTD.
 * OpenTTD is free software; you can redistribute it and/or modify it under the terms of the GNU General Public License as published by the Free Software Foundation, version 2.
 * OpenTTD is distributed in the hope that it will be useful, but WITHOUT ANY WARRANTY; without even the implied warranty of MERCHANTABILITY or FITNESS FOR A PARTICULAR PURPOSE.
 * See the GNU General Public License for more details. You should have received a copy of the GNU General Public License along with OpenTTD. If not, see <http://www.gnu.org/licenses/>.
 */

/** @file bridge.h Header file for bridges */

#ifndef BRIDGE_H
#define BRIDGE_H

#include "gfx_type.h"
#include "tile_cmd.h"

/**
 * This enum is related to the definition of bridge pieces,
 * which is used to determine the proper sprite table to use
 * while drawing a given bridge part.
 */
enum BridgePieces {
	BRIDGE_PIECE_NORTH = 0,
	BRIDGE_PIECE_SOUTH,
	BRIDGE_PIECE_INNER_NORTH,
	BRIDGE_PIECE_INNER_SOUTH,
	BRIDGE_PIECE_MIDDLE_ODD,
	BRIDGE_PIECE_MIDDLE_EVEN,
	BRIDGE_PIECE_HEAD,
	BRIDGE_PIECE_INVALID,
};

DECLARE_POSTFIX_INCREMENT(BridgePieces)

static const uint MAX_BRIDGES = 16; ///< Number of available bridge specs.

typedef uint BridgeType; ///< Bridge spec number.

/**
 * Actions that can be performed when the vehicle enters the depot.
 */
enum BridgePiecePillarFlags {
	BPPF_CORNER_W        = 1 << 0,
	BPPF_CORNER_S        = 1 << 1,
	BPPF_CORNER_E        = 1 << 2,
	BPPF_CORNER_N        = 1 << 3,
	BPPF_ALL_CORNERS     = 0xF,
	BPPF_EDGE_NE         = 1 << 4,
	BPPF_EDGE_SE         = 1 << 5,
	BPPF_EDGE_SW         = 1 << 6,
	BPPF_EDGE_NW         = 1 << 7,
};
DECLARE_ENUM_AS_BIT_SET(BridgePiecePillarFlags)

enum BridgeSpecCtrlFlags {
	BSCF_CUSTOM_PILLAR_FLAGS,
	BSCF_INVALID_PILLAR_FLAGS,
	BSCF_NOT_AVAILABLE_TOWN,
	BSCF_NOT_AVAILABLE_AI_GS,
};

/**
 * Struct containing information about a single bridge type
 */
struct BridgeSpec {
<<<<<<< HEAD
	CalTime::Year avail_year;    ///< the year where it becomes available
	byte min_length;             ///< the minimum length (not counting start and end tile)
	uint16_t max_length;         ///< the maximum length (not counting start and end tile)
	uint16_t price;              ///< the price multiplier
	uint16_t speed;              ///< maximum travel speed (1 unit = 1/1.6 mph = 1 km-ish/h)
	SpriteID sprite;             ///< the sprite which is used in the GUI
	PaletteID pal;               ///< the palette which is used in the GUI
	StringID material;           ///< the string that contains the bridge description
	StringID transport_name[2];  ///< description of the bridge, when built for road or rail
	PalSpriteID **sprite_table;  ///< table of sprites for drawing the bridge
	byte flags;                  ///< bit 0 set: disable drawing of far pillars.
	byte ctrl_flags;             ///< control flags
	byte pillar_flags[12];       ///< bridge pillar flags: 6 x pairs of x and y flags
=======
	TimerGameCalendar::Year avail_year; ///< the year where it becomes available
	uint8_t min_length;                    ///< the minimum length (not counting start and end tile)
	uint16_t max_length;                  ///< the maximum length (not counting start and end tile)
	uint16_t price;                       ///< the price multiplier
	uint16_t speed;                       ///< maximum travel speed (1 unit = 1/1.6 mph = 1 km-ish/h)
	SpriteID sprite;                    ///< the sprite which is used in the GUI
	PaletteID pal;                      ///< the palette which is used in the GUI
	StringID material;                  ///< the string that contains the bridge description
	StringID transport_name[2];         ///< description of the bridge, when built for road or rail
	PalSpriteID **sprite_table;         ///< table of sprites for drawing the bridge
	uint8_t flags;                         ///< bit 0 set: disable drawing of far pillars.
>>>>>>> 6c5a8f55
};

extern BridgeSpec _bridge[MAX_BRIDGES];

Foundation GetBridgeFoundation(Slope tileh, Axis axis);
bool HasBridgeFlatRamp(Slope tileh, Axis axis);

/**
 * Get the specification of a bridge type.
 * @param i The type of bridge to get the specification for.
 * @return The specification.
 */
inline const BridgeSpec *GetBridgeSpec(BridgeType i)
{
	dbg_assert(i < lengthof(_bridge));
	return &_bridge[i];
}

void DrawBridgeMiddle(const TileInfo *ti);

CommandCost CheckBridgeAvailability(BridgeType bridge_type, uint bridge_len, DoCommandFlag flags = DC_NONE);
bool MayTownBuildBridgeType(BridgeType bridge_type);
int CalcBridgeLenCostFactor(int x);
BridgePiecePillarFlags GetBridgeTilePillarFlags(TileIndex tile, TileIndex northern_bridge_end, TileIndex southern_bridge_end, BridgeType bridge_type, TransportType bridge_transport_type);

struct BridgePieceDebugInfo {
	BridgePieces piece;
	BridgePiecePillarFlags pillar_flags;
	uint pillar_index;
};
BridgePieceDebugInfo GetBridgePieceDebugInfo(TileIndex tile);

void ResetBridges();

#endif /* BRIDGE_H */<|MERGE_RESOLUTION|>--- conflicted
+++ resolved
@@ -62,9 +62,8 @@
  * Struct containing information about a single bridge type
  */
 struct BridgeSpec {
-<<<<<<< HEAD
 	CalTime::Year avail_year;    ///< the year where it becomes available
-	byte min_length;             ///< the minimum length (not counting start and end tile)
+	uint8_t min_length;          ///< the minimum length (not counting start and end tile)
 	uint16_t max_length;         ///< the maximum length (not counting start and end tile)
 	uint16_t price;              ///< the price multiplier
 	uint16_t speed;              ///< maximum travel speed (1 unit = 1/1.6 mph = 1 km-ish/h)
@@ -73,22 +72,9 @@
 	StringID material;           ///< the string that contains the bridge description
 	StringID transport_name[2];  ///< description of the bridge, when built for road or rail
 	PalSpriteID **sprite_table;  ///< table of sprites for drawing the bridge
-	byte flags;                  ///< bit 0 set: disable drawing of far pillars.
-	byte ctrl_flags;             ///< control flags
-	byte pillar_flags[12];       ///< bridge pillar flags: 6 x pairs of x and y flags
-=======
-	TimerGameCalendar::Year avail_year; ///< the year where it becomes available
-	uint8_t min_length;                    ///< the minimum length (not counting start and end tile)
-	uint16_t max_length;                  ///< the maximum length (not counting start and end tile)
-	uint16_t price;                       ///< the price multiplier
-	uint16_t speed;                       ///< maximum travel speed (1 unit = 1/1.6 mph = 1 km-ish/h)
-	SpriteID sprite;                    ///< the sprite which is used in the GUI
-	PaletteID pal;                      ///< the palette which is used in the GUI
-	StringID material;                  ///< the string that contains the bridge description
-	StringID transport_name[2];         ///< description of the bridge, when built for road or rail
-	PalSpriteID **sprite_table;         ///< table of sprites for drawing the bridge
-	uint8_t flags;                         ///< bit 0 set: disable drawing of far pillars.
->>>>>>> 6c5a8f55
+	uint8_t flags;               ///< bit 0 set: disable drawing of far pillars.
+	uint8_t ctrl_flags;          ///< control flags
+	uint8_t pillar_flags[12];    ///< bridge pillar flags: 6 x pairs of x and y flags
 };
 
 extern BridgeSpec _bridge[MAX_BRIDGES];
