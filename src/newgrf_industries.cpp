--- conflicted
+++ resolved
@@ -178,11 +178,7 @@
 	return count << 16 | std::min<uint>(closest_dist, 0xFFFF);
 }
 
-<<<<<<< HEAD
-/* virtual */ uint32_t IndustriesScopeResolver::GetVariable(uint16_t variable, uint32_t parameter, GetVariableExtra *extra) const
-=======
-/* virtual */ uint32_t IndustriesScopeResolver::GetVariable(uint8_t variable, [[maybe_unused]] uint32_t parameter, bool &available) const
->>>>>>> 5bc3723b
+/* virtual */ uint32_t IndustriesScopeResolver::GetVariable(uint16_t variable, uint32_t parameter, GetVariableExtra &extra) const
 {
 	if (this->ro.callback == CBID_INDUSTRY_LOCATION) {
 		/* Variables available during construction check. */
@@ -233,11 +229,7 @@
 
 		DEBUG(grf, 1, "Unhandled variable 0x%X (no available industry) in callback 0x%x", variable, this->ro.callback);
 
-<<<<<<< HEAD
-		extra->available = false;
-=======
-		available = false;
->>>>>>> 5bc3723b
+		extra.available = false;
 		return UINT_MAX;
 	}
 
@@ -300,7 +292,7 @@
 		/* Land info of nearby tiles */
 		case 0x62:
 			if (this->tile == INVALID_TILE) break;
-			return GetNearbyIndustryTileInformation(parameter, this->tile, INVALID_INDUSTRY, false, this->ro.grffile->grf_version >= 8, extra->mask);
+			return GetNearbyIndustryTileInformation(parameter, this->tile, INVALID_INDUSTRY, false, this->ro.grffile->grf_version >= 8, extra.mask);
 
 		/* Animation stage of nearby tiles */
 		case 0x63: {
@@ -340,7 +332,7 @@
 				layout_filter = GB(reg, 0, 8);
 				town_filter = HasBit(reg, 8);
 			}
-			return this->GetCountAndDistanceOfClosestInstance(parameter, layout_filter, town_filter, extra->mask);
+			return this->GetCountAndDistanceOfClosestInstance(parameter, layout_filter, town_filter, extra.mask);
 		}
 
 		case 0x69:
@@ -447,11 +439,7 @@
 
 	DEBUG(grf, 1, "Unhandled industry variable 0x%X", variable);
 
-<<<<<<< HEAD
-	extra->available = false;
-=======
-	available = false;
->>>>>>> 5bc3723b
+	extra.available = false;
 	return UINT_MAX;
 }
 
