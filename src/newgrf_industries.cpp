--- conflicted
+++ resolved
@@ -134,11 +134,7 @@
 			break;
 
 		case 0xFFFFFFFF: // current grf
-<<<<<<< HEAD
-			GrfID = GetIndustrySpec(this->industry->type)->grf_prop.grffile->grfid;
-=======
-			GrfID = GetIndustrySpec(current->type)->grf_prop.grfid;
->>>>>>> cba329d9
+			GrfID = GetIndustrySpec(this->industry->type)->grf_prop.grfid;
 			[[fallthrough]];
 
 		default: // use the grfid specified in register 100h
@@ -328,14 +324,7 @@
 		/* Distance of nearest industry of given type */
 		case 0x64:
 			if (this->tile == INVALID_TILE) break;
-<<<<<<< HEAD
-			return this->GetClosestIndustry(MapNewGRFIndustryType(parameter, indspec->grf_prop.grffile->grfid));
-=======
-			IndustryType type = MapNewGRFIndustryType(parameter, indspec->grf_prop.grfid);
-			if (type >= NUM_INDUSTRYTYPES) return UINT32_MAX;
-			return GetClosestIndustry(this->tile, type, this->industry);
-		}
->>>>>>> cba329d9
+			return this->GetClosestIndustry(MapNewGRFIndustryType(parameter, indspec->grf_prop.grfid));
 		/* Get town zone and Manhattan distance of closest town */
 		case 0x65: {
 			if (this->tile == INVALID_TILE) break;
