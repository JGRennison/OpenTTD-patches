--- conflicted
+++ resolved
@@ -359,18 +359,11 @@
 		case 0x6D:
 		case 0x70:
 		case 0x71: {
-<<<<<<< HEAD
-			CargoID cargo = GetCargoTranslation(parameter, this->ro.grffile);
+			CargoType cargo = GetCargoTranslation(parameter, this->ro.grffile);
 			if (cargo == INVALID_CARGO) return 0;
 			int index = this->industry->GetCargoProducedIndex(cargo);
 			if (index < 0) return 0; // invalid cargo
 			const Industry::ProducedCargo &p = this->industry->produced[index];
-=======
-			CargoType cargo = GetCargoTranslation(parameter, this->ro.grffile);
-			if (!IsValidCargoType(cargo)) return 0;
-			auto it = this->industry->GetCargoProduced(cargo);
-			if (it == std::end(this->industry->produced)) return 0; // invalid cargo
->>>>>>> d1e001f1
 			switch (variable) {
 				case 0x69: return p.waiting;
 				case 0x6A: return p.history[THIS_MONTH].production;
@@ -386,22 +379,13 @@
 
 		case 0x6E:
 		case 0x6F: {
-<<<<<<< HEAD
-			CargoID cargo = GetCargoTranslation(parameter, this->ro.grffile);
+			CargoType cargo = GetCargoTranslation(parameter, this->ro.grffile);
 			if (cargo == INVALID_CARGO) return 0;
 			int index = this->industry->GetCargoAcceptedIndex(cargo);
 			if (index < 0) return 0; // invalid cargo
 			const Industry::AcceptedCargo &a = this->industry->accepted[index];
 			if (variable == 0x6E) return a.last_accepted.base();
 			if (variable == 0x6F) return a.waiting;
-=======
-			CargoType cargo = GetCargoTranslation(parameter, this->ro.grffile);
-			if (!IsValidCargoType(cargo)) return 0;
-			auto it = this->industry->GetCargoAccepted(cargo);
-			if (it == std::end(this->industry->accepted)) return 0; // invalid cargo
-			if (variable == 0x6E) return it->last_accepted.base();
-			if (variable == 0x6F) return it->waiting;
->>>>>>> d1e001f1
 			NOT_REACHED();
 		}
 
@@ -700,21 +684,12 @@
 
 		if (group->version < 2) {
 			/* Callback parameters map directly to industry cargo slot indices */
-<<<<<<< HEAD
 			for (uint i = 0; i < group->num_input && i < ind->accepted_cargo_count; i++) {
 				if (ind->accepted[i].cargo == INVALID_CARGO) continue;
 				ind->accepted[i].waiting = ClampTo<uint16_t>(ind->accepted[i].waiting - DerefIndProd(group->subtract_input[i], deref) * multiplier);
 			}
 			for (uint i = 0; i < group->num_output && i < ind->produced_cargo_count; i++) {
 				if (ind->produced[i].cargo == INVALID_CARGO) continue;
-=======
-			for (uint i = 0; i < group->num_input && i < ind->accepted.size(); i++) {
-				if (!IsValidCargoType(ind->accepted[i].cargo)) continue;
-				ind->accepted[i].waiting = ClampTo<uint16_t>(ind->accepted[i].waiting - DerefIndProd(group->subtract_input[i], deref) * multiplier);
-			}
-			for (uint i = 0; i < group->num_output && i < ind->produced.size(); i++) {
-				if (!IsValidCargoType(ind->produced[i].cargo)) continue;
->>>>>>> d1e001f1
 				ind->produced[i].waiting = ClampTo<uint16_t>(ind->produced[i].waiting + std::max(DerefIndProd(group->add_output[i], deref), 0) * multiplier);
 			}
 		} else {
