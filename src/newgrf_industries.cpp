/*
 * This file is part of OpenTTD.
 * OpenTTD is free software; you can redistribute it and/or modify it under the terms of the GNU General Public License as published by the Free Software Foundation, version 2.
 * OpenTTD is distributed in the hope that it will be useful, but WITHOUT ANY WARRANTY; without even the implied warranty of MERCHANTABILITY or FITNESS FOR A PARTICULAR PURPOSE.
 * See the GNU General Public License for more details. You should have received a copy of the GNU General Public License along with OpenTTD. If not, see <http://www.gnu.org/licenses/>.
 */

/** @file newgrf_industries.cpp Handling of NewGRF industries. */

#include "stdafx.h"
#include "debug.h"
#include "industry.h"
#include "newgrf_industries.h"
#include "newgrf_town.h"
#include "newgrf_cargo.h"
#include "window_func.h"
#include "town.h"
#include "company_base.h"
#include "error.h"
#include "strings_func.h"
#include "core/random_func.hpp"

#include "table/strings.h"

#include "safeguards.h"

/* Since the industry IDs defined by the GRF file don't necessarily correlate
 * to those used by the game, the IDs used for overriding old industries must be
 * translated when the idustry spec is set. */
IndustryOverrideManager _industry_mngr(NEW_INDUSTRYOFFSET, NUM_INDUSTRYTYPES, INVALID_INDUSTRYTYPE);
IndustryTileOverrideManager _industile_mngr(NEW_INDUSTRYTILEOFFSET, NUM_INDUSTRYTILES, INVALID_INDUSTRYTILE);

/**
 * Map the GRF local type to an industry type.
 * @param grf_type The GRF local type.
 * @param grf_id The GRF of the local type.
 * @return The industry type in the global scope.
 */
IndustryType MapNewGRFIndustryType(IndustryType grf_type, uint32_t grf_id)
{
	if (grf_type == IT_INVALID) return IT_INVALID;
	if (!HasBit(grf_type, 7)) return GB(grf_type, 0, 7);

	return _industry_mngr.GetID(GB(grf_type, 0, 7), grf_id);
}

/**
 * Make an analysis of a tile and check for its belonging to the same
 * industry, and/or the same grf file
 * @param tile TileIndex of the tile to query
 * @param i Industry to which to compare the tile to
 * @param cur_grfid GRFID of the current callback chain
 * @return value encoded as per NFO specs
 */
uint32_t GetIndustryIDAtOffset(TileIndex tile, const Industry *i, uint32_t cur_grfid)
{
	if (!i->TileBelongsToIndustry(tile)) {
		/* No industry and/or the tile does not have the same industry as the one we match it with */
		return 0xFFFF;
	}

	IndustryGfx gfx = GetCleanIndustryGfx(tile);
	const IndustryTileSpec *indtsp = GetIndustryTileSpec(gfx);

	if (gfx < NEW_INDUSTRYTILEOFFSET) { // Does it belongs to an old type?
		/* It is an old tile.  We have to see if it's been overridden */
		if (indtsp->grf_prop.override == INVALID_INDUSTRYTILE) { // has it been overridden?
			return 0xFF << 8 | gfx; // no. Tag FF + the gfx id of that tile
		}
		/* Overridden */
		const IndustryTileSpec *tile_ovr = GetIndustryTileSpec(indtsp->grf_prop.override);

		if (tile_ovr->grf_prop.grffile->grfid == cur_grfid) {
			return tile_ovr->grf_prop.local_id; // same grf file
		} else {
			return 0xFFFE; // not the same grf file
		}
	}
	/* Not an 'old type' tile */
	if (indtsp->grf_prop.spritegroup[0] != nullptr) { // tile has a spritegroup ?
		if (indtsp->grf_prop.grffile->grfid == cur_grfid) { // same industry, same grf ?
			return indtsp->grf_prop.local_id;
		} else {
			return 0xFFFE; // Defined in another grf file
		}
	}
	/* The tile has no spritegroup */
	return 0xFF << 8 | indtsp->grf_prop.subst_id; // so just give it the substitute
}

uint32_t IndustriesScopeResolver::GetClosestIndustry(IndustryType type) const
{
	if (type >= NUM_INDUSTRYTYPES) return UINT32_MAX;

	if (this->location_distance_cache == nullptr) {
		this->location_distance_cache = std::make_unique<IndustryLocationDistanceCache>();
		MemSetT(this->location_distance_cache->distances, 0xFF, NUM_INDUSTRYTYPES);
		for (const Industry *i : Industry::Iterate()) {
			if (i == this->industry || i->type >= NUM_INDUSTRYTYPES) continue;

			uint dist = DistanceManhattan(this->tile, i->location.tile);
			if (dist < (uint)this->location_distance_cache->distances[i->type]) this->location_distance_cache->distances[i->type] = (uint16_t)dist;
		}
	}
	return this->location_distance_cache->distances[type];
}

/**
 * Implementation of both var 67 and 68
 * since the mechanism is almost the same, it is easier to regroup them on the same
 * function.
 * @param param_setID parameter given to the callback, which is the set id, or the local id, in our terminology
 * @param layout_filter on what layout do we filter?
 * @param town_filter Do we filter on the same town as the current industry?
 * @return the formatted answer to the callback : rr(reserved) cc(count) dddd(manhattan distance of closest sister)
 */
uint32_t IndustriesScopeResolver::GetCountAndDistanceOfClosestInstance(byte param_setID, byte layout_filter, bool town_filter, uint32_t mask) const
{
	uint32_t GrfID = GetRegister(0x100);  ///< Get the GRFID of the definition to look for in register 100h
	IndustryType ind_index;
	uint32_t closest_dist = UINT32_MAX;
	uint count = 0;

	/* Determine what will be the industry type to look for */
	switch (GrfID) {
		case 0:  // this is a default industry type
			ind_index = param_setID;
			break;

		case 0xFFFFFFFF: // current grf
<<<<<<< HEAD
			GrfID = GetIndustrySpec(this->industry->type)->grf_prop.grffile->grfid;
			FALLTHROUGH;
=======
			GrfID = GetIndustrySpec(current->type)->grf_prop.grffile->grfid;
			[[fallthrough]];
>>>>>>> 22eed961

		default: // use the grfid specified in register 100h
			SetBit(param_setID, 7); // bit 7 means it is not an old type
			ind_index = MapNewGRFIndustryType(param_setID, GrfID);
			break;
	}

	/* If the industry type is invalid, there is none and the closest is far away. */
	if (ind_index >= NUM_INDUSTRYTYPES) return 0 | 0xFFFF;

	if (layout_filter == 0 && !town_filter) {
		/* If the filter is 0, it could be because none was specified as well as being really a 0.
		 * In either case, just do the regular var67 */
		if (mask & 0xFFFF) closest_dist = this->GetClosestIndustry(ind_index);
		if (mask & 0xFF0000) count = ClampTo<byte>(Industry::GetIndustryTypeCount(ind_index));
	} else if (layout_filter == 0 && town_filter) {
		/* Count only those which match the same industry type and town */
		std::unique_ptr<IndustryLocationDistanceAndCountCache> &cache = this->town_location_distance_cache;
		if (cache == nullptr) {
			cache = std::make_unique<IndustryLocationDistanceAndCountCache>();
			MemSetT(cache->distances, 0xFF, NUM_INDUSTRYTYPES);
			MemSetT(cache->counts, 0, NUM_INDUSTRYTYPES);
			for (const Industry *i : Industry::Iterate()) {
				if (i == this->industry || i->type >= NUM_INDUSTRYTYPES || i->town != this->industry->town) continue;

				uint dist = DistanceManhattan(this->tile, i->location.tile);
				if (dist < (uint)cache->distances[i->type]) cache->distances[i->type] = (uint16_t)dist;
				cache->counts[i->type] = ClampTo<uint8_t>(cache->counts[i->type] + 1);
			}
		}
		closest_dist = cache->distances[ind_index];
		count = cache->counts[ind_index];
	} else {
		/* Count only those who match the same industry type and layout filter
		 * Unfortunately, we have to do it manually */
		for (const Industry *i : Industry::Iterate()) {
			if (i->type == ind_index && i != this->industry && (i->selected_layout == layout_filter || layout_filter == 0) && (!town_filter || i->town == this->industry->town)) {
				closest_dist = std::min(closest_dist, DistanceManhattan(this->tile, i->location.tile));
				count++;
			}
		}
		count = std::min<uint>(count, UINT8_MAX);
	}

	return count << 16 | std::min<uint>(closest_dist, 0xFFFF);
}

/* virtual */ uint32_t IndustriesScopeResolver::GetVariable(uint16_t variable, uint32_t parameter, GetVariableExtra *extra) const
{
	if (this->ro.callback == CBID_INDUSTRY_LOCATION) {
		/* Variables available during construction check. */

		switch (variable) {
			case 0x80: return this->tile;
			case 0x81: return GB(this->tile, 8, 8);

			/* Pointer to the town the industry is associated with */
			case 0x82: return this->industry->town->index;
			case 0x83:
			case 0x84:
			case 0x85: DEBUG(grf, 0, "NewGRFs shouldn't be doing pointer magic"); break; // not supported

			/* Number of the layout */
			case 0x86: return this->industry->selected_layout;

			/* Ground type */
			case 0x87: return GetTerrainType(this->tile);

			/* Town zone */
			case 0x88: return GetTownRadiusGroup(this->industry->town, this->tile);

			/* Manhattan distance of the closest town */
			case 0x89: return ClampTo<uint8_t>(DistanceManhattan(this->industry->town->xy, this->tile));

			/* Lowest height of the tile */
			case 0x8A: return ClampTo<uint8_t>(GetTileZ(this->tile) * (this->ro.grffile->grf_version >= 8 ? 1 : TILE_HEIGHT));

			/* Distance to the nearest water/land tile */
			case 0x8B: return GetClosestWaterDistance(this->tile, (GetIndustrySpec(this->industry->type)->behaviour & INDUSTRYBEH_BUILT_ONWATER) == 0);

			/* Square of Euclidian distance from town */
			case 0x8D: return ClampTo<uint16_t>(DistanceSquare(this->industry->town->xy, this->tile));

			/* 32 random bits */
			case 0x8F: return this->random_bits;
		}
	}

	const IndustrySpec *indspec = GetIndustrySpec(this->type);

	if (this->industry == nullptr) {
		/* Unconditionally allow these, with a dummy result, so that they can be considered always available for optimisation purposes */
		if (variable == 0x67 || variable == 0x68) {
			return 0 | 0xFFFF;
		}

		DEBUG(grf, 1, "Unhandled variable 0x%X (no available industry) in callback 0x%x", variable, this->ro.callback);

		extra->available = false;
		return UINT_MAX;
	}

	switch (variable) {
		case 0x40:
		case 0x41:
		case 0x42: { // waiting cargo, but only if those two callback flags are set
			uint16_t callback = indspec->callback_mask;
			if (HasBit(callback, CBM_IND_PRODUCTION_CARGO_ARRIVAL) || HasBit(callback, CBM_IND_PRODUCTION_256_TICKS)) {
				if ((indspec->behaviour & INDUSTRYBEH_PROD_MULTI_HNDLING) != 0) {
					if (this->industry->prod_level == 0) return 0;
					return ClampTo<uint16_t>(this->industry->incoming_cargo_waiting[variable - 0x40] / this->industry->prod_level);
				} else {
					return ClampTo<uint16_t>(this->industry->incoming_cargo_waiting[variable - 0x40]);
				}
			} else {
				return 0;
			}
		}

		/* Manhattan distance of closes dry/water tile */
		case 0x43:
			if (this->tile == INVALID_TILE) break;
			return GetClosestWaterDistance(this->tile, (indspec->behaviour & INDUSTRYBEH_BUILT_ONWATER) == 0);

		/* Layout number */
		case 0x44: return this->industry->selected_layout;

		/* Company info */
		case 0x45: {
			byte colours = 0;
			bool is_ai = false;

			const Company *c = Company::GetIfValid(this->industry->founder);
			if (c != nullptr) {
				const Livery *l = &c->livery[LS_DEFAULT];

				is_ai = c->is_ai;
				colours = l->colour1 + l->colour2 * 16;
			}

			return this->industry->founder | (is_ai ? 0x10000 : 0) | (colours << 24);
		}

		case 0x46: return this->industry->construction_date.base(); // Date when built - long format - (in days)

		/* Override flags from GS */
		case 0x47: return this->industry->ctlflags;

		/* Get industry ID at offset param */
		case 0x60: return GetIndustryIDAtOffset(GetNearbyTile(parameter, this->industry->location.tile, false), this->industry, this->ro.grffile->grfid);

		/* Get random tile bits at offset param */
		case 0x61: {
			if (this->tile == INVALID_TILE) break;
			TileIndex tile = GetNearbyTile(parameter, this->tile, false);
			return this->industry->TileBelongsToIndustry(tile) ? GetIndustryRandomBits(tile) : 0;
		}

		/* Land info of nearby tiles */
		case 0x62:
			if (this->tile == INVALID_TILE) break;
			return GetNearbyIndustryTileInformation(parameter, this->tile, INVALID_INDUSTRY, false, this->ro.grffile->grf_version >= 8, extra->mask);

		/* Animation stage of nearby tiles */
		case 0x63: {
			if (this->tile == INVALID_TILE) break;
			TileIndex tile = GetNearbyTile(parameter, this->tile, false);
			if (this->industry->TileBelongsToIndustry(tile)) {
				return GetAnimationFrame(tile);
			}
			return 0xFFFFFFFF;
		}

		/* Distance of nearest industry of given type */
		case 0x64:
			if (this->tile == INVALID_TILE) break;
			return this->GetClosestIndustry(MapNewGRFIndustryType(parameter, indspec->grf_prop.grffile->grfid));
		/* Get town zone and Manhattan distance of closest town */
		case 0x65: {
			if (this->tile == INVALID_TILE) break;
			TileIndex tile = GetNearbyTile(parameter, this->tile, true);
			return GetTownRadiusGroup(this->industry->town, tile) << 16 | ClampTo<uint16_t>(DistanceManhattan(tile, this->industry->town->xy));
		}
		/* Get square of Euclidian distance of closest town */
		case 0x66: {
			if (this->tile == INVALID_TILE) break;
			TileIndex tile = GetNearbyTile(parameter, this->tile, true);
			return DistanceSquare(tile, this->industry->town->xy);
		}

		/* Count of industry, distance of closest instance
		 * 68 is the same as 67, but with a filtering on selected layout */
		case 0x67:
		case 0x68: {
			byte layout_filter = 0;
			bool town_filter = false;
			if (variable == 0x68) {
				uint32_t reg = GetRegister(0x101);
				layout_filter = GB(reg, 0, 8);
				town_filter = HasBit(reg, 8);
			}
			return this->GetCountAndDistanceOfClosestInstance(parameter, layout_filter, town_filter, extra->mask);
		}

		case 0x69:
		case 0x6A:
		case 0x6B:
		case 0x6C:
		case 0x6D:
		case 0x70:
		case 0x71: {
			CargoID cargo = GetCargoTranslation(parameter, this->ro.grffile);
			if (cargo == INVALID_CARGO) return 0;
			int index = this->industry->GetCargoProducedIndex(cargo);
			if (index < 0) return 0; // invalid cargo
			switch (variable) {
				case 0x69: return this->industry->produced_cargo_waiting[index];
				case 0x6A: return this->industry->this_month_production[index];
				case 0x6B: return this->industry->this_month_transported[index];
				case 0x6C: return this->industry->last_month_production[index];
				case 0x6D: return this->industry->last_month_transported[index];
				case 0x70: return this->industry->production_rate[index];
				case 0x71: return this->industry->last_month_pct_transported[index];
				default: NOT_REACHED();
			}
		}


		case 0x6E:
		case 0x6F: {
			CargoID cargo = GetCargoTranslation(parameter, this->ro.grffile);
			if (cargo == INVALID_CARGO) return 0;
			int index = this->industry->GetCargoAcceptedIndex(cargo);
			if (index < 0) return 0; // invalid cargo
			if (variable == 0x6E) return this->industry->last_cargo_accepted_at[index].base();
			if (variable == 0x6F) return this->industry->incoming_cargo_waiting[index];
			NOT_REACHED();
		}

		/* Get a variable from the persistent storage */
		case 0x7C: return (this->industry->psa != nullptr) ? this->industry->psa->GetValue(parameter) : 0;

		/* Industry structure access*/
		case 0x80: return this->industry->location.tile;
		case 0x81: return GB(this->industry->location.tile, 8, 8);
		/* Pointer to the town the industry is associated with */
		case 0x82: return this->industry->town->index;
		case 0x83:
		case 0x84:
		case 0x85: DEBUG(grf, 0, "NewGRFs shouldn't be doing pointer magic"); break; // not supported
		case 0x86: return this->industry->location.w;
		case 0x87: return this->industry->location.h;// xy dimensions

		case 0x88:
		case 0x89: return this->industry->produced_cargo[variable - 0x88];
		case 0x8A: return this->industry->produced_cargo_waiting[0];
		case 0x8B: return GB(this->industry->produced_cargo_waiting[0], 8, 8);
		case 0x8C: return this->industry->produced_cargo_waiting[1];
		case 0x8D: return GB(this->industry->produced_cargo_waiting[1], 8, 8);
		case 0x8E:
		case 0x8F: return this->industry->production_rate[variable - 0x8E];
		case 0x90:
		case 0x91:
		case 0x92: return this->industry->accepts_cargo[variable - 0x90];
		case 0x93: return this->industry->prod_level;
		/* amount of cargo produced so far THIS month. */
		case 0x94: return this->industry->this_month_production[0];
		case 0x95: return GB(this->industry->this_month_production[0], 8, 8);
		case 0x96: return this->industry->this_month_production[1];
		case 0x97: return GB(this->industry->this_month_production[1], 8, 8);
		/* amount of cargo transported so far THIS month. */
		case 0x98: return this->industry->this_month_transported[0];
		case 0x99: return GB(this->industry->this_month_transported[0], 8, 8);
		case 0x9A: return this->industry->this_month_transported[1];
		case 0x9B: return GB(this->industry->this_month_transported[1], 8, 8);
		/* fraction of cargo transported LAST month. */
		case 0x9C:
		case 0x9D: return this->industry->last_month_pct_transported[variable - 0x9C];
		/* amount of cargo produced LAST month. */
		case 0x9E: return this->industry->last_month_production[0];
		case 0x9F: return GB(this->industry->last_month_production[0], 8, 8);
		case 0xA0: return this->industry->last_month_production[1];
		case 0xA1: return GB(this->industry->last_month_production[1], 8, 8);
		/* amount of cargo transported last month. */
		case 0xA2: return this->industry->last_month_transported[0];
		case 0xA3: return GB(this->industry->last_month_transported[0], 8, 8);
		case 0xA4: return this->industry->last_month_transported[1];
		case 0xA5: return GB(this->industry->last_month_transported[1], 8, 8);

		case 0xA6: return indspec->grf_prop.local_id;
		case 0xA7: return this->industry->founder;
		case 0xA8: return this->industry->random_colour;
		case 0xA9: return ClampTo<uint8_t>(this->industry->last_prod_year - EconTime::ORIGINAL_BASE_YEAR);
		case 0xAA: return this->industry->counter;
		case 0xAB: return GB(this->industry->counter, 8, 8);
		case 0xAC: return this->industry->was_cargo_delivered;

		case 0xB0: return ClampTo<uint16_t>(this->industry->construction_date - CalTime::DAYS_TILL_ORIGINAL_BASE_YEAR); // Date when built since 1920 (in days)
		case 0xB3: return this->industry->construction_type; // Construction type
		case 0xB4: {
			EconTime::Date *latest = std::max_element(this->industry->last_cargo_accepted_at, endof(this->industry->last_cargo_accepted_at));
			if (EconTime::UsingWallclockUnits()) return ClampTo<uint16_t>((*latest) - EconTime::DAYS_TILL_ORIGINAL_BASE_YEAR_WALLCLOCK_MODE);
			return ClampTo<uint16_t>((*latest) - EconTime::DAYS_TILL_ORIGINAL_BASE_YEAR); // Date last cargo accepted since 1920 (in days)
		}
	}

	DEBUG(grf, 1, "Unhandled industry variable 0x%X", variable);

	extra->available = false;
	return UINT_MAX;
}

/* virtual */ uint32_t IndustriesScopeResolver::GetRandomBits() const
{
	return this->industry != nullptr ? this->industry->random : 0;
}

/* virtual */ uint32_t IndustriesScopeResolver::GetTriggers() const
{
	return 0;
}

/* virtual */ void IndustriesScopeResolver::StorePSA(uint pos, int32_t value)
{
	if (this->industry->index == INVALID_INDUSTRY) return;

	if (this->industry->psa == nullptr) {
		/* There is no need to create a storage if the value is zero. */
		if (value == 0) return;

		/* Create storage on first modification. */
		const IndustrySpec *indsp = GetIndustrySpec(this->industry->type);
		uint32_t grfid = (indsp->grf_prop.grffile != nullptr) ? indsp->grf_prop.grffile->grfid : 0;
		assert(PersistentStorage::CanAllocateItem());
		this->industry->psa = new PersistentStorage(grfid, GSF_INDUSTRIES, this->industry->location.tile);
	}

	this->industry->psa->StoreValue(pos, value);
}

/**
 * Get the grf file associated with the given industry type.
 * @param type Industry type to query.
 * @return The associated GRF file, if any.
 */
static const GRFFile *GetGrffile(IndustryType type)
{
	const IndustrySpec *indspec = GetIndustrySpec(type);
	return (indspec != nullptr) ? indspec->grf_prop.grffile : nullptr;
}

/**
 * Constructor of the industries resolver.
 * @param tile %Tile owned by the industry.
 * @param indus %Industry being resolved.
 * @param type Type of the industry.
 * @param random_bits Random bits of the new industry.
 * @param callback Callback ID.
 * @param callback_param1 First parameter (var 10) of the callback.
 * @param callback_param2 Second parameter (var 18) of the callback.
 */
IndustriesResolverObject::IndustriesResolverObject(TileIndex tile, Industry *indus, IndustryType type, uint32_t random_bits,
		CallbackID callback, uint32_t callback_param1, uint32_t callback_param2)
	: ResolverObject(GetGrffile(type), callback, callback_param1, callback_param2),
	industries_scope(*this, tile, indus, type, random_bits),
	town_scope(nullptr)
{
	this->root_spritegroup = GetIndustrySpec(type)->grf_prop.spritegroup[0];
}

IndustriesResolverObject::~IndustriesResolverObject()
{
	delete this->town_scope;
}

/**
 * Get or create the town scope object associated with the industry.
 * @return The associated town scope, if it exists.
 */
TownScopeResolver *IndustriesResolverObject::GetTown()
{
	if (this->town_scope == nullptr) {
		Town *t = nullptr;
		bool readonly = true;
		if (this->industries_scope.industry != nullptr) {
			t = this->industries_scope.industry->town;
			readonly = this->industries_scope.industry->index == INVALID_INDUSTRY;
		} else if (this->industries_scope.tile != INVALID_TILE) {
			t = ClosestTownFromTile(this->industries_scope.tile, UINT_MAX);
		}
		if (t == nullptr) return nullptr;
		this->town_scope = new TownScopeResolver(*this, t, readonly);
	}
	return this->town_scope;
}

GrfSpecFeature IndustriesResolverObject::GetFeature() const
{
	return GSF_INDUSTRIES;
}

uint32_t IndustriesResolverObject::GetDebugID() const
{
	return GetIndustrySpec(this->industries_scope.type)->grf_prop.local_id;
}

/**
 * Perform an industry callback.
 * @param callback The callback to perform.
 * @param param1 The first parameter.
 * @param param2 The second parameter.
 * @param industry The industry to do the callback for.
 * @param type The type of industry to do the callback for.
 * @param tile The tile associated with the callback.
 * @return The callback result.
 */
uint16_t GetIndustryCallback(CallbackID callback, uint32_t param1, uint32_t param2, Industry *industry, IndustryType type, TileIndex tile)
{
	IndustriesResolverObject object(tile, industry, type, 0, callback, param1, param2);
	return object.ResolveCallback();
}

/**
 * Check that the industry callback allows creation of the industry.
 * @param tile %Tile to build the industry.
 * @param type Type of industry to build.
 * @param layout Layout number.
 * @param seed Seed for the random generator.
 * @param initial_random_bits The random bits the industry is going to have after construction.
 * @param founder Industry founder
 * @param creation_type The circumstances the industry is created under.
 * @return Succeeded or failed command.
 */
CommandCost CheckIfCallBackAllowsCreation(TileIndex tile, IndustryType type, size_t layout, uint32_t seed, uint16_t initial_random_bits, Owner founder, IndustryAvailabilityCallType creation_type)
{
	const IndustrySpec *indspec = GetIndustrySpec(type);

	Industry ind;
	ind.index = INVALID_INDUSTRY;
	ind.location.tile = tile;
	ind.location.w = 0; // important to mark the industry invalid
	ind.type = type;
	ind.selected_layout = (byte)layout;
	ind.town = ClosestTownFromTile(tile, UINT_MAX);
	ind.random = initial_random_bits;
	ind.founder = founder;
	ind.psa = nullptr;

	IndustriesResolverObject object(tile, &ind, type, seed, CBID_INDUSTRY_LOCATION, 0, creation_type);
	uint16_t result = object.ResolveCallback();

	/* Unlike the "normal" cases, not having a valid result means we allow
	 * the building of the industry, as that's how it's done in TTDP. */
	if (result == CALLBACK_FAILED) return CommandCost();

	return GetErrorMessageFromLocationCallbackResult(result, indspec->grf_prop.grffile, STR_ERROR_SITE_UNSUITABLE);
}

/**
 * Check with callback #CBID_INDUSTRY_PROBABILITY whether the industry can be built.
 * @param type Industry type to check.
 * @param creation_type Reason to construct a new industry.
 * @return If the industry has no callback or allows building, \c true is returned. Otherwise, \c false is returned.
 */
uint32_t GetIndustryProbabilityCallback(IndustryType type, IndustryAvailabilityCallType creation_type, uint32_t default_prob)
{
	const IndustrySpec *indspec = GetIndustrySpec(type);

	if (HasBit(indspec->callback_mask, CBM_IND_PROBABILITY)) {
		uint16_t res = GetIndustryCallback(CBID_INDUSTRY_PROBABILITY, 0, creation_type, nullptr, type, INVALID_TILE);
		if (res != CALLBACK_FAILED) {
			if (indspec->grf_prop.grffile->grf_version < 8) {
				/* Disallow if result != 0 */
				if (res != 0) default_prob = 0;
			} else {
				/* Use returned probability. 0x100 to use default */
				if (res < 0x100) {
					default_prob = res;
				} else if (res > 0x100) {
					ErrorUnknownCallbackResult(indspec->grf_prop.grffile->grfid, CBID_INDUSTRY_PROBABILITY, res);
				}
			}
		}
	}
	return default_prob;
}

static int32_t DerefIndProd(int field, bool use_register)
{
	return use_register ? (int32_t)GetRegister(field) : field;
}

/**
 * Get the industry production callback and apply it to the industry.
 * @param ind    the industry this callback has to be called for
 * @param reason the reason it is called (0 = incoming cargo, 1 = periodic tick callback)
 */
void IndustryProductionCallback(Industry *ind, int reason)
{
	const IndustrySpec *spec = GetIndustrySpec(ind->type);
	IndustriesResolverObject object(ind->location.tile, ind, ind->type);
	if ((spec->behaviour & INDUSTRYBEH_PRODCALLBACK_RANDOM) != 0) object.callback_param1 = Random();
	int multiplier = 1;
	if ((spec->behaviour & INDUSTRYBEH_PROD_MULTI_HNDLING) != 0) multiplier = ind->prod_level;
	object.callback_param2 = reason;

	for (uint loop = 0;; loop++) {
		/* limit the number of calls to break infinite loops.
		 * 'loop' is provided as 16 bits to the newgrf, so abort when those are exceeded. */
		if (loop >= 0x10000) {
			/* display error message */
			SetDParamStr(0, spec->grf_prop.grffile->filename);
			SetDParam(1, spec->name);
			ShowErrorMessage(STR_NEWGRF_BUGGY, STR_NEWGRF_BUGGY_ENDLESS_PRODUCTION_CALLBACK, WL_WARNING);

			/* abort the function early, this error isn't critical and will allow the game to continue to run */
			break;
		}

		SB(object.callback_param2, 8, 16, loop);
		const SpriteGroup *tgroup = object.Resolve();
		if (tgroup == nullptr || tgroup->type != SGT_INDUSTRY_PRODUCTION) break;
		const IndustryProductionSpriteGroup *group = (const IndustryProductionSpriteGroup *)tgroup;

		if (group->version == 0xFF) {
			/* Result was marked invalid on load, display error message */
			SetDParamStr(0, spec->grf_prop.grffile->filename);
			SetDParam(1, spec->name);
			SetDParam(2, ind->location.tile);
			ShowErrorMessage(STR_NEWGRF_BUGGY, STR_NEWGRF_BUGGY_INVALID_CARGO_PRODUCTION_CALLBACK, WL_WARNING);

			/* abort the function early, this error isn't critical and will allow the game to continue to run */
			break;
		}

		bool deref = (group->version >= 1);

		if (group->version < 2) {
			/* Callback parameters map directly to industry cargo slot indices */
			for (uint i = 0; i < group->num_input; i++) {
				if (ind->accepts_cargo[i] == INVALID_CARGO) continue;
				ind->incoming_cargo_waiting[i] = ClampTo<uint16_t>(ind->incoming_cargo_waiting[i] - DerefIndProd(group->subtract_input[i], deref) * multiplier);
			}
			for (uint i = 0; i < group->num_output; i++) {
				if (ind->produced_cargo[i] == INVALID_CARGO) continue;
				ind->produced_cargo_waiting[i] = ClampTo<uint16_t>(ind->produced_cargo_waiting[i] + std::max(DerefIndProd(group->add_output[i], deref), 0) * multiplier);
			}
		} else {
			/* Callback receives list of cargos to apply for, which need to have their cargo slots in industry looked up */
			for (uint i = 0; i < group->num_input; i++) {
				int cargo_index = ind->GetCargoAcceptedIndex(group->cargo_input[i]);
				if (cargo_index < 0) continue;
				ind->incoming_cargo_waiting[cargo_index] = ClampTo<uint16_t>(ind->incoming_cargo_waiting[cargo_index] - DerefIndProd(group->subtract_input[i], deref) * multiplier);
			}
			for (uint i = 0; i < group->num_output; i++) {
				int cargo_index = ind->GetCargoProducedIndex(group->cargo_output[i]);
				if (cargo_index < 0) continue;
				ind->produced_cargo_waiting[cargo_index] = ClampTo<uint16_t>(ind->produced_cargo_waiting[cargo_index] + std::max(DerefIndProd(group->add_output[i], deref), 0) * multiplier);
			}
		}

		int32_t again = DerefIndProd(group->again, deref);
		if (again == 0) break;

		SB(object.callback_param2, 24, 8, again);
	}

	SetWindowDirty(WC_INDUSTRY_VIEW, ind->index);
}

/**
 * Check whether an industry temporarily refuses to accept a certain cargo.
 * @param ind The industry to query.
 * @param cargo_type The cargo to get information about.
 * @pre cargo_type is in ind->accepts_cargo.
 * @return Whether the given industry refuses to accept this cargo type.
 */
bool IndustryTemporarilyRefusesCargo(Industry *ind, CargoID cargo_type)
{
	assert(ind->IsCargoAccepted(cargo_type));

	const IndustrySpec *indspec = GetIndustrySpec(ind->type);
	if (HasBit(indspec->callback_mask, CBM_IND_REFUSE_CARGO)) {
		uint16_t res = GetIndustryCallback(CBID_INDUSTRY_REFUSE_CARGO,
				0, indspec->grf_prop.grffile->cargo_map[cargo_type],
				ind, ind->type, ind->location.tile);
		if (res != CALLBACK_FAILED) return !ConvertBooleanCallback(indspec->grf_prop.grffile, CBID_INDUSTRY_REFUSE_CARGO, res);
	}
	return false;
}

void DumpIndustrySpriteGroup(const IndustrySpec *spec, SpriteGroupDumper &dumper)
{
	dumper.DumpSpriteGroup(spec->grf_prop.spritegroup[0], 0);
}

void DumpIndustryTileSpriteGroup(const IndustryTileSpec *spec, SpriteGroupDumper &dumper)
{
	dumper.DumpSpriteGroup(spec->grf_prop.spritegroup[0], 0);
}<|MERGE_RESOLUTION|>--- conflicted
+++ resolved
@@ -128,13 +128,8 @@
 			break;
 
 		case 0xFFFFFFFF: // current grf
-<<<<<<< HEAD
 			GrfID = GetIndustrySpec(this->industry->type)->grf_prop.grffile->grfid;
-			FALLTHROUGH;
-=======
-			GrfID = GetIndustrySpec(current->type)->grf_prop.grffile->grfid;
 			[[fallthrough]];
->>>>>>> 22eed961
 
 		default: // use the grfid specified in register 100h
 			SetBit(param_setID, 7); // bit 7 means it is not an old type
