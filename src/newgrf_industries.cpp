/*
 * This file is part of OpenTTD.
 * OpenTTD is free software; you can redistribute it and/or modify it under the terms of the GNU General Public License as published by the Free Software Foundation, version 2.
 * OpenTTD is distributed in the hope that it will be useful, but WITHOUT ANY WARRANTY; without even the implied warranty of MERCHANTABILITY or FITNESS FOR A PARTICULAR PURPOSE.
 * See the GNU General Public License for more details. You should have received a copy of the GNU General Public License along with OpenTTD. If not, see <http://www.gnu.org/licenses/>.
 */

/** @file newgrf_industries.cpp Handling of NewGRF industries. */

#include "stdafx.h"
#include "debug.h"
#include "industry.h"
#include "newgrf_industries.h"
#include "newgrf_town.h"
#include "newgrf_cargo.h"
#include "window_func.h"
#include "town.h"
#include "company_base.h"
#include "error.h"
#include "strings_func.h"
#include "core/random_func.hpp"

#include "table/strings.h"

#include "safeguards.h"

/* Since the industry IDs defined by the GRF file don't necessarily correlate
 * to those used by the game, the IDs used for overriding old industries must be
 * translated when the idustry spec is set. */
IndustryOverrideManager _industry_mngr(NEW_INDUSTRYOFFSET, NUM_INDUSTRYTYPES, INVALID_INDUSTRYTYPE);
IndustryTileOverrideManager _industile_mngr(NEW_INDUSTRYTILEOFFSET, NUM_INDUSTRYTILES, INVALID_INDUSTRYTILE);

/**
 * Map the GRF local type to an industry type.
 * @param grf_type The GRF local type.
 * @param grf_id The GRF of the local type.
 * @return The industry type in the global scope.
 */
IndustryType MapNewGRFIndustryType(IndustryType grf_type, uint32_t grf_id)
{
	if (grf_type == IT_INVALID) return IT_INVALID;
	if (!HasBit(grf_type, 7)) return GB(grf_type, 0, 7);

	return _industry_mngr.GetID(GB(grf_type, 0, 7), grf_id);
}

/**
 * Make an analysis of a tile and check for its belonging to the same
 * industry, and/or the same grf file
 * @param tile TileIndex of the tile to query
 * @param i Industry to which to compare the tile to
 * @param cur_grfid GRFID of the current callback chain
 * @return value encoded as per NFO specs
 */
uint32_t GetIndustryIDAtOffset(TileIndex tile, const Industry *i, uint32_t cur_grfid)
{
	if (!i->TileBelongsToIndustry(tile)) {
		/* No industry and/or the tile does not have the same industry as the one we match it with */
		return 0xFFFF;
	}

	IndustryGfx gfx = GetCleanIndustryGfx(tile);
	const IndustryTileSpec *indtsp = GetIndustryTileSpec(gfx);

	if (gfx < NEW_INDUSTRYTILEOFFSET) { // Does it belongs to an old type?
		/* It is an old tile.  We have to see if it's been overridden */
		if (indtsp->grf_prop.override == INVALID_INDUSTRYTILE) { // has it been overridden?
			return 0xFF << 8 | gfx; // no. Tag FF + the gfx id of that tile
		}
		/* Overridden */
		const IndustryTileSpec *tile_ovr = GetIndustryTileSpec(indtsp->grf_prop.override);

		if (tile_ovr->grf_prop.grffile->grfid == cur_grfid) {
			return tile_ovr->grf_prop.local_id; // same grf file
		} else {
			return 0xFFFE; // not the same grf file
		}
	}
	/* Not an 'old type' tile */
	if (indtsp->grf_prop.spritegroup[0] != nullptr) { // tile has a spritegroup ?
		if (indtsp->grf_prop.grffile->grfid == cur_grfid) { // same industry, same grf ?
			return indtsp->grf_prop.local_id;
		} else {
			return 0xFFFE; // Defined in another grf file
		}
	}
	/* The tile has no spritegroup */
	return 0xFF << 8 | indtsp->grf_prop.subst_id; // so just give it the substitute
}

uint32_t IndustriesScopeResolver::GetClosestIndustry(IndustryType type) const
{
	if (type >= NUM_INDUSTRYTYPES) return UINT32_MAX;

	if (this->location_distance_cache == nullptr) {
		this->location_distance_cache = std::make_unique<IndustryLocationDistanceCache>();
		MemSetT(this->location_distance_cache->distances, 0xFF, NUM_INDUSTRYTYPES);
		for (const Industry *i : Industry::Iterate()) {
			if (i == this->industry || i->type >= NUM_INDUSTRYTYPES) continue;

			uint dist = DistanceManhattan(this->tile, i->location.tile);
			if (dist < (uint)this->location_distance_cache->distances[i->type]) this->location_distance_cache->distances[i->type] = (uint16_t)dist;
		}
	}
	return this->location_distance_cache->distances[type];
}

/**
 * Implementation of both var 67 and 68
 * since the mechanism is almost the same, it is easier to regroup them on the same
 * function.
 * @param param_setID parameter given to the callback, which is the set id, or the local id, in our terminology
 * @param layout_filter on what layout do we filter?
 * @param town_filter Do we filter on the same town as the current industry?
 * @return the formatted answer to the callback : rr(reserved) cc(count) dddd(manhattan distance of closest sister)
 */
<<<<<<< HEAD
uint32_t IndustriesScopeResolver::GetCountAndDistanceOfClosestInstance(byte param_setID, byte layout_filter, bool town_filter, uint32_t mask) const
=======
static uint32_t GetCountAndDistanceOfClosestInstance(uint8_t param_setID, uint8_t layout_filter, bool town_filter, const Industry *current)
>>>>>>> 6c5a8f55
{
	uint32_t GrfID = GetRegister(0x100);  ///< Get the GRFID of the definition to look for in register 100h
	IndustryType ind_index;
	uint32_t closest_dist = UINT32_MAX;
<<<<<<< HEAD
	uint count = 0;
=======
	uint8_t count = 0;
>>>>>>> 6c5a8f55

	/* Determine what will be the industry type to look for */
	switch (GrfID) {
		case 0:  // this is a default industry type
			ind_index = param_setID;
			break;

		case 0xFFFFFFFF: // current grf
			GrfID = GetIndustrySpec(this->industry->type)->grf_prop.grffile->grfid;
			[[fallthrough]];

		default: // use the grfid specified in register 100h
			SetBit(param_setID, 7); // bit 7 means it is not an old type
			ind_index = MapNewGRFIndustryType(param_setID, GrfID);
			break;
	}

	/* If the industry type is invalid, there is none and the closest is far away. */
	if (ind_index >= NUM_INDUSTRYTYPES) return 0 | 0xFFFF;

	if (layout_filter == 0 && !town_filter) {
		/* If the filter is 0, it could be because none was specified as well as being really a 0.
		 * In either case, just do the regular var67 */
<<<<<<< HEAD
		if (mask & 0xFFFF) closest_dist = this->GetClosestIndustry(ind_index);
		if (mask & 0xFF0000) count = ClampTo<byte>(Industry::GetIndustryTypeCount(ind_index));
	} else if (layout_filter == 0 && town_filter) {
		/* Count only those which match the same industry type and town */
		std::unique_ptr<IndustryLocationDistanceAndCountCache> &cache = this->town_location_distance_cache;
		if (cache == nullptr) {
			cache = std::make_unique<IndustryLocationDistanceAndCountCache>();
			MemSetT(cache->distances, 0xFF, NUM_INDUSTRYTYPES);
			MemSetT(cache->counts, 0, NUM_INDUSTRYTYPES);
			for (const Industry *i : Industry::Iterate()) {
				if (i == this->industry || i->type >= NUM_INDUSTRYTYPES || i->town != this->industry->town) continue;

				uint dist = DistanceManhattan(this->tile, i->location.tile);
				if (dist < (uint)cache->distances[i->type]) cache->distances[i->type] = (uint16_t)dist;
				cache->counts[i->type] = ClampTo<uint8_t>(cache->counts[i->type] + 1);
			}
		}
		closest_dist = cache->distances[ind_index];
		count = cache->counts[ind_index];
=======
		closest_dist = GetClosestIndustry(current->location.tile, ind_index, current);
		count = ClampTo<uint8_t>(Industry::GetIndustryTypeCount(ind_index));
>>>>>>> 6c5a8f55
	} else {
		/* Count only those who match the same industry type and layout filter
		 * Unfortunately, we have to do it manually */
		for (const Industry *i : Industry::Iterate()) {
			if (i->type == ind_index && i != this->industry && (i->selected_layout == layout_filter || layout_filter == 0) && (!town_filter || i->town == this->industry->town)) {
				closest_dist = std::min(closest_dist, DistanceManhattan(this->tile, i->location.tile));
				count++;
			}
		}
		count = std::min<uint>(count, UINT8_MAX);
	}

	return count << 16 | std::min<uint>(closest_dist, 0xFFFF);
}

<<<<<<< HEAD
/* virtual */ uint32_t IndustriesScopeResolver::GetVariable(uint16_t variable, uint32_t parameter, GetVariableExtra *extra) const
=======
/* virtual */ uint32_t IndustriesScopeResolver::GetVariable(uint8_t variable, [[maybe_unused]] uint32_t parameter, bool *available) const
>>>>>>> 6c5a8f55
{
	if (this->ro.callback == CBID_INDUSTRY_LOCATION) {
		/* Variables available during construction check. */

		switch (variable) {
			case 0x80: return this->tile;
			case 0x81: return GB(this->tile, 8, 8);

			/* Pointer to the town the industry is associated with */
			case 0x82: return this->industry->town->index;
			case 0x83:
			case 0x84:
			case 0x85: DEBUG(grf, 0, "NewGRFs shouldn't be doing pointer magic"); break; // not supported

			/* Number of the layout */
			case 0x86: return this->industry->selected_layout;

			/* Ground type */
			case 0x87: return GetTerrainType(this->tile);

			/* Town zone */
			case 0x88: return GetTownRadiusGroup(this->industry->town, this->tile);

			/* Manhattan distance of the closest town */
			case 0x89: return ClampTo<uint8_t>(DistanceManhattan(this->industry->town->xy, this->tile));

			/* Lowest height of the tile */
			case 0x8A: return ClampTo<uint8_t>(GetTileZ(this->tile) * (this->ro.grffile->grf_version >= 8 ? 1 : TILE_HEIGHT));

			/* Distance to the nearest water/land tile */
			case 0x8B: return GetClosestWaterDistance(this->tile, (GetIndustrySpec(this->industry->type)->behaviour & INDUSTRYBEH_BUILT_ONWATER) == 0);

			/* Square of Euclidian distance from town */
			case 0x8D: return ClampTo<uint16_t>(DistanceSquare(this->industry->town->xy, this->tile));

			/* 32 random bits */
			case 0x8F: return this->random_bits;
		}
	}

	const IndustrySpec *indspec = GetIndustrySpec(this->type);

	if (this->industry == nullptr) {
		/* Unconditionally allow these, with a dummy result, so that they can be considered always available for optimisation purposes */
		if (variable == 0x67 || variable == 0x68) {
			return 0 | 0xFFFF;
		}

		DEBUG(grf, 1, "Unhandled variable 0x%X (no available industry) in callback 0x%x", variable, this->ro.callback);

		extra->available = false;
		return UINT_MAX;
	}

	switch (variable) {
		case 0x40:
		case 0x41:
		case 0x42: { // waiting cargo, but only if those two callback flags are set
			uint16_t callback = indspec->callback_mask;
			if (HasBit(callback, CBM_IND_PRODUCTION_CARGO_ARRIVAL) || HasBit(callback, CBM_IND_PRODUCTION_256_TICKS)) {
				if ((indspec->behaviour & INDUSTRYBEH_PROD_MULTI_HNDLING) != 0) {
					if (this->industry->prod_level == 0) return 0;
					return ClampTo<uint16_t>(this->industry->incoming_cargo_waiting[variable - 0x40] / this->industry->prod_level);
				} else {
					return ClampTo<uint16_t>(this->industry->incoming_cargo_waiting[variable - 0x40]);
				}
			} else {
				return 0;
			}
		}

		/* Manhattan distance of closes dry/water tile */
		case 0x43:
			if (this->tile == INVALID_TILE) break;
			return GetClosestWaterDistance(this->tile, (indspec->behaviour & INDUSTRYBEH_BUILT_ONWATER) == 0);

		/* Layout number */
		case 0x44: return this->industry->selected_layout;

		/* Company info */
		case 0x45: {
			uint8_t colours = 0;
			bool is_ai = false;

			const Company *c = Company::GetIfValid(this->industry->founder);
			if (c != nullptr) {
				const Livery *l = &c->livery[LS_DEFAULT];

				is_ai = c->is_ai;
				colours = l->colour1 + l->colour2 * 16;
			}

			return this->industry->founder | (is_ai ? 0x10000 : 0) | (colours << 24);
		}

		case 0x46: return this->industry->construction_date.base(); // Date when built - long format - (in days)

		/* Override flags from GS */
		case 0x47: return this->industry->ctlflags;

		/* Get industry ID at offset param */
		case 0x60: return GetIndustryIDAtOffset(GetNearbyTile(parameter, this->industry->location.tile, false), this->industry, this->ro.grffile->grfid);

		/* Get random tile bits at offset param */
		case 0x61: {
			if (this->tile == INVALID_TILE) break;
			TileIndex tile = GetNearbyTile(parameter, this->tile, false);
			return this->industry->TileBelongsToIndustry(tile) ? GetIndustryRandomBits(tile) : 0;
		}

		/* Land info of nearby tiles */
		case 0x62:
			if (this->tile == INVALID_TILE) break;
			return GetNearbyIndustryTileInformation(parameter, this->tile, INVALID_INDUSTRY, false, this->ro.grffile->grf_version >= 8, extra->mask);

		/* Animation stage of nearby tiles */
		case 0x63: {
			if (this->tile == INVALID_TILE) break;
			TileIndex tile = GetNearbyTile(parameter, this->tile, false);
			if (this->industry->TileBelongsToIndustry(tile)) {
				return GetAnimationFrame(tile);
			}
			return 0xFFFFFFFF;
		}

		/* Distance of nearest industry of given type */
		case 0x64:
			if (this->tile == INVALID_TILE) break;
			return this->GetClosestIndustry(MapNewGRFIndustryType(parameter, indspec->grf_prop.grffile->grfid));
		/* Get town zone and Manhattan distance of closest town */
		case 0x65: {
			if (this->tile == INVALID_TILE) break;
			TileIndex tile = GetNearbyTile(parameter, this->tile, true);
			return GetTownRadiusGroup(this->industry->town, tile) << 16 | ClampTo<uint16_t>(DistanceManhattan(tile, this->industry->town->xy));
		}
		/* Get square of Euclidian distance of closest town */
		case 0x66: {
			if (this->tile == INVALID_TILE) break;
			TileIndex tile = GetNearbyTile(parameter, this->tile, true);
			return DistanceSquare(tile, this->industry->town->xy);
		}

		/* Count of industry, distance of closest instance
		 * 68 is the same as 67, but with a filtering on selected layout */
		case 0x67:
		case 0x68: {
			uint8_t layout_filter = 0;
			bool town_filter = false;
			if (variable == 0x68) {
				uint32_t reg = GetRegister(0x101);
				layout_filter = GB(reg, 0, 8);
				town_filter = HasBit(reg, 8);
			}
			return this->GetCountAndDistanceOfClosestInstance(parameter, layout_filter, town_filter, extra->mask);
		}

		case 0x69:
		case 0x6A:
		case 0x6B:
		case 0x6C:
		case 0x6D:
		case 0x70:
		case 0x71: {
			CargoID cargo = GetCargoTranslation(parameter, this->ro.grffile);
			if (cargo == INVALID_CARGO) return 0;
			int index = this->industry->GetCargoProducedIndex(cargo);
			if (index < 0) return 0; // invalid cargo
			switch (variable) {
				case 0x69: return this->industry->produced_cargo_waiting[index];
				case 0x6A: return ClampTo<uint16_t>(this->industry->this_month_production[index]);
				case 0x6B: return ClampTo<uint16_t>(this->industry->this_month_transported[index]);
				case 0x6C: return ClampTo<uint16_t>(this->industry->last_month_production[index]);
				case 0x6D: return ClampTo<uint16_t>(this->industry->last_month_transported[index]);
				case 0x70: return this->industry->production_rate[index];
				case 0x71: return this->industry->last_month_pct_transported[index];
				default: NOT_REACHED();
			}
		}


		case 0x6E:
		case 0x6F: {
			CargoID cargo = GetCargoTranslation(parameter, this->ro.grffile);
			if (cargo == INVALID_CARGO) return 0;
			int index = this->industry->GetCargoAcceptedIndex(cargo);
			if (index < 0) return 0; // invalid cargo
			if (variable == 0x6E) return this->industry->last_cargo_accepted_at[index].base();
			if (variable == 0x6F) return this->industry->incoming_cargo_waiting[index];
			NOT_REACHED();
		}

		/* Get a variable from the persistent storage */
		case 0x7C: return (this->industry->psa != nullptr) ? this->industry->psa->GetValue(parameter) : 0;

		/* Industry structure access*/
		case 0x80: return this->industry->location.tile;
		case 0x81: return GB(this->industry->location.tile, 8, 8);
		/* Pointer to the town the industry is associated with */
		case 0x82: return this->industry->town->index;
		case 0x83:
		case 0x84:
		case 0x85: DEBUG(grf, 0, "NewGRFs shouldn't be doing pointer magic"); break; // not supported
		case 0x86: return this->industry->location.w;
		case 0x87: return this->industry->location.h;// xy dimensions

		case 0x88:
		case 0x89: return this->industry->produced_cargo[variable - 0x88];
		case 0x8A: return this->industry->produced_cargo_waiting[0];
		case 0x8B: return GB(this->industry->produced_cargo_waiting[0], 8, 8);
		case 0x8C: return this->industry->produced_cargo_waiting[1];
		case 0x8D: return GB(this->industry->produced_cargo_waiting[1], 8, 8);
		case 0x8E:
		case 0x8F: return this->industry->production_rate[variable - 0x8E];
		case 0x90:
		case 0x91:
		case 0x92: return this->industry->accepts_cargo[variable - 0x90];
		case 0x93: return this->industry->prod_level;
		/* amount of cargo produced so far THIS month. */
		case 0x94: return ClampTo<uint16_t>(this->industry->this_month_production[0]);
		case 0x95: return GB(ClampTo<uint16_t>(this->industry->this_month_production[0]), 8, 8);
		case 0x96: return ClampTo<uint16_t>(this->industry->this_month_production[1]);
		case 0x97: return GB(ClampTo<uint16_t>(this->industry->this_month_production[1]), 8, 8);
		/* amount of cargo transported so far THIS month. */
		case 0x98: return ClampTo<uint16_t>(this->industry->this_month_transported[0]);
		case 0x99: return GB(ClampTo<uint16_t>(this->industry->this_month_transported[0]), 8, 8);
		case 0x9A: return ClampTo<uint16_t>(this->industry->this_month_transported[1]);
		case 0x9B: return GB(ClampTo<uint16_t>(this->industry->this_month_transported[1]), 8, 8);
		/* fraction of cargo transported LAST month. */
		case 0x9C:
		case 0x9D: return this->industry->last_month_pct_transported[variable - 0x9C];
		/* amount of cargo produced LAST month. */
		case 0x9E: return this->industry->last_month_production[0];
		case 0x9F: return GB(this->industry->last_month_production[0], 8, 8);
		case 0xA0: return this->industry->last_month_production[1];
		case 0xA1: return GB(this->industry->last_month_production[1], 8, 8);
		/* amount of cargo transported last month. */
		case 0xA2: return this->industry->last_month_transported[0];
		case 0xA3: return GB(this->industry->last_month_transported[0], 8, 8);
		case 0xA4: return this->industry->last_month_transported[1];
		case 0xA5: return GB(this->industry->last_month_transported[1], 8, 8);

		case 0xA6: return indspec->grf_prop.local_id;
		case 0xA7: return this->industry->founder;
		case 0xA8: return this->industry->random_colour;
		case 0xA9: return ClampTo<uint8_t>(this->industry->last_prod_year - EconTime::ORIGINAL_BASE_YEAR);
		case 0xAA: return this->industry->counter;
		case 0xAB: return GB(this->industry->counter, 8, 8);
		case 0xAC: return this->industry->was_cargo_delivered;

		case 0xB0: return ClampTo<uint16_t>(this->industry->construction_date - CalTime::DAYS_TILL_ORIGINAL_BASE_YEAR); // Date when built since 1920 (in days)
		case 0xB3: return this->industry->construction_type; // Construction type
		case 0xB4: {
			EconTime::Date *latest = std::max_element(this->industry->last_cargo_accepted_at, endof(this->industry->last_cargo_accepted_at));
			if (EconTime::UsingWallclockUnits()) return ClampTo<uint16_t>((*latest) - EconTime::DAYS_TILL_ORIGINAL_BASE_YEAR_WALLCLOCK_MODE);
			return ClampTo<uint16_t>((*latest) - EconTime::DAYS_TILL_ORIGINAL_BASE_YEAR); // Date last cargo accepted since 1920 (in days)
		}
	}

	DEBUG(grf, 1, "Unhandled industry variable 0x%X", variable);

	extra->available = false;
	return UINT_MAX;
}

/* virtual */ uint32_t IndustriesScopeResolver::GetRandomBits() const
{
	return this->industry != nullptr ? this->industry->random : 0;
}

/* virtual */ uint32_t IndustriesScopeResolver::GetTriggers() const
{
	return 0;
}

/* virtual */ void IndustriesScopeResolver::StorePSA(uint pos, int32_t value)
{
	if (this->industry->index == INVALID_INDUSTRY) return;

	if (this->industry->psa == nullptr) {
		/* There is no need to create a storage if the value is zero. */
		if (value == 0) return;

		/* Create storage on first modification. */
		const IndustrySpec *indsp = GetIndustrySpec(this->industry->type);
		uint32_t grfid = (indsp->grf_prop.grffile != nullptr) ? indsp->grf_prop.grffile->grfid : 0;
		assert(PersistentStorage::CanAllocateItem());
		this->industry->psa = new PersistentStorage(grfid, GSF_INDUSTRIES, this->industry->location.tile);
	}

	this->industry->psa->StoreValue(pos, value);
}

/**
 * Get the grf file associated with the given industry type.
 * @param type Industry type to query.
 * @return The associated GRF file, if any.
 */
static const GRFFile *GetGrffile(IndustryType type)
{
	const IndustrySpec *indspec = GetIndustrySpec(type);
	return (indspec != nullptr) ? indspec->grf_prop.grffile : nullptr;
}

/**
 * Constructor of the industries resolver.
 * @param tile %Tile owned by the industry.
 * @param indus %Industry being resolved.
 * @param type Type of the industry.
 * @param random_bits Random bits of the new industry.
 * @param callback Callback ID.
 * @param callback_param1 First parameter (var 10) of the callback.
 * @param callback_param2 Second parameter (var 18) of the callback.
 */
IndustriesResolverObject::IndustriesResolverObject(TileIndex tile, Industry *indus, IndustryType type, uint32_t random_bits,
		CallbackID callback, uint32_t callback_param1, uint32_t callback_param2)
	: ResolverObject(GetGrffile(type), callback, callback_param1, callback_param2),
	industries_scope(*this, tile, indus, type, random_bits),
	town_scope(nullptr)
{
	this->root_spritegroup = GetIndustrySpec(type)->grf_prop.spritegroup[0];
}

IndustriesResolverObject::~IndustriesResolverObject()
{
	delete this->town_scope;
}

/**
 * Get or create the town scope object associated with the industry.
 * @return The associated town scope, if it exists.
 */
TownScopeResolver *IndustriesResolverObject::GetTown()
{
	if (this->town_scope == nullptr) {
		Town *t = nullptr;
		bool readonly = true;
		if (this->industries_scope.industry != nullptr) {
			t = this->industries_scope.industry->town;
			readonly = this->industries_scope.industry->index == INVALID_INDUSTRY;
		} else if (this->industries_scope.tile != INVALID_TILE) {
			t = ClosestTownFromTile(this->industries_scope.tile, UINT_MAX);
		}
		if (t == nullptr) return nullptr;
		this->town_scope = new TownScopeResolver(*this, t, readonly);
	}
	return this->town_scope;
}

GrfSpecFeature IndustriesResolverObject::GetFeature() const
{
	return GSF_INDUSTRIES;
}

uint32_t IndustriesResolverObject::GetDebugID() const
{
	return GetIndustrySpec(this->industries_scope.type)->grf_prop.local_id;
}

/**
 * Perform an industry callback.
 * @param callback The callback to perform.
 * @param param1 The first parameter.
 * @param param2 The second parameter.
 * @param industry The industry to do the callback for.
 * @param type The type of industry to do the callback for.
 * @param tile The tile associated with the callback.
 * @return The callback result.
 */
uint16_t GetIndustryCallback(CallbackID callback, uint32_t param1, uint32_t param2, Industry *industry, IndustryType type, TileIndex tile)
{
	IndustriesResolverObject object(tile, industry, type, 0, callback, param1, param2);
	return object.ResolveCallback();
}

/**
 * Check that the industry callback allows creation of the industry.
 * @param tile %Tile to build the industry.
 * @param type Type of industry to build.
 * @param layout Layout number.
 * @param seed Seed for the random generator.
 * @param initial_random_bits The random bits the industry is going to have after construction.
 * @param founder Industry founder
 * @param creation_type The circumstances the industry is created under.
 * @return Succeeded or failed command.
 */
CommandCost CheckIfCallBackAllowsCreation(TileIndex tile, IndustryType type, size_t layout, uint32_t seed, uint16_t initial_random_bits, Owner founder, IndustryAvailabilityCallType creation_type)
{
	const IndustrySpec *indspec = GetIndustrySpec(type);

	Industry ind;
	ind.index = INVALID_INDUSTRY;
	ind.location.tile = tile;
	ind.location.w = 0; // important to mark the industry invalid
	ind.type = type;
	ind.selected_layout = (uint8_t)layout;
	ind.town = ClosestTownFromTile(tile, UINT_MAX);
	ind.random = initial_random_bits;
	ind.founder = founder;
	ind.psa = nullptr;

	IndustriesResolverObject object(tile, &ind, type, seed, CBID_INDUSTRY_LOCATION, 0, creation_type);
	uint16_t result = object.ResolveCallback();

	/* Unlike the "normal" cases, not having a valid result means we allow
	 * the building of the industry, as that's how it's done in TTDP. */
	if (result == CALLBACK_FAILED) return CommandCost();

	return GetErrorMessageFromLocationCallbackResult(result, indspec->grf_prop.grffile, STR_ERROR_SITE_UNSUITABLE);
}

/**
 * Check with callback #CBID_INDUSTRY_PROBABILITY whether the industry can be built.
 * @param type Industry type to check.
 * @param creation_type Reason to construct a new industry.
 * @return If the industry has no callback or allows building, \c true is returned. Otherwise, \c false is returned.
 */
uint32_t GetIndustryProbabilityCallback(IndustryType type, IndustryAvailabilityCallType creation_type, uint32_t default_prob)
{
	const IndustrySpec *indspec = GetIndustrySpec(type);

	if (HasBit(indspec->callback_mask, CBM_IND_PROBABILITY)) {
		uint16_t res = GetIndustryCallback(CBID_INDUSTRY_PROBABILITY, 0, creation_type, nullptr, type, INVALID_TILE);
		if (res != CALLBACK_FAILED) {
			if (indspec->grf_prop.grffile->grf_version < 8) {
				/* Disallow if result != 0 */
				if (res != 0) default_prob = 0;
			} else {
				/* Use returned probability. 0x100 to use default */
				if (res < 0x100) {
					default_prob = res;
				} else if (res > 0x100) {
					ErrorUnknownCallbackResult(indspec->grf_prop.grffile->grfid, CBID_INDUSTRY_PROBABILITY, res);
				}
			}
		}
	}
	return default_prob;
}

static int32_t DerefIndProd(int field, bool use_register)
{
	return use_register ? (int32_t)GetRegister(field) : field;
}

/**
 * Get the industry production callback and apply it to the industry.
 * @param ind    the industry this callback has to be called for
 * @param reason the reason it is called (0 = incoming cargo, 1 = periodic tick callback)
 */
void IndustryProductionCallback(Industry *ind, int reason)
{
	const IndustrySpec *spec = GetIndustrySpec(ind->type);
	IndustriesResolverObject object(ind->location.tile, ind, ind->type);
	if ((spec->behaviour & INDUSTRYBEH_PRODCALLBACK_RANDOM) != 0) object.callback_param1 = Random();
	int multiplier = 1;
	if ((spec->behaviour & INDUSTRYBEH_PROD_MULTI_HNDLING) != 0) multiplier = ind->prod_level;
	object.callback_param2 = reason;

	for (uint loop = 0;; loop++) {
		/* limit the number of calls to break infinite loops.
		 * 'loop' is provided as 16 bits to the newgrf, so abort when those are exceeded. */
		if (loop >= 0x10000) {
			/* display error message */
			SetDParamStr(0, spec->grf_prop.grffile->filename);
			SetDParam(1, spec->name);
			ShowErrorMessage(STR_NEWGRF_BUGGY, STR_NEWGRF_BUGGY_ENDLESS_PRODUCTION_CALLBACK, WL_WARNING);

			/* abort the function early, this error isn't critical and will allow the game to continue to run */
			break;
		}

		SB(object.callback_param2, 8, 16, loop);
		const SpriteGroup *tgroup = object.Resolve();
		if (tgroup == nullptr || tgroup->type != SGT_INDUSTRY_PRODUCTION) break;
		const IndustryProductionSpriteGroup *group = (const IndustryProductionSpriteGroup *)tgroup;

		if (group->version == 0xFF) {
			/* Result was marked invalid on load, display error message */
			SetDParamStr(0, spec->grf_prop.grffile->filename);
			SetDParam(1, spec->name);
			SetDParam(2, ind->location.tile);
			ShowErrorMessage(STR_NEWGRF_BUGGY, STR_NEWGRF_BUGGY_INVALID_CARGO_PRODUCTION_CALLBACK, WL_WARNING);

			/* abort the function early, this error isn't critical and will allow the game to continue to run */
			break;
		}

		bool deref = (group->version >= 1);

		if (group->version < 2) {
			/* Callback parameters map directly to industry cargo slot indices */
			for (uint i = 0; i < group->num_input; i++) {
				if (ind->accepts_cargo[i] == INVALID_CARGO) continue;
				ind->incoming_cargo_waiting[i] = ClampTo<uint16_t>(ind->incoming_cargo_waiting[i] - DerefIndProd(group->subtract_input[i], deref) * multiplier);
			}
			for (uint i = 0; i < group->num_output; i++) {
				if (ind->produced_cargo[i] == INVALID_CARGO) continue;
				ind->produced_cargo_waiting[i] = ClampTo<uint16_t>(ind->produced_cargo_waiting[i] + std::max(DerefIndProd(group->add_output[i], deref), 0) * multiplier);
			}
		} else {
			/* Callback receives list of cargos to apply for, which need to have their cargo slots in industry looked up */
			for (uint i = 0; i < group->num_input; i++) {
				int cargo_index = ind->GetCargoAcceptedIndex(group->cargo_input[i]);
				if (cargo_index < 0) continue;
				ind->incoming_cargo_waiting[cargo_index] = ClampTo<uint16_t>(ind->incoming_cargo_waiting[cargo_index] - DerefIndProd(group->subtract_input[i], deref) * multiplier);
			}
			for (uint i = 0; i < group->num_output; i++) {
				int cargo_index = ind->GetCargoProducedIndex(group->cargo_output[i]);
				if (cargo_index < 0) continue;
				ind->produced_cargo_waiting[cargo_index] = ClampTo<uint16_t>(ind->produced_cargo_waiting[cargo_index] + std::max(DerefIndProd(group->add_output[i], deref), 0) * multiplier);
			}
		}

		int32_t again = DerefIndProd(group->again, deref);
		if (again == 0) break;

		SB(object.callback_param2, 24, 8, again);
	}

	SetWindowDirty(WC_INDUSTRY_VIEW, ind->index);
}

/**
 * Check whether an industry temporarily refuses to accept a certain cargo.
 * @param ind The industry to query.
 * @param cargo_type The cargo to get information about.
 * @pre cargo_type is in ind->accepts_cargo.
 * @return Whether the given industry refuses to accept this cargo type.
 */
bool IndustryTemporarilyRefusesCargo(Industry *ind, CargoID cargo_type)
{
	assert(ind->IsCargoAccepted(cargo_type));

	const IndustrySpec *indspec = GetIndustrySpec(ind->type);
	if (HasBit(indspec->callback_mask, CBM_IND_REFUSE_CARGO)) {
		uint16_t res = GetIndustryCallback(CBID_INDUSTRY_REFUSE_CARGO,
				0, indspec->grf_prop.grffile->cargo_map[cargo_type],
				ind, ind->type, ind->location.tile);
		if (res != CALLBACK_FAILED) return !ConvertBooleanCallback(indspec->grf_prop.grffile, CBID_INDUSTRY_REFUSE_CARGO, res);
	}
	return false;
}

void DumpIndustrySpriteGroup(const IndustrySpec *spec, SpriteGroupDumper &dumper)
{
	dumper.DumpSpriteGroup(spec->grf_prop.spritegroup[0], 0);
}

void DumpIndustryTileSpriteGroup(const IndustryTileSpec *spec, SpriteGroupDumper &dumper)
{
	dumper.DumpSpriteGroup(spec->grf_prop.spritegroup[0], 0);
}<|MERGE_RESOLUTION|>--- conflicted
+++ resolved
@@ -114,20 +114,12 @@
  * @param town_filter Do we filter on the same town as the current industry?
  * @return the formatted answer to the callback : rr(reserved) cc(count) dddd(manhattan distance of closest sister)
  */
-<<<<<<< HEAD
-uint32_t IndustriesScopeResolver::GetCountAndDistanceOfClosestInstance(byte param_setID, byte layout_filter, bool town_filter, uint32_t mask) const
-=======
-static uint32_t GetCountAndDistanceOfClosestInstance(uint8_t param_setID, uint8_t layout_filter, bool town_filter, const Industry *current)
->>>>>>> 6c5a8f55
+uint32_t IndustriesScopeResolver::GetCountAndDistanceOfClosestInstance(uint8_t param_setID, uint8_t layout_filter, bool town_filter, uint32_t mask) const
 {
 	uint32_t GrfID = GetRegister(0x100);  ///< Get the GRFID of the definition to look for in register 100h
 	IndustryType ind_index;
 	uint32_t closest_dist = UINT32_MAX;
-<<<<<<< HEAD
 	uint count = 0;
-=======
-	uint8_t count = 0;
->>>>>>> 6c5a8f55
 
 	/* Determine what will be the industry type to look for */
 	switch (GrfID) {
@@ -151,9 +143,8 @@
 	if (layout_filter == 0 && !town_filter) {
 		/* If the filter is 0, it could be because none was specified as well as being really a 0.
 		 * In either case, just do the regular var67 */
-<<<<<<< HEAD
 		if (mask & 0xFFFF) closest_dist = this->GetClosestIndustry(ind_index);
-		if (mask & 0xFF0000) count = ClampTo<byte>(Industry::GetIndustryTypeCount(ind_index));
+		if (mask & 0xFF0000) count = ClampTo<uint8_t>(Industry::GetIndustryTypeCount(ind_index));
 	} else if (layout_filter == 0 && town_filter) {
 		/* Count only those which match the same industry type and town */
 		std::unique_ptr<IndustryLocationDistanceAndCountCache> &cache = this->town_location_distance_cache;
@@ -171,10 +162,6 @@
 		}
 		closest_dist = cache->distances[ind_index];
 		count = cache->counts[ind_index];
-=======
-		closest_dist = GetClosestIndustry(current->location.tile, ind_index, current);
-		count = ClampTo<uint8_t>(Industry::GetIndustryTypeCount(ind_index));
->>>>>>> 6c5a8f55
 	} else {
 		/* Count only those who match the same industry type and layout filter
 		 * Unfortunately, we have to do it manually */
@@ -190,11 +177,7 @@
 	return count << 16 | std::min<uint>(closest_dist, 0xFFFF);
 }
 
-<<<<<<< HEAD
 /* virtual */ uint32_t IndustriesScopeResolver::GetVariable(uint16_t variable, uint32_t parameter, GetVariableExtra *extra) const
-=======
-/* virtual */ uint32_t IndustriesScopeResolver::GetVariable(uint8_t variable, [[maybe_unused]] uint32_t parameter, bool *available) const
->>>>>>> 6c5a8f55
 {
 	if (this->ro.callback == CBID_INDUSTRY_LOCATION) {
 		/* Variables available during construction check. */
