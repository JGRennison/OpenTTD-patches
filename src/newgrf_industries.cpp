/*
 * This file is part of OpenTTD.
 * OpenTTD is free software; you can redistribute it and/or modify it under the terms of the GNU General Public License as published by the Free Software Foundation, version 2.
 * OpenTTD is distributed in the hope that it will be useful, but WITHOUT ANY WARRANTY; without even the implied warranty of MERCHANTABILITY or FITNESS FOR A PARTICULAR PURPOSE.
 * See the GNU General Public License for more details. You should have received a copy of the GNU General Public License along with OpenTTD. If not, see <http://www.gnu.org/licenses/>.
 */

/** @file newgrf_industries.cpp Handling of NewGRF industries. */

#include "stdafx.h"
#include "debug.h"
#include "industry.h"
#include "newgrf_badge.h"
#include "newgrf_industries.h"
#include "newgrf_town.h"
#include "newgrf_cargo.h"
#include "window_func.h"
#include "town.h"
#include "company_base.h"
#include "error.h"
#include "strings_func.h"
#include "newgrf_dump.h"
#include "core/random_func.hpp"

#include "table/strings.h"

#include "safeguards.h"

/* Since the industry IDs defined by the GRF file don't necessarily correlate
 * to those used by the game, the IDs used for overriding old industries must be
 * translated when the idustry spec is set. */
IndustryOverrideManager _industry_mngr(NEW_INDUSTRYOFFSET, NUM_INDUSTRYTYPES, IT_INVALID);
IndustryTileOverrideManager _industile_mngr(NEW_INDUSTRYTILEOFFSET, NUM_INDUSTRYTILES, INVALID_INDUSTRYTILE);

/**
 * Map the GRF local type to an industry type.
 * @param grf_type The GRF local type.
 * @param grf_id The GRF of the local type.
 * @return The industry type in the global scope.
 */
IndustryType MapNewGRFIndustryType(IndustryType grf_type, uint32_t grf_id)
{
	if (grf_type == IT_INVALID) return IT_INVALID;
	if (!HasBit(grf_type, 7)) return GB(grf_type, 0, 7);

	return _industry_mngr.GetID(GB(grf_type, 0, 7), grf_id);
}

/**
 * Make an analysis of a tile and check for its belonging to the same
 * industry, and/or the same grf file
 * @param tile TileIndex of the tile to query
 * @param i Industry to which to compare the tile to
 * @param cur_grfid GRFID of the current callback chain
 * @return value encoded as per NFO specs
 */
uint32_t GetIndustryIDAtOffset(TileIndex tile, const Industry *i, uint32_t cur_grfid)
{
	if (!i->TileBelongsToIndustry(tile)) {
		/* No industry and/or the tile does not have the same industry as the one we match it with */
		return 0xFFFF;
	}

	IndustryGfx gfx = GetCleanIndustryGfx(tile);
	const IndustryTileSpec *indtsp = GetIndustryTileSpec(gfx);

	if (gfx < NEW_INDUSTRYTILEOFFSET) { // Does it belongs to an old type?
		/* It is an old tile.  We have to see if it's been overridden */
		if (indtsp->grf_prop.override == INVALID_INDUSTRYTILE) { // has it been overridden?
			return 0xFF << 8 | gfx; // no. Tag FF + the gfx id of that tile
		}
		/* Overridden */
		const IndustryTileSpec *tile_ovr = GetIndustryTileSpec(indtsp->grf_prop.override);

		if (tile_ovr->grf_prop.grfid == cur_grfid) {
			return tile_ovr->grf_prop.local_id; // same grf file
		} else {
			return 0xFFFE; // not the same grf file
		}
	}
	/* Not an 'old type' tile */
	if (indtsp->grf_prop.GetSpriteGroup() != nullptr) { // tile has a spritegroup ?
		if (indtsp->grf_prop.grfid == cur_grfid) { // same industry, same grf ?
			return indtsp->grf_prop.local_id;
		} else {
			return 0xFFFE; // Defined in another grf file
		}
	}
	/* The tile has no spritegroup */
	return 0xFF << 8 | indtsp->grf_prop.subst_id; // so just give it the substitute
}

uint32_t IndustriesScopeResolver::GetClosestIndustry(IndustryType type) const
{
	if (type >= NUM_INDUSTRYTYPES) return UINT32_MAX;

	if (this->location_distance_cache == nullptr) {
		this->location_distance_cache = std::make_unique<IndustryLocationDistanceCache>();
	} else if (this->location_distance_cache->valid.test(type)) {
		return this->location_distance_cache->distances[type];
	}

	uint32_t best_dist = UINT32_MAX;
	const IndustryID this_id = this->industry->index;
	for (const IndustryLocationCacheEntry &entry : Industry::industries[type]) {
		if (entry.id == this_id) continue;

		best_dist = std::min(best_dist, DistanceManhattan(tile, entry.tile));
	}
	this->location_distance_cache->valid.set(type);
	this->location_distance_cache->distances[type] = best_dist;
	return best_dist;
}

/**
 * Implementation of both var 67 and 68
 * since the mechanism is almost the same, it is easier to regroup them on the same
 * function.
 * @param param_setID parameter given to the callback, which is the set id, or the local id, in our terminology
 * @param layout_filter on what layout do we filter?
 * @param town_filter Do we filter on the same town as the current industry?
 * @return the formatted answer to the callback : rr(reserved) cc(count) dddd(manhattan distance of closest sister)
 */
uint32_t IndustriesScopeResolver::GetCountAndDistanceOfClosestInstance(uint8_t param_setID, uint8_t layout_filter, bool town_filter, uint32_t mask) const
{
	uint32_t GrfID = GetRegister(0x100);  ///< Get the GRFID of the definition to look for in register 100h
	IndustryType ind_index;
	uint32_t closest_dist = UINT32_MAX;
	uint count = 0;

	/* Determine what will be the industry type to look for */
	switch (GrfID) {
		case 0:  // this is a default industry type
			ind_index = param_setID;
			break;

		case 0xFFFFFFFF: // current grf
			GrfID = GetIndustrySpec(this->industry->type)->grf_prop.grfid;
			[[fallthrough]];

		default: // use the grfid specified in register 100h
			SetBit(param_setID, 7); // bit 7 means it is not an old type
			ind_index = MapNewGRFIndustryType(param_setID, GrfID);
			break;
	}

	/* If the industry type is invalid, there is none and the closest is far away. */
	if (ind_index >= NUM_INDUSTRYTYPES) return 0 | 0xFFFF;

	if (layout_filter == 0 && !town_filter) {
		/* If the filter is 0, it could be because none was specified as well as being really a 0.
		 * In either case, just do the regular var67 */
		if (mask & 0xFFFF) closest_dist = this->GetClosestIndustry(ind_index);
		if (mask & 0xFF0000) count = ClampTo<uint8_t>(Industry::GetIndustryTypeCount(ind_index));
	} else if (layout_filter == 0 && town_filter) {
		/* Count only those which match the same industry type and town */
		std::unique_ptr<IndustryLocationDistanceAndCountCache> &cache = this->town_location_distance_cache;
		if (cache == nullptr) {
			cache = std::make_unique<IndustryLocationDistanceAndCountCache>();
			MemSetT(cache->distances, 0xFF, NUM_INDUSTRYTYPES);
			MemSetT(cache->counts, 0, NUM_INDUSTRYTYPES);
			const IndustryID this_id = this->industry->index;
			for (const IndustryLocationCacheEntry &entry : this->industry->town->industry_cache) {
				if (entry.id == this_id || entry.type >= NUM_INDUSTRYTYPES) continue;

				uint dist = DistanceManhattan(this->tile, entry.tile);
				if (dist < (uint)cache->distances[entry.type]) cache->distances[entry.type] = (uint16_t)dist;
				cache->counts[entry.type] = SaturatingAdd<uint8_t>(cache->counts[entry.type], 1);
			}
		}
		closest_dist = cache->distances[ind_index];
		count = cache->counts[ind_index];
	} else if (town_filter) {
		/* Count only those who match the same industry type and layout filter using the town cache */
		const IndustryID this_id = this->industry->index;
		for (const IndustryLocationCacheEntry &entry : this->industry->town->industry_cache) {
			if (entry.type == ind_index && entry.id != this_id && entry.selected_layout == layout_filter) {
				closest_dist = std::min(closest_dist, DistanceManhattan(this->tile, entry.tile));
				count++;
			}
		}
		count = std::min<uint>(count, UINT8_MAX);
	} else {
		/* Count only those who match the same industry type and layout filter
		 * Unfortunately, we have to do it manually */
		const IndustryID this_id = this->industry->index;
		for (const IndustryLocationCacheEntry &entry : Industry::industries[ind_index]) {
			if (entry.id != this_id && entry.selected_layout == layout_filter) {
				closest_dist = std::min(closest_dist, DistanceManhattan(this->tile, entry.tile));
				count++;
			}
		}
		count = std::min<uint>(count, UINT8_MAX);
	}

	return count << 16 | std::min<uint>(closest_dist, 0xFFFF);
}

/* virtual */ uint32_t IndustriesScopeResolver::GetVariable(uint16_t variable, uint32_t parameter, GetVariableExtra &extra) const
{
	if (this->ro.callback == CBID_INDUSTRY_LOCATION) {
		/* Variables available during construction check. */

		switch (variable) {
			case 0x7A: return GetBadgeVariableResult(*this->ro.grffile, GetIndustrySpec(this->type)->badges, parameter);

			case 0x80: return this->tile.base();
			case 0x81: return GB(this->tile.base(), 8, 8);

			/* Pointer to the town the industry is associated with */
			case 0x82: return this->industry->town->index.base();
			case 0x83:
			case 0x84:
			case 0x85: Debug(grf, 0, "NewGRFs shouldn't be doing pointer magic"); break; // not supported

			/* Number of the layout */
			case 0x86: return this->industry->selected_layout;

			/* Ground type */
			case 0x87: return GetTerrainType(this->tile);

			/* Town zone */
			case 0x88: return GetTownRadiusGroup(this->industry->town, this->tile);

			/* Manhattan distance of the closest town */
			case 0x89: return ClampTo<uint8_t>(DistanceManhattan(this->industry->town->xy, this->tile));

			/* Lowest height of the tile */
			case 0x8A: return ClampTo<uint8_t>(GetTileZ(this->tile) * (this->ro.grffile->grf_version >= 8 ? 1 : TILE_HEIGHT));

			/* Distance to the nearest water/land tile */
			case 0x8B: return GetClosestWaterDistance(this->tile, !GetIndustrySpec(this->industry->type)->behaviour.Test(IndustryBehaviour::BuiltOnWater));

			/* Square of Euclidean distance from town */
			case 0x8D: return ClampTo<uint16_t>(DistanceSquare(this->industry->town->xy, this->tile));

			/* 32 random bits */
			case 0x8F: return this->random_bits;
		}
	}

	const IndustrySpec *indspec = GetIndustrySpec(this->type);

	if (this->industry == nullptr) {
		/* Unconditionally allow these, with a dummy result, so that they can be considered always available for optimisation purposes */
		if (variable == 0x67 || variable == 0x68) {
			return 0 | 0xFFFF;
		}

		Debug(grf, 1, "Unhandled variable 0x{:X} (no available industry) in callback 0x{:x}", variable, this->ro.callback);

		extra.available = false;
		return UINT_MAX;
	}

	switch (variable) {
		case 0x40:
		case 0x41:
		case 0x42: { // waiting cargo, but only if those two callback flags are set
			IndustryCallbackMasks callback = indspec->callback_mask;
			if (callback.Any({IndustryCallbackMask::ProductionCargoArrival, IndustryCallbackMask::Production256Ticks})) {
				if (indspec->behaviour.Test(IndustryBehaviour::ProdMultiHandling)) {
					if (this->industry->prod_level == 0) return 0;
					return ClampTo<uint16_t>(this->industry->GetAccepted(variable - 0x40).waiting / this->industry->prod_level);
				} else {
					return ClampTo<uint16_t>(this->industry->GetAccepted(variable - 0x40).waiting);
				}
			} else {
				return 0;
			}
		}

		/* Manhattan distance of closes dry/water tile */
		case 0x43:
			if (this->tile == INVALID_TILE) break;
			return GetClosestWaterDistance(this->tile, !indspec->behaviour.Test(IndustryBehaviour::BuiltOnWater));

		/* Layout number */
		case 0x44: return this->industry->selected_layout;

		/* Company info */
		case 0x45: {
			uint8_t colours = 0;
			bool is_ai = false;

			const Company *c = Company::GetIfValid(this->industry->founder);
			if (c != nullptr) {
				const Livery *l = &c->livery[LS_DEFAULT];

				is_ai = c->is_ai;
				colours = l->colour1 + l->colour2 * 16;
			}

			return this->industry->founder.base() | (is_ai ? 0x10000 : 0) | (colours << 24);
		}

		case 0x46: return this->industry->construction_date.base(); // Date when built - long format - (in days)

		/* Override flags from GS */
		case 0x47: return this->industry->ctlflags.base();

		/* Get industry ID at offset param */
		case 0x60: return GetIndustryIDAtOffset(GetNearbyTile(parameter, this->industry->location.tile, false), this->industry, this->ro.grffile->grfid);

		/* Get random tile bits at offset param */
		case 0x61: {
			if (this->tile == INVALID_TILE) break;
			TileIndex tile = GetNearbyTile(parameter, this->tile, false);
			return this->industry->TileBelongsToIndustry(tile) ? GetIndustryRandomBits(tile) : 0;
		}

		/* Land info of nearby tiles */
		case 0x62:
			if (this->tile == INVALID_TILE) break;
<<<<<<< HEAD
			return GetNearbyIndustryTileInformation(parameter, this->tile, INVALID_INDUSTRY, false, this->ro.grffile->grf_version >= 8, extra.mask);
=======
			return GetNearbyIndustryTileInformation(parameter, this->tile, IndustryID::Invalid(), false, this->ro.grffile->grf_version >= 8);
>>>>>>> 53dd1258

		/* Animation stage of nearby tiles */
		case 0x63: {
			if (this->tile == INVALID_TILE) break;
			TileIndex tile = GetNearbyTile(parameter, this->tile, false);
			if (this->industry->TileBelongsToIndustry(tile)) {
				return GetAnimationFrame(tile);
			}
			return 0xFFFFFFFF;
		}

		/* Distance of nearest industry of given type */
		case 0x64:
			if (this->tile == INVALID_TILE) break;
			return this->GetClosestIndustry(MapNewGRFIndustryType(parameter, indspec->grf_prop.grfid));
		/* Get town zone and Manhattan distance of closest town */
		case 0x65: {
			if (this->tile == INVALID_TILE) break;
			TileIndex tile = GetNearbyTile(parameter, this->tile, true);
			return GetTownRadiusGroup(this->industry->town, tile) << 16 | ClampTo<uint16_t>(DistanceManhattan(tile, this->industry->town->xy));
		}
		/* Get square of Euclidean distance of closest town */
		case 0x66: {
			if (this->tile == INVALID_TILE) break;
			TileIndex tile = GetNearbyTile(parameter, this->tile, true);
			return DistanceSquare(tile, this->industry->town->xy);
		}

		/* Count of industry, distance of closest instance
		 * 68 is the same as 67, but with a filtering on selected layout */
		case 0x67:
		case 0x68: {
			uint8_t layout_filter = 0;
			bool town_filter = false;
			if (variable == 0x68) {
				uint32_t reg = GetRegister(0x101);
				layout_filter = GB(reg, 0, 8);
				town_filter = HasBit(reg, 8);
			}
			return this->GetCountAndDistanceOfClosestInstance(parameter, layout_filter, town_filter, extra.mask);
		}

		case 0x69:
		case 0x6A:
		case 0x6B:
		case 0x6C:
		case 0x6D:
		case 0x70:
		case 0x71: {
			CargoType cargo = GetCargoTranslation(parameter, this->ro.grffile);
			if (cargo == INVALID_CARGO) return 0;
			int index = this->industry->GetCargoProducedIndex(cargo);
			if (index < 0) return 0; // invalid cargo
			const Industry::ProducedCargo &p = this->industry->produced[index];
			switch (variable) {
				case 0x69: return p.waiting;
				case 0x6A: return p.history[THIS_MONTH].production;
				case 0x6B: return p.history[THIS_MONTH].transported;
				case 0x6C: return p.history[LAST_MONTH].production;
				case 0x6D: return p.history[LAST_MONTH].transported;
				case 0x70: return p.rate;
				case 0x71: return p.history[LAST_MONTH].PctTransported();
				default: NOT_REACHED();
			}
		}


		case 0x6E:
		case 0x6F: {
			CargoType cargo = GetCargoTranslation(parameter, this->ro.grffile);
			if (cargo == INVALID_CARGO) return 0;
			int index = this->industry->GetCargoAcceptedIndex(cargo);
			if (index < 0) return 0; // invalid cargo
			const Industry::AcceptedCargo &a = this->industry->accepted[index];
			if (variable == 0x6E) return a.last_accepted.base();
			if (variable == 0x6F) return a.waiting;
			NOT_REACHED();
		}

		case 0x7A: return GetBadgeVariableResult(*this->ro.grffile, GetIndustrySpec(this->type)->badges, parameter);

		/* Get a variable from the persistent storage */
		case 0x7C: return (this->industry->psa != nullptr) ? this->industry->psa->GetValue(parameter) : 0;

		/* Industry structure access*/
		case 0x80: return this->industry->location.tile.base();
		case 0x81: return GB(this->industry->location.tile.base(), 8, 8);
		/* Pointer to the town the industry is associated with */
		case 0x82: return this->industry->town->index.base();
		case 0x83:
		case 0x84:
		case 0x85: Debug(grf, 0, "NewGRFs shouldn't be doing pointer magic"); break; // not supported
		case 0x86: return this->industry->location.w;
		case 0x87: return this->industry->location.h;// xy dimensions

		case 0x88:
		case 0x89: return this->industry->GetProduced(variable - 0x88).cargo;
		case 0x8A: return this->industry->GetProduced(0).waiting;
		case 0x8B: return GB(this->industry->GetProduced(0).waiting, 8, 8);
		case 0x8C: return this->industry->GetProduced(1).waiting;
		case 0x8D: return GB(this->industry->GetProduced(1).waiting, 8, 8);
		case 0x8E:
		case 0x8F: return this->industry->GetProduced(variable - 0x8E).rate;
		case 0x90:
		case 0x91:
		case 0x92: return this->industry->GetAccepted(variable - 0x90).cargo;
		case 0x93: return this->industry->prod_level;
		/* amount of cargo produced so far THIS month. */
		case 0x94: return this->industry->GetProduced(0).history[THIS_MONTH].production;
		case 0x95: return GB(this->industry->GetProduced(0).history[THIS_MONTH].production, 8, 8);
		case 0x96: return this->industry->GetProduced(1).history[THIS_MONTH].production;
		case 0x97: return GB(this->industry->GetProduced(1).history[THIS_MONTH].production, 8, 8);
		/* amount of cargo transported so far THIS month. */
		case 0x98: return this->industry->GetProduced(0).history[THIS_MONTH].transported;
		case 0x99: return GB(this->industry->GetProduced(0).history[THIS_MONTH].transported, 8, 8);
		case 0x9A: return this->industry->GetProduced(1).history[THIS_MONTH].transported;
		case 0x9B: return GB(this->industry->GetProduced(1).history[THIS_MONTH].transported, 8, 8);
		/* fraction of cargo transported LAST month. */
		case 0x9C:
		case 0x9D: return this->industry->GetProduced(variable - 0x9C).history[LAST_MONTH].PctTransported();
		/* amount of cargo produced LAST month. */
		case 0x9E: return this->industry->GetProduced(0).history[LAST_MONTH].production;
		case 0x9F: return GB(this->industry->GetProduced(0).history[LAST_MONTH].production, 8, 8);
		case 0xA0: return this->industry->GetProduced(1).history[LAST_MONTH].production;
		case 0xA1: return GB(this->industry->GetProduced(1).history[LAST_MONTH].production, 8, 8);
		/* amount of cargo transported last month. */
		case 0xA2: return this->industry->GetProduced(0).history[LAST_MONTH].transported;
		case 0xA3: return GB(this->industry->GetProduced(0).history[LAST_MONTH].transported, 8, 8);
		case 0xA4: return this->industry->GetProduced(1).history[LAST_MONTH].transported;
		case 0xA5: return GB(this->industry->GetProduced(1).history[LAST_MONTH].transported, 8, 8);

		case 0xA6: return indspec->grf_prop.local_id;
		case 0xA7: return this->industry->founder.base();
		case 0xA8: return this->industry->random_colour;
		case 0xA9: return ClampTo<uint8_t>(this->industry->last_prod_year - EconTime::ORIGINAL_BASE_YEAR);
		case 0xAA: return this->industry->counter;
		case 0xAB: return GB(this->industry->counter, 8, 8);
		case 0xAC: return this->industry->was_cargo_delivered;

		case 0xB0: return ClampTo<uint16_t>(this->industry->construction_date - CalTime::DAYS_TILL_ORIGINAL_BASE_YEAR); // Date when built since 1920 (in days)
		case 0xB3: return this->industry->construction_type; // Construction type
		case 0xB4: {
			const auto &acc = this->industry->Accepted();
			if (acc.empty()) return 0;
			auto it = std::max_element(acc.begin(), acc.end(), [](const auto &a, const auto &b) { return a.last_accepted < b.last_accepted; });
			if (EconTime::UsingWallclockUnits()) return ClampTo<uint16_t>(it->last_accepted - EconTime::DAYS_TILL_ORIGINAL_BASE_YEAR_WALLCLOCK_MODE);
			return ClampTo<uint16_t>(it->last_accepted - EconTime::DAYS_TILL_ORIGINAL_BASE_YEAR); // Date last cargo accepted since 1920 (in days)
		}
	}

	Debug(grf, 1, "Unhandled industry variable 0x{:X}", variable);

	extra.available = false;
	return UINT_MAX;
}

/* virtual */ uint32_t IndustriesScopeResolver::GetRandomBits() const
{
	return this->industry != nullptr ? this->industry->random : 0;
}

/* virtual */ uint32_t IndustriesScopeResolver::GetTriggers() const
{
	return 0;
}

/* virtual */ void IndustriesScopeResolver::StorePSA(uint pos, int32_t value)
{
	if (this->industry->index == IndustryID::Invalid()) return;

	if (this->industry->psa == nullptr) {
		/* There is no need to create a storage if the value is zero. */
		if (value == 0) return;

		/* Create storage on first modification. */
		const IndustrySpec *indsp = GetIndustrySpec(this->industry->type);
		assert(PersistentStorage::CanAllocateItem());
		this->industry->psa = new PersistentStorage(indsp->grf_prop.grfid, GSF_INDUSTRIES, this->industry->location.tile);
	}

	this->industry->psa->StoreValue(pos, value);
}

/**
 * Get the grf file associated with the given industry type.
 * @param type Industry type to query.
 * @return The associated GRF file, if any.
 */
static const GRFFile *GetGrffile(IndustryType type)
{
	const IndustrySpec *indspec = GetIndustrySpec(type);
	return (indspec != nullptr) ? indspec->grf_prop.grffile : nullptr;
}

/**
 * Constructor of the industries resolver.
 * @param tile %Tile owned by the industry.
 * @param indus %Industry being resolved.
 * @param type Type of the industry.
 * @param random_bits Random bits of the new industry.
 * @param callback Callback ID.
 * @param callback_param1 First parameter (var 10) of the callback.
 * @param callback_param2 Second parameter (var 18) of the callback.
 */
IndustriesResolverObject::IndustriesResolverObject(TileIndex tile, Industry *indus, IndustryType type, uint32_t random_bits,
		CallbackID callback, uint32_t callback_param1, uint32_t callback_param2)
	: ResolverObject(GetGrffile(type), callback, callback_param1, callback_param2),
	industries_scope(*this, tile, indus, type, random_bits)
{
	this->root_spritegroup = GetIndustrySpec(type)->grf_prop.GetSpriteGroup();
}

/**
 * Get or create the town scope object associated with the industry.
 * @return The associated town scope, if it exists.
 */
TownScopeResolver *IndustriesResolverObject::GetTown()
{
	if (!this->town_scope.has_value()) {
		Town *t = nullptr;
		bool readonly = true;
		if (this->industries_scope.industry != nullptr) {
			t = this->industries_scope.industry->town;
			readonly = this->industries_scope.industry->index == IndustryID::Invalid();
		} else if (this->industries_scope.tile != INVALID_TILE) {
			t = ClosestTownFromTile(this->industries_scope.tile, UINT_MAX);
		}
		if (t == nullptr) return nullptr;
		this->town_scope.emplace(*this, t, readonly);
	}
	return &*this->town_scope;
}

GrfSpecFeature IndustriesResolverObject::GetFeature() const
{
	return GSF_INDUSTRIES;
}

uint32_t IndustriesResolverObject::GetDebugID() const
{
	return GetIndustrySpec(this->industries_scope.type)->grf_prop.local_id;
}

/**
 * Perform an industry callback.
 * @param callback The callback to perform.
 * @param param1 The first parameter.
 * @param param2 The second parameter.
 * @param industry The industry to do the callback for.
 * @param type The type of industry to do the callback for.
 * @param tile The tile associated with the callback.
 * @return The callback result.
 */
uint16_t GetIndustryCallback(CallbackID callback, uint32_t param1, uint32_t param2, Industry *industry, IndustryType type, TileIndex tile)
{
	IndustriesResolverObject object(tile, industry, type, 0, callback, param1, param2);
	return object.ResolveCallback();
}

/**
 * Check that the industry callback allows creation of the industry.
 * @param tile %Tile to build the industry.
 * @param type Type of industry to build.
 * @param layout Layout number.
 * @param seed Seed for the random generator.
 * @param initial_random_bits The random bits the industry is going to have after construction.
 * @param founder Industry founder
 * @param creation_type The circumstances the industry is created under.
 * @return Succeeded or failed command.
 */
CommandCost CheckIfCallBackAllowsCreation(TileIndex tile, IndustryType type, size_t layout, uint32_t seed, uint16_t initial_random_bits, Owner founder, IndustryAvailabilityCallType creation_type)
{
	const IndustrySpec *indspec = GetIndustrySpec(type);

	Industry ind;
	ind.index = IndustryID::Invalid();
	ind.location.tile = tile;
	ind.location.w = 0; // important to mark the industry invalid
	ind.type = type;
	ind.selected_layout = (uint8_t)layout;
	ind.town = ClosestTownFromTile(tile, UINT_MAX);
	ind.random = initial_random_bits;
	ind.founder = founder;
	ind.psa = nullptr;

	IndustriesResolverObject object(tile, &ind, type, seed, CBID_INDUSTRY_LOCATION, 0, creation_type);
	uint16_t result = object.ResolveCallback();

	/* Unlike the "normal" cases, not having a valid result means we allow
	 * the building of the industry, as that's how it's done in TTDP. */
	if (result == CALLBACK_FAILED) return CommandCost();

	return GetErrorMessageFromLocationCallbackResult(result, indspec->grf_prop.grffile, STR_ERROR_SITE_UNSUITABLE);
}

/**
 * Check with callback #CBID_INDUSTRY_PROBABILITY whether the industry can be built.
 * @param type Industry type to check.
 * @param creation_type Reason to construct a new industry.
 * @return If the industry has no callback or allows building, \c true is returned. Otherwise, \c false is returned.
 */
uint32_t GetIndustryProbabilityCallback(IndustryType type, IndustryAvailabilityCallType creation_type, uint32_t default_prob)
{
	const IndustrySpec *indspec = GetIndustrySpec(type);

	if (indspec->callback_mask.Test(IndustryCallbackMask::Probability)) {
		uint16_t res = GetIndustryCallback(CBID_INDUSTRY_PROBABILITY, 0, creation_type, nullptr, type, INVALID_TILE);
		if (res != CALLBACK_FAILED) {
			if (indspec->grf_prop.grffile->grf_version < 8) {
				/* Disallow if result != 0 */
				if (res != 0) default_prob = 0;
			} else {
				/* Use returned probability. 0x100 to use default */
				if (res < 0x100) {
					default_prob = res;
				} else if (res > 0x100) {
					ErrorUnknownCallbackResult(indspec->grf_prop.grfid, CBID_INDUSTRY_PROBABILITY, res);
				}
			}
		}
	}
	return default_prob;
}

static int32_t DerefIndProd(int field, bool use_register)
{
	return use_register ? (int32_t)GetRegister(field) : field;
}

/**
 * Get the industry production callback and apply it to the industry.
 * @param ind    the industry this callback has to be called for
 * @param reason the reason it is called (0 = incoming cargo, 1 = periodic tick callback)
 */
void IndustryProductionCallback(Industry *ind, int reason)
{
	const IndustrySpec *spec = GetIndustrySpec(ind->type);
	IndustriesResolverObject object(ind->location.tile, ind, ind->type);
	if (spec->behaviour.Test(IndustryBehaviour::ProdCallbackRandom)) object.callback_param1 = Random();
	int multiplier = 1;
	if (spec->behaviour.Test(IndustryBehaviour::ProdMultiHandling)) multiplier = ind->prod_level;
	object.callback_param2 = reason;

	for (uint loop = 0;; loop++) {
		/* limit the number of calls to break infinite loops.
		 * 'loop' is provided as 16 bits to the newgrf, so abort when those are exceeded. */
		if (loop >= 0x10000) {
			/* display error message */
			ShowErrorMessage(GetEncodedString(STR_NEWGRF_BUGGY, spec->grf_prop.grffile->filename),
				GetEncodedString(STR_NEWGRF_BUGGY_ENDLESS_PRODUCTION_CALLBACK, std::monostate{}, spec->name),
				WL_WARNING);

			/* abort the function early, this error isn't critical and will allow the game to continue to run */
			break;
		}

		SB(object.callback_param2, 8, 16, loop);
		const SpriteGroup *tgroup = object.Resolve();
		if (tgroup == nullptr || tgroup->type != SGT_INDUSTRY_PRODUCTION) break;
		const IndustryProductionSpriteGroup *group = (const IndustryProductionSpriteGroup *)tgroup;

		if (group->version == 0xFF) {
			/* Result was marked invalid on load, display error message */
			ShowErrorMessage(GetEncodedString(STR_NEWGRF_BUGGY, spec->grf_prop.grffile->filename),
				GetEncodedString(STR_NEWGRF_BUGGY_INVALID_CARGO_PRODUCTION_CALLBACK, std::monostate{}, spec->name, ind->location.tile),
				WL_WARNING);

			/* abort the function early, this error isn't critical and will allow the game to continue to run */
			break;
		}

		bool deref = (group->version >= 1);

		if (group->version < 2) {
			/* Callback parameters map directly to industry cargo slot indices */
			for (uint i = 0; i < group->num_input && i < ind->accepted_cargo_count; i++) {
				if (ind->accepted[i].cargo == INVALID_CARGO) continue;
				ind->accepted[i].waiting = ClampTo<uint16_t>(ind->accepted[i].waiting - DerefIndProd(group->subtract_input[i], deref) * multiplier);
			}
			for (uint i = 0; i < group->num_output && i < ind->produced_cargo_count; i++) {
				if (ind->produced[i].cargo == INVALID_CARGO) continue;
				ind->produced[i].waiting = ClampTo<uint16_t>(ind->produced[i].waiting + std::max(DerefIndProd(group->add_output[i], deref), 0) * multiplier);
			}
		} else {
			/* Callback receives list of cargos to apply for, which need to have their cargo slots in industry looked up */
			for (uint i = 0; i < group->num_input; i++) {
				int cargo_index = ind->GetCargoAcceptedIndex(group->cargo_input[i]);
				if (cargo_index < 0) continue;
				ind->accepted[cargo_index].waiting = ClampTo<uint16_t>(ind->accepted[cargo_index].waiting - DerefIndProd(group->subtract_input[i], deref) * multiplier);
			}
			for (uint i = 0; i < group->num_output; i++) {
				int cargo_index = ind->GetCargoProducedIndex(group->cargo_output[i]);
				if (cargo_index < 0) continue;
				ind->produced[cargo_index].waiting = ClampTo<uint16_t>(ind->produced[cargo_index].waiting + std::max(DerefIndProd(group->add_output[i], deref), 0) * multiplier);
			}
		}

		int32_t again = DerefIndProd(group->again, deref);
		if (again == 0) break;

		SB(object.callback_param2, 24, 8, again);
	}

	SetWindowDirty(WC_INDUSTRY_VIEW, ind->index);
}

/**
 * Check whether an industry temporarily refuses to accept a certain cargo.
 * @param ind The industry to query.
 * @param cargo_type The cargo to get information about.
 * @pre cargo_type is in ind->accepts_cargo.
 * @return Whether the given industry refuses to accept this cargo type.
 */
bool IndustryTemporarilyRefusesCargo(Industry *ind, CargoType cargo_type)
{
	assert(ind->IsCargoAccepted(cargo_type));

	const IndustrySpec *indspec = GetIndustrySpec(ind->type);
	if (indspec->callback_mask.Test(IndustryCallbackMask::RefuseCargo)) {
		uint16_t res = GetIndustryCallback(CBID_INDUSTRY_REFUSE_CARGO,
				0, indspec->grf_prop.grffile->cargo_map[cargo_type],
				ind, ind->type, ind->location.tile);
		if (res != CALLBACK_FAILED) return !ConvertBooleanCallback(indspec->grf_prop.grffile, CBID_INDUSTRY_REFUSE_CARGO, res);
	}
	return false;
}

void DumpIndustrySpriteGroup(const IndustrySpec *spec, SpriteGroupDumper &dumper)
{
	dumper.DumpSpriteGroup(spec->grf_prop.GetSpriteGroup(), 0);
}

void DumpIndustryTileSpriteGroup(const IndustryTileSpec *spec, SpriteGroupDumper &dumper)
{
	dumper.DumpSpriteGroup(spec->grf_prop.GetSpriteGroup(), 0);
}<|MERGE_RESOLUTION|>--- conflicted
+++ resolved
@@ -312,11 +312,7 @@
 		/* Land info of nearby tiles */
 		case 0x62:
 			if (this->tile == INVALID_TILE) break;
-<<<<<<< HEAD
-			return GetNearbyIndustryTileInformation(parameter, this->tile, INVALID_INDUSTRY, false, this->ro.grffile->grf_version >= 8, extra.mask);
-=======
-			return GetNearbyIndustryTileInformation(parameter, this->tile, IndustryID::Invalid(), false, this->ro.grffile->grf_version >= 8);
->>>>>>> 53dd1258
+			return GetNearbyIndustryTileInformation(parameter, this->tile, IndustryID::Invalid(), false, this->ro.grffile->grf_version >= 8, extra.mask);
 
 		/* Animation stage of nearby tiles */
 		case 0x63: {
