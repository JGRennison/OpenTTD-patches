--- conflicted
+++ resolved
@@ -91,29 +91,24 @@
 
 uint32_t IndustriesScopeResolver::GetClosestIndustry(IndustryType type) const
 {
-<<<<<<< HEAD
 	if (type >= NUM_INDUSTRYTYPES) return UINT32_MAX;
 
 	if (this->location_distance_cache == nullptr) {
 		this->location_distance_cache = std::make_unique<IndustryLocationDistanceCache>();
-		MemSetT(this->location_distance_cache->distances, 0xFF, NUM_INDUSTRYTYPES);
-		for (const Industry *i : Industry::Iterate()) {
-			if (i == this->industry || i->type >= NUM_INDUSTRYTYPES) continue;
-=======
+	} else if (this->location_distance_cache->valid.test(type)) {
+		return this->location_distance_cache->distances[type];
+	}
+
 	uint32_t best_dist = UINT32_MAX;
-
-	for (const IndustryID &industry : Industry::industries[type]) {
-		if (industry == current->index) continue;
-
-		best_dist = std::min(best_dist, DistanceManhattan(tile, Industry::Get(industry)->location.tile));
-	}
->>>>>>> 00ae20fa
-
-			uint dist = DistanceManhattan(this->tile, i->location.tile);
-			if (dist < (uint)this->location_distance_cache->distances[i->type]) this->location_distance_cache->distances[i->type] = (uint16_t)dist;
-		}
-	}
-	return this->location_distance_cache->distances[type];
+	const IndustryID this_id = this->industry->index;
+	for (const IndustryLocationCacheEntry &entry : Industry::industries[type]) {
+		if (entry.id == this_id) continue;
+
+		best_dist = std::min(best_dist, DistanceManhattan(tile, entry.tile));
+	}
+	this->location_distance_cache->valid.set(type);
+	this->location_distance_cache->distances[type] = best_dist;
+	return best_dist;
 }
 
 /**
@@ -187,18 +182,10 @@
 	} else {
 		/* Count only those who match the same industry type and layout filter
 		 * Unfortunately, we have to do it manually */
-<<<<<<< HEAD
-		for (const Industry *i : Industry::Iterate()) {
-			if (i->type == ind_index && i != this->industry && i->selected_layout == layout_filter) {
-				closest_dist = std::min(closest_dist, DistanceManhattan(this->tile, i->location.tile));
-=======
-		for (const IndustryID &industry : Industry::industries[ind_index]) {
-			if (industry == current->index) continue;
-
-			const Industry *i = Industry::Get(industry);
-			if ((layout_filter == 0 || i->selected_layout == layout_filter) && (!town_filter || i->town == current->town)) {
-				closest_dist = std::min(closest_dist, DistanceManhattan(current->location.tile, i->location.tile));
->>>>>>> 00ae20fa
+		const IndustryID this_id = this->industry->index;
+		for (const IndustryLocationCacheEntry &entry : Industry::industries[ind_index]) {
+			if (entry.id != this_id && entry.selected_layout == layout_filter) {
+				closest_dist = std::min(closest_dist, DistanceManhattan(this->tile, entry.tile));
 				count++;
 			}
 		}
@@ -335,16 +322,9 @@
 		}
 
 		/* Distance of nearest industry of given type */
-		case 0x64: {
+		case 0x64:
 			if (this->tile == INVALID_TILE) break;
-<<<<<<< HEAD
 			return this->GetClosestIndustry(MapNewGRFIndustryType(parameter, indspec->grf_prop.grffile->grfid));
-=======
-			IndustryType type = MapNewGRFIndustryType(parameter, indspec->grf_prop.grffile->grfid);
-			if (type >= NUM_INDUSTRYTYPES) return UINT32_MAX;
-			return GetClosestIndustry(this->tile, type, this->industry);
-		}
->>>>>>> 00ae20fa
 		/* Get town zone and Manhattan distance of closest town */
 		case 0x65: {
 			if (this->tile == INVALID_TILE) break;
