--- conflicted
+++ resolved
@@ -121,11 +121,7 @@
  * @param town_filter Do we filter on the same town as the current industry?
  * @return the formatted answer to the callback : rr(reserved) cc(count) dddd(manhattan distance of closest sister)
  */
-<<<<<<< HEAD
-uint32_t IndustriesScopeResolver::GetCountAndDistanceOfClosestInstance(uint8_t param_setID, uint8_t layout_filter, bool town_filter, uint32_t mask) const
-=======
-static uint32_t GetCountAndDistanceOfClosestInstance(uint8_t param_set_id, uint8_t layout_filter, bool town_filter, const Industry *current)
->>>>>>> 786893a8
+uint32_t IndustriesScopeResolver::GetCountAndDistanceOfClosestInstance(uint8_t param_set_id, uint8_t layout_filter, bool town_filter, uint32_t mask) const
 {
 	uint32_t grf_id = GetRegister(0x100);  ///< Get the GRFID of the definition to look for in register 100h
 	IndustryType industry_type;
@@ -139,11 +135,7 @@
 			break;
 
 		case 0xFFFFFFFF: // current grf
-<<<<<<< HEAD
-			GrfID = GetIndustrySpec(this->industry->type)->grf_prop.grfid;
-=======
-			grf_id = GetIndustrySpec(current->type)->grf_prop.grfid;
->>>>>>> 786893a8
+			grf_id = GetIndustrySpec(this->industry->type)->grf_prop.grfid;
 			[[fallthrough]];
 
 		default: // use the grfid specified in register 100h
@@ -158,9 +150,8 @@
 	if (layout_filter == 0 && !town_filter) {
 		/* If the filter is 0, it could be because none was specified as well as being really a 0.
 		 * In either case, just do the regular var67 */
-<<<<<<< HEAD
-		if (mask & 0xFFFF) closest_dist = this->GetClosestIndustry(ind_index);
-		if (mask & 0xFF0000) count = ClampTo<uint8_t>(Industry::GetIndustryTypeCount(ind_index));
+		if (mask & 0xFFFF) closest_dist = this->GetClosestIndustry(industry_type);
+		if (mask & 0xFF0000) count = ClampTo<uint8_t>(Industry::GetIndustryTypeCount(industry_type));
 	} else if (layout_filter == 0 && town_filter) {
 		/* Count only those which match the same industry type and town */
 		std::unique_ptr<IndustryLocationDistanceAndCountCache> &cache = this->town_location_distance_cache;
@@ -177,13 +168,13 @@
 				cache->counts[entry.type] = SaturatingAdd<uint8_t>(cache->counts[entry.type], 1);
 			}
 		}
-		closest_dist = cache->distances[ind_index];
-		count = cache->counts[ind_index];
+		closest_dist = cache->distances[industry_type];
+		count = cache->counts[industry_type];
 	} else if (town_filter) {
 		/* Count only those who match the same industry type and layout filter using the town cache */
 		const IndustryID this_id = this->industry->index;
 		for (const IndustryLocationCacheEntry &entry : this->industry->town->industry_cache) {
-			if (entry.type == ind_index && entry.id != this_id && entry.selected_layout == layout_filter) {
+			if (entry.type == industry_type && entry.id != this_id && entry.selected_layout == layout_filter) {
 				closest_dist = std::min(closest_dist, DistanceManhattan(this->tile, entry.tile));
 				count++;
 			}
@@ -193,22 +184,9 @@
 		/* Count only those who match the same industry type and layout filter
 		 * Unfortunately, we have to do it manually */
 		const IndustryID this_id = this->industry->index;
-		for (const IndustryLocationCacheEntry &entry : Industry::industries[ind_index]) {
+		for (const IndustryLocationCacheEntry &entry : Industry::industries[industry_type]) {
 			if (entry.id != this_id && entry.selected_layout == layout_filter) {
 				closest_dist = std::min(closest_dist, DistanceManhattan(this->tile, entry.tile));
-=======
-		closest_dist = GetClosestIndustry(current->location.tile, industry_type, current);
-		count = ClampTo<uint8_t>(Industry::GetIndustryTypeCount(industry_type));
-	} else {
-		/* Count only those who match the same industry type and layout filter
-		 * Unfortunately, we have to do it manually */
-		for (const IndustryID &industry : Industry::industries[industry_type]) {
-			if (industry == current->index) continue;
-
-			const Industry *i = Industry::Get(industry);
-			if ((layout_filter == 0 || i->selected_layout == layout_filter) && (!town_filter || i->town == current->town)) {
-				closest_dist = std::min(closest_dist, DistanceManhattan(current->location.tile, i->location.tile));
->>>>>>> 786893a8
 				count++;
 			}
 		}
