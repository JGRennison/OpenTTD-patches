--- conflicted
+++ resolved
@@ -164,15 +164,9 @@
 
 /** Struct about stories, current and completed */
 struct StoryPage : StoryPagePool::PoolItem<&_story_page_pool> {
-<<<<<<< HEAD
-	uint32_t sort_value;          ///< A number that increases for every created story page. Used for sorting. The id of a story page is the pool index.
-	CalTime::Date date;           ///< Date when the page was created.
-	CompanyID company;            ///< StoryPage is for a specific company; CompanyID::Invalid() if it is global
-=======
-	uint32_t sort_value = 0; ///< A number that increases for every created story page. Used for sorting. The id of a story page is the pool index.
-	TimerGameCalendar::Date date{}; ///< Date when the page was created.
+	uint32_t sort_value = 0;                  ///< A number that increases for every created story page. Used for sorting. The id of a story page is the pool index.
+	CalTime::Date date{};                     ///< Date when the page was created.
 	CompanyID company = CompanyID::Invalid(); ///< StoryPage is for a specific company; CompanyID::Invalid() if it is global
->>>>>>> 0428f8c6
 
 	std::string title; ///< Title of story page
 
@@ -180,7 +174,7 @@
 	 * We need an (empty) constructor so struct isn't zeroed (as C++ standard states)
 	 */
 	StoryPage() { }
-	StoryPage(uint32_t sort_value, TimerGameCalendar::Date date, CompanyID company, const std::string &title) :
+	StoryPage(uint32_t sort_value, CalTime::Date date, CompanyID company, const std::string &title) :
 		sort_value(sort_value), date(date), company(company), title(title) {}
 
 	~StoryPage();
