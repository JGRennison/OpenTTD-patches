--- conflicted
+++ resolved
@@ -143,21 +143,12 @@
  * page content. Each element only contain one type of content.
  **/
 struct StoryPageElement : StoryPageElementPool::PoolItem<&_story_page_element_pool> {
-<<<<<<< HEAD
-	uint32_t sort_value;       ///< A number that increases for every created story page element. Used for sorting. The id of a story page element is the pool index.
-	StoryPageID page;          ///< Id of the page which the page element belongs to
-	StoryPageElementType type; ///< Type of page element
-
-	uint32_t referenced_id;    ///< Id of referenced object (location, goal etc.)
-	EncodedString text;        ///< Static content text of page element
-=======
-	uint32_t sort_value = 0; ///< A number that increases for every created story page element. Used for sorting. The id of a story page element is the pool index.
-	StoryPageID page{}; ///< Id of the page which the page element belongs to
+	uint32_t sort_value = 0;     ///< A number that increases for every created story page element. Used for sorting. The id of a story page element is the pool index.
+	StoryPageID page{};          ///< Id of the page which the page element belongs to
 	StoryPageElementType type{}; ///< Type of page element
 
-	uint32_t referenced_id = 0; ///< Id of referenced object (location, goal etc.)
-	EncodedString text{}; ///< Static content text of page element
->>>>>>> dc343ca1
+	uint32_t referenced_id = 0;  ///< Id of referenced object (location, goal etc.)
+	EncodedString text{};        ///< Static content text of page element
 
 	/**
 	 * We need an (empty) constructor so struct isn't zeroed (as C++ standard states)
