/*
 * This file is part of OpenTTD.
 * OpenTTD is free software; you can redistribute it and/or modify it under the terms of the GNU General Public License as published by the Free Software Foundation, version 2.
 * OpenTTD is distributed in the hope that it will be useful, but WITHOUT ANY WARRANTY; without even the implied warranty of MERCHANTABILITY or FITNESS FOR A PARTICULAR PURPOSE.
 * See the GNU General Public License for more details. You should have received a copy of the GNU General Public License along with OpenTTD. If not, see <http://www.gnu.org/licenses/>.
 */

/** @file story_base.h %StoryPage base class. */

#ifndef STORY_BASE_H
#define STORY_BASE_H

#include "company_type.h"
#include "story_type.h"
<<<<<<< HEAD
#include "date_type.h"
=======
#include "strings_type.h"
#include "timer/timer_game_calendar.h"
>>>>>>> 0de7fd3c
#include "gfx_type.h"
#include "vehicle_type.h"
#include "core/pool_type.hpp"

using StoryPageElementPool = Pool<StoryPageElement, StoryPageElementID, 64>;
using StoryPagePool = Pool<StoryPage, StoryPageID, 64>;
extern StoryPageElementPool _story_page_element_pool;
extern StoryPagePool _story_page_pool;
extern uint32_t _story_page_element_next_sort_value;
extern uint32_t _story_page_next_sort_value;

/*
 * Each story page element is one of these types.
 */
enum StoryPageElementType : uint8_t {
	SPET_TEXT = 0,       ///< A text element.
	SPET_LOCATION,       ///< An element that references a tile along with a one-line text.
	SPET_GOAL,           ///< An element that references a goal.
	SPET_BUTTON_PUSH,    ///< A push button that triggers an immediate event.
	SPET_BUTTON_TILE,    ///< A button that allows the player to select a tile, and triggers an event with the tile.
	SPET_BUTTON_VEHICLE, ///< A button that allows the player to select a vehicle, and triggers an event with the vehicle.
	SPET_END,
	INVALID_SPET = 0xFF,
};

/** Flags available for buttons */
enum StoryPageButtonFlags : uint8_t {
	SPBF_NONE        = 0,
	SPBF_FLOAT_LEFT  = 1 << 0,
	SPBF_FLOAT_RIGHT = 1 << 1,
};
DECLARE_ENUM_AS_BIT_SET(StoryPageButtonFlags)

/** Mouse cursors usable by story page buttons. */
enum StoryPageButtonCursor : uint8_t {
	SPBC_MOUSE,
	SPBC_ZZZ,
	SPBC_BUOY,
	SPBC_QUERY,
	SPBC_HQ,
	SPBC_SHIP_DEPOT,
	SPBC_SIGN,
	SPBC_TREE,
	SPBC_BUY_LAND,
	SPBC_LEVEL_LAND,
	SPBC_TOWN,
	SPBC_INDUSTRY,
	SPBC_ROCKY_AREA,
	SPBC_DESERT,
	SPBC_TRANSMITTER,
	SPBC_AIRPORT,
	SPBC_DOCK,
	SPBC_CANAL,
	SPBC_LOCK,
	SPBC_RIVER,
	SPBC_AQUEDUCT,
	SPBC_BRIDGE,
	SPBC_RAIL_STATION,
	SPBC_TUNNEL_RAIL,
	SPBC_TUNNEL_ELRAIL,
	SPBC_TUNNEL_MONO,
	SPBC_TUNNEL_MAGLEV,
	SPBC_AUTORAIL,
	SPBC_AUTOELRAIL,
	SPBC_AUTOMONO,
	SPBC_AUTOMAGLEV,
	SPBC_WAYPOINT,
	SPBC_RAIL_DEPOT,
	SPBC_ELRAIL_DEPOT,
	SPBC_MONO_DEPOT,
	SPBC_MAGLEV_DEPOT,
	SPBC_CONVERT_RAIL,
	SPBC_CONVERT_ELRAIL,
	SPBC_CONVERT_MONO,
	SPBC_CONVERT_MAGLEV,
	SPBC_AUTOROAD,
	SPBC_AUTOTRAM,
	SPBC_ROAD_DEPOT,
	SPBC_BUS_STATION,
	SPBC_TRUCK_STATION,
	SPBC_ROAD_TUNNEL,
	SPBC_CLONE_TRAIN,
	SPBC_CLONE_ROADVEH,
	SPBC_CLONE_SHIP,
	SPBC_CLONE_AIRPLANE,
	SPBC_DEMOLISH,
	SPBC_LOWERLAND,
	SPBC_RAISELAND,
	SPBC_PICKSTATION,
	SPBC_BUILDSIGNALS,
	SPBC_END,
	INVALID_SPBC = 0xFF
};

/**
 * Checks if a StoryPageButtonCursor value is valid.
 *
 * @param wc The value to check
 * @return true if the given value is a valid StoryPageButtonCursor.
 */
inline bool IsValidStoryPageButtonCursor(StoryPageButtonCursor cursor)
{
	return cursor < SPBC_END;
}

/** Helper to construct packed "id" values for button-type StoryPageElement */
struct StoryPageButtonData {
	uint32_t referenced_id = 0;

	void SetColour(Colours button_colour);
	void SetFlags(StoryPageButtonFlags flags);
	void SetCursor(StoryPageButtonCursor cursor);
	void SetVehicleType(VehicleType vehtype);
	Colours GetColour() const;
	StoryPageButtonFlags GetFlags() const;
	StoryPageButtonCursor GetCursor() const;
	VehicleType GetVehicleType() const;
	bool ValidateColour() const;
	bool ValidateFlags() const;
	bool ValidateCursor() const;
	bool ValidateVehicleType() const;
};

/**
 * Struct about story page elements.
 * Each StoryPage is composed of one or more page elements that provide
 * page content. Each element only contain one type of content.
 **/
struct StoryPageElement : StoryPageElementPool::PoolItem<&_story_page_element_pool> {
	uint32_t sort_value;       ///< A number that increases for every created story page element. Used for sorting. The id of a story page element is the pool index.
	StoryPageID page;          ///< Id of the page which the page element belongs to
	StoryPageElementType type; ///< Type of page element

<<<<<<< HEAD
	uint32_t referenced_id;    ///< Id of referenced object (location, goal etc.)
	std::string text;          ///< Static content text of page element
=======
	uint32_t referenced_id;      ///< Id of referenced object (location, goal etc.)
	EncodedString text;          ///< Static content text of page element
>>>>>>> 0de7fd3c

	/**
	 * We need an (empty) constructor so struct isn't zeroed (as C++ standard states)
	 */
	StoryPageElement() { }
	StoryPageElement(uint32_t sort_value, StoryPageElementType type, StoryPageID page) :
		sort_value(sort_value), page(page), type(type) { }

	/**
	 * (Empty) destructor has to be defined else operator delete might be called with nullptr parameter
	 */
	~StoryPageElement() { }
};

/** Struct about stories, current and completed */
struct StoryPage : StoryPagePool::PoolItem<&_story_page_pool> {
	uint32_t sort_value = 0;                  ///< A number that increases for every created story page. Used for sorting. The id of a story page is the pool index.
	CalTime::Date date{};                     ///< Date when the page was created.
	CompanyID company = CompanyID::Invalid(); ///< StoryPage is for a specific company; CompanyID::Invalid() if it is global

	EncodedString title; ///< Title of story page

	/**
	 * We need an (empty) constructor so struct isn't zeroed (as C++ standard states)
	 */
	StoryPage() { }
<<<<<<< HEAD
	StoryPage(uint32_t sort_value, CalTime::Date date, CompanyID company, const std::string &title) :
=======
	StoryPage(uint32_t sort_value, TimerGameCalendar::Date date, CompanyID company, const EncodedString &title) :
>>>>>>> 0de7fd3c
		sort_value(sort_value), date(date), company(company), title(title) {}

	~StoryPage();
};

#endif /* STORY_BASE_H */
<|MERGE_RESOLUTION|>--- conflicted
+++ resolved
@@ -12,12 +12,8 @@
 
 #include "company_type.h"
 #include "story_type.h"
-<<<<<<< HEAD
 #include "date_type.h"
-=======
 #include "strings_type.h"
-#include "timer/timer_game_calendar.h"
->>>>>>> 0de7fd3c
 #include "gfx_type.h"
 #include "vehicle_type.h"
 #include "core/pool_type.hpp"
@@ -151,13 +147,8 @@
 	StoryPageID page;          ///< Id of the page which the page element belongs to
 	StoryPageElementType type; ///< Type of page element
 
-<<<<<<< HEAD
 	uint32_t referenced_id;    ///< Id of referenced object (location, goal etc.)
-	std::string text;          ///< Static content text of page element
-=======
-	uint32_t referenced_id;      ///< Id of referenced object (location, goal etc.)
-	EncodedString text;          ///< Static content text of page element
->>>>>>> 0de7fd3c
+	EncodedString text;        ///< Static content text of page element
 
 	/**
 	 * We need an (empty) constructor so struct isn't zeroed (as C++ standard states)
@@ -184,11 +175,7 @@
 	 * We need an (empty) constructor so struct isn't zeroed (as C++ standard states)
 	 */
 	StoryPage() { }
-<<<<<<< HEAD
-	StoryPage(uint32_t sort_value, CalTime::Date date, CompanyID company, const std::string &title) :
-=======
-	StoryPage(uint32_t sort_value, TimerGameCalendar::Date date, CompanyID company, const EncodedString &title) :
->>>>>>> 0de7fd3c
+	StoryPage(uint32_t sort_value, CalTime::Date date, CompanyID company, const EncodedString &title) :
 		sort_value(sort_value), date(date), company(company), title(title) {}
 
 	~StoryPage();
