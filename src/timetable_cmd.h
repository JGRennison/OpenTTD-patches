--- conflicted
+++ resolved
@@ -11,9 +11,9 @@
 #define TIMETABLE_CMD_H
 
 #include "command_type.h"
-<<<<<<< HEAD
 #include "date_type.h"
 #include "order_type.h"
+#include "vehicle_type.h"
 
 /**
  * Enumeration for the data to set in #CmdChangeTimetable.
@@ -65,22 +65,5 @@
 DEF_CMD_TUPLE_NT(CMD_SCH_DISPATCH_SWAP_SCHEDULES,      CmdSchDispatchSwapSchedules,      {}, CMDT_ROUTE_MANAGEMENT, CmdDataT<VehicleID, uint32_t, uint32_t>)
 DEF_CMD_TUPLE_NT(CMD_SCH_DISPATCH_SET_SLOT_FLAGS,      CmdSchDispatchSetSlotFlags,       {}, CMDT_ROUTE_MANAGEMENT, CmdDataT<VehicleID, uint32_t, uint32_t, uint16_t, uint16_t>)
 DEF_CMD_TUPLE_NT(CMD_SCH_DISPATCH_RENAME_TAG,          CmdSchDispatchRenameTag,          {}, CMDT_ROUTE_MANAGEMENT, CmdDataT<VehicleID, uint32_t, uint16_t, std::string>)
-=======
-#include "order_type.h"
-#include "timer/timer_game_tick.h"
-#include "vehicle_type.h"
-
-CommandCost CmdChangeTimetable(DoCommandFlags flags, VehicleID veh, VehicleOrderID order_number, ModifyTimetableFlags mtf, uint16_t data);
-CommandCost CmdBulkChangeTimetable(DoCommandFlags flags, VehicleID veh, ModifyTimetableFlags mtf, uint16_t data);
-CommandCost CmdSetVehicleOnTime(DoCommandFlags flags, VehicleID veh, bool apply_to_group);
-CommandCost CmdAutofillTimetable(DoCommandFlags flags, VehicleID veh, bool autofill, bool preserve_wait_time);
-CommandCost CmdSetTimetableStart(DoCommandFlags flags, VehicleID veh_id, bool timetable_all, TimerGameTick::TickCounter start_tick);
-
-DEF_CMD_TRAIT(CMD_CHANGE_TIMETABLE,      CmdChangeTimetable,     {}, CMDT_ROUTE_MANAGEMENT)
-DEF_CMD_TRAIT(CMD_BULK_CHANGE_TIMETABLE, CmdBulkChangeTimetable, {}, CMDT_ROUTE_MANAGEMENT)
-DEF_CMD_TRAIT(CMD_SET_VEHICLE_ON_TIME,   CmdSetVehicleOnTime,    {}, CMDT_ROUTE_MANAGEMENT)
-DEF_CMD_TRAIT(CMD_AUTOFILL_TIMETABLE,    CmdAutofillTimetable,   {}, CMDT_ROUTE_MANAGEMENT)
-DEF_CMD_TRAIT(CMD_SET_TIMETABLE_START,   CmdSetTimetableStart,   {}, CMDT_ROUTE_MANAGEMENT)
->>>>>>> 7d03cee5
 
 #endif /* TIMETABLE_CMD_H */