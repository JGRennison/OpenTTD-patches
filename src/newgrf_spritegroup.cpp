--- conflicted
+++ resolved
@@ -83,11 +83,7 @@
 	}
 }
 
-<<<<<<< HEAD
 static inline uint32_t GetVariable(const ResolverObject &object, ScopeResolver *scope, uint16_t variable, uint32_t parameter, GetVariableExtra *extra)
-=======
-static inline uint32_t GetVariable(const ResolverObject &object, ScopeResolver *scope, uint8_t variable, uint32_t parameter, bool *available)
->>>>>>> 6c5a8f55
 {
 	uint32_t value;
 	switch (variable) {
@@ -138,11 +134,7 @@
  * @param[out] available Set to false, in case the variable does not exist.
  * @return Value
  */
-<<<<<<< HEAD
 /* virtual */ uint32_t ScopeResolver::GetVariable(uint16_t variable, uint32_t parameter, GetVariableExtra *extra) const
-=======
-/* virtual */ uint32_t ScopeResolver::GetVariable(uint8_t variable, [[maybe_unused]] uint32_t parameter, bool *available) const
->>>>>>> 6c5a8f55
 {
 	DEBUG(grf, 1, "Unhandled scope variable 0x%X", variable);
 	extra->available = false;
@@ -171,11 +163,7 @@
  * Get a resolver for the \a scope.
  * @return The resolver for the requested scope.
  */
-<<<<<<< HEAD
 /* virtual */ ScopeResolver *ResolverObject::GetScope(VarSpriteGroupScope scope, VarSpriteGroupScopeOffset relative)
-=======
-/* virtual */ ScopeResolver *ResolverObject::GetScope(VarSpriteGroupScope, uint8_t)
->>>>>>> 6c5a8f55
 {
 	return &this->default_scope;
 }
@@ -641,7 +629,7 @@
 		if (var_scope == VSG_SCOPE_RELATIVE) {
 			char *b = scope_buffer;
 			b += seprintf(b, lastof(scope_buffer), "%s[%s, ", _sg_scope_names[var_scope], _sg_relative_scope_modes[GB(var_scope_count, 8, 2)]);
-			byte offset = GB(var_scope_count, 0, 8);
+			uint8_t offset = GB(var_scope_count, 0, 8);
 			if (HasBit(var_scope_count, 15)) {
 				b += seprintf(b, lastof(scope_buffer), "var 0x100]");
 			} else {
