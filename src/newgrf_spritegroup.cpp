/*
 * This file is part of OpenTTD.
 * OpenTTD is free software; you can redistribute it and/or modify it under the terms of the GNU General Public License as published by the Free Software Foundation, version 2.
 * OpenTTD is distributed in the hope that it will be useful, but WITHOUT ANY WARRANTY; without even the implied warranty of MERCHANTABILITY or FITNESS FOR A PARTICULAR PURPOSE.
 * See the GNU General Public License for more details. You should have received a copy of the GNU General Public License along with OpenTTD. If not, see <http://www.gnu.org/licenses/>.
 */

/** @file newgrf_spritegroup.cpp Handling of primarily NewGRF action 2. */

#include "stdafx.h"
#include "debug.h"
#include "newgrf_spritegroup.h"
#include "newgrf_profiling.h"
#include "core/pool_func.hpp"
#include "vehicle_type.h"
#include "newgrf_cache_check.h"
#include "string_func.h"
#include "newgrf_extension.h"
#include "scope.h"
#include "debug_settings.h"
#include "newgrf_engine.h"

#include "safeguards.h"

SpriteGroupPool _spritegroup_pool("SpriteGroup");
INSTANTIATE_POOL_METHODS(SpriteGroup)

TemporaryStorageArray<int32, 0x110> _temp_store;

std::map<const DeterministicSpriteGroup *, DeterministicSpriteGroupShadowCopy> _deterministic_sg_shadows;
std::map<const RandomizedSpriteGroup *, RandomizedSpriteGroupShadowCopy> _randomized_sg_shadows;
bool _grfs_loaded_with_sg_shadow_enable = false;

GrfSpecFeature GetGrfSpecFeatureForParentScope(GrfSpecFeature feature)
{
	switch (feature) {
		case GSF_STATIONS:
		case GSF_BRIDGES:
		case GSF_HOUSES:
		case GSF_INDUSTRIES:
		case GSF_OBJECTS:
		case GSF_ROADSTOPS:
			return GSF_FAKE_TOWNS;

		case GSF_INDUSTRYTILES:
			return GSF_INDUSTRIES;

		default:
			return feature;
	}
}

/**
 * ResolverObject (re)entry point.
 * This cannot be made a call to a virtual function because virtual functions
 * do not like nullptr and checking for nullptr *everywhere* is more cumbersome than
 * this little helper function.
 * @param group the group to resolve for
 * @param object information needed to resolve the group
 * @param top_level true if this is a top-level SpriteGroup, false if used nested in another SpriteGroup.
 * @return the resolved group
 */
/* static */ const SpriteGroup *SpriteGroup::Resolve(const SpriteGroup *group, ResolverObject &object, bool top_level)
{
	if (group == nullptr) return nullptr;

	const GRFFile *grf = object.grffile;
	auto profiler = std::find_if(_newgrf_profilers.begin(), _newgrf_profilers.end(), [&](const NewGRFProfiler &pr) { return pr.grffile == grf; });

	if (profiler == _newgrf_profilers.end() || !profiler->active) {
		if (top_level) _temp_store.ClearChanges();
		return group->Resolve(object);
	} else if (top_level) {
		profiler->BeginResolve(object);
		_temp_store.ClearChanges();
		const SpriteGroup *result = group->Resolve(object);
		profiler->EndResolve(result);
		return result;
	} else {
		profiler->RecursiveResolve();
		return group->Resolve(object);
	}
}

static inline uint32 GetVariable(const ResolverObject &object, ScopeResolver *scope, uint16 variable, uint32 parameter, GetVariableExtra *extra)
{
	uint32 value;
	switch (variable) {
		case 0x0C: return object.callback;
		case 0x10: return object.callback_param1;
		case 0x18: return object.callback_param2;
		case 0x1A: return UINT_MAX;
		case 0x1C: return object.last_value;

		case 0x5F: return (scope->GetRandomBits() << 8) | scope->GetTriggers();

		case 0x7D: return _temp_store.GetValue(parameter);

		case 0x7F:
			if (object.grffile == nullptr) return 0;
			return object.grffile->GetParam(parameter);

		default:
			/* First handle variables common with Action7/9/D */
			if (variable < 0x40 && GetGlobalVariable(variable, &value, object.grffile)) return value;
			/* Not a common variable, so evaluate the feature specific variables */
			return scope->GetVariable(variable, parameter, extra);
	}
}

/**
 * Get a few random bits. Default implementation has no random bits.
 * @return Random bits.
 */
/* virtual */ uint32 ScopeResolver::GetRandomBits() const
{
	return 0;
}

/**
 * Get the triggers. Base class returns \c 0 to prevent trouble.
 * @return The triggers.
 */
/* virtual */ uint32 ScopeResolver::GetTriggers() const
{
	return 0;
}

/**
 * Get a variable value. Default implementation has no available variables.
 * @param variable Variable to read
 * @param parameter Parameter for 60+x variables
 * @param[out] available Set to false, in case the variable does not exist.
 * @return Value
 */
/* virtual */ uint32 ScopeResolver::GetVariable(uint16 variable, uint32 parameter, GetVariableExtra *extra) const
{
	DEBUG(grf, 1, "Unhandled scope variable 0x%X", variable);
	extra->available = false;
	return UINT_MAX;
}

/**
 * Store a value into the persistent storage area (PSA). Default implementation does nothing (for newgrf classes without storage).
 */
/* virtual */ void ScopeResolver::StorePSA(uint reg, int32 value) {}

/**
 * Get the real sprites of the grf.
 * @param group Group to get.
 * @return The available sprite group.
 */
/* virtual */ const SpriteGroup *ResolverObject::ResolveReal(const RealSpriteGroup *group) const
{
	if (!group->loaded.empty())  return group->loaded[0];
	if (!group->loading.empty()) return group->loading[0];

	return nullptr;
}

/**
 * Get a resolver for the \a scope.
 * @return The resolver for the requested scope.
 */
/* virtual */ ScopeResolver *ResolverObject::GetScope(VarSpriteGroupScope scope, VarSpriteGroupScopeOffset relative)
{
	return &this->default_scope;
}

/* Evaluate an adjustment for a variable of the given size.
 * U is the unsigned type and S is the signed type to use. */
template <typename U, typename S>
static U EvalAdjustT(const DeterministicSpriteGroupAdjust &adjust, ScopeResolver *scope, U last_value, uint32 value, const DeterministicSpriteGroupAdjust **adjust_iter = nullptr)
{
	value >>= adjust.shift_num;
	value  &= adjust.and_mask;

	switch (adjust.type) {
		case DSGA_TYPE_DIV:  value = ((S)value + (S)adjust.add_val) / (S)adjust.divmod_val; break;
		case DSGA_TYPE_MOD:  value = ((S)value + (S)adjust.add_val) % (S)adjust.divmod_val; break;
		case DSGA_TYPE_EQ:   value = (value == adjust.add_val) ? 1 : 0; break;
		case DSGA_TYPE_NEQ:  value = (value != adjust.add_val) ? 1 : 0; break;
		case DSGA_TYPE_NONE: break;
	}

	auto handle_jump = [&](bool jump, U jump_return_value) -> U {
		if (jump && adjust_iter != nullptr) {
			/* Jump */
			(*adjust_iter) += adjust.jump;
			return jump_return_value;
		} else {
			/* Don't jump */
			return last_value;
		}
	};

	switch (adjust.operation) {
		case DSGA_OP_ADD:  return last_value + value;
		case DSGA_OP_SUB:  return last_value - value;
		case DSGA_OP_SMIN: return std::min<S>(last_value, value);
		case DSGA_OP_SMAX: return std::max<S>(last_value, value);
		case DSGA_OP_UMIN: return std::min<U>(last_value, value);
		case DSGA_OP_UMAX: return std::max<U>(last_value, value);
		case DSGA_OP_SDIV: return value == 0 ? (S)last_value : (S)last_value / (S)value;
		case DSGA_OP_SMOD: return value == 0 ? (S)last_value : (S)last_value % (S)value;
		case DSGA_OP_UDIV: return value == 0 ? (U)last_value : (U)last_value / (U)value;
		case DSGA_OP_UMOD: return value == 0 ? (U)last_value : (U)last_value % (U)value;
		case DSGA_OP_MUL:  return last_value * value;
		case DSGA_OP_AND:  return last_value & value;
		case DSGA_OP_OR:   return last_value | value;
		case DSGA_OP_XOR:  return last_value ^ value;
		case DSGA_OP_STO:  _temp_store.StoreValue((U)value, (S)last_value); return last_value;
		case DSGA_OP_RST:  return value;
		case DSGA_OP_STOP: scope->StorePSA((U)value, (S)last_value); return last_value;
		case DSGA_OP_ROR:  return ROR<uint32>((U)last_value, (U)value & 0x1F); // mask 'value' to 5 bits, which should behave the same on all architectures.
		case DSGA_OP_SCMP: return ((S)last_value == (S)value) ? 1 : ((S)last_value < (S)value ? 0 : 2);
		case DSGA_OP_UCMP: return ((U)last_value == (U)value) ? 1 : ((U)last_value < (U)value ? 0 : 2);
		case DSGA_OP_SHL:  return (uint32)(U)last_value << ((U)value & 0x1F); // Same behaviour as in ParamSet, mask 'value' to 5 bits, which should behave the same on all architectures.
		case DSGA_OP_SHR:  return (uint32)(U)last_value >> ((U)value & 0x1F);
		case DSGA_OP_SAR:  return (int32)(S)last_value >> ((U)value & 0x1F);
		case DSGA_OP_TERNARY: return (last_value != 0) ? value : adjust.add_val;
		case DSGA_OP_EQ:   return (last_value == value) ? 1 : 0;
		case DSGA_OP_SLT:  return ((S)last_value <  (S)value) ? 1 : 0;
		case DSGA_OP_SGE:  return ((S)last_value >= (S)value) ? 1 : 0;
		case DSGA_OP_SLE:  return ((S)last_value <= (S)value) ? 1 : 0;
		case DSGA_OP_SGT:  return ((S)last_value >  (S)value) ? 1 : 0;
		case DSGA_OP_RSUB: return value - last_value;
		case DSGA_OP_STO_NC: _temp_store.StoreValue(adjust.divmod_val, (S)value); return last_value;
		case DSGA_OP_ABS:  return ((S)last_value < 0) ? -((S)last_value) : (S)last_value;
		case DSGA_OP_JZ:     return handle_jump(value == 0, value);
		case DSGA_OP_JNZ:    return handle_jump(value != 0, value);
		case DSGA_OP_JZ_LV:  return handle_jump(last_value == 0, last_value);
		case DSGA_OP_JNZ_LV: return handle_jump(last_value != 0, last_value);
		case DSGA_OP_NOOP: return last_value;
		default:           return value;
	}
}

uint32 EvaluateDeterministicSpriteGroupAdjust(DeterministicSpriteGroupSize size, const DeterministicSpriteGroupAdjust &adjust, ScopeResolver *scope, uint32 last_value, uint32 value)
{
	switch (size) {
		case DSG_SIZE_BYTE:  return EvalAdjustT<uint8,  int8> (adjust, scope, last_value, value); break;
		case DSG_SIZE_WORD:  return EvalAdjustT<uint16, int16>(adjust, scope, last_value, value); break;
		case DSG_SIZE_DWORD: return EvalAdjustT<uint32, int32>(adjust, scope, last_value, value); break;
		default: NOT_REACHED();
	}
}

<<<<<<< HEAD
static bool RangeHighComparator(const DeterministicSpriteGroupRange& range, uint32 value)
=======
static bool RangeHighComparator(const DeterministicSpriteGroupRange &range, uint32_t value)
>>>>>>> c44faf4e
{
	return range.high < value;
}

const SpriteGroup *DeterministicSpriteGroup::Resolve(ResolverObject &object) const
{
	if ((this->sg_flags & SGF_SKIP_CB) != 0 && object.callback > 1) {
		static CallbackResultSpriteGroup cbfail(CALLBACK_FAILED);
		return &cbfail;
	}

	uint32 last_value = 0;
	uint32 value = 0;

	ScopeResolver *scope = object.GetScope(this->var_scope, this->var_scope_count);

	const DeterministicSpriteGroupAdjust *end = this->adjusts.data() + this->adjusts.size();
	for (const DeterministicSpriteGroupAdjust *iter = this->adjusts.data(); iter != end; ++iter) {
		const DeterministicSpriteGroupAdjust &adjust = *iter;

		if ((adjust.adjust_flags & DSGAF_SKIP_ON_ZERO) && (last_value == 0)) continue;
		if ((adjust.adjust_flags & DSGAF_SKIP_ON_LSB_SET) && (last_value & 1) != 0) continue;

		/* Try to get the variable. We shall assume it is available, unless told otherwise. */
		GetVariableExtra extra(adjust.and_mask << adjust.shift_num);
		if (adjust.variable == 0x7E) {
			const Vehicle *relative_scope_vehicle = nullptr;
			VarSpriteGroupScopeOffset relative_scope_cached_count = 0;
			if (this->var_scope == VSG_SCOPE_RELATIVE) {
				/* Save relative scope vehicle in case it will be changed during the procedure */
				VehicleResolverObject *veh_object = dynamic_cast<VehicleResolverObject *>(&object);
				if (veh_object != nullptr) {
					relative_scope_vehicle = veh_object->relative_scope.v;
					relative_scope_cached_count = veh_object->cached_relative_count;
				}
			}

			const SpriteGroup *subgroup = SpriteGroup::Resolve(adjust.subroutine, object, false);
			if (subgroup == nullptr) {
				value = CALLBACK_FAILED;
			} else {
				value = subgroup->GetCallbackResult();
			}

			if (relative_scope_vehicle != nullptr) {
				/* Reset relative scope vehicle in case it was changed during the procedure */
				VehicleResolverObject *veh_object = static_cast<VehicleResolverObject *>(&object);
				veh_object->relative_scope.v = relative_scope_vehicle;
				veh_object->cached_relative_count = relative_scope_cached_count;
			}

			/* Note: 'last_value' and 'reseed' are shared between the main chain and the procedure */
		} else if (adjust.variable == 0x7B) {
			_sprite_group_resolve_check_veh_check = false;
			value = GetVariable(object, scope, adjust.parameter, last_value, &extra);
		} else {
			value = GetVariable(object, scope, adjust.variable, adjust.parameter, &extra);
		}

		if (!extra.available) {
			/* Unsupported variable: skip further processing and return either
			 * the group from the first range or the default group. */
			return SpriteGroup::Resolve(this->error_group, object, false);
		}

		switch (this->size) {
			case DSG_SIZE_BYTE:  value = EvalAdjustT<uint8,  int8> (adjust, scope, last_value, value, &iter); break;
			case DSG_SIZE_WORD:  value = EvalAdjustT<uint16, int16>(adjust, scope, last_value, value, &iter); break;
			case DSG_SIZE_DWORD: value = EvalAdjustT<uint32, int32>(adjust, scope, last_value, value, &iter); break;
			default: NOT_REACHED();
		}
		last_value = value;
	}

	object.last_value = last_value;

	if (this->calculated_result) {
		/* nvar == 0 is a special case -- we turn our value into a callback result */
		if (value != CALLBACK_FAILED) value = GB(value, 0, 15);
		static CallbackResultSpriteGroup nvarzero(0);
		nvarzero.result = value;
		return &nvarzero;
	}

	if (this->ranges.size() > 4) {
		const auto &lower = std::lower_bound(this->ranges.begin(), this->ranges.end(), value, RangeHighComparator);
		if (lower != this->ranges.end() && lower->low <= value) {
			assert(lower->low <= value && value <= lower->high);
			return SpriteGroup::Resolve(lower->group, object, false);
		}
	} else {
		for (const auto &range : this->ranges) {
			if (range.low <= value && value <= range.high) {
				return SpriteGroup::Resolve(range.group, object, false);
			}
		}
	}

	return SpriteGroup::Resolve(this->default_group, object, false);
}

bool DeterministicSpriteGroup::GroupMayBeBypassed() const
{
	if (this->calculated_result) return false;
	if (this->adjusts.size() == 0) return true;
	if ((this->adjusts.size() == 1 && this->adjusts[0].variable == 0x1A && (this->adjusts[0].operation == DSGA_OP_ADD || this->adjusts[0].operation == DSGA_OP_RST))) return true;
	return false;
}

const SpriteGroup *RandomizedSpriteGroup::Resolve(ResolverObject &object) const
{
	ScopeResolver *scope = object.GetScope(this->var_scope, this->var_scope_count);
	if (object.callback == CBID_RANDOM_TRIGGER) {
		/* Handle triggers */
		byte match = this->triggers & object.waiting_triggers;
		bool res = (this->cmp_mode == RSG_CMP_ANY) ? (match != 0) : (match == this->triggers);

		if (res) {
			object.used_triggers |= match;
			object.reseed[this->var_scope] |= (this->groups.size() - 1) << this->lowest_randbit;
		}
	}

	uint32 mask = ((uint)this->groups.size() - 1) << this->lowest_randbit;
	byte index = (scope->GetRandomBits() & mask) >> this->lowest_randbit;

	return SpriteGroup::Resolve(this->groups[index], object, false);
}

const SpriteGroup *RealSpriteGroup::Resolve(ResolverObject &object) const
{
	return object.ResolveReal(this);
}

/**
 * Process registers and the construction stage into the sprite layout.
 * The passed construction stage might get reset to zero, if it gets incorporated into the layout
 * during the preprocessing.
 * @param[in,out] stage Construction stage (0-3), or nullptr if not applicable.
 * @return sprite layout to draw.
 */
const DrawTileSprites *TileLayoutSpriteGroup::ProcessRegisters(uint8 *stage) const
{
	if (!this->dts.NeedsPreprocessing()) {
		if (stage != nullptr && this->dts.consistent_max_offset > 0) *stage = GetConstructionStageOffset(*stage, this->dts.consistent_max_offset);
		return &this->dts;
	}

	static DrawTileSprites result;
	uint8 actual_stage = stage != nullptr ? *stage : 0;
	this->dts.PrepareLayout(0, 0, 0, actual_stage, false);
	this->dts.ProcessRegisters(0, 0, false);
	result.seq = this->dts.GetLayout(&result.ground);

	/* Stage has been processed by PrepareLayout(), set it to zero. */
	if (stage != nullptr) *stage = 0;

	return &result;
}

static const char *_dsg_op_names[] {
	"ADD",
	"SUB",
	"SMIN",
	"SMAX",
	"UMIN",
	"UMAX",
	"SDIV",
	"SMOD",
	"UDIV",
	"UMOD",
	"MUL",
	"AND",
	"OR",
	"XOR",
	"STO",
	"RST",
	"STOP",
	"ROR",
	"SCMP",
	"UCMP",
	"SHL",
	"SHR",
	"SAR",
};
static_assert(lengthof(_dsg_op_names) == DSGA_OP_END);

static const char *_dsg_op_special_names[] {
	"TERNARY",
	"EQ",
	"SLT",
	"SGE",
	"SLE",
	"SGT",
	"RSUB",
	"STO_NC",
	"ABS",
	"JZ",
	"JNZ",
	"JZ_LV",
	"JNZ_LV",
	"NOOP",
};
static_assert(lengthof(_dsg_op_special_names) == DSGA_OP_SPECIAL_END - DSGA_OP_TERNARY);

static const char *_sg_scope_names[] {
	"SELF",
	"PARENT",
	"RELATIVE",
};
static_assert(lengthof(_sg_scope_names) == VSG_END);

static const char *_sg_size_names[] {
	"BYTE",
	"WORD",
	"DWORD",
};

static const char *_sg_relative_scope_modes[] {
	"BACKWARD_SELF",
	"FORWARD_SELF",
	"BACKWARD_ENGINE",
	"BACKWARD_SAMEID",
};
static_assert(lengthof(_sg_relative_scope_modes) == VSGSRM_END);

static char *GetAdjustOperationName(char *str, const char *last, DeterministicSpriteGroupAdjustOperation operation)
{
	if (operation < DSGA_OP_END) return strecat(str, _dsg_op_names[operation], last);
	if (operation >= DSGA_OP_TERNARY && operation < DSGA_OP_SPECIAL_END) return strecat(str, _dsg_op_special_names[operation - DSGA_OP_TERNARY], last);
	return str + seprintf(str, last, "\?\?\?(0x%X)", operation);
}

char *SpriteGroupDumper::DumpSpriteGroupAdjust(char *p, const char *last, const DeterministicSpriteGroupAdjust &adjust, const char *padding, uint32 &highlight_tag, uint &conditional_indent)
{
	if (adjust.variable == 0x7D) {
		/* Temp storage load */
		highlight_tag = (1 << 16) | (adjust.parameter & 0xFFFF);
	}
	if (adjust.variable == 0x7C) {
		/* Perm storage load */
		highlight_tag = (2 << 16) | (adjust.parameter & 0xFFFF);
	}

	p += seprintf(p, last, "%s", padding);
	for (uint i = 0; i < conditional_indent; i++) {
		p += seprintf(p, last, "> ");
	}

	auto append_flags = [&]() {
		if (adjust.adjust_flags & DSGAF_SKIP_ON_ZERO) {
			p += seprintf(p, last, ", skip on zero");
		}
		if (adjust.adjust_flags & DSGAF_SKIP_ON_LSB_SET) {
			p += seprintf(p, last, ", skip on LSB set");
		}
		if (adjust.adjust_flags & DSGAF_LAST_VAR_READ && this->more_details) {
			p += seprintf(p, last, ", last var read");
		}
		if (adjust.adjust_flags & DSGAF_JUMP_INS_HINT && this->more_details) {
			p += seprintf(p, last, ", jump ins hint");
		}
		if (adjust.adjust_flags & DSGAF_END_BLOCK) {
			p += seprintf(p, last, ", end block (%u)", adjust.jump);
		}
	};

	auto append_extended_var = [&](int var_id) {
		const char *name = GetExtendedVariableNameById(var_id);
		if (name != nullptr) {
			p += seprintf(p, last, " (%s)", name);
		}
	};

	if (IsEvalAdjustJumpOperation(adjust.operation)) {
		conditional_indent++;
	}
	if (adjust.adjust_flags & DSGAF_END_BLOCK) {
		conditional_indent -= adjust.jump;
	}

	if (adjust.operation == DSGA_OP_TERNARY) {
		p += seprintf(p, last, "TERNARY: true: %X, false: %X", adjust.and_mask, adjust.add_val);
		append_flags();
		return p;
	}
	if (adjust.operation == DSGA_OP_ABS) {
		p += seprintf(p, last, "ABS");
		append_flags();
		return p;
	}
	if (adjust.operation == DSGA_OP_NOOP) {
		p += seprintf(p, last, "NOOP");
		append_flags();
		return p;
	}
	if (adjust.operation == DSGA_OP_JZ_LV || adjust.operation == DSGA_OP_JNZ_LV) {
		p = GetAdjustOperationName(p, last, adjust.operation);
		p += seprintf(p, last, " +%u", adjust.jump);
		append_flags();
		return p;
	}
	if (adjust.operation == DSGA_OP_STO && adjust.type == DSGA_TYPE_NONE && adjust.variable == 0x1A && adjust.shift_num == 0) {
		/* Temp storage store */
		highlight_tag = (1 << 16) | (adjust.and_mask & 0xFFFF);
	}
	if (adjust.operation == DSGA_OP_STOP && adjust.type == DSGA_TYPE_NONE && adjust.variable == 0x1A && adjust.shift_num == 0) {
		/* Perm storage store */
		highlight_tag = (2 << 16) | (adjust.and_mask & 0xFFFF);
	}
	p += seprintf(p, last, "var: %X", adjust.variable);
	if (adjust.variable >= 0x100) {
		append_extended_var(adjust.variable);
	}
	if (adjust.variable == 0x7B && adjust.parameter >= 0x100) {
		p += seprintf(p, last, " (parameter: %X", adjust.parameter);
		append_extended_var(adjust.parameter);
		p += seprintf(p, last, ")");
	} else if ((adjust.variable >= 0x60 && adjust.variable <= 0x7F && adjust.variable != 0x7E) || adjust.parameter != 0) {
		p += seprintf(p, last, " (parameter: %X)", adjust.parameter);
	}
	p += seprintf(p, last, ", shift: %X, and: %X", adjust.shift_num, adjust.and_mask);
	switch (adjust.type) {
		case DSGA_TYPE_DIV: p += seprintf(p, last, ", add: %X, div: %X", adjust.add_val, adjust.divmod_val); break;
		case DSGA_TYPE_MOD: p += seprintf(p, last, ", add: %X, mod: %X", adjust.add_val, adjust.divmod_val); break;
		case DSGA_TYPE_EQ:  p += seprintf(p, last, ", eq: %X", adjust.add_val); break;
		case DSGA_TYPE_NEQ: p += seprintf(p, last, ", neq: %X", adjust.add_val); break;
		case DSGA_TYPE_NONE: break;
	}
	if (adjust.operation == DSGA_OP_STO_NC) {
		p += seprintf(p, last, ", store to: %X", adjust.divmod_val);
		highlight_tag = (1 << 16) | adjust.divmod_val;
	}
	p += seprintf(p, last, ", op: ");
	p = GetAdjustOperationName(p, last, adjust.operation);
	if (IsEvalAdjustJumpOperation(adjust.operation)) {
		p += seprintf(p, last, " +%u", adjust.jump);
	}
	append_flags();
	return p;
}

void SpriteGroupDumper::DumpSpriteGroup(const SpriteGroup *sg, const char *padding, uint flags)
{
	uint32 highlight_tag = 0;
	auto print = [&]() {
		this->print_fn(sg, DSGPO_PRINT, highlight_tag, this->buffer);
		highlight_tag = 0;
	};

	if (sg == nullptr) {
		seprintf(this->buffer, lastof(this->buffer), "%sNULL GROUP", padding);
		print();
		return;
	}

	if (sg->nfo_line != 0) this->print_fn(sg, DSGPO_NFO_LINE, sg->nfo_line, nullptr);

	bool start_emitted = false;
	auto emit_start = [&]() {
		this->print_fn(sg, DSGPO_START, 0, nullptr);
		start_emitted = true;
	};
	auto guard = scope_guard([&]() {
		if (start_emitted) {
			this->print_fn(sg, DSGPO_END, 0, padding);
		}
	});

	char extra_info[64] = "";
	if (sg->sg_flags & SGF_ACTION6) strecat(extra_info, " (action 6 modified)", lastof(extra_info));
	if (sg->sg_flags & SGF_SKIP_CB) strecat(extra_info, " (skip CB)", lastof(extra_info));
	if (this->more_details) {
		if (sg->sg_flags & SGF_INLINING) strecat(extra_info, " (inlining)", lastof(extra_info));
	}

	char scope_buffer[64] = "";
	auto get_scope_name = [&](VarSpriteGroupScope var_scope, VarSpriteGroupScopeOffset var_scope_count) -> const char * {
		if (var_scope == VSG_SCOPE_RELATIVE) {
			char *b = scope_buffer;
			b += seprintf(b, lastof(scope_buffer), "%s[%s, ", _sg_scope_names[var_scope], _sg_relative_scope_modes[GB(var_scope_count, 8, 2)]);
			byte offset = GB(var_scope_count, 0, 8);
			if (HasBit(var_scope_count, 15)) {
				b += seprintf(b, lastof(scope_buffer), "var 0x100]");
			} else {
				b += seprintf(b, lastof(scope_buffer), "%u]", offset);
			}
			return scope_buffer;
		} else {
			return _sg_scope_names[var_scope];
		}
	};

	switch (sg->type) {
		case SGT_REAL: {
			const RealSpriteGroup *rsg = (const RealSpriteGroup*)sg;
			seprintf(this->buffer, lastof(this->buffer), "%sReal (loaded: %u, loading: %u)%s [%u]",
					padding, (uint)rsg->loaded.size(), (uint)rsg->loading.size(), extra_info, sg->nfo_line);
			print();
			emit_start();
			std::string sub_padding(padding);
			sub_padding += "    ";
			for (size_t i = 0; i < rsg->loaded.size(); i++) {
				seprintf(this->buffer, lastof(this->buffer), "%s  Loaded %u", padding, (uint)i);
				print();
				this->DumpSpriteGroup(rsg->loaded[i], sub_padding.c_str(), 0);
			}
			for (size_t i = 0; i < rsg->loading.size(); i++) {
				seprintf(this->buffer, lastof(this->buffer), "%s  Loading %u", padding, (uint)i);
				print();
				this->DumpSpriteGroup(rsg->loading[i], sub_padding.c_str(), 0);
			}
			break;
		}
		case SGT_DETERMINISTIC: {
			const DeterministicSpriteGroup *dsg = (const DeterministicSpriteGroup*)sg;

			const SpriteGroup *default_group = dsg->default_group;
			const std::vector<DeterministicSpriteGroupAdjust> *adjusts = &(dsg->adjusts);
			const std::vector<DeterministicSpriteGroupRange> *ranges = &(dsg->ranges);
			bool calculated_result = dsg->calculated_result;

			if (this->use_shadows) {
				auto iter = _deterministic_sg_shadows.find(dsg);
				if (iter != _deterministic_sg_shadows.end()) {
					default_group = iter->second.default_group;
					adjusts = &(iter->second.adjusts);
					ranges = &(iter->second.ranges);
					calculated_result = iter->second.calculated_result;
				}
			}

			bool is_callback_group = false;
			if (adjusts->size() == 1 && !calculated_result) {
				const DeterministicSpriteGroupAdjust &adjust = (*adjusts)[0];
				if (adjust.variable == 0xC && (adjust.operation == DSGA_OP_ADD || adjust.operation == DSGA_OP_RST)
						&& adjust.shift_num == 0 && (adjust.and_mask & 0xFF) == 0xFF && adjust.type == DSGA_TYPE_NONE) {
					is_callback_group = true;
					if (*padding == 0 && !calculated_result && ranges->size() > 0) {
						const DeterministicSpriteGroupRange &first_range = (*ranges)[0];
						if (first_range.low == 0 && first_range.high == 0 && first_range.group != nullptr) {
							this->top_graphics_group = first_range.group;
						}
					}
				}
			}

			if (*padding == 0 && !calculated_result && default_group != nullptr) {
				this->top_default_group = default_group;
			}
			if (dsg == this->top_default_group && !((flags & SGDF_DEFAULT) && strlen(padding) == 2)) {
				seprintf(this->buffer, lastof(this->buffer), "%sTOP LEVEL DEFAULT GROUP: Deterministic (%s, %s), [%u]",
						padding, get_scope_name(dsg->var_scope, dsg->var_scope_count), _sg_size_names[dsg->size], dsg->nfo_line);
				print();
				return;
			}
			if (dsg == this->top_graphics_group && !((flags & SGDF_RANGE) && strlen(padding) == 2)) {
				seprintf(this->buffer, lastof(this->buffer), "%sTOP LEVEL GRAPHICS GROUP: Deterministic (%s, %s), [%u]",
						padding, get_scope_name(dsg->var_scope, dsg->var_scope_count), _sg_size_names[dsg->size], dsg->nfo_line);
				print();
				return;
			}
			auto res = this->seen_dsgs.insert(dsg);
			if (!res.second) {
				seprintf(this->buffer, lastof(this->buffer), "%sGROUP SEEN ABOVE: Deterministic (%s, %s), [%u]",
						padding, get_scope_name(dsg->var_scope, dsg->var_scope_count), _sg_size_names[dsg->size], dsg->nfo_line);
				print();
				return;
			}
			char *p = this->buffer;
			p += seprintf(p, lastof(this->buffer), "%sDeterministic (%s, %s)%s [%u]",
					padding, get_scope_name(dsg->var_scope, dsg->var_scope_count), _sg_size_names[dsg->size], extra_info, dsg->nfo_line);
			if (this->more_details) {
				if (dsg->dsg_flags & DSGF_NO_DSE) p += seprintf(p, lastof(this->buffer), ", NO_DSE");
				if (dsg->dsg_flags & DSGF_VAR_TRACKING_PENDING) p += seprintf(p, lastof(this->buffer), ", VAR_PENDING");
				if (dsg->dsg_flags & DSGF_REQUIRES_VAR1C) p += seprintf(p, lastof(this->buffer), ", REQ_1C");
				if (dsg->dsg_flags & DSGF_CHECK_EXPENSIVE_VARS) p += seprintf(p, lastof(this->buffer), ", CHECK_EXP_VAR");
				if (dsg->dsg_flags & DSGF_CHECK_INSERT_JUMP) p += seprintf(p, lastof(this->buffer), ", CHECK_INS_JMP");
				if (dsg->dsg_flags & DSGF_CB_RESULT) p += seprintf(p, lastof(this->buffer), ", CB_RESULT");
				if (dsg->dsg_flags & DSGF_CB_HANDLER) p += seprintf(p, lastof(this->buffer), ", CB_HANDLER");
				if (dsg->dsg_flags & DSGF_INLINE_CANDIDATE) p += seprintf(p, lastof(this->buffer), ", INLINE_CANDIDATE");
			}
			print();
			emit_start();
			std::string sub_padding(padding);
			sub_padding += "  ";
			uint conditional_indent = 0;
			for (const auto &adjust : (*adjusts)) {
				this->DumpSpriteGroupAdjust(this->buffer, lastof(this->buffer), adjust, sub_padding.c_str(), highlight_tag, conditional_indent);
				print();
				if (adjust.variable == 0x7E && adjust.subroutine != nullptr) {
					std::string subroutine_padding(sub_padding);
					for (uint i = 0; i < conditional_indent; i++) {
						subroutine_padding += "> ";
					}
					subroutine_padding += "   | ";
					this->DumpSpriteGroup(adjust.subroutine, subroutine_padding.c_str(), 0);
				}
			}
			if (calculated_result) {
				seprintf(this->buffer, lastof(this->buffer), "%scalculated_result", padding);
				print();
			} else {
				std::string subgroup_padding(padding);
				subgroup_padding += "  ";
				for (const auto &range : (*ranges)) {
					char *p = this->buffer;
					p += seprintf(p, lastof(this->buffer), "%srange: %X -> %X", padding, range.low, range.high);
					if (range.low == range.high && is_callback_group) {
						const char *cb_name = GetNewGRFCallbackName((CallbackID)range.low);
						if (cb_name != nullptr) {
							p += seprintf(p, lastof(this->buffer), " (%s)", cb_name);
						}
					}
					if (this->more_details && range.group == dsg->error_group) {
						p += seprintf(p, lastof(this->buffer), " (error_group)");
					}
					print();
					this->DumpSpriteGroup(range.group, subgroup_padding.c_str(), SGDF_RANGE);
				}
				if (default_group != nullptr) {
					char *p = this->buffer;
					p += seprintf(p, lastof(this->buffer), "%sdefault", padding);
					if (this->more_details && default_group == dsg->error_group) {
						p += seprintf(p, lastof(this->buffer), " (error_group)");
					}
					print();
					this->DumpSpriteGroup(default_group, subgroup_padding.c_str(), SGDF_DEFAULT);
				}
			}
			break;
		}
		case SGT_RANDOMIZED: {
			const RandomizedSpriteGroup *rsg = (const RandomizedSpriteGroup*)sg;

			const std::vector<const SpriteGroup *> *groups = &(rsg->groups);

			if (this->use_shadows) {
				auto iter = _randomized_sg_shadows.find(rsg);
				if (iter != _randomized_sg_shadows.end()) {
					groups = &(iter->second.groups);
				}
			}

			seprintf(this->buffer, lastof(this->buffer), "%sRandom (%s, %s, triggers: %X, lowest_randbit: %X, groups: %u)%s [%u]",
					padding, get_scope_name(rsg->var_scope, rsg->var_scope_count), rsg->cmp_mode == RSG_CMP_ANY ? "ANY" : "ALL",
					rsg->triggers, rsg->lowest_randbit, (uint)rsg->groups.size(), extra_info, rsg->nfo_line);
			print();
			emit_start();
			std::string sub_padding(padding);
			sub_padding += "  ";
			std::string sub_padding_indent(sub_padding);
			sub_padding_indent += "  ";
			auto end = groups->end();
			for (auto iter = groups->begin(); iter != end;) {
				uint count = 1;
				const SpriteGroup *group = *iter;
				while (true) {
					++iter;
					if (iter == end) break;
					if (*iter != group) break;
					count++;
				}
				if (count > 1) {
					seprintf(this->buffer, lastof(this->buffer), "%s%u x:", sub_padding.c_str(), count);
					print();
					this->DumpSpriteGroup(group, sub_padding_indent.c_str(), 0);
				} else {
					this->DumpSpriteGroup(group, sub_padding.c_str(), 0);
				}
			}
			break;
		}
		case SGT_CALLBACK:
			seprintf(this->buffer, lastof(this->buffer), "%sCallback Result: %X", padding, ((const CallbackResultSpriteGroup *) sg)->result);
			print();
			break;
		case SGT_RESULT:
			seprintf(this->buffer, lastof(this->buffer), "%sSprite Result: SpriteID: %u, num: %u",
					padding, ((const ResultSpriteGroup *) sg)->sprite, ((const ResultSpriteGroup *) sg)->num_sprites);
			print();
			break;
		case SGT_TILELAYOUT: {
			const TileLayoutSpriteGroup *tlsg = (const TileLayoutSpriteGroup*)sg;
			seprintf(this->buffer, lastof(this->buffer), "%sTile Layout%s [%u]", padding, extra_info, sg->nfo_line);
			print();
			emit_start();

			const TileLayoutRegisters *registers = tlsg->dts.registers;
			auto print_reg_info = [&](char *b, uint i, bool is_parent) {
				if (registers == nullptr) {
					print();
					return;
				}
				const TileLayoutRegisters *reg = registers + i;
				if (reg->flags == 0) {
					print();
					return;
				}
				seprintf(b, lastof(this->buffer), ", register flags: %X", reg->flags);
				print();
				auto log_reg = [&](TileLayoutFlags flag, const char *name, uint8 flag_reg) {
					if (reg->flags & flag) {
						highlight_tag = (1 << 16) | flag_reg;
						seprintf(this->buffer, lastof(this->buffer), "%s    %s reg: %X", padding, name, flag_reg);
						print();
					}
				};
				log_reg(TLF_DODRAW, "TLF_DODRAW", reg->dodraw);
				log_reg(TLF_SPRITE, "TLF_SPRITE", reg->sprite);
				log_reg(TLF_PALETTE, "TLF_PALETTE", reg->palette);
				if (is_parent) {
					log_reg(TLF_BB_XY_OFFSET, "TLF_BB_XY_OFFSET x", reg->delta.parent[0]);
					log_reg(TLF_BB_XY_OFFSET, "TLF_BB_XY_OFFSET y", reg->delta.parent[1]);
					log_reg(TLF_BB_Z_OFFSET, "TLF_BB_Z_OFFSET", reg->delta.parent[2]);
				} else {
					log_reg(TLF_CHILD_X_OFFSET, "TLF_CHILD_X_OFFSET", reg->delta.child[0]);
					log_reg(TLF_CHILD_Y_OFFSET, "TLF_CHILD_Y_OFFSET", reg->delta.child[1]);
				}
				if (reg->flags & TLF_SPRITE_VAR10) {
					seprintf(this->buffer, lastof(this->buffer), "%s    TLF_SPRITE_VAR10 value: %X", padding, reg->sprite_var10);
					print();
				}
				if (reg->flags & TLF_PALETTE_VAR10) {
					seprintf(this->buffer, lastof(this->buffer), "%s    TLF_PALETTE_VAR10 value: %X", padding, reg->palette_var10);
					print();
				}
			};

			char *b = this->buffer + seprintf(this->buffer, lastof(this->buffer), "%s  ground: (%X, %X)",
					padding, tlsg->dts.ground.sprite, tlsg->dts.ground.pal);
			print_reg_info(b, 0, false);

			uint offset = 0; // offset 0 is the ground sprite
			const DrawTileSeqStruct *element;
			foreach_draw_tile_seq(element, tlsg->dts.seq) {
				offset++;
				char *b = this->buffer;
				if (element->IsParentSprite()) {
					b += seprintf(this->buffer, lastof(this->buffer), "%s  section: %X, image: (%X, %X), d: (%d, %d, %d), s: (%d, %d, %d)",
							padding, offset, element->image.sprite, element->image.pal,
							element->delta_x, element->delta_y, element->delta_z,
							element->size_x, element->size_y, element->size_z);
				} else {
					b += seprintf(this->buffer, lastof(this->buffer), "%s  section: %X, image: (%X, %X), d: (%d, %d)",
							padding, offset, element->image.sprite, element->image.pal,
							element->delta_x, element->delta_y);
				}
				print_reg_info(b, offset, element->IsParentSprite());
			}
			break;
		}
		case SGT_INDUSTRY_PRODUCTION: {
			const IndustryProductionSpriteGroup *ipsg = (const IndustryProductionSpriteGroup*)sg;
			seprintf(this->buffer, lastof(this->buffer), "%sIndustry Production (version %X) [%u]", padding, ipsg->version, ipsg->nfo_line);
			print();
			emit_start();
			auto log_io = [&](const char *prefix, int i, int quantity, CargoID cargo) {
				if (ipsg->version >= 1) highlight_tag = (1 << 16) | quantity;
				if (ipsg->version >= 2) {
					seprintf(this->buffer, lastof(this->buffer), "%s  %s %X: reg %X, cargo ID: %X", padding, prefix, i, quantity, cargo);
					print();
				} else {
					const char *type = (ipsg->version >= 1) ? "reg" : "value";
					seprintf(this->buffer, lastof(this->buffer), "%s  %s %X: %s %X", padding, prefix, i, type, quantity);
					print();
				}
			};
			for (int i = 0; i < ipsg->num_input; i++) {
				log_io("Subtract input", i, ipsg->subtract_input[i], ipsg->cargo_input[i]);
			}
			for (int i = 0; i < ipsg->num_output; i++) {
				log_io("Add input", i, ipsg->add_output[i], ipsg->cargo_output[i]);
			}
			if (ipsg->version >= 1) highlight_tag = (1 << 16) | ipsg->again;
			seprintf(this->buffer, lastof(this->buffer), "%s  Again: %s %X", padding, (ipsg->version >= 1) ? "reg" : "value", ipsg->again);
			print();
			break;
		}
	}
}<|MERGE_RESOLUTION|>--- conflicted
+++ resolved
@@ -246,11 +246,7 @@
 	}
 }
 
-<<<<<<< HEAD
-static bool RangeHighComparator(const DeterministicSpriteGroupRange& range, uint32 value)
-=======
 static bool RangeHighComparator(const DeterministicSpriteGroupRange &range, uint32_t value)
->>>>>>> c44faf4e
 {
 	return range.high < value;
 }
