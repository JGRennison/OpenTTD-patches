/*
 * This file is part of OpenTTD.
 * OpenTTD is free software; you can redistribute it and/or modify it under the terms of the GNU General Public License as published by the Free Software Foundation, version 2.
 * OpenTTD is distributed in the hope that it will be useful, but WITHOUT ANY WARRANTY; without even the implied warranty of MERCHANTABILITY or FITNESS FOR A PARTICULAR PURPOSE.
 * See the GNU General Public License for more details. You should have received a copy of the GNU General Public License along with OpenTTD. If not, see <http://www.gnu.org/licenses/>.
 */

/** @file newgrf_station.h Header file for NewGRF stations */

#ifndef NEWGRF_STATION_H
#define NEWGRF_STATION_H

#include "core/enum_type.hpp"
#include "newgrf_animation_type.h"
#include "newgrf_callbacks.h"
#include "newgrf_class.h"
#include "newgrf_commons.h"
#include "cargo_type.h"
#include "station_type.h"
#include "rail_type.h"
#include "newgrf_spritegroup.h"
#include "newgrf_town.h"
#include <vector>
#include <unordered_map>

/** Scope resolver for stations. */
struct StationScopeResolver : public ScopeResolver {
	TileIndex tile;                     ///< %Tile of the station.
	struct BaseStation *st;             ///< Instance of the station.
	const struct StationSpec *statspec; ///< Station (type) specification.
	CargoType cargo_type;                 ///< Type of cargo of the station.
	Axis axis;                          ///< Station axis, used only for the slope check callback.
	RailType rt;                        ///< %RailType of the station (unbuilt stations only).

	/**
	 * Constructor for station scopes.
	 * @param ro Surrounding resolver.
	 * @param statspec Station (type) specification.
	 * @param st Instance of the station.
	 * @param tile %Tile of the station.
	 * @param rt %RailType of the station (unbuilt stations only).
	 */
	StationScopeResolver(ResolverObject &ro, const StationSpec *statspec, BaseStation *st, TileIndex tile, RailType rt)
		: ScopeResolver(ro), tile(tile), st(st), statspec(statspec), cargo_type(INVALID_CARGO), axis(INVALID_AXIS), rt(rt)
	{
	}

	uint32_t GetRandomBits() const override;
	uint32_t GetTriggers() const override;

	uint32_t GetVariable(uint16_t variable, uint32_t parameter, GetVariableExtra &extra) const override;

private:
	enum class NearbyStationInfoMode {
		Standard,
		V2,
	};
	uint32_t GetNearbyStationInfo(uint32_t parameter, NearbyStationInfoMode mode) const;
};

/** Station resolver. */
struct StationResolverObject : public ResolverObject {
	StationScopeResolver station_scope; ///< The station scope resolver.
	std::optional<TownScopeResolver> town_scope = std::nullopt; ///< The town scope resolver (created on the first call).

	StationResolverObject(const StationSpec *statspec, BaseStation *st, TileIndex tile, RailType rt,
			CallbackID callback = CBID_NO_CALLBACK, uint32_t callback_param1 = 0, uint32_t callback_param2 = 0);

	TownScopeResolver *GetTown();

	ScopeResolver *GetScope(VarSpriteGroupScope scope = VSG_SCOPE_SELF, VarSpriteGroupScopeOffset relative = 0) override
	{
		switch (scope) {
			case VSG_SCOPE_SELF:
				return &this->station_scope;

			case VSG_SCOPE_PARENT: {
				TownScopeResolver *tsr = this->GetTown();
				if (tsr != nullptr) return tsr;
				[[fallthrough]];
			}

			default:
				return ResolverObject::GetScope(scope, relative);
		}
	}

	const SpriteGroup *ResolveReal(const RealSpriteGroup *group) const override;

	GrfSpecFeature GetFeature() const override;
	uint32_t GetDebugID() const override;
};

static const uint32_t STATION_CLASS_LABEL_DEFAULT = 'DFLT';
static const uint32_t STATION_CLASS_LABEL_WAYPOINT = 'WAYP';

enum StationClassID : uint16_t {
	STAT_CLASS_BEGIN = 0,    ///< the lowest valid value
	STAT_CLASS_DFLT = 0,     ///< Default station class.
	STAT_CLASS_WAYP,         ///< Waypoint class.
	STAT_CLASS_MAX = UINT16_MAX, ///< Maximum number of classes.
};
template <> struct EnumPropsT<StationClassID> : MakeEnumPropsT<StationClassID, uint8_t, STAT_CLASS_BEGIN, STAT_CLASS_MAX, STAT_CLASS_MAX, 16> {};

/** Allow incrementing of StationClassID variables */
DECLARE_POSTFIX_INCREMENT(StationClassID)

enum StationSpecFlags {
	SSF_SEPARATE_GROUND,      ///< Use different sprite set for ground sprites.
	SSF_DIV_BY_STATION_SIZE,  ///< Divide cargo amount by station size.
	SSF_CB141_RANDOM_BITS,    ///< Callback 141 needs random bits.
	SSF_CUSTOM_FOUNDATIONS,   ///< Draw custom foundations.
	SSF_EXTENDED_FOUNDATIONS, ///< Extended foundation block instead of simple.
};

/** Randomisation triggers for stations */
enum StationRandomTrigger {
	SRT_NEW_CARGO,        ///< Trigger station on new cargo arrival.
	SRT_CARGO_TAKEN,      ///< Trigger station when cargo is completely taken.
	SRT_TRAIN_ARRIVES,    ///< Trigger platform when train arrives.
	SRT_TRAIN_DEPARTS,    ///< Trigger platform when train leaves.
	SRT_TRAIN_LOADS,      ///< Trigger platform when train loads/unloads.
	SRT_PATH_RESERVATION, ///< Trigger platform when train reserves path.
};

enum StationSpecIntlFlags {
	SSIF_BRIDGE_HEIGHTS_SET,            ///< bridge_height[8] is set.
	SSIF_BRIDGE_DISALLOWED_PILLARS_SET, ///< bridge_disallowed_pillars[8] is set.
};

/** Station specification. */
struct StationSpec : NewGRFSpecBase<StationClassID> {
	StationSpec() : name(0),
		disallowed_platforms(0), disallowed_lengths(0),
		cargo_threshold(0), cargo_triggers(0),
		callback_mask(0), flags(0),
		animation({0, 0, 0, 0}), internal_flags(0) {}
	/**
	 * Properties related the the grf file.
	 * NUM_CARGO real cargo plus three pseudo cargo sprite groups.
	 * Used for obtaining the sprite offset of custom sprites, and for
	 * evaluating callbacks.
	 */
	GRFFilePropsBase<NUM_CARGO + 3> grf_prop;
	StringID name;             ///< Name of this station.

	/**
	 * Bitmask of number of platforms available for the station.
	 * 0..6 correspond to 1..7, while bit 7 corresponds to >7 platforms.
	 */
	uint8_t disallowed_platforms;
	/**
	 * Bitmask of platform lengths available for the station.
	 * 0..6 correspond to 1..7, while bit 7 corresponds to >7 tiles long.
	 */
	uint8_t disallowed_lengths;

	/**
	 * Number of tile layouts.
	 * A minimum of 8 is required is required for stations.
	 * 0-1 = plain platform
	 * 2-3 = platform with building
	 * 4-5 = platform with roof, left side
	 * 6-7 = platform with roof, right side
	 */
	std::vector<NewGRFSpriteLayout> renderdata; ///< Array of tile layouts.

	/**
	 * Cargo threshold for choosing between little and lots of cargo
	 * @note little/lots are equivalent to the moving/loading states for vehicles
	 */
	uint16_t cargo_threshold;

	CargoTypes cargo_triggers; ///< Bitmask of cargo types which cause trigger re-randomizing

	uint8_t callback_mask; ///< Bitmask of station callbacks that have to be called

	uint8_t flags; ///< Bitmask of flags, bit 0: use different sprite set; bit 1: divide cargo about by station size

	struct BridgeAboveFlags {
		uint8_t height = UINT8_MAX;     ///< Minimum height for a bridge above, 0 for none
		uint8_t disallowed_pillars = 0; ///< Disallowed pillar flags for a bridge above
	};
	std::vector<BridgeAboveFlags> bridge_above_flags; ///< List of bridge above flags.

	enum class TileFlags : uint8_t {
		None = 0,
		Pylons = 1U << 0, ///< Tile should contain catenary pylons.
		NoWires = 1U << 1, ///< Tile should NOT contain catenary wires.
		Blocked = 1U << 2, ///< Tile is blocked to vehicles.
	};
	std::vector<TileFlags> tileflags; ///< List of tile flags.

	AnimationInfo animation;

	uint8_t internal_flags; ///< Bitmask of internal spec flags (StationSpecIntlFlags)

	/** Custom platform layouts, keyed by platform and length combined. */
	std::unordered_map<uint16_t, std::vector<uint8_t>> layouts;

	BridgeAboveFlags GetBridgeAboveFlags(uint gfx) const
	{
		if (gfx < this->bridge_above_flags.size()) return this->bridge_above_flags[gfx];
		return {};
	}
};
DECLARE_ENUM_AS_BIT_SET(StationSpec::TileFlags);

/** Class containing information relating to station classes. */
using StationClass = NewGRFClass<StationSpec, StationClassID, STAT_CLASS_MAX>;

const StationSpec *GetStationSpec(TileIndex t);

/**
 * Get the station layout key for a given station layout size.
 * @param platforms Number of platforms.
 * @param length Length of platforms.
 * @returns Key of station layout.
 */
inline uint16_t GetStationLayoutKey(uint8_t platforms, uint8_t length)
{
	return (length << 8U) | platforms;
}

/**
 * Test if a StationClass is the waypoint class.
 * @param cls StationClass to test.
 * @return true if the class is the waypoint class.
 */
inline bool IsWaypointClass(const StationClass &cls)
{
	return cls.global_id == STATION_CLASS_LABEL_WAYPOINT || GB(cls.global_id, 24, 8) == UINT8_MAX;
}

/* Evaluate a tile's position within a station, and return the result a bitstuffed format. */
uint32_t GetPlatformInfo(Axis axis, uint8_t tile, int platforms, int length, int x, int y, bool centred);

SpriteID GetCustomStationRelocation(const StationSpec *statspec, BaseStation *st, TileIndex tile, RailType rt, uint32_t var10 = 0);
SpriteID GetCustomStationFoundationRelocation(const StationSpec *statspec, BaseStation *st, TileIndex tile, uint layout, uint edge_info);
uint16_t GetStationCallback(CallbackID callback, uint32_t param1, uint32_t param2, const StationSpec *statspec, BaseStation *st, TileIndex tile, RailType rt);
CommandCost PerformStationTileSlopeCheck(TileIndex north_tile, TileIndex cur_tile, RailType rt, const StationSpec *statspec, Axis axis, uint8_t plat_len, uint8_t numtracks);

/* Allocate a StationSpec to a Station. This is called once per build operation. */
int AllocateSpecToStation(const StationSpec *statspec, BaseStation *st, bool exec);

/* Deallocate a StationSpec from a Station. Called when removing a single station tile. */
void DeallocateSpecFromStation(BaseStation *st, uint8_t specindex);

/* Draw representation of a station tile for GUI purposes. */
bool DrawStationTile(int x, int y, RailType railtype, Axis axis, StationClassID sclass, uint station);

void AnimateStationTile(TileIndex tile);
<<<<<<< HEAD
uint8_t GetStationTileAnimationSpeed(TileIndex tile);
void TriggerStationAnimation(BaseStation *st, TileIndex tile, StationAnimationTrigger trigger, CargoID cargo_type = INVALID_CARGO);
void TriggerStationRandomisation(Station *st, TileIndex tile, StationRandomTrigger trigger, CargoID cargo_type = INVALID_CARGO);
=======
void TriggerStationAnimation(BaseStation *st, TileIndex tile, StationAnimationTrigger trigger, CargoType cargo_type = INVALID_CARGO);
void TriggerStationRandomisation(Station *st, TileIndex tile, StationRandomTrigger trigger, CargoType cargo_type = INVALID_CARGO);
>>>>>>> d1e001f1
void StationUpdateCachedTriggers(BaseStation *st);

void UpdateStationTileCacheFlags(bool force_update);

#endif /* NEWGRF_STATION_H */<|MERGE_RESOLUTION|>--- conflicted
+++ resolved
@@ -28,7 +28,7 @@
 	TileIndex tile;                     ///< %Tile of the station.
 	struct BaseStation *st;             ///< Instance of the station.
 	const struct StationSpec *statspec; ///< Station (type) specification.
-	CargoType cargo_type;                 ///< Type of cargo of the station.
+	CargoType cargo_type;               ///< Type of cargo of the station.
 	Axis axis;                          ///< Station axis, used only for the slope check callback.
 	RailType rt;                        ///< %RailType of the station (unbuilt stations only).
 
@@ -250,14 +250,9 @@
 bool DrawStationTile(int x, int y, RailType railtype, Axis axis, StationClassID sclass, uint station);
 
 void AnimateStationTile(TileIndex tile);
-<<<<<<< HEAD
 uint8_t GetStationTileAnimationSpeed(TileIndex tile);
-void TriggerStationAnimation(BaseStation *st, TileIndex tile, StationAnimationTrigger trigger, CargoID cargo_type = INVALID_CARGO);
-void TriggerStationRandomisation(Station *st, TileIndex tile, StationRandomTrigger trigger, CargoID cargo_type = INVALID_CARGO);
-=======
 void TriggerStationAnimation(BaseStation *st, TileIndex tile, StationAnimationTrigger trigger, CargoType cargo_type = INVALID_CARGO);
 void TriggerStationRandomisation(Station *st, TileIndex tile, StationRandomTrigger trigger, CargoType cargo_type = INVALID_CARGO);
->>>>>>> d1e001f1
 void StationUpdateCachedTriggers(BaseStation *st);
 
 void UpdateStationTileCacheFlags(bool force_update);
