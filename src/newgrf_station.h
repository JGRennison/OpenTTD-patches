/*
 * This file is part of OpenTTD.
 * OpenTTD is free software; you can redistribute it and/or modify it under the terms of the GNU General Public License as published by the Free Software Foundation, version 2.
 * OpenTTD is distributed in the hope that it will be useful, but WITHOUT ANY WARRANTY; without even the implied warranty of MERCHANTABILITY or FITNESS FOR A PARTICULAR PURPOSE.
 * See the GNU General Public License for more details. You should have received a copy of the GNU General Public License along with OpenTTD. If not, see <http://www.gnu.org/licenses/>.
 */

/** @file newgrf_station.h Header file for NewGRF stations */

#ifndef NEWGRF_STATION_H
#define NEWGRF_STATION_H

#include "newgrf_animation_type.h"
#include "newgrf_callbacks.h"
#include "newgrf_class.h"
#include "newgrf_commons.h"
#include "cargo_type.h"
#include "station_type.h"
#include "rail_type.h"
#include "newgrf_spritegroup.h"
#include "newgrf_town.h"
#include <vector>

/** Scope resolver for stations. */
struct StationScopeResolver : public ScopeResolver {
	TileIndex tile;                     ///< %Tile of the station.
	struct BaseStation *st;             ///< Instance of the station.
	const struct StationSpec *statspec; ///< Station (type) specification.
	CargoID cargo_type;                 ///< Type of cargo of the station.
	Axis axis;                          ///< Station axis, used only for the slope check callback.
	RailType rt;                        ///< %RailType of the station (unbuilt stations only).

	/**
	 * Constructor for station scopes.
	 * @param ro Surrounding resolver.
	 * @param statspec Station (type) specification.
	 * @param st Instance of the station.
	 * @param tile %Tile of the station.
	 * @param rt %RailType of the station (unbuilt stations only).
	 */
	StationScopeResolver(ResolverObject &ro, const StationSpec *statspec, BaseStation *st, TileIndex tile, RailType rt)
		: ScopeResolver(ro), tile(tile), st(st), statspec(statspec), cargo_type(INVALID_CARGO), axis(INVALID_AXIS), rt(rt)
	{
	}

	uint32_t GetRandomBits() const override;
	uint32_t GetTriggers() const override;

<<<<<<< HEAD
	uint32_t GetVariable(uint16_t variable, uint32_t parameter, GetVariableExtra *extra) const override;

private:
	enum class NearbyStationInfoMode {
		Standard,
		V2,
	};
	uint32_t GetNearbyStationInfo(uint32_t parameter, NearbyStationInfoMode mode) const;
=======
	uint32_t GetVariable(uint8_t variable, [[maybe_unused]] uint32_t parameter, bool *available) const override;
>>>>>>> 6c5a8f55
};

/** Station resolver. */
struct StationResolverObject : public ResolverObject {
	StationScopeResolver station_scope; ///< The station scope resolver.
	TownScopeResolver *town_scope;      ///< The town scope resolver (created on the first call).

	StationResolverObject(const StationSpec *statspec, BaseStation *st, TileIndex tile, RailType rt,
			CallbackID callback = CBID_NO_CALLBACK, uint32_t callback_param1 = 0, uint32_t callback_param2 = 0);
	~StationResolverObject();

	TownScopeResolver *GetTown();

<<<<<<< HEAD
	ScopeResolver *GetScope(VarSpriteGroupScope scope = VSG_SCOPE_SELF, VarSpriteGroupScopeOffset relative = 0) override
=======
	ScopeResolver *GetScope(VarSpriteGroupScope scope = VSG_SCOPE_SELF, uint8_t relative = 0) override
>>>>>>> 6c5a8f55
	{
		switch (scope) {
			case VSG_SCOPE_SELF:
				return &this->station_scope;

			case VSG_SCOPE_PARENT: {
				TownScopeResolver *tsr = this->GetTown();
				if (tsr != nullptr) return tsr;
				[[fallthrough]];
			}

			default:
				return ResolverObject::GetScope(scope, relative);
		}
	}

	const SpriteGroup *ResolveReal(const RealSpriteGroup *group) const override;

	GrfSpecFeature GetFeature() const override;
	uint32_t GetDebugID() const override;
};

enum StationClassID : uint8_t {
	STAT_CLASS_BEGIN = 0,    ///< the lowest valid value
	STAT_CLASS_DFLT = 0,     ///< Default station class.
	STAT_CLASS_WAYP,         ///< Waypoint class.
	STAT_CLASS_MAX = 255,    ///< Maximum number of classes.
};
template <> struct EnumPropsT<StationClassID> : MakeEnumPropsT<StationClassID, byte, STAT_CLASS_BEGIN, STAT_CLASS_MAX, STAT_CLASS_MAX, 8> {};

/** Allow incrementing of StationClassID variables */
DECLARE_POSTFIX_INCREMENT(StationClassID)

enum StationSpecFlags {
	SSF_SEPARATE_GROUND,      ///< Use different sprite set for ground sprites.
	SSF_DIV_BY_STATION_SIZE,  ///< Divide cargo amount by station size.
	SSF_CB141_RANDOM_BITS,    ///< Callback 141 needs random bits.
	SSF_CUSTOM_FOUNDATIONS,   ///< Draw custom foundations.
	SSF_EXTENDED_FOUNDATIONS, ///< Extended foundation block instead of simple.
};

/** Randomisation triggers for stations */
enum StationRandomTrigger {
	SRT_NEW_CARGO,        ///< Trigger station on new cargo arrival.
	SRT_CARGO_TAKEN,      ///< Trigger station when cargo is completely taken.
	SRT_TRAIN_ARRIVES,    ///< Trigger platform when train arrives.
	SRT_TRAIN_DEPARTS,    ///< Trigger platform when train leaves.
	SRT_TRAIN_LOADS,      ///< Trigger platform when train loads/unloads.
	SRT_PATH_RESERVATION, ///< Trigger platform when train reserves path.
};

enum StationSpecIntlFlags {
	SSIF_BRIDGE_HEIGHTS_SET,            ///< byte bridge_height[8] is set.
	SSIF_BRIDGE_DISALLOWED_PILLARS_SET, ///< byte bridge_disallowed_pillars[8] is set.
};

/** Station specification. */
struct StationSpec {
	StationSpec() : cls_id(STAT_CLASS_DFLT), name(0),
		disallowed_platforms(0), disallowed_lengths(0),
		cargo_threshold(0), cargo_triggers(0),
		callback_mask(0), flags(0), pylons(0), wires(0), blocked(0),
		animation({0, 0, 0, 0}), internal_flags(0) {}
	/**
	 * Properties related the the grf file.
	 * NUM_CARGO real cargo plus three pseudo cargo sprite groups.
	 * Used for obtaining the sprite offset of custom sprites, and for
	 * evaluating callbacks.
	 */
	GRFFilePropsBase<NUM_CARGO + 3> grf_prop;
	StationClassID cls_id;     ///< The class to which this spec belongs.
	StringID name;             ///< Name of this station.

	/**
	 * Bitmask of number of platforms available for the station.
	 * 0..6 correspond to 1..7, while bit 7 corresponds to >7 platforms.
	 */
	uint8_t disallowed_platforms;
	/**
	 * Bitmask of platform lengths available for the station.
	 * 0..6 correspond to 1..7, while bit 7 corresponds to >7 tiles long.
	 */
	uint8_t disallowed_lengths;

	/**
	 * Number of tile layouts.
	 * A minimum of 8 is required is required for stations.
	 * 0-1 = plain platform
	 * 2-3 = platform with building
	 * 4-5 = platform with roof, left side
	 * 6-7 = platform with roof, right side
	 */
	std::vector<NewGRFSpriteLayout> renderdata; ///< Array of tile layouts.

	/**
	 * Cargo threshold for choosing between little and lots of cargo
	 * @note little/lots are equivalent to the moving/loading states for vehicles
	 */
	uint16_t cargo_threshold;

	CargoTypes cargo_triggers; ///< Bitmask of cargo types which cause trigger re-randomizing

	uint8_t callback_mask; ///< Bitmask of station callbacks that have to be called

	uint8_t flags; ///< Bitmask of flags, bit 0: use different sprite set; bit 1: divide cargo about by station size

<<<<<<< HEAD
	byte pylons;  ///< Bitmask of base tiles (0 - 7) which should contain elrail pylons
	byte wires;   ///< Bitmask of base tiles (0 - 7) which should contain elrail wires
	byte blocked; ///< Bitmask of base tiles (0 - 7) which are blocked to trains
	byte bridge_height[8]; ///< Minimum height for a bridge above, 0 for none
	byte bridge_disallowed_pillars[8]; ///< Disallowed pillar flags for a bridge above
=======
	uint8_t pylons;  ///< Bitmask of base tiles (0 - 7) which should contain elrail pylons
	uint8_t wires;   ///< Bitmask of base tiles (0 - 7) which should contain elrail wires
	uint8_t blocked; ///< Bitmask of base tiles (0 - 7) which are blocked to trains
>>>>>>> 6c5a8f55

	AnimationInfo animation;

	byte internal_flags; ///< Bitmask of internal spec flags (StationSpecIntlFlags)

	/**
	 * Custom platform layouts.
	 * This is a 2D array containing an array of tiles.
	 * 1st layer is platform lengths.
	 * 2nd layer is tracks (width).
	 * These can be sparsely populated, and the upper limit is not defined but
	 * limited to 255.
	 */
	std::vector<std::vector<std::vector<uint8_t>>> layouts;
};

/** Struct containing information relating to station classes. */
typedef NewGRFClass<StationSpec, StationClassID, STAT_CLASS_MAX> StationClass;

const StationSpec *GetStationSpec(TileIndex t);

/* Evaluate a tile's position within a station, and return the result a bitstuffed format. */
uint32_t GetPlatformInfo(Axis axis, uint8_t tile, int platforms, int length, int x, int y, bool centred);

SpriteID GetCustomStationRelocation(const StationSpec *statspec, BaseStation *st, TileIndex tile, RailType rt, uint32_t var10 = 0);
SpriteID GetCustomStationFoundationRelocation(const StationSpec *statspec, BaseStation *st, TileIndex tile, uint layout, uint edge_info);
<<<<<<< HEAD
uint16_t GetStationCallback(CallbackID callback, uint32_t param1, uint32_t param2, const StationSpec *statspec, BaseStation *st, TileIndex tile, RailType rt);
CommandCost PerformStationTileSlopeCheck(TileIndex north_tile, TileIndex cur_tile, RailType rt, const StationSpec *statspec, Axis axis, byte plat_len, byte numtracks);
=======
uint16_t GetStationCallback(CallbackID callback, uint32_t param1, uint32_t param2, const StationSpec *statspec, BaseStation *st, TileIndex tile);
CommandCost PerformStationTileSlopeCheck(TileIndex north_tile, TileIndex cur_tile, const StationSpec *statspec, Axis axis, uint8_t plat_len, uint8_t numtracks);
>>>>>>> 6c5a8f55

/* Allocate a StationSpec to a Station. This is called once per build operation. */
int AllocateSpecToStation(const StationSpec *statspec, BaseStation *st, bool exec);

/* Deallocate a StationSpec from a Station. Called when removing a single station tile. */
void DeallocateSpecFromStation(BaseStation *st, uint8_t specindex);

/* Draw representation of a station tile for GUI purposes. */
bool DrawStationTile(int x, int y, RailType railtype, Axis axis, StationClassID sclass, uint station);

void AnimateStationTile(TileIndex tile);
uint8_t GetStationTileAnimationSpeed(TileIndex tile);
void TriggerStationAnimation(BaseStation *st, TileIndex tile, StationAnimationTrigger trigger, CargoID cargo_type = INVALID_CARGO);
void TriggerStationRandomisation(Station *st, TileIndex tile, StationRandomTrigger trigger, CargoID cargo_type = INVALID_CARGO);
void StationUpdateCachedTriggers(BaseStation *st);

void UpdateStationTileCacheFlags(bool force_update);

#endif /* NEWGRF_STATION_H */<|MERGE_RESOLUTION|>--- conflicted
+++ resolved
@@ -46,7 +46,6 @@
 	uint32_t GetRandomBits() const override;
 	uint32_t GetTriggers() const override;
 
-<<<<<<< HEAD
 	uint32_t GetVariable(uint16_t variable, uint32_t parameter, GetVariableExtra *extra) const override;
 
 private:
@@ -55,9 +54,6 @@
 		V2,
 	};
 	uint32_t GetNearbyStationInfo(uint32_t parameter, NearbyStationInfoMode mode) const;
-=======
-	uint32_t GetVariable(uint8_t variable, [[maybe_unused]] uint32_t parameter, bool *available) const override;
->>>>>>> 6c5a8f55
 };
 
 /** Station resolver. */
@@ -71,11 +67,7 @@
 
 	TownScopeResolver *GetTown();
 
-<<<<<<< HEAD
 	ScopeResolver *GetScope(VarSpriteGroupScope scope = VSG_SCOPE_SELF, VarSpriteGroupScopeOffset relative = 0) override
-=======
-	ScopeResolver *GetScope(VarSpriteGroupScope scope = VSG_SCOPE_SELF, uint8_t relative = 0) override
->>>>>>> 6c5a8f55
 	{
 		switch (scope) {
 			case VSG_SCOPE_SELF:
@@ -104,7 +96,7 @@
 	STAT_CLASS_WAYP,         ///< Waypoint class.
 	STAT_CLASS_MAX = 255,    ///< Maximum number of classes.
 };
-template <> struct EnumPropsT<StationClassID> : MakeEnumPropsT<StationClassID, byte, STAT_CLASS_BEGIN, STAT_CLASS_MAX, STAT_CLASS_MAX, 8> {};
+template <> struct EnumPropsT<StationClassID> : MakeEnumPropsT<StationClassID, uint8_t, STAT_CLASS_BEGIN, STAT_CLASS_MAX, STAT_CLASS_MAX, 8> {};
 
 /** Allow incrementing of StationClassID variables */
 DECLARE_POSTFIX_INCREMENT(StationClassID)
@@ -128,8 +120,8 @@
 };
 
 enum StationSpecIntlFlags {
-	SSIF_BRIDGE_HEIGHTS_SET,            ///< byte bridge_height[8] is set.
-	SSIF_BRIDGE_DISALLOWED_PILLARS_SET, ///< byte bridge_disallowed_pillars[8] is set.
+	SSIF_BRIDGE_HEIGHTS_SET,            ///< bridge_height[8] is set.
+	SSIF_BRIDGE_DISALLOWED_PILLARS_SET, ///< bridge_disallowed_pillars[8] is set.
 };
 
 /** Station specification. */
@@ -182,21 +174,15 @@
 
 	uint8_t flags; ///< Bitmask of flags, bit 0: use different sprite set; bit 1: divide cargo about by station size
 
-<<<<<<< HEAD
-	byte pylons;  ///< Bitmask of base tiles (0 - 7) which should contain elrail pylons
-	byte wires;   ///< Bitmask of base tiles (0 - 7) which should contain elrail wires
-	byte blocked; ///< Bitmask of base tiles (0 - 7) which are blocked to trains
-	byte bridge_height[8]; ///< Minimum height for a bridge above, 0 for none
-	byte bridge_disallowed_pillars[8]; ///< Disallowed pillar flags for a bridge above
-=======
 	uint8_t pylons;  ///< Bitmask of base tiles (0 - 7) which should contain elrail pylons
 	uint8_t wires;   ///< Bitmask of base tiles (0 - 7) which should contain elrail wires
 	uint8_t blocked; ///< Bitmask of base tiles (0 - 7) which are blocked to trains
->>>>>>> 6c5a8f55
+	uint8_t bridge_height[8]; ///< Minimum height for a bridge above, 0 for none
+	uint8_t bridge_disallowed_pillars[8]; ///< Disallowed pillar flags for a bridge above
 
 	AnimationInfo animation;
 
-	byte internal_flags; ///< Bitmask of internal spec flags (StationSpecIntlFlags)
+	uint8_t internal_flags; ///< Bitmask of internal spec flags (StationSpecIntlFlags)
 
 	/**
 	 * Custom platform layouts.
@@ -219,13 +205,8 @@
 
 SpriteID GetCustomStationRelocation(const StationSpec *statspec, BaseStation *st, TileIndex tile, RailType rt, uint32_t var10 = 0);
 SpriteID GetCustomStationFoundationRelocation(const StationSpec *statspec, BaseStation *st, TileIndex tile, uint layout, uint edge_info);
-<<<<<<< HEAD
 uint16_t GetStationCallback(CallbackID callback, uint32_t param1, uint32_t param2, const StationSpec *statspec, BaseStation *st, TileIndex tile, RailType rt);
-CommandCost PerformStationTileSlopeCheck(TileIndex north_tile, TileIndex cur_tile, RailType rt, const StationSpec *statspec, Axis axis, byte plat_len, byte numtracks);
-=======
-uint16_t GetStationCallback(CallbackID callback, uint32_t param1, uint32_t param2, const StationSpec *statspec, BaseStation *st, TileIndex tile);
-CommandCost PerformStationTileSlopeCheck(TileIndex north_tile, TileIndex cur_tile, const StationSpec *statspec, Axis axis, uint8_t plat_len, uint8_t numtracks);
->>>>>>> 6c5a8f55
+CommandCost PerformStationTileSlopeCheck(TileIndex north_tile, TileIndex cur_tile, RailType rt, const StationSpec *statspec, Axis axis, uint8_t plat_len, uint8_t numtracks);
 
 /* Allocate a StationSpec to a Station. This is called once per build operation. */
 int AllocateSpecToStation(const StationSpec *statspec, BaseStation *st, bool exec);
