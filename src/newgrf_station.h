/*
 * This file is part of OpenTTD.
 * OpenTTD is free software; you can redistribute it and/or modify it under the terms of the GNU General Public License as published by the Free Software Foundation, version 2.
 * OpenTTD is distributed in the hope that it will be useful, but WITHOUT ANY WARRANTY; without even the implied warranty of MERCHANTABILITY or FITNESS FOR A PARTICULAR PURPOSE.
 * See the GNU General Public License for more details. You should have received a copy of the GNU General Public License along with OpenTTD. If not, see <http://www.gnu.org/licenses/>.
 */

/** @file newgrf_station.h Header file for NewGRF stations */

#ifndef NEWGRF_STATION_H
#define NEWGRF_STATION_H

#include "core/enum_type.hpp"
#include "newgrf_animation_type.h"
#include "newgrf_badge_type.h"
#include "newgrf_callbacks.h"
#include "newgrf_class.h"
#include "newgrf_commons.h"
#include "cargo_type.h"
#include "station_type.h"
#include "rail_type.h"
#include "newgrf_spritegroup.h"
#include "newgrf_town.h"
#include <vector>
#include <unordered_map>

/** Scope resolver for stations. */
struct StationScopeResolver : public ScopeResolver {
	TileIndex tile;                     ///< %Tile of the station.
	struct BaseStation *st;             ///< Instance of the station.
	const struct StationSpec *statspec; ///< Station (type) specification.
	CargoType cargo_type;               ///< Type of cargo of the station.
	Axis axis;                          ///< Station axis, used only for the slope check callback.
	RailType rt;                        ///< %RailType of the station (unbuilt stations only).

	/**
	 * Constructor for station scopes.
	 * @param ro Surrounding resolver.
	 * @param statspec Station (type) specification.
	 * @param st Instance of the station.
	 * @param tile %Tile of the station.
	 * @param rt %RailType of the station (unbuilt stations only).
	 */
	StationScopeResolver(ResolverObject &ro, const StationSpec *statspec, BaseStation *st, TileIndex tile, RailType rt)
		: ScopeResolver(ro), tile(tile), st(st), statspec(statspec), cargo_type(INVALID_CARGO), axis(INVALID_AXIS), rt(rt)
	{
	}

	uint32_t GetRandomBits() const override;
	uint32_t GetRandomTriggers() const override;

	uint32_t GetVariable(uint16_t variable, uint32_t parameter, GetVariableExtra &extra) const override;

private:
	enum class NearbyStationInfoMode {
		Standard,
		V2,
	};
	uint32_t GetNearbyStationInfo(uint32_t parameter, NearbyStationInfoMode mode) const;
};

/** Station resolver. */
struct StationResolverObject : public SpecializedResolverObject<StationRandomTriggers> {
	StationScopeResolver station_scope; ///< The station scope resolver.
	std::optional<TownScopeResolver> town_scope = std::nullopt; ///< The town scope resolver (created on the first call).

	StationResolverObject(const StationSpec *statspec, BaseStation *st, TileIndex tile, RailType rt,
			CallbackID callback = CBID_NO_CALLBACK, uint32_t callback_param1 = 0, uint32_t callback_param2 = 0);

	TownScopeResolver *GetTown();

	ScopeResolver *GetScope(VarSpriteGroupScope scope = VSG_SCOPE_SELF, VarSpriteGroupScopeOffset relative = 0) override
	{
		switch (scope) {
			case VSG_SCOPE_SELF:
				return &this->station_scope;

			case VSG_SCOPE_PARENT: {
				TownScopeResolver *tsr = this->GetTown();
				if (tsr != nullptr) return tsr;
				[[fallthrough]];
			}

			default:
				return ResolverObject::GetScope(scope, relative);
		}
	}

	const SpriteGroup *ResolveReal(const RealSpriteGroup *group) const override;

	GrfSpecFeature GetFeature() const override;
	uint32_t GetDebugID() const override;
};

static const uint32_t STATION_CLASS_LABEL_DEFAULT = 'DFLT';
static const uint32_t STATION_CLASS_LABEL_WAYPOINT = 'WAYP';

enum StationClassID : uint16_t {
	STAT_CLASS_BEGIN = 0,    ///< the lowest valid value
	STAT_CLASS_DFLT = 0,     ///< Default station class.
	STAT_CLASS_WAYP,         ///< Waypoint class.
	STAT_CLASS_MAX = UINT16_MAX, ///< Maximum number of classes.
};

/** Allow incrementing of StationClassID variables */
DECLARE_INCREMENT_DECREMENT_OPERATORS(StationClassID)

enum class StationSpecFlag : uint8_t {
	SeparateGround = 0, ///< Use different sprite set for ground sprites.
	DivByStationSize = 1, ///< Divide cargo amount by station size.
	Cb141RandomBits = 2, ///< Callback 141 needs random bits.
	CustomFoundations = 3, ///< Draw custom foundations.
	ExtendedFoundations = 4, ///< Extended foundation block instead of simple.
};
using StationSpecFlags = EnumBitSet<StationSpecFlag, uint8_t>;

<<<<<<< HEAD
/** Randomisation triggers for stations */
enum StationRandomTrigger : uint8_t {
	SRT_NEW_CARGO,        ///< Trigger station on new cargo arrival.
	SRT_CARGO_TAKEN,      ///< Trigger station when cargo is completely taken.
	SRT_TRAIN_ARRIVES,    ///< Trigger platform when train arrives.
	SRT_TRAIN_DEPARTS,    ///< Trigger platform when train leaves.
	SRT_TRAIN_LOADS,      ///< Trigger platform when train loads/unloads.
	SRT_PATH_RESERVATION, ///< Trigger platform when train reserves path.
};

enum class StationSpecIntlFlag : uint8_t {
	BridgeHeightsSet,           ///< bridge_height[8] is set.
	BridgeDisallowedPillarsSet, ///< bridge_disallowed_pillars[8] is set.
};
using StationSpecIntlFlags = EnumBitSet<StationSpecIntlFlag, uint8_t>;

=======
>>>>>>> 12118b20
/** Station specification. */
struct StationSpec : NewGRFSpecBase<StationClassID> {
	StationSpec() : name(0),
		disallowed_platforms(0), disallowed_lengths(0),
		cargo_threshold(0), cargo_triggers(0),
		callback_mask(0), flags(0)
	{}
	/**
	 * Properties related the the grf file.
	 * NUM_CARGO real cargo plus three pseudo cargo sprite groups.
	 * Used for obtaining the sprite offset of custom sprites, and for
	 * evaluating callbacks.
	 */
	VariableGRFFileProps grf_prop;
	StringID name;             ///< Name of this station.

	/**
	 * Bitmask of number of platforms available for the station.
	 * 0..6 correspond to 1..7, while bit 7 corresponds to >7 platforms.
	 */
	uint8_t disallowed_platforms;
	/**
	 * Bitmask of platform lengths available for the station.
	 * 0..6 correspond to 1..7, while bit 7 corresponds to >7 tiles long.
	 */
	uint8_t disallowed_lengths;

	/**
	 * Number of tile layouts.
	 * A minimum of 8 is required is required for stations.
	 * 0-1 = plain platform
	 * 2-3 = platform with building
	 * 4-5 = platform with roof, left side
	 * 6-7 = platform with roof, right side
	 */
	std::vector<NewGRFSpriteLayout> renderdata; ///< Array of tile layouts.

	/**
	 * Cargo threshold for choosing between little and lots of cargo
	 * @note little/lots are equivalent to the moving/loading states for vehicles
	 */
	uint16_t cargo_threshold;

	CargoTypes cargo_triggers; ///< Bitmask of cargo types which cause trigger re-randomizing

	StationCallbackMasks callback_mask; ///< Bitmask of station callbacks that have to be called

	StationSpecFlags flags{}; ///< Bitmask of flags

	struct BridgeAboveFlags {
		uint8_t height = UINT8_MAX;     ///< Minimum height for a bridge above, 0 for none
		uint8_t disallowed_pillars = 0; ///< Disallowed pillar flags for a bridge above
	};
	std::vector<BridgeAboveFlags> bridge_above_flags; ///< List of bridge above flags.

	enum class TileFlag : uint8_t {
		Pylons = 0, ///< Tile should contain catenary pylons.
		NoWires = 1, ///< Tile should NOT contain catenary wires.
		Blocked = 2, ///< Tile is blocked to vehicles.
	};
	using TileFlags = EnumBitSet<TileFlag, uint8_t>;
	std::vector<TileFlags> tileflags; ///< List of tile flags.

	AnimationInfo<StationAnimationTriggers> animation;

	StationSpecIntlFlags internal_flags{}; ///< Bitmask of internal spec flags

	/** Custom platform layouts, keyed by platform and length combined. */
	std::unordered_map<uint16_t, std::vector<uint8_t>> layouts;

	std::vector<BadgeID> badges;

	BridgeAboveFlags GetBridgeAboveFlags(uint gfx) const
	{
		if (gfx < this->bridge_above_flags.size()) return this->bridge_above_flags[gfx];
		return {};
	}
};

/** Class containing information relating to station classes. */
using StationClass = NewGRFClass<StationSpec, StationClassID, STAT_CLASS_MAX>;

const StationSpec *GetStationSpec(TileIndex t);

/**
 * Get the station layout key for a given station layout size.
 * @param platforms Number of platforms.
 * @param length Length of platforms.
 * @returns Key of station layout.
 */
inline uint16_t GetStationLayoutKey(uint8_t platforms, uint8_t length)
{
	return (length << 8U) | platforms;
}

/**
 * Test if a StationClass is the waypoint class.
 * @param cls StationClass to test.
 * @return true if the class is the waypoint class.
 */
inline bool IsWaypointClass(const StationClass &cls)
{
	return cls.global_id == STATION_CLASS_LABEL_WAYPOINT || GB(cls.global_id, 24, 8) == UINT8_MAX;
}

/* Evaluate a tile's position within a station, and return the result a bitstuffed format. */
uint32_t GetPlatformInfo(Axis axis, uint8_t tile, int platforms, int length, int x, int y, bool centred);

SpriteID GetCustomStationRelocation(const StationSpec *statspec, BaseStation *st, TileIndex tile, RailType rt, uint32_t var10 = 0);
SpriteID GetCustomStationFoundationRelocation(const StationSpec *statspec, BaseStation *st, TileIndex tile, uint layout, uint edge_info);
uint16_t GetStationCallback(CallbackID callback, uint32_t param1, uint32_t param2, const StationSpec *statspec, BaseStation *st, TileIndex tile, RailType rt);
CommandCost PerformStationTileSlopeCheck(TileIndex north_tile, TileIndex cur_tile, RailType rt, const StationSpec *statspec, Axis axis, uint8_t plat_len, uint8_t numtracks);

/* Allocate a StationSpec to a Station. This is called once per build operation. */
int AllocateSpecToStation(const StationSpec *statspec, BaseStation *st, bool exec);

/* Deallocate a StationSpec from a Station. Called when removing a single station tile. */
void DeallocateSpecFromStation(BaseStation *st, uint8_t specindex);

/* Draw representation of a station tile for GUI purposes. */
bool DrawStationTile(int x, int y, RailType railtype, Axis axis, StationClassID sclass, uint station);

void AnimateStationTile(TileIndex tile);
uint8_t GetStationTileAnimationSpeed(TileIndex tile);
void TriggerStationAnimation(BaseStation *st, TileIndex tile, StationAnimationTrigger trigger, CargoType cargo_type = INVALID_CARGO);
void TriggerStationRandomisation(Station *st, TileIndex tile, StationRandomTrigger trigger, CargoType cargo_type = INVALID_CARGO);
void StationUpdateCachedTriggers(BaseStation *st);

void UpdateStationTileCacheFlags(bool force_update);

#endif /* NEWGRF_STATION_H */<|MERGE_RESOLUTION|>--- conflicted
+++ resolved
@@ -114,25 +114,12 @@
 };
 using StationSpecFlags = EnumBitSet<StationSpecFlag, uint8_t>;
 
-<<<<<<< HEAD
-/** Randomisation triggers for stations */
-enum StationRandomTrigger : uint8_t {
-	SRT_NEW_CARGO,        ///< Trigger station on new cargo arrival.
-	SRT_CARGO_TAKEN,      ///< Trigger station when cargo is completely taken.
-	SRT_TRAIN_ARRIVES,    ///< Trigger platform when train arrives.
-	SRT_TRAIN_DEPARTS,    ///< Trigger platform when train leaves.
-	SRT_TRAIN_LOADS,      ///< Trigger platform when train loads/unloads.
-	SRT_PATH_RESERVATION, ///< Trigger platform when train reserves path.
-};
-
 enum class StationSpecIntlFlag : uint8_t {
 	BridgeHeightsSet,           ///< bridge_height[8] is set.
 	BridgeDisallowedPillarsSet, ///< bridge_disallowed_pillars[8] is set.
 };
 using StationSpecIntlFlags = EnumBitSet<StationSpecIntlFlag, uint8_t>;
 
-=======
->>>>>>> 12118b20
 /** Station specification. */
 struct StationSpec : NewGRFSpecBase<StationClassID> {
 	StationSpec() : name(0),
