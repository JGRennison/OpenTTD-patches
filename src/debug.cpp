/*
 * This file is part of OpenTTD.
 * OpenTTD is free software; you can redistribute it and/or modify it under the terms of the GNU General Public License as published by the Free Software Foundation, version 2.
 * OpenTTD is distributed in the hope that it will be useful, but WITHOUT ANY WARRANTY; without even the implied warranty of MERCHANTABILITY or FITNESS FOR A PARTICULAR PURPOSE.
 * See the GNU General Public License for more details. You should have received a copy of the GNU General Public License along with OpenTTD. If not, see <http://www.gnu.org/licenses/>.
 */

/** @file debug.cpp Handling of printing debug messages. */

#include "stdafx.h"
#include <stdarg.h>
#include "console_func.h"
#include "debug.h"
#include "debug_fmt.h"
#include "string_func.h"
#include "fileio_func.h"
#include "settings_type.h"
#include "date_func.h"
#include "thread.h"
#include <array>
#include <mutex>

#if defined(_WIN32)
#include "os/windows/win32.h"
#endif

#include "walltime_func.h"

#include "network/network_admin.h"

#if defined(RANDOM_DEBUG) && defined(UNIX) && defined(__GLIBC__)
#include <unistd.h>
#endif

#include "safeguards.h"

/** Element in the queue of debug messages that have to be passed to either NetworkAdminConsole or IConsolePrint.*/
struct QueuedDebugItem {
	std::string level;   ///< The used debug level.
	std::string message; ///< The actual formatted message.
};
std::atomic<bool> _debug_remote_console; ///< Whether we need to send data to either NetworkAdminConsole or IConsolePrint.
std::mutex _debug_remote_console_mutex; ///< Mutex to guard the queue of debug messages for either NetworkAdminConsole or IConsolePrint.
std::vector<QueuedDebugItem> _debug_remote_console_queue; ///< Queue for debug messages to be passed to NetworkAdminConsole or IConsolePrint.
std::vector<QueuedDebugItem> _debug_remote_console_queue_spare; ///< Spare queue to swap with _debug_remote_console_queue.

int _debug_driver_level;
int _debug_grf_level;
int _debug_map_level;
int _debug_misc_level;
int _debug_net_level;
int _debug_sprite_level;
int _debug_oldloader_level;
int _debug_npf_level;
int _debug_yapf_level;
int _debug_fontcache_level;
int _debug_script_level;
int _debug_sl_level;
int _debug_gamelog_level;
int _debug_desync_level;
int _debug_yapfdesync_level;
int _debug_console_level;
int _debug_linkgraph_level;
int _debug_sound_level;
int _debug_command_level;
#ifdef RANDOM_DEBUG
int _debug_random_level;
int _debug_statecsum_level;
#endif

const char *_savegame_DBGL_data = nullptr;
std::string _loadgame_DBGL_data;
bool _save_DBGC_data = false;
std::string _loadgame_DBGC_data;

uint32_t _misc_debug_flags;

struct DebugLevel {
	const char *name;
	int *level;
};

#define DEBUG_LEVEL(x) { #x, &_debug_##x##_level }
	static const DebugLevel debug_level[] = {
	DEBUG_LEVEL(driver),
	DEBUG_LEVEL(grf),
	DEBUG_LEVEL(map),
	DEBUG_LEVEL(misc),
	DEBUG_LEVEL(net),
	DEBUG_LEVEL(sprite),
	DEBUG_LEVEL(oldloader),
	DEBUG_LEVEL(npf),
	DEBUG_LEVEL(yapf),
	DEBUG_LEVEL(fontcache),
	DEBUG_LEVEL(script),
	DEBUG_LEVEL(sl),
	DEBUG_LEVEL(gamelog),
	DEBUG_LEVEL(desync),
	DEBUG_LEVEL(yapfdesync),
	DEBUG_LEVEL(console),
	DEBUG_LEVEL(linkgraph),
	DEBUG_LEVEL(sound),
	DEBUG_LEVEL(command),
#ifdef RANDOM_DEBUG
	DEBUG_LEVEL(random),
	DEBUG_LEVEL(statecsum),
#endif
	};
#undef DEBUG_LEVEL

/**
 * Dump the available debug facility names in the help text.
 * @param buf Start address for storing the output.
 * @param last Last valid address for storing the output.
 * @return Next free position in the output.
 */
char *DumpDebugFacilityNames(char *buf, char *last)
{
	size_t length = 0;
	for (const DebugLevel *i = debug_level; i != endof(debug_level); ++i) {
		if (length == 0) {
			buf = strecpy(buf, "List of debug facility names:\n", last);
		} else {
			buf = strecpy(buf, ", ", last);
			length += 2;
		}
		buf = strecpy(buf, i->name, last);
		length += strlen(i->name);
	}
	if (length > 0) {
		buf = strecpy(buf, "\n\n", last);
	}
	return buf;
}

/**
 * Internal function for outputting the debug line.
 * @param dbg Debug category.
 * @param buf Text line to output.
 */
<<<<<<< HEAD
void debug_print(const char *dbg, const char *buf)
{

	if (strcmp(dbg, "desync") == 0) {
		static FILE *f = FioFOpenFile("commands-out.log", "wb", AUTOSAVE_DIR);
		if (f != nullptr) {
			fprintf(f, "%s%s\n", log_prefix().GetLogPrefix(), buf);
			fflush(f);
		}
#ifdef RANDOM_DEBUG
	} else if (strcmp(dbg, "random") == 0 || strcmp(dbg, "statecsum") == 0) {
#if defined(UNIX) && defined(__GLIBC__)
		static bool have_inited = false;
		static FILE *f = nullptr;

		if (!have_inited) {
			have_inited = true;
			unsigned int num = 0;
			int pid = getpid();
			for(;;) {
				std::string fn = stdstr_fmt("random-out-%d-%u.log", pid, num);
				f = FioFOpenFile(fn.c_str(), "wx", AUTOSAVE_DIR);
				if (f == nullptr && errno == EEXIST) {
					num++;
					continue;
				}
				break;
			}
		}
#else
=======
void DebugPrint(const char *category, int level, const std::string &message)
{
	if (strcmp(category, "desync") == 0) {
		static FILE *f = FioFOpenFile("commands-out.log", "wb", AUTOSAVE_DIR);
		if (f == nullptr) return;

		fmt::print(f, "{}{}\n", GetLogPrefix(true), message);
		fflush(f);
#ifdef RANDOM_DEBUG
	} else if (strcmp(category, "random") == 0) {
>>>>>>> 782cbe95
		static FILE *f = FioFOpenFile("random-out.log", "wb", AUTOSAVE_DIR);
#endif
		if (f != nullptr) {
			fprintf(f, "%s\n", buf);
			return;
		}
#endif
	}

	char buffer[512];
	seprintf(buffer, lastof(buffer), "%sdbg: [%s] %s\n", log_prefix().GetLogPrefix(), dbg, buf);

	str_strip_colours(buffer);

	/* do not write desync messages to the console on Windows platforms, as they do
	 * not seem able to handle text direction change characters in a console without
	 * crashing, and NetworkTextMessage includes these */
#if defined(_WIN32)
	if (strcmp(dbg, "desync") != 0) {
		fputs(buffer, stderr);
	}
#else
	fputs(buffer, stderr);
#endif
<<<<<<< HEAD
=======
	} else {
		fmt::print(stderr, "{}dbg: [{}:{}] {}\n", GetLogPrefix(true), category, level, message);
>>>>>>> 782cbe95

	if (_debug_remote_console.load()) {
		/* Only add to the queue when there is at least one consumer of the data. */
		if (IsNonGameThread()) {
			std::lock_guard<std::mutex> lock(_debug_remote_console_mutex);
<<<<<<< HEAD
			_debug_remote_console_queue.push_back({ dbg, buf });
		} else {
			NetworkAdminConsole(dbg, buf);
			if (_settings_client.gui.developer >= 2) IConsolePrintF(CC_DEBUG, "dbg: [%s] %s", dbg, buf);
=======
			_debug_remote_console_queue.push_back({ category, message });
>>>>>>> 782cbe95
		}
	}
}

/**
 * Output a debug line.
 * @note Do not call directly, use the #DEBUG macro instead.
 * @param dbg Debug category.
 * @param format Text string a la printf, with optional arguments.
 */
void CDECL debug(const char *dbg, const char *format, ...)
{
	char buf[1024];

	va_list va;
	va_start(va, format);
	vseprintf(buf, lastof(buf), format, va);
	va_end(va);

	debug_print(dbg, buf);
}

/**
 * Set debugging levels by parsing the text in \a s.
 * For setting individual levels a string like \c "net=3,grf=6" should be used.
 * If the string starts with a number, the number is used as global debugging level.
 * @param s Text describing the wanted debugging levels.
 * @param error_func The function to call if a parse error occurs.
 */
void SetDebugString(const char *s, void (*error_func)(const char *))
{
	int v;
	char *end;
	const char *t;

	/* Store planned changes into map during parse */
	std::map<const char *, int> new_levels;

	/* Global debugging level? */
	if (*s >= '0' && *s <= '9') {
		const DebugLevel *i;

		v = std::strtoul(s, &end, 0);
		s = end;

		for (i = debug_level; i != endof(debug_level); ++i) {
			new_levels[i->name] = v;
		}
	}

	/* Individual levels */
	for (;;) {
		/* skip delimiters */
		while (*s == ' ' || *s == ',' || *s == '\t') s++;
		if (*s == '\0') break;

		t = s;
		while (*s >= 'a' && *s <= 'z') s++;

		/* check debugging levels */
		const DebugLevel *found = nullptr;
		for (const DebugLevel *i = debug_level; i != endof(debug_level); ++i) {
			if (s == t + strlen(i->name) && strncmp(t, i->name, s - t) == 0) {
				found = i;
				break;
			}
		}

		if (*s == '=') s++;
		v = std::strtoul(s, &end, 0);
		s = end;
		if (found != nullptr) {
			new_levels[found->name] = v;
		} else {
			char buf[1024];
			seprintf(buf, lastof(buf), "Unknown debug level '%*s'", (int)(s - t), t);
			error_func(buf);
			return;
		}
	}

	/* Apply the changes after parse is successful */
	for (const DebugLevel *i = debug_level; i != endof(debug_level); ++i) {
		const auto &nl = new_levels.find(i->name);
		if (nl != new_levels.end()) {
			*i->level = nl->second;
		}
	}
}

/**
 * Print out the current debug-level.
 * Just return a string with the values of all the debug categories.
 * @return string with debug-levels
 */
std::string GetDebugString()
{
	std::string result;
	for (size_t i = 0; i < lengthof(debug_level); i++) {
		result += stdstr_fmt("%s%s=%d", i == 0 ? "" : ", ", debug_level[i].name, *(debug_level[i].level));
	}
	return result;
}

/**
<<<<<<< HEAD
 * Get the prefix for logs; if show_date_in_logs is enabled it returns
 * the date, otherwise it returns nothing.
 * @return the prefix for logs (do not free), never nullptr
 */
const char *log_prefix::GetLogPrefix()
{
	if (_settings_client.gui.show_date_in_logs) {
		LocalTime::Format(this->buffer, lastof(this->buffer), "[%Y-%m-%d %H:%M:%S] ");
	} else {
		this->buffer[0] = '\0';
=======
 * Get the prefix for logs.
 *
 * If show_date_in_logs or \p force is enabled it returns
 * the date, otherwise it returns an empty string.
 *
 * @return the prefix for logs.
 */
std::string GetLogPrefix(bool force)
{
	std::string log_prefix;
	if (force || _settings_client.gui.show_date_in_logs) {
		log_prefix = fmt::format("[{:%Y-%m-%d %H:%M:%S}] ", fmt::localtime(time(nullptr)));
>>>>>>> 782cbe95
	}
	return this->buffer;
}

struct DesyncMsgLogEntry {
	EconTime::Date date;
	EconTime::DateFract date_fract;
	uint8_t tick_skip_counter;
	uint32_t src_id;
	std::string msg;

	DesyncMsgLogEntry() { }

	DesyncMsgLogEntry(std::string msg)
			: date(EconTime::CurDate()), date_fract(EconTime::CurDateFract()), tick_skip_counter(TickSkipCounter()), src_id(0), msg(msg) { }
};

struct DesyncMsgLog {
	std::array<DesyncMsgLogEntry, 256> log;
	unsigned int count = 0;
	unsigned int next = 0;

	void Clear()
	{
		this->count = 0;
		this->next = 0;
	}

	void LogMsg(DesyncMsgLogEntry entry)
	{
		this->log[this->next] = std::move(entry);
		this->next = (this->next + 1) % this->log.size();
		this->count++;
	}

	template <typename F>
	char *Dump(char *buffer, const char *last, const char *prefix, F handler)
	{
		if (!this->count) return buffer;

		const unsigned int count = std::min<unsigned int>(this->count, (uint)this->log.size());
		unsigned int log_index = (this->next + (uint)this->log.size() - count) % (uint)this->log.size();
		unsigned int display_num = this->count - count;

		buffer += seprintf(buffer, last, "%s:\n Showing most recent %u of %u messages\n", prefix, count, this->count);

		for (unsigned int i = 0 ; i < count; i++) {
			const DesyncMsgLogEntry &entry = this->log[log_index];

			buffer += handler(display_num, buffer, last, entry);
			log_index = (log_index + 1) % this->log.size();
			display_num++;
		}
		buffer += seprintf(buffer, last, "\n");
		return buffer;
	}
};

static DesyncMsgLog _desync_msg_log;
static DesyncMsgLog _remote_desync_msg_log;

void ClearDesyncMsgLog()
{
	_desync_msg_log.Clear();
}

char *DumpDesyncMsgLog(char *buffer, const char *last)
{
	buffer = _desync_msg_log.Dump(buffer, last, "Desync Msg Log", [](int display_num, char *buffer, const char *last, const DesyncMsgLogEntry &entry) -> int {
		EconTime::YearMonthDay ymd = EconTime::ConvertDateToYMD(entry.date);
		return seprintf(buffer, last, "%5u | %4i-%02i-%02i, %2i, %3i | %s\n", display_num, ymd.year.base(), ymd.month + 1, ymd.day, entry.date_fract, entry.tick_skip_counter, entry.msg.c_str());
	});
	buffer = _remote_desync_msg_log.Dump(buffer, last, "Remote Client Desync Msg Log", [](int display_num, char *buffer, const char *last, const DesyncMsgLogEntry &entry) -> int {
		EconTime::YearMonthDay ymd = EconTime::ConvertDateToYMD(entry.date);
		return seprintf(buffer, last, "%5u | Client %5u | %4i-%02i-%02i, %2i, %3i | %s\n", display_num, entry.src_id, ymd.year.base(), ymd.month + 1, ymd.day, entry.date_fract, entry.tick_skip_counter, entry.msg.c_str());
	});
	return buffer;
}

void LogDesyncMsg(std::string msg)
{
	if (_networking && !_network_server) {
		NetworkClientSendDesyncMsg(msg.c_str());
	}
	_desync_msg_log.LogMsg(DesyncMsgLogEntry(std::move(msg)));
}

void LogRemoteDesyncMsg(EconTime::Date date, EconTime::DateFract date_fract, uint8_t tick_skip_counter, uint32_t src_id, std::string msg)
{
	DesyncMsgLogEntry entry(std::move(msg));
	entry.date = date;
	entry.date_fract = date_fract;
	entry.tick_skip_counter = tick_skip_counter;
	entry.src_id = src_id;
	_remote_desync_msg_log.LogMsg(std::move(entry));
}

/**
 * Send the queued Debug messages to either NetworkAdminConsole or IConsolePrint from the
 * GameLoop thread to prevent concurrent accesses to both the NetworkAdmin's packet queue
 * as well as IConsolePrint's buffers.
 *
 * This is to be called from the GameLoop thread.
 */
void DebugSendRemoteMessages()
{
	if (!_debug_remote_console.load()) return;

	{
		std::lock_guard<std::mutex> lock(_debug_remote_console_mutex);
		std::swap(_debug_remote_console_queue, _debug_remote_console_queue_spare);
	}

	for (auto &item : _debug_remote_console_queue_spare) {
		NetworkAdminConsole(item.level.c_str(), item.message.c_str());
		if (_settings_client.gui.developer >= 2) IConsolePrintF(CC_DEBUG, "dbg: [%s] %s", item.level.c_str(), item.message.c_str());
	}

	_debug_remote_console_queue_spare.clear();
}

/**
 * Reconsider whether we need to send debug messages to either NetworkAdminConsole
 * or IConsolePrint. The former is when they have enabled console handling whereas
 * the latter depends on the gui.developer setting's value.
 *
 * This is to be called from the GameLoop thread.
 */
void DebugReconsiderSendRemoteMessages()
{
	bool enable = _settings_client.gui.developer >= 2;

	if (!enable) {
		for (ServerNetworkAdminSocketHandler *as : ServerNetworkAdminSocketHandler::IterateActive()) {
			if (as->update_frequency[ADMIN_UPDATE_CONSOLE] & ADMIN_FREQUENCY_AUTOMATIC) {
				enable = true;
				break;
			}
		}
	}

	_debug_remote_console.store(enable);
}

void TicToc::PrintAndReset()
{
	Debug(misc, 0, "[{}] {} us [avg: {:.1f} us]", this->state.name, this->state.chrono_sum, this->state.chrono_sum / static_cast<double>(this->state.count));
	this->state.count = 0;
	this->state.chrono_sum = 0;
}<|MERGE_RESOLUTION|>--- conflicted
+++ resolved
@@ -36,8 +36,9 @@
 
 /** Element in the queue of debug messages that have to be passed to either NetworkAdminConsole or IConsolePrint.*/
 struct QueuedDebugItem {
-	std::string level;   ///< The used debug level.
-	std::string message; ///< The actual formatted message.
+	std::string category; ///< The used debug category.
+	int level;            ///< The used debug level.
+	std::string message;  ///< The actual formatted message.
 };
 std::atomic<bool> _debug_remote_console; ///< Whether we need to send data to either NetworkAdminConsole or IConsolePrint.
 std::mutex _debug_remote_console_mutex; ///< Mutex to guard the queue of debug messages for either NetworkAdminConsole or IConsolePrint.
@@ -136,16 +137,16 @@
 /**
  * Internal function for outputting the debug line.
  * @param dbg Debug category.
+ * @param level Debug level.
  * @param buf Text line to output.
  */
-<<<<<<< HEAD
-void debug_print(const char *dbg, const char *buf)
+void debug_print(const char *dbg, int level, const char *buf)
 {
 
 	if (strcmp(dbg, "desync") == 0) {
 		static FILE *f = FioFOpenFile("commands-out.log", "wb", AUTOSAVE_DIR);
 		if (f != nullptr) {
-			fprintf(f, "%s%s\n", log_prefix().GetLogPrefix(), buf);
+			fprintf(f, "%s%s\n", log_prefix().GetLogPrefix(true), buf);
 			fflush(f);
 		}
 #ifdef RANDOM_DEBUG
@@ -169,18 +170,6 @@
 			}
 		}
 #else
-=======
-void DebugPrint(const char *category, int level, const std::string &message)
-{
-	if (strcmp(category, "desync") == 0) {
-		static FILE *f = FioFOpenFile("commands-out.log", "wb", AUTOSAVE_DIR);
-		if (f == nullptr) return;
-
-		fmt::print(f, "{}{}\n", GetLogPrefix(true), message);
-		fflush(f);
-#ifdef RANDOM_DEBUG
-	} else if (strcmp(category, "random") == 0) {
->>>>>>> 782cbe95
 		static FILE *f = FioFOpenFile("random-out.log", "wb", AUTOSAVE_DIR);
 #endif
 		if (f != nullptr) {
@@ -191,7 +180,7 @@
 	}
 
 	char buffer[512];
-	seprintf(buffer, lastof(buffer), "%sdbg: [%s] %s\n", log_prefix().GetLogPrefix(), dbg, buf);
+	seprintf(buffer, lastof(buffer), "%sdbg: [%s:%d] %s\n", log_prefix().GetLogPrefix(), dbg, level, buf);
 
 	str_strip_colours(buffer);
 
@@ -205,24 +194,15 @@
 #else
 	fputs(buffer, stderr);
 #endif
-<<<<<<< HEAD
-=======
-	} else {
-		fmt::print(stderr, "{}dbg: [{}:{}] {}\n", GetLogPrefix(true), category, level, message);
->>>>>>> 782cbe95
 
 	if (_debug_remote_console.load()) {
 		/* Only add to the queue when there is at least one consumer of the data. */
 		if (IsNonGameThread()) {
 			std::lock_guard<std::mutex> lock(_debug_remote_console_mutex);
-<<<<<<< HEAD
-			_debug_remote_console_queue.push_back({ dbg, buf });
+			_debug_remote_console_queue.push_back({ dbg, level, buf });
 		} else {
 			NetworkAdminConsole(dbg, buf);
-			if (_settings_client.gui.developer >= 2) IConsolePrintF(CC_DEBUG, "dbg: [%s] %s", dbg, buf);
-=======
-			_debug_remote_console_queue.push_back({ category, message });
->>>>>>> 782cbe95
+			if (_settings_client.gui.developer >= 2) IConsolePrintF(CC_DEBUG, "dbg: [%s:%d] %s", dbg, level, buf);
 		}
 	}
 }
@@ -233,7 +213,7 @@
  * @param dbg Debug category.
  * @param format Text string a la printf, with optional arguments.
  */
-void CDECL debug(const char *dbg, const char *format, ...)
+void CDECL debug(const char *dbg, int level, const char *format, ...)
 {
 	char buf[1024];
 
@@ -242,7 +222,7 @@
 	vseprintf(buf, lastof(buf), format, va);
 	va_end(va);
 
-	debug_print(dbg, buf);
+	debug_print(dbg, level, buf);
 }
 
 /**
@@ -328,31 +308,19 @@
 }
 
 /**
-<<<<<<< HEAD
- * Get the prefix for logs; if show_date_in_logs is enabled it returns
- * the date, otherwise it returns nothing.
- * @return the prefix for logs (do not free), never nullptr
- */
-const char *log_prefix::GetLogPrefix()
-{
-	if (_settings_client.gui.show_date_in_logs) {
-		LocalTime::Format(this->buffer, lastof(this->buffer), "[%Y-%m-%d %H:%M:%S] ");
-	} else {
-		this->buffer[0] = '\0';
-=======
  * Get the prefix for logs.
  *
  * If show_date_in_logs or \p force is enabled it returns
  * the date, otherwise it returns an empty string.
  *
- * @return the prefix for logs.
- */
-std::string GetLogPrefix(bool force)
-{
-	std::string log_prefix;
+ * @return the prefix for logs (do not free), never nullptr.
+ */
+const char *log_prefix::GetLogPrefix(bool force)
+{
 	if (force || _settings_client.gui.show_date_in_logs) {
-		log_prefix = fmt::format("[{:%Y-%m-%d %H:%M:%S}] ", fmt::localtime(time(nullptr)));
->>>>>>> 782cbe95
+		LocalTime::Format(this->buffer, lastof(this->buffer), "[%Y-%m-%d %H:%M:%S] ");
+	} else {
+		this->buffer[0] = '\0';
 	}
 	return this->buffer;
 }
@@ -467,8 +435,8 @@
 	}
 
 	for (auto &item : _debug_remote_console_queue_spare) {
-		NetworkAdminConsole(item.level.c_str(), item.message.c_str());
-		if (_settings_client.gui.developer >= 2) IConsolePrintF(CC_DEBUG, "dbg: [%s] %s", item.level.c_str(), item.message.c_str());
+		NetworkAdminConsole(item.category.c_str(), item.message.c_str());
+		if (_settings_client.gui.developer >= 2) IConsolePrintF(CC_DEBUG, "dbg: [%s:%d] %s", item.category.c_str(), item.level, item.message.c_str());
 	}
 
 	_debug_remote_console_queue_spare.clear();
