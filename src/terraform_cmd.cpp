/*
 * This file is part of OpenTTD.
 * OpenTTD is free software; you can redistribute it and/or modify it under the terms of the GNU General Public License as published by the Free Software Foundation, version 2.
 * OpenTTD is distributed in the hope that it will be useful, but WITHOUT ANY WARRANTY; without even the implied warranty of MERCHANTABILITY or FITNESS FOR A PARTICULAR PURPOSE.
 * See the GNU General Public License for more details. You should have received a copy of the GNU General Public License along with OpenTTD. If not, see <http://www.gnu.org/licenses/>.
 */

/** @file terraform_cmd.cpp Commands related to terraforming. */

#include "stdafx.h"
#include "command_func.h"
#include "tunnel_map.h"
#include "bridge_map.h"
#include "viewport_func.h"
#include "genworld.h"
#include "object_base.h"
#include "company_base.h"
#include "company_func.h"
#include "landscape_cmd.h"
#include "terraform_cmd.h"
#include "core/backup_type.hpp"

#include "table/strings.h"

#include "3rdparty/cpp-btree/btree_set.h"
#include "3rdparty/cpp-btree/btree_map.h"

#include "safeguards.h"

/** Set of tiles. */
typedef btree::btree_set<TileIndex> TileIndexSet;
/** Mapping of tiles to their height. */
typedef btree::btree_map<TileIndex, int> TileIndexToHeightMap;

/** State of the terraforming. */
struct TerraformerState {
	TileIndexSet dirty_tiles;                ///< The tiles that need to be redrawn.
	TileIndexToHeightMap tile_to_new_height; ///< The tiles for which the height has changed.
};

/**
 * Gets the TileHeight (height of north corner) of a tile as of current terraforming progress.
 *
 * @param ts TerraformerState.
 * @param tile Tile.
 * @return TileHeight.
 */
static int TerraformGetHeightOfTile(const TerraformerState *ts, TileIndex tile)
{
	TileIndexToHeightMap::const_iterator it = ts->tile_to_new_height.find(tile);
	return it != ts->tile_to_new_height.end() ? it->second : TileHeight(tile);
}

/**
 * Stores the TileHeight (height of north corner) of a tile in a TerraformerState.
 *
 * @param ts TerraformerState.
 * @param tile Tile.
 * @param height New TileHeight.
 */
static void TerraformSetHeightOfTile(TerraformerState *ts, TileIndex tile, int height)
{
	ts->tile_to_new_height[tile] = height;
}

/**
 * Adds a tile to the "tile_table" in a TerraformerState.
 *
 * @param ts TerraformerState.
 * @param tile Tile.
 * @ingroup dirty
 */
static void TerraformAddDirtyTile(TerraformerState *ts, TileIndex tile)
{
	ts->dirty_tiles.insert(tile);
}

/**
 * Adds all tiles that incident with the north corner of a specific tile to the "tile_table" in a TerraformerState.
 *
 * @param ts TerraformerState.
 * @param tile Tile.
 * @ingroup dirty
 */
static void TerraformAddDirtyTileAround(TerraformerState *ts, TileIndex tile)
{
	/* Make sure all tiles passed to TerraformAddDirtyTile are within [0, Map::Size()] */
	if (TileY(tile) >= 1) TerraformAddDirtyTile(ts, tile + TileDiffXY( 0, -1));
	if (TileY(tile) >= 1 && TileX(tile) >= 1) TerraformAddDirtyTile(ts, tile + TileDiffXY(-1, -1));
	if (TileX(tile) >= 1) TerraformAddDirtyTile(ts, tile + TileDiffXY(-1,  0));
	TerraformAddDirtyTile(ts, tile);
}

/**
 * Terraform the north corner of a tile to a specific height.
 *
 * @param ts TerraformerState.
 * @param tile Tile.
 * @param height Aimed height.
 * @return Error code or cost.
 */
static CommandCost TerraformTileHeight(TerraformerState *ts, TileIndex tile, int height)
{
	assert(tile < Map::Size());

	/* Check range of destination height */
	if (height < 0) return CommandCost(STR_ERROR_ALREADY_AT_SEA_LEVEL);
	if (height > _settings_game.construction.map_height_limit) return CommandCost(STR_ERROR_TOO_HIGH);

	/*
	 * Check if the terraforming has any effect.
	 * This can only be true, if multiple corners of the start-tile are terraformed (i.e. the terraforming is done by towns/industries etc.).
	 * In this case the terraforming should fail. (Don't know why.)
	 */
	if (height == TerraformGetHeightOfTile(ts, tile)) return CMD_ERROR;

	/* Check "too close to edge of map". Only possible when freeform-edges is off. */
	uint x = TileX(tile);
	uint y = TileY(tile);
	if (!_settings_game.construction.freeform_edges && ((x <= 1) || (y <= 1) || (x >= Map::MaxX() - 1) || (y >= Map::MaxY() - 1))) {
		/*
		 * Determine a sensible error tile
		 */
		if (x == 1) x = 0;
		if (y == 1) y = 0;
		CommandCost err(STR_ERROR_TOO_CLOSE_TO_EDGE_OF_MAP);
		err.SetTile(TileXY(x, y));
		return err;
	}

	/* Mark incident tiles that are involved in the terraforming. */
	TerraformAddDirtyTileAround(ts, tile);

	/* Store the height modification */
	TerraformSetHeightOfTile(ts, tile, height);

	CommandCost total_cost(EXPENSES_CONSTRUCTION);

	/* Increment cost */
	total_cost.AddCost(_price[PR_TERRAFORM]);

	/* Recurse to neighboured corners if height difference is larger than 1 */
	for (DiagDirection dir = DIAGDIR_BEGIN; dir < DIAGDIR_END; dir++) {
		TileIndex neighbour_tile = AddTileIndexDiffCWrap(tile, TileIndexDiffCByDiagDir(dir));

		/* Not using IsValidTile as we want to also change MP_VOID tiles, which IsValidTile excludes. */
		if (neighbour_tile == INVALID_TILE) continue;

		/* Get TileHeight of neighboured tile as of current terraform progress */
		int r = TerraformGetHeightOfTile(ts, neighbour_tile);
		int height_diff = height - r;

		/* Is the height difference to the neighboured corner greater than 1? */
		if (abs(height_diff) > 1) {
			/* Terraform the neighboured corner. The resulting height difference should be 1. */
			height_diff += (height_diff < 0 ? 1 : -1);
<<<<<<< HEAD
			CommandCost cost = TerraformTileHeight(ts, neighbour_tile, r + height_diff);
			if (cost.Failed()) return cost;
			total_cost.AddCost(cost);
=======
			auto [cost, err_tile] = TerraformTileHeight(ts, neighbour_tile, r + height_diff);
			if (cost.Failed()) return { cost, err_tile };
			total_cost.AddCost(cost.GetCost());
>>>>>>> edb101d1
		}
	}

	return total_cost;
}

/**
 * Terraform land
 * @param flags for this command type
 * @param tile tile to terraform
 * @param slope corners to terraform (SLOPE_xxx)
 * @param dir_up direction; eg up (true) or down (false)
 * @return the cost of this operation or an error
 */
CommandCost CmdTerraformLand(DoCommandFlags flags, TileIndex tile, Slope slope, bool dir_up)
{
	CommandCost total_cost(EXPENSES_CONSTRUCTION);
	int direction = (dir_up ? 1 : -1);
	TerraformerState ts;

	/* Compute the costs and the terraforming result in a model of the landscape */
	if ((slope & SLOPE_W) != 0 && tile + TileDiffXY(1, 0) < Map::Size()) {
		TileIndex t = tile + TileDiffXY(1, 0);
<<<<<<< HEAD
		CommandCost cost = TerraformTileHeight(&ts, t, TileHeight(t) + direction);
		if (cost.Failed()) return cost;
		total_cost.AddCost(cost);
=======
		auto [cost, err_tile] = TerraformTileHeight(&ts, t, TileHeight(t) + direction);
		if (cost.Failed()) return { cost, 0, err_tile };
		total_cost.AddCost(cost.GetCost());
>>>>>>> edb101d1
	}

	if ((slope & SLOPE_S) != 0 && tile + TileDiffXY(1, 1) < Map::Size()) {
		TileIndex t = tile + TileDiffXY(1, 1);
<<<<<<< HEAD
		CommandCost cost = TerraformTileHeight(&ts, t, TileHeight(t) + direction);
		if (cost.Failed()) return cost;
		total_cost.AddCost(cost);
=======
		auto [cost, err_tile] = TerraformTileHeight(&ts, t, TileHeight(t) + direction);
		if (cost.Failed()) return { cost, 0, err_tile };
		total_cost.AddCost(cost.GetCost());
>>>>>>> edb101d1
	}

	if ((slope & SLOPE_E) != 0 && tile + TileDiffXY(0, 1) < Map::Size()) {
		TileIndex t = tile + TileDiffXY(0, 1);
<<<<<<< HEAD
		CommandCost cost = TerraformTileHeight(&ts, t, TileHeight(t) + direction);
		if (cost.Failed()) return cost;
		total_cost.AddCost(cost);
=======
		auto [cost, err_tile] = TerraformTileHeight(&ts, t, TileHeight(t) + direction);
		if (cost.Failed()) return { cost, 0, err_tile };
		total_cost.AddCost(cost.GetCost());
>>>>>>> edb101d1
	}

	if ((slope & SLOPE_N) != 0) {
		TileIndex t = tile + TileDiffXY(0, 0);
<<<<<<< HEAD
		CommandCost cost = TerraformTileHeight(&ts, t, TileHeight(t) + direction);
		if (cost.Failed()) return cost;
		total_cost.AddCost(cost);
=======
		auto [cost, err_tile] = TerraformTileHeight(&ts, t, TileHeight(t) + direction);
		if (cost.Failed()) return { cost, 0, err_tile };
		total_cost.AddCost(cost.GetCost());
>>>>>>> edb101d1
	}

	/* Check if the terraforming is valid wrt. tunnels, bridges and objects on the surface
	 * Pass == 0: Collect tileareas which are caused to be auto-cleared.
	 * Pass == 1: Collect the actual cost. */
	for (int pass = 0; pass < 2; pass++) {
		for (const auto &t : ts.dirty_tiles) {
			assert(t < Map::Size());
			/* MP_VOID tiles can be terraformed but as tunnels and bridges
			 * cannot go under / over these tiles they don't need checking. */
			if (IsTileType(t, MP_VOID)) {
				if (_settings_game.construction.map_edge_mode != 0) {
					CommandCost err(STR_ERROR_TOO_CLOSE_TO_EDGE_OF_MAP);
					err.SetTile(t);
					return err;
				} else {
					continue;
				}
			}

			/* Find new heights of tile corners */
			int z_N = TerraformGetHeightOfTile(&ts, t + TileDiffXY(0, 0));
			int z_W = TerraformGetHeightOfTile(&ts, t + TileDiffXY(1, 0));
			int z_S = TerraformGetHeightOfTile(&ts, t + TileDiffXY(1, 1));
			int z_E = TerraformGetHeightOfTile(&ts, t + TileDiffXY(0, 1));

			/* Find min and max height of tile */
			int z_min = std::min({z_N, z_W, z_S, z_E});
			int z_max = std::max({z_N, z_W, z_S, z_E});

			/* Compute tile slope */
			Slope tileh = (z_max > z_min + 1 ? SLOPE_STEEP : SLOPE_FLAT);
			if (z_W > z_min) tileh |= SLOPE_W;
			if (z_S > z_min) tileh |= SLOPE_S;
			if (z_E > z_min) tileh |= SLOPE_E;
			if (z_N > z_min) tileh |= SLOPE_N;

			if (pass == 0) {
				/* Check if bridge would take damage */
				if (IsBridgeAbove(t)) {
					int bridge_height = GetBridgeHeight(GetSouthernBridgeEnd(t));

					/* Check if bridge would take damage. */
					if (direction == 1 && bridge_height <= z_max) {
						CommandCost err(STR_ERROR_MUST_DEMOLISH_BRIDGE_FIRST);
						err.SetTile(t); // highlight the tile under the bridge
						return err;
					}

					/* Is the bridge above not too high afterwards? */
					if (direction == -1 && bridge_height > (z_min + _settings_game.construction.max_bridge_height)) {
						CommandCost err(STR_ERROR_BRIDGE_TOO_HIGH_AFTER_LOWER_LAND);
						err.SetTile(t);
						return err;
					}
				}
				/* Check if tunnel would take damage */
				if (direction == -1 && IsTunnelInWay(t, z_min, ITIWF_IGNORE_CHUNNEL)) {
					CommandCost err(STR_ERROR_EXCAVATION_WOULD_DAMAGE);
					err.SetTile(t); // highlight the tile above the tunnel
					return err;
				}
			}

			/* Is the tile already cleared? */
			const ClearedObjectArea *coa = FindClearedObject(t);
			bool indirectly_cleared = coa != nullptr && coa->first_tile != t;

			/* Check tiletype-specific things, and add extra-cost */
			Backup<bool> old_generating_world(_generating_world, FILE_LINE);
			if (_game_mode == GM_EDITOR) old_generating_world.Change(true); // used to create green terraformed land
			DoCommandFlags tile_flags = flags | DoCommandFlag::Auto | DoCommandFlag::ForceClearTile;
			if (pass == 0) {
				tile_flags.Reset(DoCommandFlag::Execute);
				tile_flags.Set(DoCommandFlag::NoModifyTownRating);
			}
			CommandCost cost;
			if (indirectly_cleared) {
				cost = Command<CMD_LANDSCAPE_CLEAR>::Do(tile_flags, t);
			} else {
				cost = _tile_type_procs[GetTileType(t)]->terraform_tile_proc(t, tile_flags, z_min, tileh);
			}
			old_generating_world.Restore();
			if (cost.Failed()) {
				cost.SetTile(t);
				return cost;
			}
			if (pass == 1) total_cost.AddCost(cost.GetCost());
		}
	}

	Company *c = Company::GetIfValid(_current_company);
	if (c != nullptr && GB(c->terraform_limit, 16, 16) < ts.tile_to_new_height.size()) {
		return CommandCost(STR_ERROR_TERRAFORM_LIMIT_REACHED);
	}

	if (flags.Test(DoCommandFlag::Execute)) {
		/* Mark affected areas dirty. */
		for (const auto &t : ts.dirty_tiles) {
			MarkTileDirtyByTile(t);
			TileIndexToHeightMap::const_iterator new_height = ts.tile_to_new_height.find(t);
			if (new_height == ts.tile_to_new_height.end()) continue;
			MarkTileDirtyByTile(t, VMDF_NONE, 0, new_height->second);
		}

		/* change the height */
		for (const auto &it : ts.tile_to_new_height) {
			TileIndex t = it.first;
			int height = it.second;

			SetTileHeight(t, (uint)height);
		}

		if (c != nullptr) c->terraform_limit -= (uint32_t)ts.tile_to_new_height.size() << 16;
	}
	return total_cost;
}


/**
 * Levels a selected (rectangle) area of land
 * @param flags for this command type
 * @param tile end tile of area-drag
 * @param start_tile start tile of area drag
 * @param diagonal Whether to use the Orthogonal (false) or Diagonal (true) iterator.
 * @param LevelMode Mode of leveling \c LevelMode.
 * @return the cost of this operation or an error
 */
CommandCost CmdLevelLand(DoCommandFlags flags, TileIndex tile, TileIndex start_tile, bool diagonal, LevelMode lm)
{
	if (start_tile >= Map::Size()) return CMD_ERROR;

	/* remember level height */
	uint oldh = TileHeight(start_tile);

	/* compute new height */
	uint h = oldh;
	switch (lm) {
		case LM_LEVEL: break;
		case LM_RAISE: h++; break;
		case LM_LOWER: h--; break;
		default: return CMD_ERROR;
	}

	/* Check range of destination height */
	if (h > _settings_game.construction.map_height_limit) return CommandCost((oldh == 0) ? STR_ERROR_ALREADY_AT_SEA_LEVEL : STR_ERROR_TOO_HIGH);

	Money money = GetAvailableMoneyForCommand();
	CommandCost cost(EXPENSES_CONSTRUCTION);
	CommandCost last_error(lm == LM_LEVEL ? STR_ERROR_ALREADY_LEVELLED : INVALID_STRING_ID);
	bool had_success = false;

	const Company *c = Company::GetIfValid(_current_company);
	int limit = (c == nullptr ? INT32_MAX : GB(c->terraform_limit, 16, 16));
	if (limit == 0) return CommandCost(STR_ERROR_TERRAFORM_LIMIT_REACHED);

	OrthogonalOrDiagonalTileIterator iter(tile, start_tile, diagonal);
	for (; *iter != INVALID_TILE; ++iter) {
		TileIndex t = *iter;
		uint curh = TileHeight(t);
		while (curh != h) {
			CommandCost ret = Command<CMD_TERRAFORM_LAND>::Do(DoCommandFlags{flags}.Reset(DoCommandFlag::Execute), t, SLOPE_N, curh <= h);
			if (ret.Failed()) {
				last_error = std::move(ret);

				/* Did we reach the limit? */
				if (last_error.GetErrorMessage() == STR_ERROR_TERRAFORM_LIMIT_REACHED) limit = 0;
				break;
			}

			if (flags.Test(DoCommandFlag::Execute)) {
				money -= ret.GetCost();
				if (money < 0) {
					cost.SetAdditionalCashRequired(ret.GetCost());
					return cost;
				}
				Command<CMD_TERRAFORM_LAND>::Do(flags, t, SLOPE_N, curh <= h);
			} else {
				/* When we're at the terraform limit we better bail (unneeded) testing as well.
				 * This will probably cause the terraforming cost to be underestimated, but only
				 * when it's near the terraforming limit. Even then, the estimation is
				 * completely off due to it basically counting terraforming double, so it being
				 * cut off earlier might even give a better estimate in some cases. */
				if (--limit <= 0) {
					had_success = true;
					break;
				}
			}

			cost.AddCost(ret.GetCost());
			curh += (curh > h) ? -1 : 1;
			had_success = true;
		}

		if (limit <= 0) break;
	}

	return had_success ? cost : last_error;
}<|MERGE_RESOLUTION|>--- conflicted
+++ resolved
@@ -154,15 +154,9 @@
 		if (abs(height_diff) > 1) {
 			/* Terraform the neighboured corner. The resulting height difference should be 1. */
 			height_diff += (height_diff < 0 ? 1 : -1);
-<<<<<<< HEAD
 			CommandCost cost = TerraformTileHeight(ts, neighbour_tile, r + height_diff);
 			if (cost.Failed()) return cost;
-			total_cost.AddCost(cost);
-=======
-			auto [cost, err_tile] = TerraformTileHeight(ts, neighbour_tile, r + height_diff);
-			if (cost.Failed()) return { cost, err_tile };
 			total_cost.AddCost(cost.GetCost());
->>>>>>> edb101d1
 		}
 	}
 
@@ -186,54 +180,30 @@
 	/* Compute the costs and the terraforming result in a model of the landscape */
 	if ((slope & SLOPE_W) != 0 && tile + TileDiffXY(1, 0) < Map::Size()) {
 		TileIndex t = tile + TileDiffXY(1, 0);
-<<<<<<< HEAD
 		CommandCost cost = TerraformTileHeight(&ts, t, TileHeight(t) + direction);
 		if (cost.Failed()) return cost;
-		total_cost.AddCost(cost);
-=======
-		auto [cost, err_tile] = TerraformTileHeight(&ts, t, TileHeight(t) + direction);
-		if (cost.Failed()) return { cost, 0, err_tile };
 		total_cost.AddCost(cost.GetCost());
->>>>>>> edb101d1
 	}
 
 	if ((slope & SLOPE_S) != 0 && tile + TileDiffXY(1, 1) < Map::Size()) {
 		TileIndex t = tile + TileDiffXY(1, 1);
-<<<<<<< HEAD
 		CommandCost cost = TerraformTileHeight(&ts, t, TileHeight(t) + direction);
 		if (cost.Failed()) return cost;
-		total_cost.AddCost(cost);
-=======
-		auto [cost, err_tile] = TerraformTileHeight(&ts, t, TileHeight(t) + direction);
-		if (cost.Failed()) return { cost, 0, err_tile };
 		total_cost.AddCost(cost.GetCost());
->>>>>>> edb101d1
 	}
 
 	if ((slope & SLOPE_E) != 0 && tile + TileDiffXY(0, 1) < Map::Size()) {
 		TileIndex t = tile + TileDiffXY(0, 1);
-<<<<<<< HEAD
 		CommandCost cost = TerraformTileHeight(&ts, t, TileHeight(t) + direction);
 		if (cost.Failed()) return cost;
-		total_cost.AddCost(cost);
-=======
-		auto [cost, err_tile] = TerraformTileHeight(&ts, t, TileHeight(t) + direction);
-		if (cost.Failed()) return { cost, 0, err_tile };
 		total_cost.AddCost(cost.GetCost());
->>>>>>> edb101d1
 	}
 
 	if ((slope & SLOPE_N) != 0) {
 		TileIndex t = tile + TileDiffXY(0, 0);
-<<<<<<< HEAD
 		CommandCost cost = TerraformTileHeight(&ts, t, TileHeight(t) + direction);
 		if (cost.Failed()) return cost;
-		total_cost.AddCost(cost);
-=======
-		auto [cost, err_tile] = TerraformTileHeight(&ts, t, TileHeight(t) + direction);
-		if (cost.Failed()) return { cost, 0, err_tile };
 		total_cost.AddCost(cost.GetCost());
->>>>>>> edb101d1
 	}
 
 	/* Check if the terraforming is valid wrt. tunnels, bridges and objects on the surface
