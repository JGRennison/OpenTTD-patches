--- conflicted
+++ resolved
@@ -171,11 +171,7 @@
  * @param dir_up direction; eg up (true) or down (false)
  * @return the cost of this operation or an error
  */
-<<<<<<< HEAD
-CommandCost CmdTerraformLand(DoCommandFlag flags, TileIndex tile, Slope slope, bool dir_up)
-=======
-std::tuple<CommandCost, Money, TileIndex> CmdTerraformLand(DoCommandFlags flags, TileIndex tile, Slope slope, bool dir_up)
->>>>>>> c3d5e6d2
+CommandCost CmdTerraformLand(DoCommandFlags flags, TileIndex tile, Slope slope, bool dir_up)
 {
 	CommandCost total_cost(EXPENSES_CONSTRUCTION);
 	int direction = (dir_up ? 1 : -1);
@@ -336,11 +332,7 @@
  * @param LevelMode Mode of leveling \c LevelMode.
  * @return the cost of this operation or an error
  */
-<<<<<<< HEAD
-CommandCost CmdLevelLand(DoCommandFlag flags, TileIndex tile, TileIndex start_tile, bool diagonal, LevelMode lm)
-=======
-std::tuple<CommandCost, Money, TileIndex> CmdLevelLand(DoCommandFlags flags, TileIndex tile, TileIndex start_tile, bool diagonal, LevelMode lm)
->>>>>>> c3d5e6d2
+CommandCost CmdLevelLand(DoCommandFlags flags, TileIndex tile, TileIndex start_tile, bool diagonal, LevelMode lm)
 {
 	if (start_tile >= Map::Size()) return CMD_ERROR;
 
@@ -373,12 +365,7 @@
 		TileIndex t = *iter;
 		uint curh = TileHeight(t);
 		while (curh != h) {
-<<<<<<< HEAD
-			CommandCost ret = Command<CMD_TERRAFORM_LAND>::Do(flags & ~DC_EXEC, t, SLOPE_N, curh <= h);
-=======
-			CommandCost ret;
-			std::tie(ret, std::ignore, error_tile) = Command<CMD_TERRAFORM_LAND>::Do(DoCommandFlags{flags}.Reset(DoCommandFlag::Execute), t, SLOPE_N, curh <= h);
->>>>>>> c3d5e6d2
+			CommandCost ret = Command<CMD_TERRAFORM_LAND>::Do(DoCommandFlags{flags}.Reset(DoCommandFlag::Execute), t, SLOPE_N, curh <= h);
 			if (ret.Failed()) {
 				last_error = ret;
 
