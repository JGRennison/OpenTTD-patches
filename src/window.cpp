/* $Id$ */

/*
 * This file is part of OpenTTD.
 * OpenTTD is free software; you can redistribute it and/or modify it under the terms of the GNU General Public License as published by the Free Software Foundation, version 2.
 * OpenTTD is distributed in the hope that it will be useful, but WITHOUT ANY WARRANTY; without even the implied warranty of MERCHANTABILITY or FITNESS FOR A PARTICULAR PURPOSE.
 * See the GNU General Public License for more details. You should have received a copy of the GNU General Public License along with OpenTTD. If not, see <http://www.gnu.org/licenses/>.
 */

/** @file window.cpp Windowing system, widgets and events */

#include "stdafx.h"
#include <stdarg.h>
#include "company_func.h"
#include "gfx_func.h"
#include "console_func.h"
#include "console_gui.h"
#include "viewport_func.h"
#include "progress.h"
#include "blitter/factory.hpp"
#include "zoom_func.h"
#include "vehicle_base.h"
#include "window_func.h"
#include "tilehighlight_func.h"
#include "network/network.h"
#include "querystring_gui.h"
#include "widgets/dropdown_func.h"
#include "strings_func.h"
#include "settings_type.h"
#include "settings_func.h"
#include "ini_type.h"
#include "newgrf_debug.h"
#include "hotkeys.h"
#include "toolbar_gui.h"
#include "statusbar_gui.h"
#include "error.h"
#include "game/game.hpp"
#include "video/video_driver.hpp"
#include "framerate_type.h"
#include "network/network_func.h"
#include "guitimer_func.h"

#include "safeguards.h"

/** Values for _settings_client.gui.auto_scrolling */
enum ViewportAutoscrolling {
	VA_DISABLED,                  //!< Do not autoscroll when mouse is at edge of viewport.
	VA_MAIN_VIEWPORT_FULLSCREEN,  //!< Scroll main viewport at edge when using fullscreen.
	VA_MAIN_VIEWPORT,             //!< Scroll main viewport at edge.
	VA_EVERY_VIEWPORT,            //!< Scroll all viewports at their edges.
};

static Point _drag_delta; ///< delta between mouse cursor and upper left corner of dragged window
static Window *_mouseover_last_w = NULL; ///< Window of the last OnMouseOver event.
static Window *_last_scroll_window = NULL; ///< Window of the last scroll event.

/** List of windows opened at the screen sorted from the front. */
WindowBase *_z_front_window = NULL;
/** List of windows opened at the screen sorted from the back. */
WindowBase *_z_back_window  = NULL;

/** If false, highlight is white, otherwise the by the widget defined colour. */
bool _window_highlight_colour = false;

uint64 _window_update_number = 1;

/*
 * Window that currently has focus. - The main purpose is to generate
 * #FocusLost events, not to give next window in z-order focus when a
 * window is closed.
 */
Window *_focused_window;

Point _cursorpos_drag_start;

int _scrollbar_start_pos;
int _scrollbar_size;
byte _scroller_click_timeout = 0;

Window *_scrolling_viewport; ///< A viewport is being scrolled with the mouse.
Rect _scrolling_viewport_bound; ///< A viewport is being scrolled with the mouse, the overlay currently covers this viewport rectangle.
bool _mouse_hovering;      ///< The mouse is hovering over the same point.

SpecialMouseMode _special_mouse_mode; ///< Mode of the mouse.

/**
 * List of all WindowDescs.
 * This is a pointer to ensure initialisation order with the various static WindowDesc instances.
 */
static SmallVector<WindowDesc*, 16> *_window_descs = NULL;

/** Config file to store WindowDesc */
char *_windows_file;

/** Window description constructor. */
WindowDesc::WindowDesc(WindowPosition def_pos, const char *ini_key, int16 def_width_trad, int16 def_height_trad,
			WindowClass window_class, WindowClass parent_class, uint32 flags,
			const NWidgetPart *nwid_parts, int16 nwid_length, HotkeyList *hotkeys) :
	default_pos(def_pos),
	cls(window_class),
	parent_cls(parent_class),
	ini_key(ini_key),
	flags(flags),
	nwid_parts(nwid_parts),
	nwid_length(nwid_length),
	hotkeys(hotkeys),
	pref_sticky(false),
	pref_width(0),
	pref_height(0),
	default_width_trad(def_width_trad),
	default_height_trad(def_height_trad)
{
	if (_window_descs == NULL) _window_descs = new SmallVector<WindowDesc*, 16>();
	*_window_descs->Append() = this;
}

WindowDesc::~WindowDesc()
{
	_window_descs->Erase(_window_descs->Find(this));
}

/**
 * Determine default width of window.
 * This is either a stored user preferred size, or the build-in default.
 * @return Width in pixels.
 */
int16 WindowDesc::GetDefaultWidth() const
{
	return this->pref_width != 0 ? this->pref_width : ScaleGUITrad(this->default_width_trad);
}

/**
 * Determine default height of window.
 * This is either a stored user preferred size, or the build-in default.
 * @return Height in pixels.
 */
int16 WindowDesc::GetDefaultHeight() const
{
	return this->pref_height != 0 ? this->pref_height : ScaleGUITrad(this->default_height_trad);
}

/**
 * Load all WindowDesc settings from _windows_file.
 */
void WindowDesc::LoadFromConfig()
{
	IniFile *ini = new IniFile();
	ini->LoadFromDisk(_windows_file, NO_DIRECTORY);
	for (WindowDesc **it = _window_descs->Begin(); it != _window_descs->End(); ++it) {
		if ((*it)->ini_key == NULL) continue;
		IniLoadWindowSettings(ini, (*it)->ini_key, *it);
	}
	delete ini;
}

/**
 * Sort WindowDesc by ini_key.
 */
static int CDECL DescSorter(WindowDesc * const *a, WindowDesc * const *b)
{
	if ((*a)->ini_key != NULL && (*b)->ini_key != NULL) return strcmp((*a)->ini_key, (*b)->ini_key);
	return ((*b)->ini_key != NULL ? 1 : 0) - ((*a)->ini_key != NULL ? 1 : 0);
}

/**
 * Save all WindowDesc settings to _windows_file.
 */
void WindowDesc::SaveToConfig()
{
	/* Sort the stuff to get a nice ini file on first write */
	QSortT(_window_descs->Begin(), _window_descs->Length(), DescSorter);

	IniFile *ini = new IniFile();
	ini->LoadFromDisk(_windows_file, NO_DIRECTORY);
	for (WindowDesc **it = _window_descs->Begin(); it != _window_descs->End(); ++it) {
		if ((*it)->ini_key == NULL) continue;
		IniSaveWindowSettings(ini, (*it)->ini_key, *it);
	}
	ini->SaveToDisk(_windows_file);
	delete ini;
}

/**
 * Read default values from WindowDesc configuration an apply them to the window.
 */
void Window::ApplyDefaults()
{
	if (this->nested_root != NULL && this->nested_root->GetWidgetOfType(WWT_STICKYBOX) != NULL) {
		if (this->window_desc->pref_sticky) this->flags |= WF_STICKY;
	} else {
		/* There is no stickybox; clear the preference in case someone tried to be funny */
		this->window_desc->pref_sticky = false;
	}
}

/**
 * Compute the row of a widget that a user clicked in.
 * @param clickpos    Vertical position of the mouse click.
 * @param widget      Widget number of the widget clicked in.
 * @param padding     Amount of empty space between the widget edge and the top of the first row.
 * @param line_height Height of a single row. A negative value means using the vertical resize step of the widget.
 * @return Row number clicked at. If clicked at a wrong position, #INT_MAX is returned.
 * @note The widget does not know where a list printed at the widget ends, so below a list is not a wrong position.
 */
int Window::GetRowFromWidget(int clickpos, int widget, int padding, int line_height) const
{
	const NWidgetBase *wid = this->GetWidget<NWidgetBase>(widget);
	if (line_height < 0) line_height = wid->resize_y;
	if (clickpos < (int)wid->pos_y + padding) return INT_MAX;
	return (clickpos - (int)wid->pos_y - padding) / line_height;
}

/**
 * Disable the highlighted status of all widgets.
 */
void Window::DisableAllWidgetHighlight()
{
	for (uint i = 0; i < this->nested_array_size; i++) {
		NWidgetBase *nwid = this->GetWidget<NWidgetBase>(i);
		if (nwid == NULL) continue;

		if (nwid->IsHighlighted()) {
			nwid->SetHighlighted(TC_INVALID);
			this->SetWidgetDirty(i);
		}
	}

	CLRBITS(this->flags, WF_HIGHLIGHTED);
}

/**
 * Sets the highlighted status of a widget.
 * @param widget_index index of this widget in the window
 * @param highlighted_colour Colour of highlight, or TC_INVALID to disable.
 */
void Window::SetWidgetHighlight(byte widget_index, TextColour highlighted_colour)
{
	assert(widget_index < this->nested_array_size);

	NWidgetBase *nwid = this->GetWidget<NWidgetBase>(widget_index);
	if (nwid == NULL) return;

	nwid->SetHighlighted(highlighted_colour);
	this->SetWidgetDirty(widget_index);

	if (highlighted_colour != TC_INVALID) {
		/* If we set a highlight, the window has a highlight */
		this->flags |= WF_HIGHLIGHTED;
	} else {
		/* If we disable a highlight, check all widgets if anyone still has a highlight */
		bool valid = false;
		for (uint i = 0; i < this->nested_array_size; i++) {
			NWidgetBase *nwid = this->GetWidget<NWidgetBase>(i);
			if (nwid == NULL) continue;
			if (!nwid->IsHighlighted()) continue;

			valid = true;
		}
		/* If nobody has a highlight, disable the flag on the window */
		if (!valid) CLRBITS(this->flags, WF_HIGHLIGHTED);
	}
}

/**
 * Gets the highlighted status of a widget.
 * @param widget_index index of this widget in the window
 * @return status of the widget ie: highlighted = true, not highlighted = false
 */
bool Window::IsWidgetHighlighted(byte widget_index) const
{
	assert(widget_index < this->nested_array_size);

	const NWidgetBase *nwid = this->GetWidget<NWidgetBase>(widget_index);
	if (nwid == NULL) return false;

	return nwid->IsHighlighted();
}

/**
 * A dropdown window associated to this window has been closed.
 * @param pt the point inside the window the mouse resides on after closure.
 * @param widget the widget (button) that the dropdown is associated with.
 * @param index the element in the dropdown that is selected.
 * @param instant_close whether the dropdown was configured to close on mouse up.
 */
void Window::OnDropdownClose(Point pt, int widget, int index, bool instant_close)
{
	if (widget < 0) return;

	if (instant_close) {
		/* Send event for selected option if we're still
		 * on the parent button of the dropdown (behaviour of the dropdowns in the main toolbar). */
		if (GetWidgetFromPos(this, pt.x, pt.y) == widget) {
			this->OnDropdownSelect(widget, index);
		}
	}

	/* Raise the dropdown button */
	NWidgetCore *nwi2 = this->GetWidget<NWidgetCore>(widget);
	if ((nwi2->type & WWT_MASK) == NWID_BUTTON_DROPDOWN) {
		nwi2->disp_flags &= ~ND_DROPDOWN_ACTIVE;
	} else {
		this->RaiseWidget(widget);
	}
	this->SetWidgetDirty(widget);
}

/**
 * Return the Scrollbar to a widget index.
 * @param widnum Scrollbar widget index
 * @return Scrollbar to the widget
 */
const Scrollbar *Window::GetScrollbar(uint widnum) const
{
	return this->GetWidget<NWidgetScrollbar>(widnum);
}

/**
 * Return the Scrollbar to a widget index.
 * @param widnum Scrollbar widget index
 * @return Scrollbar to the widget
 */
Scrollbar *Window::GetScrollbar(uint widnum)
{
	return this->GetWidget<NWidgetScrollbar>(widnum);
}

/**
 * Return the querystring associated to a editbox.
 * @param widnum Editbox widget index
 * @return QueryString or NULL.
 */
const QueryString *Window::GetQueryString(uint widnum) const
{
	const SmallMap<int, QueryString*>::Pair *query = this->querystrings.Find(widnum);
	return query != this->querystrings.End() ? query->second : NULL;
}

/**
 * Return the querystring associated to a editbox.
 * @param widnum Editbox widget index
 * @return QueryString or NULL.
 */
QueryString *Window::GetQueryString(uint widnum)
{
	SmallMap<int, QueryString*>::Pair *query = this->querystrings.Find(widnum);
	return query != this->querystrings.End() ? query->second : NULL;
}

/**
 * Get the current input text if an edit box has the focus.
 * @return The currently focused input text or NULL if no input focused.
 */
/* virtual */ const char *Window::GetFocusedText() const
{
	if (this->nested_focus != NULL && this->nested_focus->type == WWT_EDITBOX) {
		return this->GetQueryString(this->nested_focus->index)->GetText();
	}

	return NULL;
}

/**
 * Get the string at the caret if an edit box has the focus.
 * @return The text at the caret or NULL if no edit box is focused.
 */
/* virtual */ const char *Window::GetCaret() const
{
	if (this->nested_focus != NULL && this->nested_focus->type == WWT_EDITBOX) {
		return this->GetQueryString(this->nested_focus->index)->GetCaret();
	}

	return NULL;
}

/**
 * Get the range of the currently marked input text.
 * @param[out] length Length of the marked text.
 * @return Pointer to the start of the marked text or NULL if no text is marked.
 */
/* virtual */ const char *Window::GetMarkedText(size_t *length) const
{
	if (this->nested_focus != NULL && this->nested_focus->type == WWT_EDITBOX) {
		return this->GetQueryString(this->nested_focus->index)->GetMarkedText(length);
	}

	return NULL;
}

/**
 * Get the current caret position if an edit box has the focus.
 * @return Top-left location of the caret, relative to the window.
 */
/* virtual */ Point Window::GetCaretPosition() const
{
	if (this->nested_focus != NULL && this->nested_focus->type == WWT_EDITBOX) {
		return this->GetQueryString(this->nested_focus->index)->GetCaretPosition(this, this->nested_focus->index);
	}

	Point pt = {0, 0};
	return pt;
}

/**
 * Get the bounding rectangle for a text range if an edit box has the focus.
 * @param from Start of the string range.
 * @param to End of the string range.
 * @return Rectangle encompassing the string range, relative to the window.
 */
/* virtual */ Rect Window::GetTextBoundingRect(const char *from, const char *to) const
{
	if (this->nested_focus != NULL && this->nested_focus->type == WWT_EDITBOX) {
		return this->GetQueryString(this->nested_focus->index)->GetBoundingRect(this, this->nested_focus->index, from, to);
	}

	Rect r = {0, 0, 0, 0};
	return r;
}

/**
 * Get the character that is rendered at a position by the focused edit box.
 * @param pt The position to test.
 * @return Pointer to the character at the position or NULL if no character is at the position.
 */
/* virtual */ const char *Window::GetTextCharacterAtPosition(const Point &pt) const
{
	if (this->nested_focus != NULL && this->nested_focus->type == WWT_EDITBOX) {
		return this->GetQueryString(this->nested_focus->index)->GetCharAtPosition(this, this->nested_focus->index, pt);
	}

	return NULL;
}

/**
 * Set the window that has the focus
 * @param w The window to set the focus on
 */
void SetFocusedWindow(Window *w)
{
	if (_focused_window == w) return;

	/* Invalidate focused widget */
	if (_focused_window != NULL) {
		if (_focused_window->nested_focus != NULL) _focused_window->nested_focus->SetDirty(_focused_window);
	}

	/* Remember which window was previously focused */
	Window *old_focused = _focused_window;
	_focused_window = w;

	/* So we can inform it that it lost focus */
	if (old_focused != NULL) old_focused->OnFocusLost(w);
	if (_focused_window != NULL) _focused_window->OnFocus(old_focused);
}

/**
 * Check if an edit box is in global focus. That is if focused window
 * has a edit box as focused widget, or if a console is focused.
 * @return returns true if an edit box is in global focus or if the focused window is a console, else false
 */
bool EditBoxInGlobalFocus()
{
	if (_focused_window == NULL) return false;

	/* The console does not have an edit box so a special case is needed. */
	if (_focused_window->window_class == WC_CONSOLE) return true;

	return _focused_window->nested_focus != NULL && _focused_window->nested_focus->type == WWT_EDITBOX;
}

/**
 * Makes no widget on this window have focus. The function however doesn't change which window has focus.
 */
void Window::UnfocusFocusedWidget()
{
	if (this->nested_focus != NULL) {
		if (this->nested_focus->type == WWT_EDITBOX) VideoDriver::GetInstance()->EditBoxLostFocus();

		/* Repaint the widget that lost focus. A focused edit box may else leave the caret on the screen. */
		this->nested_focus->SetDirty(this);
		this->nested_focus = NULL;
	}
}

/**
 * Set focus within this window to the given widget. The function however doesn't change which window has focus.
 * @param widget_index Index of the widget in the window to set the focus to.
 * @return Focus has changed.
 */
bool Window::SetFocusedWidget(int widget_index)
{
	/* Do nothing if widget_index is already focused, or if it wasn't a valid widget. */
	if ((uint)widget_index >= this->nested_array_size) return false;

	assert(this->nested_array[widget_index] != NULL); // Setting focus to a non-existing widget is a bad idea.
	if (this->nested_focus != NULL) {
		if (this->GetWidget<NWidgetCore>(widget_index) == this->nested_focus) return false;

		/* Repaint the widget that lost focus. A focused edit box may else leave the caret on the screen. */
		this->nested_focus->SetDirty(this);
		if (this->nested_focus->type == WWT_EDITBOX) VideoDriver::GetInstance()->EditBoxLostFocus();
	}
	this->nested_focus = this->GetWidget<NWidgetCore>(widget_index);
	return true;
}

/**
 * Called when window looses focus
 */
void Window::OnFocusLost(Window *newly_focused_window)
{
	if (this->nested_focus != NULL && this->nested_focus->type == WWT_EDITBOX) VideoDriver::GetInstance()->EditBoxLostFocus();
}

/**
 * Sets the enabled/disabled status of a list of widgets.
 * By default, widgets are enabled.
 * On certain conditions, they have to be disabled.
 * @param disab_stat status to use ie: disabled = true, enabled = false
 * @param widgets list of widgets ended by WIDGET_LIST_END
 */
void CDECL Window::SetWidgetsDisabledState(bool disab_stat, int widgets, ...)
{
	va_list wdg_list;

	va_start(wdg_list, widgets);

	while (widgets != WIDGET_LIST_END) {
		SetWidgetDisabledState(widgets, disab_stat);
		widgets = va_arg(wdg_list, int);
	}

	va_end(wdg_list);
}

/**
 * Sets the lowered/raised status of a list of widgets.
 * @param lowered_stat status to use ie: lowered = true, raised = false
 * @param widgets list of widgets ended by WIDGET_LIST_END
 */
void CDECL Window::SetWidgetsLoweredState(bool lowered_stat, int widgets, ...)
{
	va_list wdg_list;

	va_start(wdg_list, widgets);

	while (widgets != WIDGET_LIST_END) {
		SetWidgetLoweredState(widgets, lowered_stat);
		widgets = va_arg(wdg_list, int);
	}

	va_end(wdg_list);
}

/**
 * Raise the buttons of the window.
 * @param autoraise Raise only the push buttons of the window.
 */
void Window::RaiseButtons(bool autoraise)
{
	for (uint i = 0; i < this->nested_array_size; i++) {
		if (this->nested_array[i] == NULL) continue;
		WidgetType type = this->nested_array[i]->type;
		if (((type & ~WWB_PUSHBUTTON) < WWT_LAST || type == NWID_PUSHBUTTON_DROPDOWN) &&
				(!autoraise || (type & WWB_PUSHBUTTON) || type == WWT_EDITBOX) && this->IsWidgetLowered(i)) {
			this->RaiseWidget(i);
			this->SetWidgetDirty(i);
		}
	}

	/* Special widgets without widget index */
	NWidgetCore *wid = this->nested_root != NULL ? (NWidgetCore*)this->nested_root->GetWidgetOfType(WWT_DEFSIZEBOX) : NULL;
	if (wid != NULL) {
		wid->SetLowered(false);
		wid->SetDirty(this);
	}
}

/**
 * Invalidate a widget, i.e. mark it as being changed and in need of redraw.
 * @param widget_index the widget to redraw.
 */
void Window::SetWidgetDirty(byte widget_index) const
{
	/* Sometimes this function is called before the window is even fully initialized */
	if (this->nested_array == NULL) return;

	this->nested_array[widget_index]->SetDirty(this);
}

/**
 * A hotkey has been pressed.
 * @param hotkey  Hotkey index, by default a widget index of a button or editbox.
 * @return #ES_HANDLED if the key press has been handled, and the hotkey is not unavailable for some reason.
 */
EventState Window::OnHotkey(int hotkey)
{
	if (hotkey < 0) return ES_NOT_HANDLED;

	NWidgetCore *nw = this->GetWidget<NWidgetCore>(hotkey);
	if (nw == NULL || nw->IsDisabled()) return ES_NOT_HANDLED;

	if (nw->type == WWT_EDITBOX) {
		if (this->IsShaded()) return ES_NOT_HANDLED;

		/* Focus editbox */
		this->SetFocusedWidget(hotkey);
		SetFocusedWindow(this);
	} else {
		/* Click button */
		this->OnClick(Point(), hotkey, 1);
	}
	return ES_HANDLED;
}

/**
 * Do all things to make a button look clicked and mark it to be
 * unclicked in a few ticks.
 * @param widget the widget to "click"
 */
void Window::HandleButtonClick(byte widget)
{
	this->LowerWidget(widget);
	this->SetTimeout();
	this->SetWidgetDirty(widget);
}

static void StartWindowDrag(Window *w);
static void StartWindowSizing(Window *w, bool to_left);

/**
 * Dispatch left mouse-button (possibly double) click in window.
 * @param w Window to dispatch event in
 * @param x X coordinate of the click
 * @param y Y coordinate of the click
 * @param click_count Number of fast consecutive clicks at same position
 */
static void DispatchLeftClickEvent(Window *w, int x, int y, int click_count)
{
	NWidgetCore *nw = w->nested_root->GetWidgetFromPos(x, y);
	WidgetType widget_type = (nw != NULL) ? nw->type : WWT_EMPTY;

	bool focused_widget_changed = false;
	/* If clicked on a window that previously did dot have focus */
	if (_focused_window != w &&                 // We already have focus, right?
			(w->window_desc->flags & WDF_NO_FOCUS) == 0 &&  // Don't lose focus to toolbars
			widget_type != WWT_CLOSEBOX) {          // Don't change focused window if 'X' (close button) was clicked
		focused_widget_changed = true;
		SetFocusedWindow(w);
	}

	if (nw == NULL) return; // exit if clicked outside of widgets

	/* don't allow any interaction if the button has been disabled */
	if (nw->IsDisabled()) return;

	int widget_index = nw->index; ///< Index of the widget

	/* Clicked on a widget that is not disabled.
	 * So unless the clicked widget is the caption bar, change focus to this widget.
	 * Exception: In the OSK we always want the editbox to stay focussed. */
	if (widget_type != WWT_CAPTION && w->window_class != WC_OSK) {
		/* focused_widget_changed is 'now' only true if the window this widget
		 * is in gained focus. In that case it must remain true, also if the
		 * local widget focus did not change. As such it's the logical-or of
		 * both changed states.
		 *
		 * If this is not preserved, then the OSK window would be opened when
		 * a user has the edit box focused and then click on another window and
		 * then back again on the edit box (to type some text).
		 */
		focused_widget_changed |= w->SetFocusedWidget(widget_index);
	}

	/* Close any child drop down menus. If the button pressed was the drop down
	 * list's own button, then we should not process the click any further. */
	if (HideDropDownMenu(w) == widget_index && widget_index >= 0) return;

	if ((widget_type & ~WWB_PUSHBUTTON) < WWT_LAST && (widget_type & WWB_PUSHBUTTON)) w->HandleButtonClick(widget_index);

	Point pt = { x, y };

	switch (widget_type) {
		case NWID_VSCROLLBAR:
		case NWID_HSCROLLBAR:
			ScrollbarClickHandler(w, nw, x, y);
			break;

		case WWT_EDITBOX: {
			QueryString *query = w->GetQueryString(widget_index);
			if (query != NULL) query->ClickEditBox(w, pt, widget_index, click_count, focused_widget_changed);
			break;
		}

		case WWT_CLOSEBOX: // 'X'
			delete w;
			return;

		case WWT_CAPTION: // 'Title bar'
			StartWindowDrag(w);
			return;

		case WWT_RESIZEBOX:
			/* When the resize widget is on the left size of the window
			 * we assume that that button is used to resize to the left. */
			StartWindowSizing(w, (int)nw->pos_x < (w->width / 2));
			nw->SetDirty(w);
			return;

		case WWT_DEFSIZEBOX: {
			if (_ctrl_pressed) {
				w->window_desc->pref_width = w->width;
				w->window_desc->pref_height = w->height;
			} else {
				int16 def_width = max<int16>(min(w->window_desc->GetDefaultWidth(), _screen.width), w->nested_root->smallest_x);
				int16 def_height = max<int16>(min(w->window_desc->GetDefaultHeight(), _screen.height - 50), w->nested_root->smallest_y);

				int dx = (w->resize.step_width  == 0) ? 0 : def_width  - w->width;
				int dy = (w->resize.step_height == 0) ? 0 : def_height - w->height;
				/* dx and dy has to go by step.. calculate it.
				 * The cast to int is necessary else dx/dy are implicitly casted to unsigned int, which won't work. */
				if (w->resize.step_width  > 1) dx -= dx % (int)w->resize.step_width;
				if (w->resize.step_height > 1) dy -= dy % (int)w->resize.step_height;
				ResizeWindow(w, dx, dy, false);
			}

			nw->SetLowered(true);
			nw->SetDirty(w);
			w->SetTimeout();
			break;
		}

		case WWT_DEBUGBOX:
			w->ShowNewGRFInspectWindow();
			break;

		case WWT_SHADEBOX:
			nw->SetDirty(w);
			w->SetShaded(!w->IsShaded());
			return;

		case WWT_STICKYBOX:
			w->flags ^= WF_STICKY;
			nw->SetDirty(w);
			if (_ctrl_pressed) w->window_desc->pref_sticky = (w->flags & WF_STICKY) != 0;
			return;

		default:
			break;
	}

	/* Widget has no index, so the window is not interested in it. */
	if (widget_index < 0) return;

	/* Check if the widget is highlighted; if so, disable highlight and dispatch an event to the GameScript */
	if (w->IsWidgetHighlighted(widget_index)) {
		w->SetWidgetHighlight(widget_index, TC_INVALID);
		Game::NewEvent(new ScriptEventWindowWidgetClick((ScriptWindow::WindowClass)w->window_class, w->window_number, widget_index));
	}

	w->OnClick(pt, widget_index, click_count);
}

/**
 * Dispatch right mouse-button click in window.
 * @param w Window to dispatch event in
 * @param x X coordinate of the click
 * @param y Y coordinate of the click
 */
static void DispatchRightClickEvent(Window *w, int x, int y)
{
	NWidgetCore *wid = w->nested_root->GetWidgetFromPos(x, y);
	if (wid == NULL) return;

	/* No widget to handle, or the window is not interested in it. */
	if (wid->index >= 0) {
		Point pt = { x, y };
		if (w->OnRightClick(pt, wid->index)) return;
	}

	/* Right-click close is enabled and there is a closebox */
	if (_settings_client.gui.right_mouse_wnd_close && w->nested_root->GetWidgetOfType(WWT_CLOSEBOX)) {
		delete w;
	} else if (_settings_client.gui.hover_delay_ms == 0 && wid->tool_tip != 0) {
		GuiShowTooltips(w, wid->tool_tip, 0, NULL, TCC_RIGHT_CLICK);
	}
}

/**
 * Dispatch hover of the mouse over a window.
 * @param w Window to dispatch event in.
 * @param x X coordinate of the click.
 * @param y Y coordinate of the click.
 */
static void DispatchHoverEvent(Window *w, int x, int y)
{
	NWidgetCore *wid = w->nested_root->GetWidgetFromPos(x, y);

	/* No widget to handle */
	if (wid == NULL) return;

	/* Show the tooltip if there is any */
	if (wid->tool_tip != 0) {
		GuiShowTooltips(w, wid->tool_tip);
		return;
	}

	/* Widget has no index, so the window is not interested in it. */
	if (wid->index < 0) return;

	Point pt = { x, y };
	w->OnHover(pt, wid->index);
}

/**
 * Dispatch the mousewheel-action to the window.
 * The window will scroll any compatible scrollbars if the mouse is pointed over the bar or its contents
 * @param w Window
 * @param nwid the widget where the scrollwheel was used
 * @param wheel scroll up or down
 */
static void DispatchMouseWheelEvent(Window *w, NWidgetCore *nwid, int wheel)
{
	if (nwid == NULL) return;

	/* Using wheel on caption/shade-box shades or unshades the window. */
	if (nwid->type == WWT_CAPTION || nwid->type == WWT_SHADEBOX) {
		w->SetShaded(wheel < 0);
		return;
	}

	/* Wheeling a vertical scrollbar. */
	if (nwid->type == NWID_VSCROLLBAR) {
		NWidgetScrollbar *sb = static_cast<NWidgetScrollbar *>(nwid);
		if (sb->GetCount() > sb->GetCapacity()) {
			sb->UpdatePosition(wheel);
			w->SetDirty();
		}
		return;
	}

	/* Scroll the widget attached to the scrollbar. */
	Scrollbar *sb = (nwid->scrollbar_index >= 0 ? w->GetScrollbar(nwid->scrollbar_index) : NULL);
	if (sb != NULL && sb->GetCount() > sb->GetCapacity()) {
		sb->UpdatePosition(wheel);
		w->SetDirty();
	}
}

/**
 * Returns whether a window may be shown or not.
 * @param w The window to consider.
 * @return True iff it may be shown, otherwise false.
 */
static bool MayBeShown(const Window *w)
{
	/* If we're not modal, everything is okay. */
	if (!HasModalProgress()) return true;

	switch (w->window_class) {
		case WC_MAIN_WINDOW:    ///< The background, i.e. the game.
		case WC_MODAL_PROGRESS: ///< The actual progress window.
		case WC_CONFIRM_POPUP_QUERY: ///< The abort window.
			return true;

		default:
			return false;
	}
}

/**
 * Generate repaint events for the visible part of window w within the rectangle.
 *
 * The function goes recursively upwards in the window stack, and splits the rectangle
 * into multiple pieces at the window edges, so obscured parts are not redrawn.
 *
 * @param w Window that needs to be repainted
 * @param left Left edge of the rectangle that should be repainted
 * @param top Top edge of the rectangle that should be repainted
 * @param right Right edge of the rectangle that should be repainted
 * @param bottom Bottom edge of the rectangle that should be repainted
 */
static void DrawOverlappedWindow(Window *w, int left, int top, int right, int bottom)
{
	const Window *v;
	FOR_ALL_WINDOWS_FROM_BACK_FROM(v, w->z_front) {
		if (MayBeShown(v) &&
				right > v->left &&
				bottom > v->top &&
				left < v->left + v->width &&
				top < v->top + v->height) {
			/* v and rectangle intersect with each other */
			int x;

			if (left < (x = v->left)) {
				DrawOverlappedWindow(w, left, top, x, bottom);
				DrawOverlappedWindow(w, x, top, right, bottom);
				return;
			}

			if (right > (x = v->left + v->width)) {
				DrawOverlappedWindow(w, left, top, x, bottom);
				DrawOverlappedWindow(w, x, top, right, bottom);
				return;
			}

			if (top < (x = v->top)) {
				DrawOverlappedWindow(w, left, top, right, x);
				DrawOverlappedWindow(w, left, x, right, bottom);
				return;
			}

			if (bottom > (x = v->top + v->height)) {
				DrawOverlappedWindow(w, left, top, right, x);
				DrawOverlappedWindow(w, left, x, right, bottom);
				return;
			}

			return;
		}
	}

	/* Setup blitter, and dispatch a repaint event to window *wz */
	DrawPixelInfo *dp = _cur_dpi;
	dp->width = right - left;
	dp->height = bottom - top;
	dp->left = left - w->left;
	dp->top = top - w->top;
	dp->pitch = _screen.pitch;
	dp->dst_ptr = BlitterFactory::GetCurrentBlitter()->MoveTo(_screen.dst_ptr, left, top);
	dp->zoom = ZOOM_LVL_NORMAL;
	w->OnPaint();
}

/**
 * From a rectangle that needs redrawing, find the windows that intersect with the rectangle.
 * These windows should be re-painted.
 * @param left Left edge of the rectangle that should be repainted
 * @param top Top edge of the rectangle that should be repainted
 * @param right Right edge of the rectangle that should be repainted
 * @param bottom Bottom edge of the rectangle that should be repainted
 */
void DrawOverlappedWindowForAll(int left, int top, int right, int bottom)
{
	Window *w;

	DrawPixelInfo *old_dpi = _cur_dpi;
	DrawPixelInfo bk;
	_cur_dpi = &bk;

	FOR_ALL_WINDOWS_FROM_BACK(w) {
		if (MayBeShown(w) &&
				right > w->left &&
				bottom > w->top &&
				left < w->left + w->width &&
				top < w->top + w->height) {
			/* Window w intersects with the rectangle => needs repaint */
			DrawOverlappedWindow(w, max(left, w->left), max(top, w->top), min(right, w->left + w->width), min(bottom, w->top + w->height));
		}
	}
	_cur_dpi = old_dpi;
}

/**
 * Mark entire window as dirty (in need of re-paint)
 * @ingroup dirty
 */
void Window::SetDirty() const
{
	SetDirtyBlocks(this->left, this->top, this->left + this->width, this->top + this->height);
}

/**
 * Re-initialize a window, and optionally change its size.
 * @param rx Horizontal resize of the window.
 * @param ry Vertical resize of the window.
 * @note For just resizing the window, use #ResizeWindow instead.
 */
void Window::ReInit(int rx, int ry)
{
	this->SetDirty(); // Mark whole current window as dirty.

	/* Save current size. */
	int window_width  = this->width;
	int window_height = this->height;

	this->OnInit();
	/* Re-initialize the window from the ground up. No need to change the nested_array, as all widgets stay where they are. */
	this->nested_root->SetupSmallestSize(this, false);
	this->nested_root->AssignSizePosition(ST_SMALLEST, 0, 0, this->nested_root->smallest_x, this->nested_root->smallest_y, _current_text_dir == TD_RTL);
	this->width  = this->nested_root->smallest_x;
	this->height = this->nested_root->smallest_y;
	this->resize.step_width  = this->nested_root->resize_x;
	this->resize.step_height = this->nested_root->resize_y;

	/* Resize as close to the original size + requested resize as possible. */
	window_width  = max(window_width  + rx, this->width);
	window_height = max(window_height + ry, this->height);
	int dx = (this->resize.step_width  == 0) ? 0 : window_width  - this->width;
	int dy = (this->resize.step_height == 0) ? 0 : window_height - this->height;
	/* dx and dy has to go by step.. calculate it.
	 * The cast to int is necessary else dx/dy are implicitly casted to unsigned int, which won't work. */
	if (this->resize.step_width  > 1) dx -= dx % (int)this->resize.step_width;
	if (this->resize.step_height > 1) dy -= dy % (int)this->resize.step_height;

	ResizeWindow(this, dx, dy);
	/* ResizeWindow() does this->SetDirty() already, no need to do it again here. */
}

/**
 * Set the shaded state of the window to \a make_shaded.
 * @param make_shaded If \c true, shade the window (roll up until just the title bar is visible), else unshade/unroll the window to its original size.
 * @note The method uses #Window::ReInit(), thus after the call, the whole window should be considered changed.
 */
void Window::SetShaded(bool make_shaded)
{
	if (this->shade_select == NULL) return;

	int desired = make_shaded ? SZSP_HORIZONTAL : 0;
	if (this->shade_select->shown_plane != desired) {
		if (make_shaded) {
			if (this->nested_focus != NULL) this->UnfocusFocusedWidget();
			this->unshaded_size.width  = this->width;
			this->unshaded_size.height = this->height;
			this->shade_select->SetDisplayedPlane(desired);
			this->ReInit(0, -this->height);
		} else {
			this->shade_select->SetDisplayedPlane(desired);
			int dx = ((int)this->unshaded_size.width  > this->width)  ? (int)this->unshaded_size.width  - this->width  : 0;
			int dy = ((int)this->unshaded_size.height > this->height) ? (int)this->unshaded_size.height - this->height : 0;
			this->ReInit(dx, dy);
		}
	}
}

/**
 * Find the Window whose parent pointer points to this window
 * @param w parent Window to find child of
 * @param wc Window class of the window to remove; #WC_INVALID if class does not matter
 * @return a Window pointer that is the child of \a w, or \c NULL otherwise
 */
static Window *FindChildWindow(const Window *w, WindowClass wc)
{
	Window *v;
	FOR_ALL_WINDOWS_FROM_BACK(v) {
		if ((wc == WC_INVALID || wc == v->window_class) && v->parent == w) return v;
	}

	return NULL;
}

/**
 * Delete all children a window might have in a head-recursive manner
 * @param wc Window class of the window to remove; #WC_INVALID if class does not matter
 */
void Window::DeleteChildWindows(WindowClass wc) const
{
	Window *child = FindChildWindow(this, wc);
	while (child != NULL) {
		delete child;
		child = FindChildWindow(this, wc);
	}
}

/**
 * Remove window and all its child windows from the window stack.
 */
Window::~Window()
{
	if (_thd.window_class == this->window_class &&
			_thd.window_number == this->window_number) {
		ResetObjectToPlace();
	}

	/* Prevent Mouseover() from resetting mouse-over coordinates on a non-existing window */
	if (_mouseover_last_w == this) _mouseover_last_w = NULL;

	/* We can't scroll the window when it's closed. */
	if (_last_scroll_window == this) _last_scroll_window = NULL;

	/* Make sure we don't try to access this window as the focused window when it doesn't exist anymore. */
	if (_focused_window == this) {
		this->OnFocusLost(NULL);
		_focused_window = NULL;
	}

	this->DeleteChildWindows();

	if (this->viewport != NULL) DeleteWindowViewport(this);

	this->SetDirty();

	free(this->nested_array); // Contents is released through deletion of #nested_root.
	delete this->nested_root;

	/*
	 * Make fairly sure that this is written, and not "optimized" away.
	 * The delete operator is overwritten to not delete it; the deletion
	 * happens at a later moment in time after the window has been
	 * removed from the list of windows to prevent issues with items
	 * being removed during the iteration as not one but more windows
	 * may be removed by a single call to ~Window by means of the
	 * DeleteChildWindows function.
	 */
	const_cast<volatile WindowClass &>(this->window_class) = WC_INVALID;
}

/**
 * Find a window by its class and window number
 * @param cls Window class
 * @param number Number of the window within the window class
 * @return Pointer to the found window, or \c NULL if not available
 */
Window *FindWindowById(WindowClass cls, WindowNumber number)
{
	Window *w;
	FOR_ALL_WINDOWS_FROM_BACK(w) {
		if (w->window_class == cls && w->window_number == number) return w;
	}

	return NULL;
}

/**
 * Find any window by its class. Useful when searching for a window that uses
 * the window number as a #WindowClass, like #WC_SEND_NETWORK_MSG.
 * @param cls Window class
 * @return Pointer to the found window, or \c NULL if not available
 */
Window *FindWindowByClass(WindowClass cls)
{
	Window *w;
	FOR_ALL_WINDOWS_FROM_BACK(w) {
		if (w->window_class == cls) return w;
	}

	return NULL;
}

/**
 * Delete a window by its class and window number (if it is open).
 * @param cls Window class
 * @param number Number of the window within the window class
 * @param force force deletion; if false don't delete when stickied
 */
void DeleteWindowById(WindowClass cls, WindowNumber number, bool force)
{
	Window *w = FindWindowById(cls, number);
	if (force || w == NULL ||
			(w->flags & WF_STICKY) == 0) {
		delete w;
	}
}

/**
 * Delete all windows of a given class
 * @param cls Window class of windows to delete
 */
void DeleteWindowByClass(WindowClass cls)
{
	Window *w;

restart_search:
	/* When we find the window to delete, we need to restart the search
	 * as deleting this window could cascade in deleting (many) others
	 * anywhere in the z-array */
	FOR_ALL_WINDOWS_FROM_BACK(w) {
		if (w->window_class == cls) {
			delete w;
			goto restart_search;
		}
	}
}

/**
 * Delete all windows of a company. We identify windows of a company
 * by looking at the caption colour. If it is equal to the company ID
 * then we say the window belongs to the company and should be deleted
 * @param id company identifier
 */
void DeleteCompanyWindows(CompanyID id)
{
	Window *w;

restart_search:
	/* When we find the window to delete, we need to restart the search
	 * as deleting this window could cascade in deleting (many) others
	 * anywhere in the z-array */
	FOR_ALL_WINDOWS_FROM_BACK(w) {
		if (w->owner == id) {
			delete w;
			goto restart_search;
		}
	}

	/* Also delete the company specific windows that don't have a company-colour. */
	DeleteWindowById(WC_BUY_COMPANY, id);
}

/**
 * Change the owner of all the windows one company can take over from another
 * company in the case of a company merger. Do not change ownership of windows
 * that need to be deleted once takeover is complete
 * @param old_owner original owner of the window
 * @param new_owner the new owner of the window
 */
void ChangeWindowOwner(Owner old_owner, Owner new_owner)
{
	Window *w;
	FOR_ALL_WINDOWS_FROM_BACK(w) {
		if (w->owner != old_owner) continue;

		switch (w->window_class) {
			case WC_COMPANY_COLOUR:
			case WC_FINANCES:
			case WC_STATION_LIST:
			case WC_TRAINS_LIST:
			case WC_TRACE_RESTRICT_SLOTS:
			case WC_ROADVEH_LIST:
			case WC_SHIPS_LIST:
			case WC_AIRCRAFT_LIST:
			case WC_BUY_COMPANY:
			case WC_COMPANY:
			case WC_COMPANY_INFRASTRUCTURE:
			case WC_VEHICLE_ORDERS: // Changing owner would also require changing WindowDesc, which is not possible; however keeping the old one crashes because of missing widgets etc.. See ShowOrdersWindow().
				continue;

			default:
				w->owner = new_owner;
				break;
		}
	}
}

static void BringWindowToFront(Window *w);

/**
 * Find a window and make it the relative top-window on the screen.
 * The window gets unshaded if it was shaded, and a white border is drawn at its edges for a brief period of time to visualize its "activation".
 * @param cls WindowClass of the window to activate
 * @param number WindowNumber of the window to activate
 * @return a pointer to the window thus activated
 */
Window *BringWindowToFrontById(WindowClass cls, WindowNumber number)
{
	Window *w = FindWindowById(cls, number);

	if (w != NULL) {
		if (w->IsShaded()) w->SetShaded(false); // Restore original window size if it was shaded.

		w->SetWhiteBorder();
		BringWindowToFront(w);
		w->SetDirty();
	}

	return w;
}

static inline bool IsVitalWindow(const Window *w)
{
	switch (w->window_class) {
		case WC_MAIN_TOOLBAR:
		case WC_STATUS_BAR:
		case WC_NEWS_WINDOW:
		case WC_SEND_NETWORK_MSG:
			return true;

		default:
			return false;
	}
}

/**
 * Get the z-priority for a given window. This is used in comparison with other z-priority values;
 * a window with a given z-priority will appear above other windows with a lower value, and below
 * those with a higher one (the ordering within z-priorities is arbitrary).
 * @param wc The window class of window to get the z-priority for
 * @pre wc != WC_INVALID
 * @return The window's z-priority
 */
static uint GetWindowZPriority(WindowClass wc)
{
	assert(wc != WC_INVALID);

	uint z_priority = 0;

	switch (wc) {
		case WC_ENDSCREEN:
			++z_priority;
			FALLTHROUGH;

		case WC_HIGHSCORE:
			++z_priority;
			FALLTHROUGH;

		case WC_TOOLTIPS:
			++z_priority;
			FALLTHROUGH;

		case WC_DROPDOWN_MENU:
			++z_priority;
			FALLTHROUGH;

		case WC_MAIN_TOOLBAR:
		case WC_STATUS_BAR:
			++z_priority;
			FALLTHROUGH;

		case WC_OSK:
			++z_priority;
			FALLTHROUGH;

		case WC_QUERY_STRING:
		case WC_SEND_NETWORK_MSG:
			++z_priority;
			FALLTHROUGH;

		case WC_ERRMSG:
		case WC_CONFIRM_POPUP_QUERY:
		case WC_MODAL_PROGRESS:
		case WC_NETWORK_STATUS_WINDOW:
		case WC_SAVE_PRESET:
			++z_priority;
			FALLTHROUGH;

		case WC_GENERATE_LANDSCAPE:
		case WC_SAVELOAD:
		case WC_GAME_OPTIONS:
		case WC_CUSTOM_CURRENCY:
		case WC_NETWORK_WINDOW:
		case WC_GRF_PARAMETERS:
		case WC_AI_LIST:
		case WC_AI_SETTINGS:
		case WC_TEXTFILE:
			++z_priority;
			FALLTHROUGH;

		case WC_CONSOLE:
			++z_priority;
			FALLTHROUGH;

		case WC_NEWS_WINDOW:
			++z_priority;
			FALLTHROUGH;

		default:
			++z_priority;
			FALLTHROUGH;

		case WC_MAIN_WINDOW:
			return z_priority;
	}
}

/**
 * Adds a window to the z-ordering, according to its z-priority.
 * @param w Window to add
 */
static void AddWindowToZOrdering(Window *w)
{
	assert(w->z_front == NULL && w->z_back == NULL);

	if (_z_front_window == NULL) {
		/* It's the only window. */
		_z_front_window = _z_back_window = w;
		w->z_front = w->z_back = NULL;
	} else {
		/* Search down the z-ordering for its location. */
		WindowBase *v = _z_front_window;
		uint last_z_priority = UINT_MAX;
		while (v != NULL && (v->window_class == WC_INVALID || GetWindowZPriority(v->window_class) > GetWindowZPriority(w->window_class))) {
			if (v->window_class != WC_INVALID) {
				/* Sanity check z-ordering, while we're at it. */
				assert(last_z_priority >= GetWindowZPriority(v->window_class));
				last_z_priority = GetWindowZPriority(v->window_class);
			}

			v = v->z_back;
		}

		if (v == NULL) {
			/* It's the new back window. */
			w->z_front = _z_back_window;
			w->z_back = NULL;
			_z_back_window->z_back = w;
			_z_back_window = w;
		} else if (v == _z_front_window) {
			/* It's the new front window. */
			w->z_front = NULL;
			w->z_back = _z_front_window;
			_z_front_window->z_front = w;
			_z_front_window = w;
		} else {
			/* It's somewhere else in the z-ordering. */
			w->z_front = v->z_front;
			w->z_back = v;
			v->z_front->z_back = w;
			v->z_front = w;
		}
	}
}


/**
 * Removes a window from the z-ordering.
 * @param w Window to remove
 */
static void RemoveWindowFromZOrdering(WindowBase *w)
{
	if (w->z_front == NULL) {
		assert(_z_front_window == w);
		_z_front_window = w->z_back;
	} else {
		w->z_front->z_back = w->z_back;
	}

	if (w->z_back == NULL) {
		assert(_z_back_window == w);
		_z_back_window = w->z_front;
	} else {
		w->z_back->z_front = w->z_front;
	}

	w->z_front = w->z_back = NULL;
}

/**
 * On clicking on a window, make it the frontmost window of all windows with an equal
 * or lower z-priority. The window is marked dirty for a repaint
 * @param w window that is put into the relative foreground
 */
static void BringWindowToFront(Window *w)
{
	RemoveWindowFromZOrdering(w);
	AddWindowToZOrdering(w);
	SetFocusedWindow(w);

	w->SetDirty();
}

/**
 * Initializes the data (except the position and initial size) of a new Window.
 * @param window_number Number being assigned to the new window
 * @return Window pointer of the newly created window
 * @pre If nested widgets are used (\a widget is \c NULL), #nested_root and #nested_array_size must be initialized.
 *      In addition, #nested_array is either \c NULL, or already initialized.
 */
void Window::InitializeData(WindowNumber window_number)
{
	/* Set up window properties; some of them are needed to set up smallest size below */
	this->window_class = this->window_desc->cls;
	this->SetWhiteBorder();
	if (this->window_desc->default_pos == WDP_CENTER) this->flags |= WF_CENTERED;
	this->owner = INVALID_OWNER;
	this->nested_focus = NULL;
	this->window_number = window_number;

	this->OnInit();
	/* Initialize nested widget tree. */
	if (this->nested_array == NULL) {
		this->nested_array = CallocT<NWidgetBase *>(this->nested_array_size);
		this->nested_root->SetupSmallestSize(this, true);
	} else {
		this->nested_root->SetupSmallestSize(this, false);
	}
	/* Initialize to smallest size. */
	this->nested_root->AssignSizePosition(ST_SMALLEST, 0, 0, this->nested_root->smallest_x, this->nested_root->smallest_y, _current_text_dir == TD_RTL);

	/* Further set up window properties,
	 * this->left, this->top, this->width, this->height, this->resize.width, and this->resize.height are initialized later. */
	this->resize.step_width  = this->nested_root->resize_x;
	this->resize.step_height = this->nested_root->resize_y;

	/* Give focus to the opened window unless a text box
	 * of focused window has focus (so we don't interrupt typing). But if the new
	 * window has a text box, then take focus anyway.
	 * Do not give the focus while scrolling a viewport (like when the News pops up) */
	if (_scrolling_viewport == NULL && this->window_class != WC_TOOLTIPS && this->window_class != WC_NEWS_WINDOW && this->window_class != WC_OSK && (!EditBoxInGlobalFocus() || this->nested_root->GetWidgetOfType(WWT_EDITBOX) != NULL)) SetFocusedWindow(this);

	/* Insert the window into the correct location in the z-ordering. */
	AddWindowToZOrdering(this);
}

/**
 * Set the position and smallest size of the window.
 * @param x          Offset in pixels from the left of the screen of the new window.
 * @param y          Offset in pixels from the top of the screen of the new window.
 * @param sm_width   Smallest width in pixels of the window.
 * @param sm_height  Smallest height in pixels of the window.
 */
void Window::InitializePositionSize(int x, int y, int sm_width, int sm_height)
{
	this->left = x;
	this->top = y;
	this->width = sm_width;
	this->height = sm_height;
}

/**
 * Resize window towards the default size.
 * Prior to construction, a position for the new window (for its default size)
 * has been found with LocalGetWindowPlacement(). Initially, the window is
 * constructed with minimal size. Resizing the window to its default size is
 * done here.
 * @param def_width default width in pixels of the window
 * @param def_height default height in pixels of the window
 * @see Window::Window(), Window::InitializeData(), Window::InitializePositionSize()
 */
void Window::FindWindowPlacementAndResize(int def_width, int def_height)
{
	def_width  = max(def_width,  this->width); // Don't allow default size to be smaller than smallest size
	def_height = max(def_height, this->height);
	/* Try to make windows smaller when our window is too small.
	 * w->(width|height) is normally the same as min_(width|height),
	 * but this way the GUIs can be made a little more dynamic;
	 * one can use the same spec for multiple windows and those
	 * can then determine the real minimum size of the window. */
	if (this->width != def_width || this->height != def_height) {
		/* Think about the overlapping toolbars when determining the minimum window size */
		int free_height = _screen.height;
		const Window *wt = FindWindowById(WC_STATUS_BAR, 0);
		if (wt != NULL) free_height -= wt->height;
		wt = FindWindowById(WC_MAIN_TOOLBAR, 0);
		if (wt != NULL) free_height -= wt->height;

		int enlarge_x = max(min(def_width  - this->width,  _screen.width - this->width),  0);
		int enlarge_y = max(min(def_height - this->height, free_height   - this->height), 0);

		/* X and Y has to go by step.. calculate it.
		 * The cast to int is necessary else x/y are implicitly casted to
		 * unsigned int, which won't work. */
		if (this->resize.step_width  > 1) enlarge_x -= enlarge_x % (int)this->resize.step_width;
		if (this->resize.step_height > 1) enlarge_y -= enlarge_y % (int)this->resize.step_height;

		ResizeWindow(this, enlarge_x, enlarge_y);
		/* ResizeWindow() calls this->OnResize(). */
	} else {
		/* Always call OnResize; that way the scrollbars and matrices get initialized. */
		this->OnResize();
	}

	int nx = this->left;
	int ny = this->top;

	if (nx + this->width > _screen.width) nx -= (nx + this->width - _screen.width);

	const Window *wt = FindWindowById(WC_MAIN_TOOLBAR, 0);
	ny = max(ny, (wt == NULL || this == wt || this->top == 0) ? 0 : wt->height);
	nx = max(nx, 0);

	if (this->viewport != NULL) {
		this->viewport->left += nx - this->left;
		this->viewport->top  += ny - this->top;
	}
	this->left = nx;
	this->top = ny;

	this->SetDirty();
}

/**
 * Decide whether a given rectangle is a good place to open a completely visible new window.
 * The new window should be within screen borders, and not overlap with another already
 * existing window (except for the main window in the background).
 * @param left    Left edge of the rectangle
 * @param top     Top edge of the rectangle
 * @param width   Width of the rectangle
 * @param height  Height of the rectangle
 * @param toolbar_y Height of main toolbar
 * @param pos     If rectangle is good, use this parameter to return the top-left corner of the new window
 * @return Boolean indication that the rectangle is a good place for the new window
 */
static bool IsGoodAutoPlace1(int left, int top, int width, int height, int toolbar_y, Point &pos)
{
	int right  = width + left;
	int bottom = height + top;

	if (left < 0 || top < toolbar_y || right > _screen.width || bottom > _screen.height) return false;

	/* Make sure it is not obscured by any window. */
	const Window *w;
	FOR_ALL_WINDOWS_FROM_BACK(w) {
		if (w->window_class == WC_MAIN_WINDOW) continue;

		if (right > w->left &&
				w->left + w->width > left &&
				bottom > w->top &&
				w->top + w->height > top) {
			return false;
		}
	}

	pos.x = left;
	pos.y = top;
	return true;
}

/**
 * Decide whether a given rectangle is a good place to open a mostly visible new window.
 * The new window should be mostly within screen borders, and not overlap with another already
 * existing window (except for the main window in the background).
 * @param left    Left edge of the rectangle
 * @param top     Top edge of the rectangle
 * @param width   Width of the rectangle
 * @param height  Height of the rectangle
 * @param toolbar_y Height of main toolbar
 * @param pos     If rectangle is good, use this parameter to return the top-left corner of the new window
 * @return Boolean indication that the rectangle is a good place for the new window
 */
static bool IsGoodAutoPlace2(int left, int top, int width, int height, int toolbar_y, Point &pos)
{
	bool rtl = _current_text_dir == TD_RTL;

	/* Left part of the rectangle may be at most 1/4 off-screen,
	 * right part of the rectangle may be at most 1/2 off-screen
	 */
	if (rtl) {
		if (left < -(width >> 1) || left > _screen.width - (width >> 2)) return false;
	} else {
		if (left < -(width >> 2) || left > _screen.width - (width >> 1)) return false;
	}

	/* Bottom part of the rectangle may be at most 1/4 off-screen */
	if (top < toolbar_y || top > _screen.height - (height >> 2)) return false;

	/* Make sure it is not obscured by any window. */
	const Window *w;
	FOR_ALL_WINDOWS_FROM_BACK(w) {
		if (w->window_class == WC_MAIN_WINDOW) continue;

		if (left + width > w->left &&
				w->left + w->width > left &&
				top + height > w->top &&
				w->top + w->height > top) {
			return false;
		}
	}

	pos.x = left;
	pos.y = top;
	return true;
}

/**
 * Find a good place for opening a new window of a given width and height.
 * @param width  Width of the new window
 * @param height Height of the new window
 * @return Top-left coordinate of the new window
 */
static Point GetAutoPlacePosition(int width, int height)
{
	Point pt;

	bool rtl = _current_text_dir == TD_RTL;

	/* First attempt, try top-left of the screen */
	const Window *main_toolbar = FindWindowByClass(WC_MAIN_TOOLBAR);
	const int toolbar_y =  main_toolbar != NULL ? main_toolbar->height : 0;
	if (IsGoodAutoPlace1(rtl ? _screen.width - width : 0, toolbar_y, width, height, toolbar_y, pt)) return pt;

	/* Second attempt, try around all existing windows.
	 * The new window must be entirely on-screen, and not overlap with an existing window.
	 * Eight starting points are tried, two at each corner.
	 */
	const Window *w;
	FOR_ALL_WINDOWS_FROM_BACK(w) {
		if (w->window_class == WC_MAIN_WINDOW) continue;

		if (IsGoodAutoPlace1(w->left + w->width,         w->top,                      width, height, toolbar_y, pt)) return pt;
		if (IsGoodAutoPlace1(w->left            - width, w->top,                      width, height, toolbar_y, pt)) return pt;
		if (IsGoodAutoPlace1(w->left,                    w->top + w->height,          width, height, toolbar_y, pt)) return pt;
		if (IsGoodAutoPlace1(w->left,                    w->top             - height, width, height, toolbar_y, pt)) return pt;
		if (IsGoodAutoPlace1(w->left + w->width,         w->top + w->height - height, width, height, toolbar_y, pt)) return pt;
		if (IsGoodAutoPlace1(w->left            - width, w->top + w->height - height, width, height, toolbar_y, pt)) return pt;
		if (IsGoodAutoPlace1(w->left + w->width - width, w->top + w->height,          width, height, toolbar_y, pt)) return pt;
		if (IsGoodAutoPlace1(w->left + w->width - width, w->top             - height, width, height, toolbar_y, pt)) return pt;
	}

	/* Third attempt, try around all existing windows.
	 * The new window may be partly off-screen, and must not overlap with an existing window.
	 * Only four starting points are tried.
	 */
	FOR_ALL_WINDOWS_FROM_BACK(w) {
		if (w->window_class == WC_MAIN_WINDOW) continue;

		if (IsGoodAutoPlace2(w->left + w->width, w->top,             width, height, toolbar_y, pt)) return pt;
		if (IsGoodAutoPlace2(w->left    - width, w->top,             width, height, toolbar_y, pt)) return pt;
		if (IsGoodAutoPlace2(w->left,            w->top + w->height, width, height, toolbar_y, pt)) return pt;
		if (IsGoodAutoPlace2(w->left,            w->top - height,    width, height, toolbar_y, pt)) return pt;
	}

	/* Fourth and final attempt, put window at diagonal starting from (0, toolbar_y), try multiples
	 * of the closebox
	 */
	int left = rtl ? _screen.width - width : 0, top = toolbar_y;
	int offset_x = rtl ? -(int)NWidgetLeaf::closebox_dimension.width : (int)NWidgetLeaf::closebox_dimension.width;
	int offset_y = max<int>(NWidgetLeaf::closebox_dimension.height, FONT_HEIGHT_NORMAL + WD_CAPTIONTEXT_TOP + WD_CAPTIONTEXT_BOTTOM);

restart:
	FOR_ALL_WINDOWS_FROM_BACK(w) {
		if (w->left == left && w->top == top) {
			left += offset_x;
			top += offset_y;
			goto restart;
		}
	}

	pt.x = left;
	pt.y = top;
	return pt;
}

/**
 * Computer the position of the top-left corner of a window to be opened right
 * under the toolbar.
 * @param window_width the width of the window to get the position for
 * @return Coordinate of the top-left corner of the new window.
 */
Point GetToolbarAlignedWindowPosition(int window_width)
{
	const Window *w = FindWindowById(WC_MAIN_TOOLBAR, 0);
	assert(w != NULL);
	Point pt = { _current_text_dir == TD_RTL ? w->left : (w->left + w->width) - window_width, w->top + w->height };
	return pt;
}

/**
 * Compute the position of the top-left corner of a new window that is opened.
 *
 * By default position a child window at an offset of 10/10 of its parent.
 * With the exception of WC_BUILD_TOOLBAR (build railway/roads/ship docks/airports)
 * and WC_SCEN_LAND_GEN (landscaping). Whose child window has an offset of 0/toolbar-height of
 * its parent. So it's exactly under the parent toolbar and no buttons will be covered.
 * However if it falls too extremely outside window positions, reposition
 * it to an automatic place.
 *
 * @param *desc         The pointer to the WindowDesc to be created.
 * @param sm_width      Smallest width of the window.
 * @param sm_height     Smallest height of the window.
 * @param window_number The window number of the new window.
 *
 * @return Coordinate of the top-left corner of the new window.
 */
static Point LocalGetWindowPlacement(const WindowDesc *desc, int16 sm_width, int16 sm_height, int window_number)
{
	Point pt;
	const Window *w;

	int16 default_width  = max(desc->GetDefaultWidth(),  sm_width);
	int16 default_height = max(desc->GetDefaultHeight(), sm_height);

	if (desc->parent_cls != WC_NONE && (w = FindWindowById(desc->parent_cls, window_number)) != NULL) {
		bool rtl = _current_text_dir == TD_RTL;
		if (desc->parent_cls == WC_BUILD_TOOLBAR || desc->parent_cls == WC_SCEN_LAND_GEN) {
			pt.x = w->left + (rtl ? w->width - default_width : 0);
			pt.y = w->top + w->height;
			return pt;
		} else {
			/* Position child window with offset of closebox, but make sure that either closebox or resizebox is visible
			 *  - Y position: closebox of parent + closebox of child + statusbar
			 *  - X position: closebox on left/right, resizebox on right/left (depending on ltr/rtl)
			 */
			int indent_y = max<int>(NWidgetLeaf::closebox_dimension.height, FONT_HEIGHT_NORMAL + WD_CAPTIONTEXT_TOP + WD_CAPTIONTEXT_BOTTOM);
			if (w->top + 3 * indent_y < _screen.height) {
				pt.y = w->top + indent_y;
				int indent_close = NWidgetLeaf::closebox_dimension.width;
				int indent_resize = NWidgetLeaf::resizebox_dimension.width;
				if (_current_text_dir == TD_RTL) {
					pt.x = max(w->left + w->width - default_width - indent_close, 0);
					if (pt.x + default_width >= indent_close && pt.x + indent_resize <= _screen.width) return pt;
				} else {
					pt.x = min(w->left + indent_close, _screen.width - default_width);
					if (pt.x + default_width >= indent_resize && pt.x + indent_close <= _screen.width) return pt;
				}
			}
		}
	}

	switch (desc->default_pos) {
		case WDP_ALIGN_TOOLBAR: // Align to the toolbar
			return GetToolbarAlignedWindowPosition(default_width);

		case WDP_AUTO: // Find a good automatic position for the window
			return GetAutoPlacePosition(default_width, default_height);

		case WDP_CENTER: // Centre the window horizontally
			pt.x = (_screen.width - default_width) / 2;
			pt.y = (_screen.height - default_height) / 2;
			break;

		case WDP_MANUAL:
			pt.x = 0;
			pt.y = 0;
			break;

		default:
			NOT_REACHED();
	}

	return pt;
}

/* virtual */ Point Window::OnInitialPosition(int16 sm_width, int16 sm_height, int window_number)
{
	return LocalGetWindowPlacement(this->window_desc, sm_width, sm_height, window_number);
}

/**
 * Perform the first part of the initialization of a nested widget tree.
 * Construct a nested widget tree in #nested_root, and optionally fill the #nested_array array to provide quick access to the uninitialized widgets.
 * This is mainly useful for setting very basic properties.
 * @param fill_nested Fill the #nested_array (enabling is expensive!).
 * @note Filling the nested array requires an additional traversal through the nested widget tree, and is best performed by #FinishInitNested rather than here.
 */
void Window::CreateNestedTree(bool fill_nested)
{
	int biggest_index = -1;
	this->nested_root = MakeWindowNWidgetTree(this->window_desc->nwid_parts, this->window_desc->nwid_length, &biggest_index, &this->shade_select);
	this->nested_array_size = (uint)(biggest_index + 1);

	if (fill_nested) {
		this->nested_array = CallocT<NWidgetBase *>(this->nested_array_size);
		this->nested_root->FillNestedArray(this->nested_array, this->nested_array_size);
	}
}

/**
 * Perform the second part of the initialization of a nested widget tree.
 * @param window_number Number of the new window.
 */
void Window::FinishInitNested(WindowNumber window_number)
{
	this->InitializeData(window_number);
	this->ApplyDefaults();
	Point pt = this->OnInitialPosition(this->nested_root->smallest_x, this->nested_root->smallest_y, window_number);
	this->InitializePositionSize(pt.x, pt.y, this->nested_root->smallest_x, this->nested_root->smallest_y);
	this->FindWindowPlacementAndResize(this->window_desc->GetDefaultWidth(), this->window_desc->GetDefaultHeight());
}

/**
 * Perform complete initialization of the #Window with nested widgets, to allow use.
 * @param window_number Number of the new window.
 */
void Window::InitNested(WindowNumber window_number)
{
	this->CreateNestedTree(false);
	this->FinishInitNested(window_number);
}

/**
 * Empty constructor, initialization has been moved to #InitNested() called from the constructor of the derived class.
 * @param desc The description of the window.
 */
Window::Window(WindowDesc *desc) : window_desc(desc), scrolling_scrollbar(-1)
{
}

/**
 * Do a search for a window at specific coordinates. For this we start
 * at the topmost window, obviously and work our way down to the bottom
 * @param x position x to query
 * @param y position y to query
 * @return a pointer to the found window if any, NULL otherwise
 */
Window *FindWindowFromPt(int x, int y)
{
	Window *w;
	FOR_ALL_WINDOWS_FROM_FRONT(w) {
		if (MayBeShown(w) && IsInsideBS(x, w->left, w->width) && IsInsideBS(y, w->top, w->height)) {
			return w;
		}
	}

	return NULL;
}

/**
 * (re)initialize the windowing system
 */
void InitWindowSystem()
{
	IConsoleClose();

	_z_back_window = NULL;
	_z_front_window = NULL;
	_focused_window = NULL;
	_mouseover_last_w = NULL;
	_last_scroll_window = NULL;
	_scrolling_viewport = NULL;
	_scrolling_viewport_bound = { 0, 0, 0, 0 };
	_mouse_hovering = false;

	NWidgetLeaf::InvalidateDimensionCache(); // Reset cached sizes of several widgets.
	NWidgetScrollbar::InvalidateDimensionCache();

	ShowFirstError();
}

/**
 * Close down the windowing system
 */
void UnInitWindowSystem()
{
	UnshowCriticalError();

	Window *v;
	FOR_ALL_WINDOWS_FROM_FRONT(v) delete v;

	for (WindowBase *w = _z_front_window; w != NULL; /* nothing */) {
		WindowBase *to_del = w;
		w = w->z_back;
		free(to_del);
	}

	_z_front_window = NULL;
	_z_back_window = NULL;
}

/**
 * Reset the windowing system, by means of shutting it down followed by re-initialization
 */
void ResetWindowSystem()
{
	UnInitWindowSystem();
	InitWindowSystem();
	_thd.Reset();
}

static void DecreaseWindowCounters()
{
	if (_scroller_click_timeout != 0) _scroller_click_timeout--;

	Window *w;
	FOR_ALL_WINDOWS_FROM_FRONT(w) {
		if (_scroller_click_timeout == 0) {
			/* Unclick scrollbar buttons if they are pressed. */
			for (uint i = 0; i < w->nested_array_size; i++) {
				NWidgetBase *nwid = w->nested_array[i];
				if (nwid != NULL && (nwid->type == NWID_HSCROLLBAR || nwid->type == NWID_VSCROLLBAR)) {
					NWidgetScrollbar *sb = static_cast<NWidgetScrollbar*>(nwid);
					if (sb->disp_flags & (ND_SCROLLBAR_UP | ND_SCROLLBAR_DOWN)) {
						sb->disp_flags &= ~(ND_SCROLLBAR_UP | ND_SCROLLBAR_DOWN);
						w->scrolling_scrollbar = -1;
						sb->SetDirty(w);
					}
				}
			}
		}

		/* Handle editboxes */
		for (SmallMap<int, QueryString*>::Pair *it = w->querystrings.Begin(); it != w->querystrings.End(); ++it) {
			it->second->HandleEditBox(w, it->first);
		}

		w->OnMouseLoop();
	}

	FOR_ALL_WINDOWS_FROM_FRONT(w) {
		if ((w->flags & WF_TIMEOUT) && --w->timeout_timer == 0) {
			CLRBITS(w->flags, WF_TIMEOUT);

			w->OnTimeout();
			w->RaiseButtons(true);
		}
	}
}

static void HandlePlacePresize()
{
	if (_special_mouse_mode != WSM_PRESIZE) return;

	Window *w = _thd.GetCallbackWnd();
	if (w == NULL) return;

	Point pt = GetTileBelowCursor();
	if (pt.x == -1) {
		_thd.selend.x = -1;
		return;
	}

	w->OnPlacePresize(pt, TileVirtXY(pt.x, pt.y));
}

/**
 * Handle dragging and dropping in mouse dragging mode (#WSM_DRAGDROP).
 * @return State of handling the event.
 */
static EventState HandleMouseDragDrop()
{
	if (_special_mouse_mode != WSM_DRAGDROP) return ES_NOT_HANDLED;

	if (_left_button_down && _cursor.delta.x == 0 && _cursor.delta.y == 0) return ES_HANDLED; // Dragging, but the mouse did not move.

	Window *w = _thd.GetCallbackWnd();
	if (w != NULL) {
		/* Send an event in client coordinates. */
		Point pt;
		pt.x = _cursor.pos.x - w->left;
		pt.y = _cursor.pos.y - w->top;
		if (_left_button_down) {
			w->OnMouseDrag(pt, GetWidgetFromPos(w, pt.x, pt.y));
		} else {
			w->OnDragDrop(pt, GetWidgetFromPos(w, pt.x, pt.y));
		}
	}

	if (!_left_button_down) ResetObjectToPlace(); // Button released, finished dragging.
	return ES_HANDLED;
}

/** Report position of the mouse to the underlying window. */
static void HandleMouseOver()
{
	Window *w = FindWindowFromPt(_cursor.pos.x, _cursor.pos.y);

	/* We changed window, put an OnMouseOver event to the last window */
	if (_mouseover_last_w != NULL && _mouseover_last_w != w) {
		/* Reset mouse-over coordinates of previous window */
		Point pt = { -1, -1 };
		_mouseover_last_w->OnMouseOver(pt, 0);
	}

	/* _mouseover_last_w will get reset when the window is deleted, see DeleteWindow() */
	_mouseover_last_w = w;

	if (w != NULL) {
		/* send an event in client coordinates. */
		Point pt = { _cursor.pos.x - w->left, _cursor.pos.y - w->top };
		const NWidgetCore *widget = w->nested_root->GetWidgetFromPos(pt.x, pt.y);
		if (widget != NULL) w->OnMouseOver(pt, widget->index);
	}
}

/** The minimum number of pixels of the title bar must be visible in both the X or Y direction */
static const int MIN_VISIBLE_TITLE_BAR = 13;

/** Direction for moving the window. */
enum PreventHideDirection {
	PHD_UP,   ///< Above v is a safe position.
	PHD_DOWN, ///< Below v is a safe position.
};

/**
 * Do not allow hiding of the rectangle with base coordinates \a nx and \a ny behind window \a v.
 * If needed, move the window base coordinates to keep it visible.
 * @param nx   Base horizontal coordinate of the rectangle.
 * @param ny   Base vertical coordinate of the rectangle.
 * @param rect Rectangle that must stay visible for #MIN_VISIBLE_TITLE_BAR pixels (horizontally, vertically, or both)
 * @param v    Window lying in front of the rectangle.
 * @param px   Previous horizontal base coordinate.
 * @param dir  If no room horizontally, move the rectangle to the indicated position.
 */
static void PreventHiding(int *nx, int *ny, const Rect &rect, const Window *v, int px, PreventHideDirection dir)
{
	if (v == NULL) return;

	int v_bottom = v->top + v->height;
	int v_right = v->left + v->width;
	int safe_y = (dir == PHD_UP) ? (v->top - MIN_VISIBLE_TITLE_BAR - rect.top) : (v_bottom + MIN_VISIBLE_TITLE_BAR - rect.bottom); // Compute safe vertical position.

	if (*ny + rect.top <= v->top - MIN_VISIBLE_TITLE_BAR) return; // Above v is enough space
	if (*ny + rect.bottom >= v_bottom + MIN_VISIBLE_TITLE_BAR) return; // Below v is enough space

	/* Vertically, the rectangle is hidden behind v. */
	if (*nx + rect.left + MIN_VISIBLE_TITLE_BAR < v->left) { // At left of v.
		if (v->left < MIN_VISIBLE_TITLE_BAR) *ny = safe_y; // But enough room, force it to a safe position.
		return;
	}
	if (*nx + rect.right - MIN_VISIBLE_TITLE_BAR > v_right) { // At right of v.
		if (v_right > _screen.width - MIN_VISIBLE_TITLE_BAR) *ny = safe_y; // Not enough room, force it to a safe position.
		return;
	}

	/* Horizontally also hidden, force movement to a safe area. */
	if (px + rect.left < v->left && v->left >= MIN_VISIBLE_TITLE_BAR) { // Coming from the left, and enough room there.
		*nx = v->left - MIN_VISIBLE_TITLE_BAR - rect.left;
	} else if (px + rect.right > v_right && v_right <= _screen.width - MIN_VISIBLE_TITLE_BAR) { // Coming from the right, and enough room there.
		*nx = v_right + MIN_VISIBLE_TITLE_BAR - rect.right;
	} else {
		*ny = safe_y;
	}
}

/**
 * Make sure at least a part of the caption bar is still visible by moving
 * the window if necessary.
 * @param w The window to check.
 * @param nx The proposed new x-location of the window.
 * @param ny The proposed new y-location of the window.
 */
static void EnsureVisibleCaption(Window *w, int nx, int ny)
{
	/* Search for the title bar rectangle. */
	Rect caption_rect;
	const NWidgetBase *caption = w->nested_root->GetWidgetOfType(WWT_CAPTION);
	if (caption != NULL) {
		caption_rect.left   = caption->pos_x;
		caption_rect.right  = caption->pos_x + caption->current_x;
		caption_rect.top    = caption->pos_y;
		caption_rect.bottom = caption->pos_y + caption->current_y;

		/* Make sure the window doesn't leave the screen */
		nx = Clamp(nx, MIN_VISIBLE_TITLE_BAR - caption_rect.right, _screen.width - MIN_VISIBLE_TITLE_BAR - caption_rect.left);
		ny = Clamp(ny, 0, _screen.height - MIN_VISIBLE_TITLE_BAR);

		/* Make sure the title bar isn't hidden behind the main tool bar or the status bar. */
		PreventHiding(&nx, &ny, caption_rect, FindWindowById(WC_MAIN_TOOLBAR, 0), w->left, PHD_DOWN);
		PreventHiding(&nx, &ny, caption_rect, FindWindowById(WC_STATUS_BAR,   0), w->left, PHD_UP);
	}

	if (w->viewport != NULL) {
		w->viewport->left += nx - w->left;
		w->viewport->top  += ny - w->top;
	}

	w->left = nx;
	w->top  = ny;
}

/**
 * Resize the window.
 * Update all the widgets of a window based on their resize flags
 * Both the areas of the old window and the new sized window are set dirty
 * ensuring proper redrawal.
 * @param w       Window to resize
 * @param delta_x Delta x-size of changed window (positive if larger, etc.)
 * @param delta_y Delta y-size of changed window
 * @param clamp_to_screen Whether to make sure the whole window stays visible
 */
void ResizeWindow(Window *w, int delta_x, int delta_y, bool clamp_to_screen)
{
	if (delta_x != 0 || delta_y != 0) {
		if (clamp_to_screen) {
			/* Determine the new right/bottom position. If that is outside of the bounds of
			 * the resolution clamp it in such a manner that it stays within the bounds. */
			int new_right  = w->left + w->width  + delta_x;
			int new_bottom = w->top  + w->height + delta_y;
			if (new_right  >= (int)_cur_resolution.width)  delta_x -= Ceil(new_right  - _cur_resolution.width,  max(1U, w->nested_root->resize_x));
			if (new_bottom >= (int)_cur_resolution.height) delta_y -= Ceil(new_bottom - _cur_resolution.height, max(1U, w->nested_root->resize_y));
		}

		w->SetDirty();

		uint new_xinc = max(0, (w->nested_root->resize_x == 0) ? 0 : (int)(w->nested_root->current_x - w->nested_root->smallest_x) + delta_x);
		uint new_yinc = max(0, (w->nested_root->resize_y == 0) ? 0 : (int)(w->nested_root->current_y - w->nested_root->smallest_y) + delta_y);
		assert(w->nested_root->resize_x == 0 || new_xinc % w->nested_root->resize_x == 0);
		assert(w->nested_root->resize_y == 0 || new_yinc % w->nested_root->resize_y == 0);

		w->nested_root->AssignSizePosition(ST_RESIZE, 0, 0, w->nested_root->smallest_x + new_xinc, w->nested_root->smallest_y + new_yinc, _current_text_dir == TD_RTL);
		w->width  = w->nested_root->current_x;
		w->height = w->nested_root->current_y;
	}

	EnsureVisibleCaption(w, w->left, w->top);

	/* Always call OnResize to make sure everything is initialised correctly if it needs to be. */
	w->OnResize();
	w->SetDirty();
}

/**
 * Return the top of the main view available for general use.
 * @return Uppermost vertical coordinate available.
 * @note Above the upper y coordinate is often the main toolbar.
 */
int GetMainViewTop()
{
	Window *w = FindWindowById(WC_MAIN_TOOLBAR, 0);
	return (w == NULL) ? 0 : w->top + w->height;
}

/**
 * Return the bottom of the main view available for general use.
 * @return The vertical coordinate of the first unusable row, so 'top + height <= bottom' gives the correct result.
 * @note At and below the bottom y coordinate is often the status bar.
 */
int GetMainViewBottom()
{
	Window *w = FindWindowById(WC_STATUS_BAR, 0);
	return (w == NULL) ? _screen.height : w->top;
}

static bool _dragging_window; ///< A window is being dragged or resized.

/**
 * Handle dragging/resizing of a window.
 * @return State of handling the event.
 */
static EventState HandleWindowDragging()
{
	/* Get out immediately if no window is being dragged at all. */
	if (!_dragging_window) return ES_NOT_HANDLED;

	/* If button still down, but cursor hasn't moved, there is nothing to do. */
	if (_left_button_down && _cursor.delta.x == 0 && _cursor.delta.y == 0) return ES_HANDLED;

	/* Otherwise find the window... */
	Window *w;
	FOR_ALL_WINDOWS_FROM_BACK(w) {
		if (w->flags & WF_DRAGGING) {
			/* Stop the dragging if the left mouse button was released */
			if (!_left_button_down) {
				w->flags &= ~WF_DRAGGING;
				break;
			}

			w->SetDirty();

			int x = _cursor.pos.x + _drag_delta.x;
			int y = _cursor.pos.y + _drag_delta.y;
			int nx = x;
			int ny = y;

			if (_settings_client.gui.window_snap_radius != 0) {
				const Window *v;

				int hsnap = _settings_client.gui.window_snap_radius;
				int vsnap = _settings_client.gui.window_snap_radius;
				int delta;

				FOR_ALL_WINDOWS_FROM_BACK(v) {
					if (v == w) continue; // Don't snap at yourself

					if (y + w->height > v->top && y < v->top + v->height) {
						/* Your left border <-> other right border */
						delta = abs(v->left + v->width - x);
						if (delta <= hsnap) {
							nx = v->left + v->width;
							hsnap = delta;
						}

						/* Your right border <-> other left border */
						delta = abs(v->left - x - w->width);
						if (delta <= hsnap) {
							nx = v->left - w->width;
							hsnap = delta;
						}
					}

					if (w->top + w->height >= v->top && w->top <= v->top + v->height) {
						/* Your left border <-> other left border */
						delta = abs(v->left - x);
						if (delta <= hsnap) {
							nx = v->left;
							hsnap = delta;
						}

						/* Your right border <-> other right border */
						delta = abs(v->left + v->width - x - w->width);
						if (delta <= hsnap) {
							nx = v->left + v->width - w->width;
							hsnap = delta;
						}
					}

					if (x + w->width > v->left && x < v->left + v->width) {
						/* Your top border <-> other bottom border */
						delta = abs(v->top + v->height - y);
						if (delta <= vsnap) {
							ny = v->top + v->height;
							vsnap = delta;
						}

						/* Your bottom border <-> other top border */
						delta = abs(v->top - y - w->height);
						if (delta <= vsnap) {
							ny = v->top - w->height;
							vsnap = delta;
						}
					}

					if (w->left + w->width >= v->left && w->left <= v->left + v->width) {
						/* Your top border <-> other top border */
						delta = abs(v->top - y);
						if (delta <= vsnap) {
							ny = v->top;
							vsnap = delta;
						}

						/* Your bottom border <-> other bottom border */
						delta = abs(v->top + v->height - y - w->height);
						if (delta <= vsnap) {
							ny = v->top + v->height - w->height;
							vsnap = delta;
						}
					}
				}
			}

			EnsureVisibleCaption(w, nx, ny);

			w->SetDirty();
			return ES_HANDLED;
		} else if (w->flags & WF_SIZING) {
			/* Stop the sizing if the left mouse button was released */
			if (!_left_button_down) {
				w->flags &= ~WF_SIZING;
				w->SetDirty();
				break;
			}

			/* Compute difference in pixels between cursor position and reference point in the window.
			 * If resizing the left edge of the window, moving to the left makes the window bigger not smaller.
			 */
			int x, y = _cursor.pos.y - _drag_delta.y;
			if (w->flags & WF_SIZING_LEFT) {
				x = _drag_delta.x - _cursor.pos.x;
			} else {
				x = _cursor.pos.x - _drag_delta.x;
			}

			/* resize.step_width and/or resize.step_height may be 0, which means no resize is possible. */
			if (w->resize.step_width  == 0) x = 0;
			if (w->resize.step_height == 0) y = 0;

			/* Check the resize button won't go past the bottom of the screen */
			if (w->top + w->height + y > _screen.height) {
				y = _screen.height - w->height - w->top;
			}

			/* X and Y has to go by step.. calculate it.
			 * The cast to int is necessary else x/y are implicitly casted to
			 * unsigned int, which won't work. */
			if (w->resize.step_width  > 1) x -= x % (int)w->resize.step_width;
			if (w->resize.step_height > 1) y -= y % (int)w->resize.step_height;

			/* Check that we don't go below the minimum set size */
			if ((int)w->width + x < (int)w->nested_root->smallest_x) {
				x = w->nested_root->smallest_x - w->width;
			}
			if ((int)w->height + y < (int)w->nested_root->smallest_y) {
				y = w->nested_root->smallest_y - w->height;
			}

			/* Window already on size */
			if (x == 0 && y == 0) return ES_HANDLED;

			/* Now find the new cursor pos.. this is NOT _cursor, because we move in steps. */
			_drag_delta.y += y;
			if ((w->flags & WF_SIZING_LEFT) && x != 0) {
				_drag_delta.x -= x; // x > 0 -> window gets longer -> left-edge moves to left -> subtract x to get new position.
				w->SetDirty();
				w->left -= x;  // If dragging left edge, move left window edge in opposite direction by the same amount.
				/* ResizeWindow() below ensures marking new position as dirty. */
			} else {
				_drag_delta.x += x;
			}

			/* ResizeWindow sets both pre- and after-size to dirty for redrawal */
			ResizeWindow(w, x, y);
			return ES_HANDLED;
		}
	}

	_dragging_window = false;
	return ES_HANDLED;
}

/**
 * Start window dragging
 * @param w Window to start dragging
 */
static void StartWindowDrag(Window *w)
{
	w->flags |= WF_DRAGGING;
	w->flags &= ~WF_CENTERED;
	_dragging_window = true;

	_drag_delta.x = w->left - _cursor.pos.x;
	_drag_delta.y = w->top  - _cursor.pos.y;

	DeleteWindowById(WC_DROPDOWN_MENU, 0);
	BringWindowToFront(w);
}

/**
 * Start resizing a window.
 * @param w       Window to start resizing.
 * @param to_left Whether to drag towards the left or not
 */
static void StartWindowSizing(Window *w, bool to_left)
{
	w->flags |= to_left ? WF_SIZING_LEFT : WF_SIZING_RIGHT;
	w->flags &= ~WF_CENTERED;
	_dragging_window = true;

	_drag_delta.x = _cursor.pos.x;
	_drag_delta.y = _cursor.pos.y;

	DeleteWindowById(WC_DROPDOWN_MENU, 0);
	BringWindowToFront(w);
}

/**
 * handle scrollbar scrolling with the mouse.
 * @return State of handling the event.
 */
static EventState HandleScrollbarScrolling()
{
	Window *w;
	FOR_ALL_WINDOWS_FROM_BACK(w) {
		if (w->scrolling_scrollbar >= 0) {
			/* Abort if no button is clicked any more. */
			if (!_left_button_down) {
				w->scrolling_scrollbar = -1;
				w->SetDirty();
				return ES_HANDLED;
			}

			int i;
			NWidgetScrollbar *sb = w->GetWidget<NWidgetScrollbar>(w->scrolling_scrollbar);
			bool rtl = false;

			if (sb->type == NWID_HSCROLLBAR) {
				i = _cursor.pos.x - _cursorpos_drag_start.x;
				rtl = _current_text_dir == TD_RTL;
			} else {
				i = _cursor.pos.y - _cursorpos_drag_start.y;
			}

			if (sb->disp_flags & ND_SCROLLBAR_BTN) {
				if (_scroller_click_timeout == 1) {
					_scroller_click_timeout = 3;
					sb->UpdatePosition(rtl == HasBit(sb->disp_flags, NDB_SCROLLBAR_UP) ? 1 : -1);
					w->SetDirty();
				}
				return ES_HANDLED;
			}

			/* Find the item we want to move to and make sure it's inside bounds. */
			int pos = min(max(0, i + _scrollbar_start_pos) * sb->GetCount() / _scrollbar_size, max(0, sb->GetCount() - sb->GetCapacity()));
			if (rtl) pos = max(0, sb->GetCount() - sb->GetCapacity() - pos);
			if (pos != sb->GetPosition()) {
				sb->SetPosition(pos);
				w->SetDirty();
			}
			return ES_HANDLED;
		}
	}

	return ES_NOT_HANDLED;
}

/**
 * Handle viewport scrolling with the mouse.
 * @return State of handling the event.
 */
static EventState HandleViewportScroll()
{
	bool scrollwheel_scrolling = _settings_client.gui.scrollwheel_scrolling == 1 && (_cursor.v_wheel != 0 || _cursor.h_wheel != 0);

	if (_scrolling_viewport == NULL) return ES_NOT_HANDLED;

	/* When we don't have a last scroll window we are starting to scroll.
	 * When the last scroll window and this are not the same we went
	 * outside of the window and should not left-mouse scroll anymore. */
	if (_last_scroll_window == NULL) _last_scroll_window = FindWindowFromPt(_cursor.pos.x, _cursor.pos.y);

	if (_last_scroll_window == NULL || !((_settings_client.gui.scroll_mode != VSM_MAP_LMB && _right_button_down) || scrollwheel_scrolling || (_settings_client.gui.scroll_mode == VSM_MAP_LMB && _left_button_down))) {
		_cursor.fix_at = false;
		_scrolling_viewport = NULL;
		_last_scroll_window = NULL;
		UpdateActiveScrollingViewport(nullptr);
		return ES_NOT_HANDLED;
	}

	if (_last_scroll_window == FindWindowById(WC_MAIN_WINDOW, 0) && _last_scroll_window->viewport->follow_vehicle != INVALID_VEHICLE) {
		/* If the main window is following a vehicle, then first let go of it! */
		const Vehicle *veh = Vehicle::Get(_last_scroll_window->viewport->follow_vehicle);
		ScrollMainWindowTo(veh->x_pos, veh->y_pos, veh->z_pos, true); // This also resets follow_vehicle
		return ES_NOT_HANDLED;
	}

	Point delta;
	if (scrollwheel_scrolling) {
		/* We are using scrollwheels for scrolling */
		delta.x = _cursor.h_wheel;
		delta.y = _cursor.v_wheel;
		_cursor.v_wheel = 0;
		_cursor.h_wheel = 0;
	} else {
		if (_settings_client.gui.scroll_mode != VSM_VIEWPORT_RMB_FIXED) {
			delta.x = -_cursor.delta.x;
			delta.y = -_cursor.delta.y;
		} else {
			delta.x = _cursor.delta.x;
			delta.y = _cursor.delta.y;
		}
	}

	/* Create a scroll-event and send it to the window */
	if (delta.x != 0 || delta.y != 0) _last_scroll_window->OnScroll(delta);

	_cursor.delta.x = 0;
	_cursor.delta.y = 0;
	return ES_HANDLED;
}

/**
 * Check if a window can be made relative top-most window, and if so do
 * it. If a window does not obscure any other windows, it will not
 * be brought to the foreground. Also if the only obscuring windows
 * are so-called system-windows, the window will not be moved.
 * The function will return false when a child window of this window is a
 * modal-popup; function returns a false and child window gets a white border
 * @param w Window to bring relatively on-top
 * @return false if the window has an active modal child, true otherwise
 */
static bool MaybeBringWindowToFront(Window *w)
{
	bool bring_to_front = false;

	if (w->window_class == WC_MAIN_WINDOW ||
			IsVitalWindow(w) ||
			w->window_class == WC_TOOLTIPS ||
			w->window_class == WC_DROPDOWN_MENU) {
		return true;
	}

	/* Use unshaded window size rather than current size for shaded windows. */
	int w_width  = w->width;
	int w_height = w->height;
	if (w->IsShaded()) {
		w_width  = w->unshaded_size.width;
		w_height = w->unshaded_size.height;
	}

	Window *u;
	FOR_ALL_WINDOWS_FROM_BACK_FROM(u, w->z_front) {
		/* A modal child will prevent the activation of the parent window */
		if (u->parent == w && (u->window_desc->flags & WDF_MODAL)) {
			u->SetWhiteBorder();
			u->SetDirty();
			return false;
		}

		if (u->window_class == WC_MAIN_WINDOW ||
				IsVitalWindow(u) ||
				u->window_class == WC_TOOLTIPS ||
				u->window_class == WC_DROPDOWN_MENU) {
			continue;
		}

		/* Window sizes don't interfere, leave z-order alone */
		if (w->left + w_width <= u->left ||
				u->left + u->width <= w->left ||
				w->top  + w_height <= u->top ||
				u->top + u->height <= w->top) {
			continue;
		}

		bring_to_front = true;
	}

	if (bring_to_front) BringWindowToFront(w);
	return true;
}

/**
 * Process keypress for editbox widget.
 * @param wid Editbox widget.
 * @param key     the Unicode value of the key.
 * @param keycode the untranslated key code including shift state.
 * @return #ES_HANDLED if the key press has been handled and no other
 *         window should receive the event.
 */
EventState Window::HandleEditBoxKey(int wid, WChar key, uint16 keycode)
{
	QueryString *query = this->GetQueryString(wid);
	if (query == NULL) return ES_NOT_HANDLED;

	int action = QueryString::ACTION_NOTHING;

	switch (query->text.HandleKeyPress(key, keycode)) {
		case HKPR_EDITING:
			this->SetWidgetDirty(wid);
			this->OnEditboxChanged(wid);
			break;

		case HKPR_CURSOR:
			this->SetWidgetDirty(wid);
			/* For the OSK also invalidate the parent window */
			if (this->window_class == WC_OSK) this->InvalidateData();
			break;

		case HKPR_CONFIRM:
			if (this->window_class == WC_OSK) {
				this->OnClick(Point(), WID_OSK_OK, 1);
			} else if (query->ok_button >= 0) {
				this->OnClick(Point(), query->ok_button, 1);
			} else {
				action = query->ok_button;
			}
			break;

		case HKPR_CANCEL:
			if (this->window_class == WC_OSK) {
				this->OnClick(Point(), WID_OSK_CANCEL, 1);
			} else if (query->cancel_button >= 0) {
				this->OnClick(Point(), query->cancel_button, 1);
			} else {
				action = query->cancel_button;
			}
			break;

		case HKPR_NOT_HANDLED:
			return ES_NOT_HANDLED;

		default: break;
	}

	switch (action) {
		case QueryString::ACTION_DESELECT:
			this->UnfocusFocusedWidget();
			break;

		case QueryString::ACTION_CLEAR:
			if (query->text.bytes <= 1) {
				/* If already empty, unfocus instead */
				this->UnfocusFocusedWidget();
			} else {
				query->text.DeleteAll();
				this->SetWidgetDirty(wid);
				this->OnEditboxChanged(wid);
			}
			break;

		default:
			break;
	}

	return ES_HANDLED;
}

/**
 * Focus a window by its class and window number (if it is open).
 * @param cls Window class.
 * @param number Number of the window within the window class.
 * @return True if a window answered to the criteria.
 */
bool FocusWindowById(WindowClass cls, WindowNumber number)
{
	Window *w = FindWindowById(cls, number);
	if (w) {
		MaybeBringWindowToFront(w);
		return true;
	}
	return false;
}

/**
 * Handle keyboard input.
 * @param keycode Virtual keycode of the key.
 * @param key Unicode character of the key.
 */
void HandleKeypress(uint keycode, WChar key)
{
	if (InEventLoopPostCrash()) return;

	/* World generation is multithreaded and messes with companies.
	 * But there is no company related window open anyway, so _current_company is not used. */
	assert(HasModalProgress() || IsLocalCompany());

	/*
	 * The Unicode standard defines an area called the private use area. Code points in this
	 * area are reserved for private use and thus not portable between systems. For instance,
	 * Apple defines code points for the arrow keys in this area, but these are only printable
	 * on a system running OS X. We don't want these keys to show up in text fields and such,
	 * and thus we have to clear the unicode character when we encounter such a key.
	 */
	if (key >= 0xE000 && key <= 0xF8FF) key = 0;

	/*
	 * If both key and keycode is zero, we don't bother to process the event.
	 */
	if (key == 0 && keycode == 0) return;

	/* Check if the focused window has a focused editbox */
	if (EditBoxInGlobalFocus()) {
		/* All input will in this case go to the focused editbox */
		if (_focused_window->window_class == WC_CONSOLE) {
			if (_focused_window->OnKeyPress(key, keycode) == ES_HANDLED) return;
		} else {
			if (_focused_window->HandleEditBoxKey(_focused_window->nested_focus->index, key, keycode) == ES_HANDLED) return;
		}
	}

	/* Call the event, start with the uppermost window, but ignore the toolbar. */
	Window *w;
	FOR_ALL_WINDOWS_FROM_FRONT(w) {
		if (w->window_class == WC_MAIN_TOOLBAR) continue;
		if (w->window_desc->hotkeys != NULL) {
			int hotkey = w->window_desc->hotkeys->CheckMatch(keycode);
			if (hotkey >= 0 && w->OnHotkey(hotkey) == ES_HANDLED) return;
		}
		if (w->OnKeyPress(key, keycode) == ES_HANDLED) return;
	}

	w = FindWindowById(WC_MAIN_TOOLBAR, 0);
	/* When there is no toolbar w is null, check for that */
	if (w != NULL) {
		if (w->window_desc->hotkeys != NULL) {
			int hotkey = w->window_desc->hotkeys->CheckMatch(keycode);
			if (hotkey >= 0 && w->OnHotkey(hotkey) == ES_HANDLED) return;
		}
		if (w->OnKeyPress(key, keycode) == ES_HANDLED) return;
	}

	HandleGlobalHotkeys(key, keycode);
}

/**
 * State of CONTROL key has changed
 */
void HandleCtrlChanged()
{
	/* Call the event, start with the uppermost window. */
	Window *w;
	FOR_ALL_WINDOWS_FROM_FRONT(w) {
		if (w->OnCTRLStateChange() == ES_HANDLED) return;
	}
}

/**
 * Insert a text string at the cursor position into the edit box widget.
 * @param wid Edit box widget.
 * @param str Text string to insert.
 */
/* virtual */ void Window::InsertTextString(int wid, const char *str, bool marked, const char *caret, const char *insert_location, const char *replacement_end)
{
	QueryString *query = this->GetQueryString(wid);
	if (query == NULL) return;

	if (query->text.InsertString(str, marked, caret, insert_location, replacement_end) || marked) {
		this->SetWidgetDirty(wid);
		this->OnEditboxChanged(wid);
	}
}

/**
 * Handle text input.
 * @param str Text string to input.
 * @param marked Is the input a marked composition string from an IME?
 * @param caret Move the caret to this point in the insertion string.
 */
void HandleTextInput(const char *str, bool marked, const char *caret, const char *insert_location, const char *replacement_end)
{
	if (!EditBoxInGlobalFocus()) return;

	_focused_window->InsertTextString(_focused_window->window_class == WC_CONSOLE ? 0 : _focused_window->nested_focus->index, str, marked, caret, insert_location, replacement_end);
}

/**
 * Local counter that is incremented each time an mouse input event is detected.
 * The counter is used to stop auto-scrolling.
 * @see HandleAutoscroll()
 * @see HandleMouseEvents()
 */
static int _input_events_this_tick = 0;

/**
 * If needed and switched on, perform auto scrolling (automatically
 * moving window contents when mouse is near edge of the window).
 */
static void HandleAutoscroll()
{
	if (_game_mode == GM_MENU || _game_mode == GM_BOOTSTRAP || HasModalProgress()) return;
	if (_settings_client.gui.auto_scrolling == VA_DISABLED) return;
	if (_settings_client.gui.auto_scrolling == VA_MAIN_VIEWPORT_FULLSCREEN && !_fullscreen) return;

	int x = _cursor.pos.x;
	int y = _cursor.pos.y;
	Window *w = FindWindowFromPt(x, y);
	if (w == NULL || w->flags & WF_DISABLE_VP_SCROLL) return;
	if (_settings_client.gui.auto_scrolling != VA_EVERY_VIEWPORT && w->window_class != WC_MAIN_WINDOW) return;

	ViewPort *vp = IsPtInWindowViewport(w, x, y);
	if (vp == NULL) return;

	x -= vp->left;
	y -= vp->top;

	/* here allows scrolling in both x and y axis */
	static const int SCROLLSPEED = 3;
	if (x - 15 < 0) {
		w->viewport->dest_scrollpos_x += ScaleByZoom((x - 15) * SCROLLSPEED, vp->zoom);
	} else if (15 - (vp->width - x) > 0) {
		w->viewport->dest_scrollpos_x += ScaleByZoom((15 - (vp->width - x)) * SCROLLSPEED, vp->zoom);
	}
	if (y - 15 < 0) {
		w->viewport->dest_scrollpos_y += ScaleByZoom((y - 15) * SCROLLSPEED, vp->zoom);
	} else if (15 - (vp->height - y) > 0) {
		w->viewport->dest_scrollpos_y += ScaleByZoom((15 - (vp->height - y)) * SCROLLSPEED, vp->zoom);
	}
}

enum MouseClick {
	MC_NONE = 0,
	MC_LEFT,
	MC_RIGHT,
	MC_DOUBLE_LEFT,
	MC_HOVER,

	MAX_OFFSET_DOUBLE_CLICK = 5,     ///< How much the mouse is allowed to move to call it a double click
	TIME_BETWEEN_DOUBLE_CLICK = 500, ///< Time between 2 left clicks before it becoming a double click, in ms
	MAX_OFFSET_HOVER = 5,            ///< Maximum mouse movement before stopping a hover event.
};
extern EventState VpHandlePlaceSizingDrag();

static void ScrollMainViewport(int x, int y)
{
	if (_game_mode != GM_MENU && _game_mode != GM_BOOTSTRAP) {
		Window *w = FindWindowById(WC_MAIN_WINDOW, 0);
		assert(w);

		w->viewport->dest_scrollpos_x += ScaleByZoom(x, w->viewport->zoom);
		w->viewport->dest_scrollpos_y += ScaleByZoom(y, w->viewport->zoom);
	}
}

/**
 * Describes all the different arrow key combinations the game allows
 * when it is in scrolling mode.
 * The real arrow keys are bitwise numbered as
 * 1 = left
 * 2 = up
 * 4 = right
 * 8 = down
 */
static const int8 scrollamt[16][2] = {
	{ 0,  0}, ///<  no key specified
	{-2,  0}, ///<  1 : left
	{ 0, -2}, ///<  2 : up
	{-2, -1}, ///<  3 : left  + up
	{ 2,  0}, ///<  4 : right
	{ 0,  0}, ///<  5 : left  + right = nothing
	{ 2, -1}, ///<  6 : right + up
	{ 0, -2}, ///<  7 : right + left  + up = up
	{ 0,  2}, ///<  8 : down
	{-2,  1}, ///<  9 : down  + left
	{ 0,  0}, ///< 10 : down  + up    = nothing
	{-2,  0}, ///< 11 : left  + up    +  down = left
	{ 2,  1}, ///< 12 : down  + right
	{ 0,  2}, ///< 13 : left  + right +  down = down
	{ 2,  0}, ///< 14 : right + up    +  down = right
	{ 0,  0}, ///< 15 : left  + up    +  right + down  = nothing
};

static void HandleKeyScrolling()
{
	/*
	 * Check that any of the dirkeys is pressed and that the focused window
	 * doesn't have an edit-box as focused widget.
	 */
	if (_dirkeys && !EditBoxInGlobalFocus()) {
		int factor = _shift_pressed ? 50 : 10;
		ScrollMainViewport(scrollamt[_dirkeys][0] * factor, scrollamt[_dirkeys][1] * factor);
	}
}

static void MouseLoop(MouseClick click, int mousewheel)
{
	if (InEventLoopPostCrash()) return;

	/* World generation is multithreaded and messes with companies.
	 * But there is no company related window open anyway, so _current_company is not used. */
	assert(HasModalProgress() || IsLocalCompany());

	HandlePlacePresize();
	UpdateTileSelection();

	if (VpHandlePlaceSizingDrag()  == ES_HANDLED) return;
	if (HandleMouseDragDrop()      == ES_HANDLED) return;
	if (HandleWindowDragging()     == ES_HANDLED) return;
	if (HandleScrollbarScrolling() == ES_HANDLED) return;
	if (HandleViewportScroll()     == ES_HANDLED) return;

	HandleMouseOver();

	bool scrollwheel_scrolling = _settings_client.gui.scrollwheel_scrolling == 1 && (_cursor.v_wheel != 0 || _cursor.h_wheel != 0);
	if (click == MC_NONE && mousewheel == 0 && !scrollwheel_scrolling) return;

	int x = _cursor.pos.x;
	int y = _cursor.pos.y;
	Window *w = FindWindowFromPt(x, y);
	if (w == NULL) return;

	if (click != MC_HOVER && !MaybeBringWindowToFront(w)) return;
	ViewPort *vp = IsPtInWindowViewport(w, x, y);

	/* Don't allow any action in a viewport if either in menu or when having a modal progress window */
	if (vp != NULL && (_game_mode == GM_MENU || _game_mode == GM_BOOTSTRAP || HasModalProgress())) return;

	if (mousewheel != 0) {
		/* Send mousewheel event to window, unless we're scrolling a viewport or the map */
		if (!scrollwheel_scrolling || (vp == NULL && w->window_class != WC_SMALLMAP)) w->OnMouseWheel(mousewheel);

		/* Dispatch a MouseWheelEvent for widgets if it is not a viewport */
		if (vp == NULL) DispatchMouseWheelEvent(w, w->nested_root->GetWidgetFromPos(x - w->left, y - w->top), mousewheel);
	}

	if (vp != NULL) {
		if (scrollwheel_scrolling && !(w->flags & WF_DISABLE_VP_SCROLL)) {
			_scrolling_viewport = w;
			_cursor.fix_at = true;
			return;
		}

		switch (click) {
			case MC_DOUBLE_LEFT:
				if (HandleViewportDoubleClicked(w, x, y)) break;
				/* FALL THROUGH */
			case MC_LEFT:
				if (HandleViewportClicked(vp, x, y, click == MC_DOUBLE_LEFT)) return;
				if (!(w->flags & WF_DISABLE_VP_SCROLL) &&
						_settings_client.gui.scroll_mode == VSM_MAP_LMB) {
					_scrolling_viewport = w;
					_cursor.fix_at = false;
					return;
				}
				break;

			case MC_RIGHT:
				if (!(w->flags & WF_DISABLE_VP_SCROLL) &&
						_settings_client.gui.scroll_mode != VSM_MAP_LMB) {
					_scrolling_viewport = w;
					_cursor.fix_at = (_settings_client.gui.scroll_mode == VSM_VIEWPORT_RMB_FIXED ||
							_settings_client.gui.scroll_mode == VSM_MAP_RMB_FIXED);
					return;
				}
				break;

			default:
				break;
		}
	}

	if (vp == NULL || (w->flags & WF_DISABLE_VP_SCROLL)) {
		switch (click) {
			case MC_LEFT:
			case MC_DOUBLE_LEFT:
				DispatchLeftClickEvent(w, x - w->left, y - w->top, click == MC_DOUBLE_LEFT ? 2 : 1);
				return;

			default:
				if (!scrollwheel_scrolling || w == NULL || w->window_class != WC_SMALLMAP) break;
				/* We try to use the scrollwheel to scroll since we didn't touch any of the buttons.
				 * Simulate a right button click so we can get started. */
				FALLTHROUGH;

			case MC_RIGHT:
				DispatchRightClickEvent(w, x - w->left, y - w->top);
				return;

			case MC_HOVER:
				DispatchHoverEvent(w, x - w->left, y - w->top);
				break;
		}
	}

	/* We're not doing anything with 2D scrolling, so reset the value.  */
	_cursor.h_wheel = 0;
	_cursor.v_wheel = 0;
}

/**
 * Handle a mouse event from the video driver
 */
void HandleMouseEvents()
{
	if (InEventLoopPostCrash()) return;

	/* World generation is multithreaded and messes with companies.
	 * But there is no company related window open anyway, so _current_company is not used. */
	assert(HasModalProgress() || IsLocalCompany());

	static int double_click_time = 0;
	static Point double_click_pos = {0, 0};

	/* Mouse event? */
	MouseClick click = MC_NONE;
	if (_left_button_down && !_left_button_clicked) {
		click = MC_LEFT;
		if (double_click_time != 0 && _realtime_tick - double_click_time   < TIME_BETWEEN_DOUBLE_CLICK &&
				double_click_pos.x != 0 && abs(_cursor.pos.x - double_click_pos.x) < MAX_OFFSET_DOUBLE_CLICK  &&
				double_click_pos.y != 0 && abs(_cursor.pos.y - double_click_pos.y) < MAX_OFFSET_DOUBLE_CLICK) {
			click = MC_DOUBLE_LEFT;
		}
		double_click_time = _realtime_tick;
		double_click_pos = _cursor.pos;
		_left_button_clicked = true;
		_input_events_this_tick++;
	} else if (_right_button_clicked) {
		_right_button_clicked = false;
		click = MC_RIGHT;
		_input_events_this_tick++;
	}

	int mousewheel = 0;
	if (_cursor.wheel) {
		mousewheel = _cursor.wheel;
		_cursor.wheel = 0;
		_input_events_this_tick++;
	}

	static uint32 hover_time = 0;
	static Point hover_pos = {0, 0};

	if (_settings_client.gui.hover_delay_ms > 0) {
		if (!_cursor.in_window || click != MC_NONE || mousewheel != 0 || _left_button_down || _right_button_down ||
				hover_pos.x == 0 || abs(_cursor.pos.x - hover_pos.x) >= MAX_OFFSET_HOVER  ||
				hover_pos.y == 0 || abs(_cursor.pos.y - hover_pos.y) >= MAX_OFFSET_HOVER) {
			hover_pos = _cursor.pos;
			hover_time = _realtime_tick;
			_mouse_hovering = false;
		} else {
			if (hover_time != 0 && _realtime_tick > hover_time + _settings_client.gui.hover_delay_ms) {
				click = MC_HOVER;
				_input_events_this_tick++;
				_mouse_hovering = true;
			}
		}
	}

	/* Handle sprite picker before any GUI interaction */
	if (_newgrf_debug_sprite_picker.mode == SPM_REDRAW && _newgrf_debug_sprite_picker.click_time != _realtime_tick) {
		/* Next realtime tick? Then redraw has finished */
		_newgrf_debug_sprite_picker.mode = SPM_NONE;
		InvalidateWindowData(WC_SPRITE_ALIGNER, 0, 1);
	}

	if (click == MC_LEFT && _newgrf_debug_sprite_picker.mode == SPM_WAIT_CLICK) {
		/* Mark whole screen dirty, and wait for the next realtime tick, when drawing is finished. */
		Blitter *blitter = BlitterFactory::GetCurrentBlitter();
		_newgrf_debug_sprite_picker.clicked_pixel = blitter->MoveTo(_screen.dst_ptr, _cursor.pos.x, _cursor.pos.y);
		_newgrf_debug_sprite_picker.click_time = _realtime_tick;
		_newgrf_debug_sprite_picker.sprites.Clear();
		_newgrf_debug_sprite_picker.mode = SPM_REDRAW;
		MarkWholeScreenDirty();
	} else {
		MouseLoop(click, mousewheel);
	}

	/* We have moved the mouse the required distance,
	 * no need to move it at any later time. */
	_cursor.delta.x = 0;
	_cursor.delta.y = 0;
}

/**
 * Check the soft limit of deletable (non vital, non sticky) windows.
 */
static void CheckSoftLimit()
{
	if (_settings_client.gui.window_soft_limit == 0) return;

	for (;;) {
		uint deletable_count = 0;
		Window *w, *last_deletable = NULL;
		FOR_ALL_WINDOWS_FROM_FRONT(w) {
			if (w->window_class == WC_MAIN_WINDOW || IsVitalWindow(w) || (w->flags & WF_STICKY)) continue;

			last_deletable = w;
			deletable_count++;
		}

		/* We've not reached the soft limit yet. */
		if (deletable_count <= _settings_client.gui.window_soft_limit) break;

		assert(last_deletable != NULL);
		delete last_deletable;
	}
}

/**
 * Regular call from the global game loop
 */
void InputLoop()
{
	if (InEventLoopPostCrash()) return;

	/* World generation is multithreaded and messes with companies.
	 * But there is no company related window open anyway, so _current_company is not used. */
	assert(HasModalProgress() || IsLocalCompany());

	CheckSoftLimit();

	/* Do the actual free of the deleted windows. */
	for (WindowBase *v = _z_front_window; v != NULL; /* nothing */) {
		WindowBase *w = v;
		v = v->z_back;

		if (w->window_class != WC_INVALID) continue;

		RemoveWindowFromZOrdering(w);
		free(w);
	}

	if (_input_events_this_tick != 0) {
		/* The input loop is called only once per GameLoop() - so we can clear the counter here */
		_input_events_this_tick = 0;
		/* there were some inputs this tick, don't scroll ??? */
		return;
	}

	/* HandleMouseEvents was already called for this tick */
	HandleMouseEvents();
}

/**
 * Dispatch OnRealtimeTick event over all windows
 */
void CallWindowRealtimeTickEvent(uint delta_ms)
{
	Window *w;
	FOR_ALL_WINDOWS_FROM_FRONT(w) {
		w->OnRealtimeTick(delta_ms);
	}
}

/**
 * Update the continuously changing contents of the windows, such as the viewports
 */
void UpdateWindows()
{
	static uint32 last_realtime_tick = _realtime_tick;
	uint delta_ms = _realtime_tick - last_realtime_tick;
	last_realtime_tick = _realtime_tick;

	if (delta_ms == 0) return;

	PerformanceMeasurer framerate(PFE_DRAWING);
	PerformanceAccumulator::Reset(PFE_DRAWWORLD);

	CallWindowRealtimeTickEvent(delta_ms);

#ifdef ENABLE_NETWORKING
	static GUITimer network_message_timer = GUITimer(1);
	if (network_message_timer.Elapsed(delta_ms)) {
		network_message_timer.SetInterval(1000);
		NetworkChatMessageLoop();
	}
#endif

	Window *w;

<<<<<<< HEAD
	_window_update_number++;

	static int highlight_timer = 1;
	if (--highlight_timer == 0) {
		highlight_timer = 15;
=======
	static GUITimer window_timer = GUITimer(1);
	if (window_timer.Elapsed(delta_ms)) {
		if (_network_dedicated) window_timer.SetInterval(MILLISECONDS_PER_TICK);

		extern int _caret_timer;
		_caret_timer += 3;
		CursorTick();

		HandleKeyScrolling();
		HandleAutoscroll();
		DecreaseWindowCounters();
	}

	static GUITimer highlight_timer = GUITimer(1);
	if (highlight_timer.Elapsed(delta_ms)) {
		highlight_timer.SetInterval(450);
>>>>>>> 4a162c55
		_window_highlight_colour = !_window_highlight_colour;
	}

	if (!_pause_mode || _game_mode == GM_EDITOR || _settings_game.construction.command_pause_level > CMDPL_NO_CONSTRUCTION) MoveAllTextEffects(delta_ms);

	FOR_ALL_WINDOWS_FROM_FRONT(w) {
		w->ProcessScheduledInvalidations();
		w->ProcessHighlightedInvalidations();
	}

	/* Skip the actual drawing on dedicated servers without screen.
	 * But still empty the invalidation queues above. */
	if (_network_dedicated) return;

	static GUITimer hundredth_timer = GUITimer(1);
	if (hundredth_timer.Elapsed(delta_ms)) {
		hundredth_timer.SetInterval(3000); // Historical reason: 100 * MILLISECONDS_PER_TICK

		FOR_ALL_WINDOWS_FROM_FRONT(w) {
			w->OnHundredthTick();
		}
	}

	if (window_timer.HasElapsed()) {
		window_timer.SetInterval(MILLISECONDS_PER_TICK);

		FOR_ALL_WINDOWS_FROM_FRONT(w) {
			if ((w->flags & WF_WHITE_BORDER) && --w->white_border_timer == 0) {
				CLRBITS(w->flags, WF_WHITE_BORDER);
				w->SetDirty();
			}
		}
	}

	DrawDirtyBlocks();

	FOR_ALL_WINDOWS_FROM_BACK(w) {
		/* Update viewport only if window is not shaded. */
		if (w->viewport != NULL && !w->IsShaded()) UpdateViewportPosition(w);
	}
	NetworkDrawChatMessage();
	/* Redraw mouse cursor in case it was hidden */
	DrawMouseCursor();

	_window_update_number++;
}

/**
 * Mark window as dirty (in need of repainting)
 * @param cls Window class
 * @param number Window number in that class
 */
void SetWindowDirty(WindowClass cls, WindowNumber number)
{
	const Window *w;
	FOR_ALL_WINDOWS_FROM_BACK(w) {
		if (w->window_class == cls && w->window_number == number) w->SetDirty();
	}
}

/**
 * Mark a particular widget in a particular window as dirty (in need of repainting)
 * @param cls Window class
 * @param number Window number in that class
 * @param widget_index Index number of the widget that needs repainting
 */
void SetWindowWidgetDirty(WindowClass cls, WindowNumber number, byte widget_index)
{
	const Window *w;
	FOR_ALL_WINDOWS_FROM_BACK(w) {
		if (w->window_class == cls && w->window_number == number) {
			w->SetWidgetDirty(widget_index);
		}
	}
}

/**
 * Mark all windows of a particular class as dirty (in need of repainting)
 * @param cls Window class
 */
void SetWindowClassesDirty(WindowClass cls)
{
	Window *w;
	FOR_ALL_WINDOWS_FROM_BACK(w) {
		if (w->window_class == cls) w->SetDirty();
	}
}

/**
 * Mark this window's data as invalid (in need of re-computing)
 * @param data The data to invalidate with
 * @param gui_scope Whether the function is called from GUI scope.
 */
void Window::InvalidateData(int data, bool gui_scope)
{
	this->SetDirty();
	if (!gui_scope) {
		/* Schedule GUI-scope invalidation for next redraw. */
		*this->scheduled_invalidation_data.Append() = data;
	}
	this->OnInvalidateData(data, gui_scope);
}

/**
 * Process all scheduled invalidations.
 */
void Window::ProcessScheduledInvalidations()
{
	for (int *data = this->scheduled_invalidation_data.Begin(); this->window_class != WC_INVALID && data != this->scheduled_invalidation_data.End(); data++) {
		this->OnInvalidateData(*data, true);
	}
	this->scheduled_invalidation_data.Clear();
}

/**
 * Process all invalidation of highlighted widgets.
 */
void Window::ProcessHighlightedInvalidations()
{
	if ((this->flags & WF_HIGHLIGHTED) == 0) return;

	for (uint i = 0; i < this->nested_array_size; i++) {
		if (this->IsWidgetHighlighted(i)) this->SetWidgetDirty(i);
	}
}

/**
 * Mark window data of the window of a given class and specific window number as invalid (in need of re-computing)
 *
 * Note that by default the invalidation is not considered to be called from GUI scope.
 * That means only a part of invalidation is executed immediately. The rest is scheduled for the next redraw.
 * The asynchronous execution is important to prevent GUI code being executed from command scope.
 * When not in GUI-scope:
 *  - OnInvalidateData() may not do test-runs on commands, as they might affect the execution of
 *    the command which triggered the invalidation. (town rating and such)
 *  - OnInvalidateData() may not rely on _current_company == _local_company.
 *    This implies that no NewGRF callbacks may be run.
 *
 * However, when invalidations are scheduled, then multiple calls may be scheduled before execution starts. Earlier scheduled
 * invalidations may be called with invalidation-data, which is already invalid at the point of execution.
 * That means some stuff requires to be executed immediately in command scope, while not everything may be executed in command
 * scope. While GUI-scope calls have no restrictions on what they may do, they cannot assume the game to still be in the state
 * when the invalidation was scheduled; passed IDs may have got invalid in the mean time.
 *
 * Finally, note that invalidations triggered from commands or the game loop result in OnInvalidateData() being called twice.
 * Once in command-scope, once in GUI-scope. So make sure to not process differential-changes twice.
 *
 * @param cls Window class
 * @param number Window number within the class
 * @param data The data to invalidate with
 * @param gui_scope Whether the call is done from GUI scope
 */
void InvalidateWindowData(WindowClass cls, WindowNumber number, int data, bool gui_scope)
{
	Window *w;
	FOR_ALL_WINDOWS_FROM_BACK(w) {
		if (w->window_class == cls && w->window_number == number) {
			w->InvalidateData(data, gui_scope);
		}
	}
}

/**
 * Mark window data of all windows of a given class as invalid (in need of re-computing)
 * Note that by default the invalidation is not considered to be called from GUI scope.
 * See InvalidateWindowData() for details on GUI-scope vs. command-scope.
 * @param cls Window class
 * @param data The data to invalidate with
 * @param gui_scope Whether the call is done from GUI scope
 */
void InvalidateWindowClassesData(WindowClass cls, int data, bool gui_scope)
{
	Window *w;

	FOR_ALL_WINDOWS_FROM_BACK(w) {
		if (w->window_class == cls) {
			w->InvalidateData(data, gui_scope);
		}
	}
}

/**
 * Dispatch OnGameTick event over all windows
 */
void CallWindowGameTickEvent()
{
	Window *w;
	FOR_ALL_WINDOWS_FROM_FRONT(w) {
		w->OnGameTick();
	}
}

/**
 * Try to delete a non-vital window.
 * Non-vital windows are windows other than the game selection, main toolbar,
 * status bar, toolbar menu, and tooltip windows. Stickied windows are also
 * considered vital.
 */
void DeleteNonVitalWindows()
{
	Window *w;

restart_search:
	/* When we find the window to delete, we need to restart the search
	 * as deleting this window could cascade in deleting (many) others
	 * anywhere in the z-array */
	FOR_ALL_WINDOWS_FROM_BACK(w) {
		if (w->window_class != WC_MAIN_WINDOW &&
				w->window_class != WC_SELECT_GAME &&
				w->window_class != WC_MAIN_TOOLBAR &&
				w->window_class != WC_STATUS_BAR &&
				w->window_class != WC_TOOLTIPS &&
				(w->flags & WF_STICKY) == 0) { // do not delete windows which are 'pinned'

			delete w;
			goto restart_search;
		}
	}
}

/**
 * It is possible that a stickied window gets to a position where the
 * 'close' button is outside the gaming area. You cannot close it then; except
 * with this function. It closes all windows calling the standard function,
 * then, does a little hacked loop of closing all stickied windows. Note
 * that standard windows (status bar, etc.) are not stickied, so these aren't affected
 */
void DeleteAllNonVitalWindows()
{
	Window *w;

	/* Delete every window except for stickied ones, then sticky ones as well */
	DeleteNonVitalWindows();

restart_search:
	/* When we find the window to delete, we need to restart the search
	 * as deleting this window could cascade in deleting (many) others
	 * anywhere in the z-array */
	FOR_ALL_WINDOWS_FROM_BACK(w) {
		if (w->flags & WF_STICKY) {
			delete w;
			goto restart_search;
		}
	}
}

/**
 * Delete all windows that are used for construction of vehicle etc.
 * Once done with that invalidate the others to ensure they get refreshed too.
 */
void DeleteConstructionWindows()
{
	Window *w;

restart_search:
	/* When we find the window to delete, we need to restart the search
	 * as deleting this window could cascade in deleting (many) others
	 * anywhere in the z-array */
	FOR_ALL_WINDOWS_FROM_BACK(w) {
		if (w->window_desc->flags & WDF_CONSTRUCTION) {
			delete w;
			goto restart_search;
		}
	}

	FOR_ALL_WINDOWS_FROM_BACK(w) w->SetDirty();
}

/** Delete all always on-top windows to get an empty screen */
void HideVitalWindows()
{
	DeleteWindowById(WC_MAIN_TOOLBAR, 0);
	DeleteWindowById(WC_STATUS_BAR, 0);
}

/** Re-initialize all windows. */
void ReInitAllWindows()
{
	NWidgetLeaf::InvalidateDimensionCache(); // Reset cached sizes of several widgets.
	NWidgetScrollbar::InvalidateDimensionCache();

	extern void InitDepotWindowBlockSizes();
	InitDepotWindowBlockSizes();

	Window *w;
	FOR_ALL_WINDOWS_FROM_BACK(w) {
		w->ReInit();
	}
#ifdef ENABLE_NETWORK
	void NetworkReInitChatBoxSize();
	NetworkReInitChatBoxSize();
#endif

	/* Make sure essential parts of all windows are visible */
	RelocateAllWindows(_cur_resolution.width, _cur_resolution.height);
	MarkWholeScreenDirty();
}

/**
 * (Re)position a window at the screen.
 * @param w       Window structure of the window, may also be \c NULL.
 * @param clss    The class of the window to position.
 * @param setting The actual setting used for the window's position.
 * @return X coordinate of left edge of the repositioned window.
 */
static int PositionWindow(Window *w, WindowClass clss, int setting)
{
	if (w == NULL || w->window_class != clss) {
		w = FindWindowById(clss, 0);
	}
	if (w == NULL) return 0;

	int old_left = w->left;
	switch (setting) {
		case 1:  w->left = (_screen.width - w->width) / 2; break;
		case 2:  w->left = _screen.width - w->width; break;
		default: w->left = 0; break;
	}
	if (w->viewport != NULL) w->viewport->left += w->left - old_left;
	SetDirtyBlocks(0, w->top, _screen.width, w->top + w->height); // invalidate the whole row
	return w->left;
}

/**
 * (Re)position main toolbar window at the screen.
 * @param w Window structure of the main toolbar window, may also be \c NULL.
 * @return X coordinate of left edge of the repositioned toolbar window.
 */
int PositionMainToolbar(Window *w)
{
	DEBUG(misc, 5, "Repositioning Main Toolbar...");
	return PositionWindow(w, WC_MAIN_TOOLBAR, _settings_client.gui.toolbar_pos);
}

/**
 * (Re)position statusbar window at the screen.
 * @param w Window structure of the statusbar window, may also be \c NULL.
 * @return X coordinate of left edge of the repositioned statusbar.
 */
int PositionStatusbar(Window *w)
{
	DEBUG(misc, 5, "Repositioning statusbar...");
	return PositionWindow(w, WC_STATUS_BAR, _settings_client.gui.statusbar_pos);
}

/**
 * (Re)position news message window at the screen.
 * @param w Window structure of the news message window, may also be \c NULL.
 * @return X coordinate of left edge of the repositioned news message.
 */
int PositionNewsMessage(Window *w)
{
	DEBUG(misc, 5, "Repositioning news message...");
	return PositionWindow(w, WC_NEWS_WINDOW, _settings_client.gui.statusbar_pos);
}

/**
 * (Re)position network chat window at the screen.
 * @param w Window structure of the network chat window, may also be \c NULL.
 * @return X coordinate of left edge of the repositioned network chat window.
 */
int PositionNetworkChatWindow(Window *w)
{
	DEBUG(misc, 5, "Repositioning network chat window...");
	return PositionWindow(w, WC_SEND_NETWORK_MSG, _settings_client.gui.statusbar_pos);
}


/**
 * Switches viewports following vehicles, which get autoreplaced
 * @param from_index the old vehicle ID
 * @param to_index the new vehicle ID
 */
void ChangeVehicleViewports(VehicleID from_index, VehicleID to_index)
{
	Window *w;
	FOR_ALL_WINDOWS_FROM_BACK(w) {
		if (w->viewport != NULL && w->viewport->follow_vehicle == from_index) {
			w->viewport->follow_vehicle = to_index;
			w->SetDirty();
		}
	}
}


/**
 * Relocate all windows to fit the new size of the game application screen
 * @param neww New width of the game application screen
 * @param newh New height of the game application screen.
 */
void RelocateAllWindows(int neww, int newh)
{
	Window *w;

	FOR_ALL_WINDOWS_FROM_BACK(w) {
		int left, top;
		/* XXX - this probably needs something more sane. For example specifying
		 * in a 'backup'-desc that the window should always be centered. */
		switch (w->window_class) {
			case WC_MAIN_WINDOW:
			case WC_BOOTSTRAP:
				ResizeWindow(w, neww, newh);
				continue;

			case WC_MAIN_TOOLBAR:
				ResizeWindow(w, min(neww, _toolbar_width) - w->width, 0, false);

				top = w->top;
				left = PositionMainToolbar(w); // changes toolbar orientation
				break;

			case WC_NEWS_WINDOW:
				top = newh - w->height;
				left = PositionNewsMessage(w);
				break;

			case WC_STATUS_BAR:
				ResizeWindow(w, min(neww, _toolbar_width) - w->width, 0, false);

				top = newh - w->height;
				left = PositionStatusbar(w);
				break;

			case WC_SEND_NETWORK_MSG:
				ResizeWindow(w, min(neww, _toolbar_width) - w->width, 0, false);

				top = newh - w->height - FindWindowById(WC_STATUS_BAR, 0)->height;
				left = PositionNetworkChatWindow(w);
				break;

			case WC_CONSOLE:
				IConsoleResize(w);
				continue;

			default: {
				if (w->flags & WF_CENTERED) {
					top = (newh - w->height) >> 1;
					left = (neww - w->width) >> 1;
					break;
				}

				left = w->left;
				if (left + (w->width >> 1) >= neww) left = neww - w->width;
				if (left < 0) left = 0;

				top = w->top;
				if (top + (w->height >> 1) >= newh) top = newh - w->height;
				break;
			}
		}

		EnsureVisibleCaption(w, left, top);
	}
}

/**
 * Destructor of the base class PickerWindowBase
 * Main utility is to stop the base Window destructor from triggering
 * a free while the child will already be free, in this case by the ResetObjectToPlace().
 */
PickerWindowBase::~PickerWindowBase()
{
	this->window_class = WC_INVALID; // stop the ancestor from freeing the already (to be) child
	ResetObjectToPlace();
}<|MERGE_RESOLUTION|>--- conflicted
+++ resolved
@@ -3144,13 +3144,8 @@
 
 	Window *w;
 
-<<<<<<< HEAD
 	_window_update_number++;
 
-	static int highlight_timer = 1;
-	if (--highlight_timer == 0) {
-		highlight_timer = 15;
-=======
 	static GUITimer window_timer = GUITimer(1);
 	if (window_timer.Elapsed(delta_ms)) {
 		if (_network_dedicated) window_timer.SetInterval(MILLISECONDS_PER_TICK);
@@ -3167,7 +3162,6 @@
 	static GUITimer highlight_timer = GUITimer(1);
 	if (highlight_timer.Elapsed(delta_ms)) {
 		highlight_timer.SetInterval(450);
->>>>>>> 4a162c55
 		_window_highlight_colour = !_window_highlight_colour;
 	}
 
