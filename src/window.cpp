--- conflicted
+++ resolved
@@ -42,11 +42,9 @@
 #include "timer/timer.h"
 #include "timer/timer_window.h"
 
-<<<<<<< HEAD
+#include "table/strings.h"
+
 #include <bitset>
-=======
-#include "table/strings.h"
->>>>>>> 21d2a948
 
 #include "safeguards.h"
 
