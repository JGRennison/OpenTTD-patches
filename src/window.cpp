--- conflicted
+++ resolved
@@ -718,18 +718,14 @@
 
 		case WWT_DEFSIZEBOX: {
 			if (_ctrl_pressed) {
-<<<<<<< HEAD
-				w->window_desc.GetPreferences().pref_width = w->width;
-				w->window_desc.GetPreferences().pref_height = w->height;
-=======
+				WindowDescPreferences &prefs = w->window_desc.GetPreferences();
 				if (click_count > 1) {
-					w->window_desc.pref_width = 0;
-					w->window_desc.pref_height = 0;
+					prefs.pref_width = 0;
+					prefs.pref_height = 0;
 				} else {
-					w->window_desc.pref_width = w->width;
-					w->window_desc.pref_height = w->height;
+					prefs.pref_width = w->width;
+					prefs.pref_height = w->height;
 				}
->>>>>>> 7d03cee5
 			} else {
 				int16_t def_width = std::max<int16_t>(std::min<int16_t>(w->window_desc.GetDefaultWidth(), _screen.width), w->nested_root->smallest_x);
 				int16_t def_height = std::max<int16_t>(std::min<int16_t>(w->window_desc.GetDefaultHeight(), _screen.height - 50), w->nested_root->smallest_y);
