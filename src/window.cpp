/*
 * This file is part of OpenTTD.
 * OpenTTD is free software; you can redistribute it and/or modify it under the terms of the GNU General Public License as published by the Free Software Foundation, version 2.
 * OpenTTD is distributed in the hope that it will be useful, but WITHOUT ANY WARRANTY; without even the implied warranty of MERCHANTABILITY or FITNESS FOR A PARTICULAR PURPOSE.
 * See the GNU General Public License for more details. You should have received a copy of the GNU General Public License along with OpenTTD. If not, see <http://www.gnu.org/licenses/>.
 */

/** @file window.cpp Windowing system, widgets and events */

#include "stdafx.h"
#include "company_func.h"
#include "gfx_func.h"
#include "console_func.h"
#include "console_gui.h"
#include "viewport_func.h"
#include "progress.h"
#include "blitter/factory.hpp"
#include "zoom_func.h"
#include "vehicle_base.h"
#include "depot_func.h"
#include "window_func.h"
#include "tilehighlight_func.h"
#include "network/network.h"
#include "querystring_gui.h"
#include "dropdown_func.h"
#include "strings_func.h"
#include "settings_type.h"
#include "settings_func.h"
#include "ini_type.h"
#include "newgrf_debug.h"
#include "hotkeys.h"
#include "toolbar_gui.h"
#include "statusbar_gui.h"
#include "error.h"
#include "game/game.hpp"
#include "video/video_driver.hpp"
#include "framerate_type.h"
#include "network/network_func.h"
#include "guitimer_func.h"
#include "news_func.h"
#include "core/backup_type.hpp"
#include "timer/timer.h"
#include "timer/timer_window.h"

#include <bitset>

#include "safeguards.h"

/** Values for _settings_client.gui.auto_scrolling */
enum ViewportAutoscrolling {
	VA_DISABLED,                  //!< Do not autoscroll when mouse is at edge of viewport.
	VA_MAIN_VIEWPORT_FULLSCREEN,  //!< Scroll main viewport at edge when using fullscreen.
	VA_MAIN_VIEWPORT,             //!< Scroll main viewport at edge.
	VA_EVERY_VIEWPORT,            //!< Scroll all viewports at their edges.
};

static Point _drag_delta; ///< delta between mouse cursor and upper left corner of dragged window
static Window *_mouseover_last_w = nullptr; ///< Window of the last OnMouseOver event.
static Window *_last_scroll_window = nullptr; ///< Window of the last scroll event.

/** List of windows opened at the screen sorted from the front. */
Window *_z_front_window = nullptr;
/** List of windows opened at the screen sorted from the back. */
Window *_z_back_window  = nullptr;
/** List of windows in an arbitrary order, that is not instantaneously changed by bringing windows to the front. */
Window *_first_window  = nullptr;

/** If false, highlight is white, otherwise the by the widget defined colour. */
bool _window_highlight_colour = false;

uint64_t _window_update_number = 1;

/*
 * Window that currently has focus. - The main purpose is to generate
 * #FocusLost events, not to give next window in z-order focus when a
 * window is closed.
 */
Window *_focused_window;

Point _cursorpos_drag_start;

int _scrollbar_start_pos;
int _scrollbar_size;
uint8_t _scroller_click_timeout = 0;

Window *_scrolling_viewport; ///< A viewport is being scrolled with the mouse.
Rect _scrolling_viewport_bound; ///< A viewport is being scrolled with the mouse, the overlay currently covers this viewport rectangle.
bool _mouse_hovering;      ///< The mouse is hovering over the same point.

SpecialMouseMode _special_mouse_mode; ///< Mode of the mouse.

std::bitset<WC_END> _present_window_types;

/**
 * List of all WindowDescs.
 * This is a pointer to ensure initialisation order with the various static WindowDesc instances.
 */
std::vector<WindowDesc*> *_window_descs = nullptr;

/** Config file to store WindowDesc */
std::string _windows_file;

/** Window description constructor. */
WindowDesc::WindowDesc(const char * const file, const int line, WindowPosition def_pos, const char *ini_key, int16_t def_width_trad, int16_t def_height_trad,
			WindowClass window_class, WindowClass parent_class, uint32_t flags,
			const std::span<const NWidgetPart> nwid_parts, HotkeyList *hotkeys, WindowDesc *ini_parent) :
	file(file),
	line(line),
	default_pos(def_pos),
	cls(window_class),
	parent_cls(parent_class),
	ini_key(ini_key),
	flags(flags),
	nwid_parts(nwid_parts),
	hotkeys(hotkeys),
	ini_parent(ini_parent),
	prefs({ false, 0, 0 }),
	default_width_trad(def_width_trad),
	default_height_trad(def_height_trad)
{
	if (_window_descs == nullptr) _window_descs = new std::vector<WindowDesc*>();

	_window_descs->push_back(this);
}

WindowDesc::~WindowDesc()
{
	_window_descs->erase(std::ranges::find(*_window_descs, this));
}

const WindowDescPreferences &WindowDesc::GetPreferences() const
{
	return this->ini_parent != nullptr ? this->ini_parent->prefs : this->prefs;
}

/**
 * Determine default width of window.
 * This is either a stored user preferred size, or the built-in default.
 * @return Width in pixels.
 */
int16_t WindowDesc::GetDefaultWidth() const
{
	const WindowDescPreferences &prefs = this->GetPreferences();
	return prefs.pref_width != 0 ? prefs.pref_width : ScaleGUITrad(this->default_width_trad);
}

/**
 * Determine default height of window.
 * This is either a stored user preferred size, or the built-in default.
 * @return Height in pixels.
 */
int16_t WindowDesc::GetDefaultHeight() const
{
	const WindowDescPreferences &prefs = this->GetPreferences();
	return prefs.pref_height != 0 ? prefs.pref_height : ScaleGUITrad(this->default_height_trad);
}

/**
 * Load all WindowDesc settings from _windows_file.
 */
void WindowDesc::LoadFromConfig()
{
	IniFile ini;
	ini.LoadFromDisk(_windows_file, NO_DIRECTORY);
	for (WindowDesc *wd : *_window_descs) {
		if (wd->ini_key == nullptr) continue;
		IniLoadWindowSettings(ini, wd->ini_key, &(wd->prefs));
	}
}

/**
 * Sort WindowDesc by ini_key.
 */
static bool DescSorter(WindowDesc * const &a, WindowDesc * const &b)
{
	if (a->ini_key != nullptr && b->ini_key != nullptr) return strcmp(a->ini_key, b->ini_key) < 0;
	return a->ini_key != nullptr;
}

/**
 * Save all WindowDesc settings to _windows_file.
 */
void WindowDesc::SaveToConfig()
{
	/* Sort the stuff to get a nice ini file on first write */
	std::sort(_window_descs->begin(), _window_descs->end(), DescSorter);

	IniFile ini;
	ini.LoadFromDisk(_windows_file, NO_DIRECTORY);
	for (WindowDesc *wd : *_window_descs) {
		if (wd->ini_key == nullptr) continue;
		IniSaveWindowSettings(ini, wd->ini_key, &(wd->prefs));
	}
	ini.SaveToDisk(_windows_file);
}

/**
 * Read default values from WindowDesc configuration an apply them to the window.
 */
void Window::ApplyDefaults()
{
	if (this->nested_root != nullptr && this->nested_root->GetWidgetOfType(WWT_STICKYBOX) != nullptr) {
		if (this->window_desc.GetPreferences().pref_sticky) this->flags |= WF_STICKY;
	} else {
		/* There is no stickybox; clear the preference in case someone tried to be funny */
		this->window_desc.prefs.pref_sticky = false;
	}
}

/**
 * Compute the row of a widget that a user clicked in.
 * @param clickpos    Vertical position of the mouse click.
 * @param widget      Widget number of the widget clicked in.
 * @param padding     Amount of empty space between the widget edge and the top of the first row.
 * @param line_height Height of a single row. A negative value means using the vertical resize step of the widget.
 * @return Row number clicked at. If clicked at a wrong position, #INT_MAX is returned.
 * @note The widget does not know where a list printed at the widget ends, so below a list is not a wrong position.
 */
int Window::GetRowFromWidget(int clickpos, WidgetID widget, int padding, int line_height) const
{
	const NWidgetBase *wid = this->GetWidget<NWidgetBase>(widget);
	if (line_height < 0) line_height = wid->resize_y;
	if (clickpos < wid->pos_y + padding) return INT_MAX;
	return (clickpos - wid->pos_y - padding) / line_height;
}

/**
 * Disable the highlighted status of all widgets.
 */
void Window::DisableAllWidgetHighlight()
{
	for (auto &pair : this->widget_lookup) {
		NWidgetBase *nwid = pair.second;
		if (nwid->IsHighlighted()) {
			nwid->SetHighlighted(TC_INVALID);
			nwid->SetDirty(this);
		}
	}

	CLRBITS(this->flags, WF_HIGHLIGHTED);
}

/**
 * Sets the highlighted status of a widget.
 * @param widget_index index of this widget in the window
 * @param highlighted_colour Colour of highlight, or TC_INVALID to disable.
 */
void Window::SetWidgetHighlight(WidgetID widget_index, TextColour highlighted_colour)
{
	NWidgetBase *nwid = this->GetWidget<NWidgetBase>(widget_index);
	if (nwid == nullptr) return;

	nwid->SetHighlighted(highlighted_colour);
	nwid->SetDirty(this);

	if (highlighted_colour != TC_INVALID) {
		/* If we set a highlight, the window has a highlight */
		this->flags |= WF_HIGHLIGHTED;
	} else {
		/* If we disable a highlight, check all widgets if anyone still has a highlight */
		bool valid = false;
		for (const auto &pair : this->widget_lookup) {
			nwid = pair.second;
			if (!nwid->IsHighlighted()) continue;

			valid = true;
		}
		/* If nobody has a highlight, disable the flag on the window */
		if (!valid) CLRBITS(this->flags, WF_HIGHLIGHTED);
	}
}

/**
 * Gets the highlighted status of a widget.
 * @param widget_index index of this widget in the window
 * @return status of the widget ie: highlighted = true, not highlighted = false
 */
bool Window::IsWidgetHighlighted(WidgetID widget_index) const
{
	const NWidgetBase *nwid = this->GetWidget<NWidgetBase>(widget_index);
	if (nwid == nullptr) return false;

	return nwid->IsHighlighted();
}

/**
 * A dropdown window associated to this window has been closed.
 * @param pt the point inside the window the mouse resides on after closure.
 * @param widget the widget (button) that the dropdown is associated with.
 * @param index the element in the dropdown that is selected.
 * @param instant_close whether the dropdown was configured to close on mouse up.
 */
void Window::OnDropdownClose(Point pt, WidgetID widget, int index, bool instant_close)
{
	if (widget < 0) return;

	if (instant_close) {
		/* Send event for selected option if we're still
		 * on the parent button of the dropdown (behaviour of the dropdowns in the main toolbar). */
		if (GetWidgetFromPos(this, pt.x, pt.y) == widget) {
			this->OnDropdownSelect(widget, index);
		}
	}

	/* Raise the dropdown button */
	NWidgetCore *nwi2 = this->GetWidget<NWidgetCore>(widget);
	if ((nwi2->type & WWT_MASK) == NWID_BUTTON_DROPDOWN) {
		nwi2->disp_flags &= ~ND_DROPDOWN_ACTIVE;
	} else {
		this->RaiseWidget(widget);
	}
	this->SetWidgetDirty(widget);
}

/**
 * Return the Scrollbar to a widget index.
 * @param widnum Scrollbar widget index
 * @return Scrollbar to the widget
 */
const Scrollbar *Window::GetScrollbar(WidgetID widnum) const
{
	return this->GetWidget<NWidgetScrollbar>(widnum);
}

/**
 * Return the Scrollbar to a widget index.
 * @param widnum Scrollbar widget index
 * @return Scrollbar to the widget
 */
Scrollbar *Window::GetScrollbar(WidgetID widnum)
{
	return this->GetWidget<NWidgetScrollbar>(widnum);
}

/**
 * Return the querystring associated to a editbox.
 * @param widnum Editbox widget index
 * @return QueryString or nullptr.
 */
const QueryString *Window::GetQueryString(WidgetID widnum) const
{
	auto query = this->querystrings.find(widnum);
	return query != this->querystrings.end() ? query->second : nullptr;
}

/**
 * Return the querystring associated to a editbox.
 * @param widnum Editbox widget index
 * @return QueryString or nullptr.
 */
QueryString *Window::GetQueryString(WidgetID widnum)
{
	auto query = this->querystrings.find(widnum);
	return query != this->querystrings.end() ? query->second : nullptr;
}

/**
 * Update size of all QueryStrings of this window.
 */
void Window::UpdateQueryStringSize()
{
	for (auto &qs : this->querystrings) {
		qs.second->text.UpdateSize();
	}
}

/**
 * Get the current input text buffer.
 * @return The currently focused input text buffer or nullptr if no input focused.
 */
/* virtual */ const Textbuf *Window::GetFocusedTextbuf() const
{
	if (this->nested_focus != nullptr && this->nested_focus->type == WWT_EDITBOX) {
		return &this->GetQueryString(this->nested_focus->index)->text;
	}

	return nullptr;
}

/**
 * Get the current caret position if an edit box has the focus.
 * @return Top-left location of the caret, relative to the window.
 */
/* virtual */ Point Window::GetCaretPosition() const
{
	if (this->nested_focus != nullptr && this->nested_focus->type == WWT_EDITBOX && !this->querystrings.empty()) {
		return this->GetQueryString(this->nested_focus->index)->GetCaretPosition(this, this->nested_focus->index);
	}

	Point pt = {0, 0};
	return pt;
}

/**
 * Get the bounding rectangle for a text range if an edit box has the focus.
 * @param from Start of the string range.
 * @param to End of the string range.
 * @return Rectangle encompassing the string range, relative to the window.
 */
/* virtual */ Rect Window::GetTextBoundingRect(const char *from, const char *to) const
{
	if (this->nested_focus != nullptr && this->nested_focus->type == WWT_EDITBOX) {
		return this->GetQueryString(this->nested_focus->index)->GetBoundingRect(this, this->nested_focus->index, from, to);
	}

	Rect r = {0, 0, 0, 0};
	return r;
}

/**
 * Get the character that is rendered at a position by the focused edit box.
 * @param pt The position to test.
 * @return Index of the character position or -1 if no character is at the position.
 */
/* virtual */ ptrdiff_t Window::GetTextCharacterAtPosition(const Point &pt) const
{
	if (this->nested_focus != nullptr && this->nested_focus->type == WWT_EDITBOX) {
		return this->GetQueryString(this->nested_focus->index)->GetCharAtPosition(this, this->nested_focus->index, pt);
	}

	return -1;
}

/**
 * Set the window that has the focus
 * @param w The window to set the focus on
 */
void SetFocusedWindow(Window *w)
{
	if (_focused_window == w) return;

	if (w != nullptr && w->window_class == WC_INVALID) return;

	/* Invalidate focused widget */
	if (_focused_window != nullptr) {
		if (_focused_window->nested_focus != nullptr) _focused_window->nested_focus->SetDirty(_focused_window);
	}

	/* Remember which window was previously focused */
	Window *old_focused = _focused_window;
	_focused_window = w;
	HandleViewportRoutePathFocusChange(old_focused, w);

	/* So we can inform it that it lost focus */
	if (old_focused != nullptr) old_focused->OnFocusLost(false, w);
	if (_focused_window != nullptr) _focused_window->OnFocus(old_focused);
}

bool IsWindowFocused()
{
	return _focused_window != nullptr;
}

Point GetFocusedWindowCaret()
{
	return _focused_window->GetCaretPosition();
}

Point GetFocusedWindowTopLeft()
{
	return { _focused_window->left, _focused_window->top };
}

/**
 * Check if an edit box is in global focus. That is if focused window
 * has a edit box as focused widget, or if a console is focused.
 * @return returns true if an edit box is in global focus or if the focused window is a console, else false
 */
bool EditBoxInGlobalFocus()
{
	if (_focused_window == nullptr) return false;

	/* The console does not have an edit box so a special case is needed. */
	if (_focused_window->window_class == WC_CONSOLE) return true;

	return _focused_window->nested_focus != nullptr && _focused_window->nested_focus->type == WWT_EDITBOX;
}

/**
 * Check if a console is focused.
 * @return returns true if the focused window is a console, else false
 */
bool FocusedWindowIsConsole()
{
	return _focused_window && _focused_window->window_class == WC_CONSOLE;
}

/**
 * Makes no widget on this window have focus. The function however doesn't change which window has focus.
 */
void Window::UnfocusFocusedWidget()
{
	if (this->nested_focus != nullptr) {
		if (this->nested_focus->type == WWT_EDITBOX) VideoDriver::GetInstance()->EditBoxLostFocus();

		/* Repaint the widget that lost focus. A focused edit box may else leave the caret on the screen. */
		this->nested_focus->SetDirty(this);
		this->nested_focus = nullptr;
	}
}

/**
 * Set focus within this window to the given widget. The function however doesn't change which window has focus.
 * @param widget_index Index of the widget in the window to set the focus to.
 * @return Focus has changed.
 */
bool Window::SetFocusedWidget(WidgetID widget_index)
{
	NWidgetCore *widget = this->GetWidget<NWidgetCore>(widget_index);
	dbg_assert(widget != nullptr); /* Setting focus to a non-existing widget is a bad idea. */

	if (this->nested_focus != nullptr) {
		/* Do nothing if widget_index is already focused. */
		if (widget == this->nested_focus) return false;

		/* Repaint the widget that lost focus. A focused edit box may else leave the caret on the screen. */
		this->nested_focus->SetDirty(this);
		if (this->nested_focus->type == WWT_EDITBOX) VideoDriver::GetInstance()->EditBoxLostFocus();
	}

	this->nested_focus = widget;
	if (_focused_window == this && this->nested_focus->type == WWT_EDITBOX) VideoDriver::GetInstance()->EditBoxGainedFocus();
	return true;
}

/**
 * Called when window gains focus
 */
void Window::OnFocus(Window *previously_focused_window)
{
	if (this->nested_focus != nullptr && this->nested_focus->type == WWT_EDITBOX) VideoDriver::GetInstance()->EditBoxGainedFocus();
}

/**
 * Called when window loses focus
 */
void Window::OnFocusLost(bool closing, Window *newly_focused_window)
{
	if (this->nested_focus != nullptr && this->nested_focus->type == WWT_EDITBOX) VideoDriver::GetInstance()->EditBoxLostFocus();
}

/**
 * Raise the buttons of the window.
 * @param autoraise Raise only the push buttons of the window.
 */
void Window::RaiseButtons(bool autoraise)
{
	for (auto &pair : this->widget_lookup) {
		WidgetType type = pair.second->type;
		NWidgetCore *wid = dynamic_cast<NWidgetCore *>(pair.second);
		if (((type & ~WWB_PUSHBUTTON) < WWT_LAST || type == NWID_PUSHBUTTON_DROPDOWN) &&
				(!autoraise || (type & WWB_PUSHBUTTON) || type == WWT_EDITBOX) && wid->IsLowered()) {
			wid->SetLowered(false);
			wid->SetDirty(this);
		}
	}

	/* Special widgets without widget index */
	{
		NWidgetCore *wid = this->nested_root != nullptr ? dynamic_cast<NWidgetCore *>(this->nested_root->GetWidgetOfType(WWT_DEFSIZEBOX)) : nullptr;
		if (wid != nullptr) {
			wid->SetLowered(false);
			wid->SetDirty(this);
		}
	}
}

/**
 * Invalidate a widget, i.e. mark it as being changed and in need of redraw.
 * @param widget_index the widget to redraw.
 */
void Window::SetWidgetDirty(WidgetID widget_index)
{
	/* Sometimes this function is called before the window is even fully initialized */
	auto it = this->widget_lookup.find(widget_index);
	if (it == std::end(this->widget_lookup)) return;

	it->second->SetDirty(this);
}

/**
 * A hotkey has been pressed.
 * @param hotkey  Hotkey index, by default a widget index of a button or editbox.
 * @return #ES_HANDLED if the key press has been handled, and the hotkey is not unavailable for some reason.
 */
EventState Window::OnHotkey(int hotkey)
{
	if (hotkey < 0) return ES_NOT_HANDLED;

	NWidgetCore *nw = this->GetWidget<NWidgetCore>(hotkey);
	if (nw == nullptr || nw->IsDisabled()) return ES_NOT_HANDLED;

	if (nw->type == WWT_EDITBOX) {
		if (this->IsShaded()) return ES_NOT_HANDLED;

		/* Focus editbox */
		this->SetFocusedWidget(hotkey);
		SetFocusedWindow(this);
	} else {
		/* Click button */
		this->OnClick(Point(), hotkey, 1);
	}
	return ES_HANDLED;
}

/**
 * Do all things to make a button look clicked and mark it to be
 * unclicked in a few ticks.
 * @param widget the widget to "click"
 */
void Window::HandleButtonClick(WidgetID widget)
{
	this->LowerWidget(widget);
	this->SetTimeout();
	this->SetWidgetDirty(widget);
}

static void StartWindowDrag(Window *w);
static void StartWindowSizing(Window *w, bool to_left);

/**
 * Dispatch left mouse-button (possibly double) click in window.
 * @param w Window to dispatch event in
 * @param x X coordinate of the click
 * @param y Y coordinate of the click
 * @param click_count Number of fast consecutive clicks at same position
 */
static void DispatchLeftClickEvent(Window *w, int x, int y, int click_count)
{
	NWidgetCore *nw = w->nested_root->GetWidgetFromPos(x, y);
	WidgetType widget_type = (nw != nullptr) ? nw->type : WWT_EMPTY;

	bool focused_widget_changed = false;
	/* If clicked on a window that previously did not have focus */
	if (_focused_window != w &&                 // We already have focus, right?
			(w->window_desc.flags & WDF_NO_FOCUS) == 0 &&  // Don't lose focus to toolbars
			widget_type != WWT_CLOSEBOX) {          // Don't change focused window if 'X' (close button) was clicked
		focused_widget_changed = true;
		SetFocusedWindow(w);
	}

	if (nw == nullptr) return; // exit if clicked outside of widgets

	/* don't allow any interaction if the button has been disabled */
	if (nw->IsDisabled()) return;

	WidgetID widget_index = nw->index; ///< Index of the widget

	/* Clicked on a widget that is not disabled.
	 * So unless the clicked widget is the caption bar, change focus to this widget.
	 * Exception: In the OSK we always want the editbox to stay focused. */
	if (widget_index >= 0 && widget_type != WWT_CAPTION && w->window_class != WC_OSK) {
		/* focused_widget_changed is 'now' only true if the window this widget
		 * is in gained focus. In that case it must remain true, also if the
		 * local widget focus did not change. As such it's the logical-or of
		 * both changed states.
		 *
		 * If this is not preserved, then the OSK window would be opened when
		 * a user has the edit box focused and then click on another window and
		 * then back again on the edit box (to type some text).
		 */
		focused_widget_changed |= w->SetFocusedWidget(widget_index);
	}

	/* Close any child drop down menus. If the button pressed was the drop down
	 * list's own button, then we should not process the click any further. */
	if (HideDropDownMenu(w) == widget_index && widget_index >= 0) return;

	if ((widget_type & ~WWB_PUSHBUTTON) < WWT_LAST && (widget_type & WWB_PUSHBUTTON)) w->HandleButtonClick(widget_index);

	Point pt = { x, y };

	switch (widget_type) {
		case NWID_VSCROLLBAR:
		case NWID_HSCROLLBAR:
			ScrollbarClickHandler(w, nw, x, y);
			break;

		case WWT_EDITBOX: {
			QueryString *query = w->GetQueryString(widget_index);
			if (query != nullptr) query->ClickEditBox(w, pt, widget_index, click_count, focused_widget_changed);
			break;
		}

		case WWT_CLOSEBOX: // 'X'
			w->Close();
			return;

		case WWT_CAPTION: // 'Title bar'
			StartWindowDrag(w);
			return;

		case WWT_RESIZEBOX:
			/* When the resize widget is on the left size of the window
			 * we assume that that button is used to resize to the left. */
			StartWindowSizing(w, nw->pos_x < (w->width / 2));
			nw->SetDirty(w);
			return;

		case WWT_DEFSIZEBOX: {
			if (_ctrl_pressed) {
				w->window_desc.GetPreferences().pref_width = w->width;
				w->window_desc.GetPreferences().pref_height = w->height;
			} else {
				int16_t def_width = std::max<int16_t>(std::min<int16_t>(w->window_desc.GetDefaultWidth(), _screen.width), w->nested_root->smallest_x);
				int16_t def_height = std::max<int16_t>(std::min<int16_t>(w->window_desc.GetDefaultHeight(), _screen.height - 50), w->nested_root->smallest_y);

				int dx = (w->resize.step_width  == 0) ? 0 : def_width  - w->width;
				int dy = (w->resize.step_height == 0) ? 0 : def_height - w->height;
				/* dx and dy has to go by step.. calculate it.
				 * The cast to int is necessary else dx/dy are implicitly casted to unsigned int, which won't work. */
				if (w->resize.step_width  > 1) dx -= dx % (int)w->resize.step_width;
				if (w->resize.step_height > 1) dy -= dy % (int)w->resize.step_height;
				ResizeWindow(w, dx, dy, false);
			}

			nw->SetLowered(true);
			nw->SetDirty(w);
			w->SetTimeout();
			break;
		}

		case WWT_DEBUGBOX:
			w->ShowNewGRFInspectWindow();
			break;

		case WWT_SHADEBOX:
			nw->SetDirty(w);
			w->SetShaded(!w->IsShaded());
			return;

		case WWT_STICKYBOX:
			w->flags ^= WF_STICKY;
			nw->SetDirty(w);
			if (_ctrl_pressed) w->window_desc.GetPreferences().pref_sticky = (w->flags & WF_STICKY) != 0;
			return;

		default:
			break;
	}

	/* Widget has no index, so the window is not interested in it. */
	if (widget_index < 0) return;

	/* Check if the widget is highlighted; if so, disable highlight and dispatch an event to the GameScript */
	if (w->IsWidgetHighlighted(widget_index)) {
		w->SetWidgetHighlight(widget_index, TC_INVALID);
		Game::NewEvent(new ScriptEventWindowWidgetClick((ScriptWindow::WindowClass)w->window_class, w->window_number, widget_index));
	}

	w->OnClick(pt, widget_index, click_count);
}

/**
 * Dispatch right mouse-button click in window.
 * @param w Window to dispatch event in
 * @param x X coordinate of the click
 * @param y Y coordinate of the click
 */
static void DispatchRightClickEvent(Window *w, int x, int y)
{
	NWidgetCore *wid = w->nested_root->GetWidgetFromPos(x, y);
	if (wid == nullptr) return;

	Point pt = { x, y };

	/* No widget to handle, or the window is not interested in it. */
	if (wid->index >= 0) {
		if (w->OnRightClick(pt, wid->index)) return;
	}

	/* Right-click close is enabled and there is a closebox. */
	if (_settings_client.gui.right_click_wnd_close == RCC_YES && (w->window_desc.flags & WDF_NO_CLOSE) == 0) {
		w->Close();
	} else if (_settings_client.gui.right_click_wnd_close == RCC_YES_EXCEPT_STICKY && (w->flags & WF_STICKY) == 0 && (w->window_desc.flags & WDF_NO_CLOSE) == 0) {
		/* Right-click close is enabled, but excluding sticky windows. */
		w->Close();
	} else if (_settings_client.gui.hover_delay_ms == 0 && !w->OnTooltip(pt, wid->index, TCC_RIGHT_CLICK) && wid->tool_tip != 0) {
		GuiShowTooltips(w, wid->tool_tip, TCC_RIGHT_CLICK);
	}
}

/**
 * Dispatch hover of the mouse over a window.
 * @param w Window to dispatch event in.
 * @param x X coordinate of the click.
 * @param y Y coordinate of the click.
 */
static void DispatchHoverEvent(Window *w, int x, int y)
{
	NWidgetCore *wid = w->nested_root->GetWidgetFromPos(x, y);

	/* No widget to handle */
	if (wid == nullptr) return;

	Point pt = { x, y };

	/* Show the tooltip if there is any */
	if (!w->OnTooltip(pt, wid->index, TCC_HOVER) && wid->tool_tip != 0) {
		GuiShowTooltips(w, wid->tool_tip, TCC_HOVER);
		return;
	}

	/* Widget has no index, so the window is not interested in it. */
	if (wid->index < 0) return;

	w->OnHover(pt, wid->index);
}

/**
 * Dispatch the mousewheel-action to the window.
 * The window will scroll any compatible scrollbars if the mouse is pointed over the bar or its contents
 * @param w Window
 * @param nwid the widget where the scrollwheel was used
 * @param wheel scroll up or down
 */
static void DispatchMouseWheelEvent(Window *w, NWidgetCore *nwid, int wheel)
{
	if (nwid == nullptr) return;

	/* Using wheel on caption/shade-box shades or unshades the window. */
	if (nwid->type == WWT_CAPTION || nwid->type == WWT_SHADEBOX) {
		w->SetShaded(wheel < 0);
		return;
	}

	/* Wheeling a vertical scrollbar. */
	if (nwid->type == NWID_VSCROLLBAR) {
		NWidgetScrollbar *sb = static_cast<NWidgetScrollbar *>(nwid);
		if (sb->GetCount() > sb->GetCapacity()) {
			if (sb->UpdatePosition(wheel)) w->SetDirty();
		}
		return;
	}

	/* Scroll the widget attached to the scrollbar. */
	Scrollbar *sb = (nwid->scrollbar_index >= 0 ? w->GetScrollbar(nwid->scrollbar_index) : nullptr);
	if (sb != nullptr && sb->GetCount() > sb->GetCapacity()) {
		if (sb->UpdatePosition(wheel)) w->SetDirty();
	}
}

/**
 * Generate repaint events for the visible part of window w within the rectangle.
 *
 * The function goes recursively upwards in the window stack, and splits the rectangle
 * into multiple pieces at the window edges, so obscured parts are not redrawn.
 *
 * @param w Window that needs to be repainted
 * @param left Left edge of the rectangle that should be repainted
 * @param top Top edge of the rectangle that should be repainted
 * @param right Right edge of the rectangle that should be repainted
 * @param bottom Bottom edge of the rectangle that should be repainted
 * @param flags Whether to mark gfx dirty, etc.
 */
void DrawOverlappedWindow(Window *w, int left, int top, int right, int bottom, DrawOverlappedWindowFlags flags)
{
	for (const Window *v : Window::IterateFromBack(w->z_front)) {
		if (MayBeShown(v) &&
				right > v->left &&
				bottom > v->top &&
				left < v->left + v->width &&
				top < v->top + v->height) {
			/* v and rectangle intersect with each other */
			int x;

			if (left < (x = v->left)) {
				DrawOverlappedWindow(w, left, top, x, bottom, flags);
				DrawOverlappedWindow(w, x, top, right, bottom, flags);
				return;
			}

			if (right > (x = v->left + v->width)) {
				DrawOverlappedWindow(w, left, top, x, bottom, flags);
				DrawOverlappedWindow(w, x, top, right, bottom, flags);
				return;
			}

			if (top < (x = v->top)) {
				DrawOverlappedWindow(w, left, top, right, x, flags);
				DrawOverlappedWindow(w, left, x, right, bottom, flags);
				return;
			}

			if (bottom > (x = v->top + v->height)) {
				DrawOverlappedWindow(w, left, top, right, x, flags);
				DrawOverlappedWindow(w, left, x, right, bottom, flags);
				return;
			}

			return;
		}
	}

	/* Setup blitter, and dispatch a repaint event to window *wz */
	DrawPixelInfo *dp = _cur_dpi;
	dp->width = right - left;
	dp->height = bottom - top;
	dp->left = left - w->left;
	dp->top = top - w->top;
	dp->pitch = _screen.pitch;
	dp->dst_ptr = BlitterFactory::GetCurrentBlitter()->MoveTo(_screen.dst_ptr, left, top);
	dp->zoom = ZOOM_LVL_MIN;
	w->OnPaint();
	if (unlikely(flags & DOWF_SHOW_DEBUG)) {
		if (w->viewport != nullptr) ViewportDoDrawProcessAllPending();
		extern void ViewportDrawDirtyBlocks(const DrawPixelInfo *dpi, bool increment_colour);
		ViewportDrawDirtyBlocks(_cur_dpi, true);
	}
	if (flags & DOWF_MARK_DIRTY) {
		VideoDriver::GetInstance()->MakeDirty(left, top, right - left, bottom - top);
		UnsetDirtyBlocks(left, top, right, bottom);
	}
}

/**
 * From a rectangle that needs redrawing, find the windows that intersect with the rectangle.
 * These windows should be re-painted.
 * @param left Left edge of the rectangle that should be repainted
 * @param top Top edge of the rectangle that should be repainted
 * @param right Right edge of the rectangle that should be repainted
 * @param bottom Bottom edge of the rectangle that should be repainted
 */
void DrawOverlappedWindowForAll(int left, int top, int right, int bottom)
{
	DrawPixelInfo bk;
	AutoRestoreBackup dpi_backup(_cur_dpi, &bk);

	for (Window *w : Window::IterateFromBack()) {
		if (MayBeShown(w) &&
				right > w->left &&
				bottom > w->top &&
				left < w->left + w->width &&
				top < w->top + w->height) {
			/* Window w intersects with the rectangle => needs repaint */
			DrawOverlappedWindow(w, std::max(left, w->left), std::max(top, w->top), std::min(right, w->left + w->width), std::min(bottom, w->top + w->height), DOWF_NONE);
		}
	}
}

static void SetWindowDirtyPending(Window *w)
{
	SetPendingDirtyBlocks(w->left, w->top, w->left + w->width, w->top + w->height);
}

/**
 * Mark entire window as dirty (in need of re-paint)
 * @ingroup dirty
 */
void Window::SetDirty()
{
	this->flags |= WF_DIRTY;
}

/**
 * Mark entire window as dirty (in need of re-paint)
 * @ingroup dirty
 */
void Window::SetDirtyAsBlocks()
{
	extern bool _gfx_draw_active;
	if (_gfx_draw_active) {
		SetWindowDirtyPending(this);
	} else {
		SetDirtyBlocks(this->left, this->top, this->left + this->width, this->top + this->height);
	}
}

/**
 * Re-initialize a window, and optionally change its size.
 * @param rx Horizontal resize of the window.
 * @param ry Vertical resize of the window.
 * @param reposition If set, reposition the window to default location.
 * @note For just resizing the window, use #ResizeWindow instead.
 */
void Window::ReInit(int rx, int ry, bool reposition)
{
	this->SetDirtyAsBlocks(); // Mark whole current window as dirty.

	/* Save current size. */
	int window_width  = this->width * _gui_scale / this->scale;
	int window_height = this->height * _gui_scale / this->scale;
	this->scale = _gui_scale;

	this->OnInit();
	/* Re-initialize window smallest size. */
	this->nested_root->SetupSmallestSize(this);
	this->nested_root->AssignSizePosition(ST_SMALLEST, 0, 0, this->nested_root->smallest_x, this->nested_root->smallest_y, _current_text_dir == TD_RTL);
	this->width  = this->nested_root->smallest_x;
	this->height = this->nested_root->smallest_y;
	this->resize.step_width  = this->nested_root->resize_x;
	this->resize.step_height = this->nested_root->resize_y;

	/* Resize as close to the original size + requested resize as possible. */
	window_width  = std::max(window_width  + rx, this->width);
	window_height = std::max(window_height + ry, this->height);
	int dx = (this->resize.step_width  == 0) ? 0 : window_width  - this->width;
	int dy = (this->resize.step_height == 0) ? 0 : window_height - this->height;
	/* dx and dy has to go by step.. calculate it.
	 * The cast to int is necessary else dx/dy are implicitly casted to unsigned int, which won't work. */
	if (this->resize.step_width  > 1) dx -= dx % (int)this->resize.step_width;
	if (this->resize.step_height > 1) dy -= dy % (int)this->resize.step_height;

	if (reposition) {
		Point pt = this->OnInitialPosition(this->nested_root->smallest_x, this->nested_root->smallest_y, window_number);
		this->InitializePositionSize(pt.x, pt.y, this->nested_root->smallest_x, this->nested_root->smallest_y);
		this->FindWindowPlacementAndResize(this->window_desc.GetDefaultWidth(), this->window_desc.GetDefaultHeight());
	}

	ResizeWindow(this, dx, dy, true, false);
	/* ResizeWindow() does this->SetDirty() already, no need to do it again here. */
}

/**
 * Set the shaded state of the window to \a make_shaded.
 * @param make_shaded If \c true, shade the window (roll up until just the title bar is visible), else unshade/unroll the window to its original size.
 * @note The method uses #Window::ReInit(), thus after the call, the whole window should be considered changed.
 */
void Window::SetShaded(bool make_shaded)
{
	if (this->shade_select == nullptr) return;

	int desired = make_shaded ? SZSP_HORIZONTAL : 0;
	if (this->shade_select->shown_plane != desired) {
		if (make_shaded) {
			if (this->nested_focus != nullptr) this->UnfocusFocusedWidget();
			this->unshaded_size.width  = this->width;
			this->unshaded_size.height = this->height;
			this->shade_select->SetDisplayedPlane(desired);
			this->ReInit(0, -this->height);
		} else {
			this->shade_select->SetDisplayedPlane(desired);
			int dx = ((int)this->unshaded_size.width  > this->width)  ? (int)this->unshaded_size.width  - this->width  : 0;
			int dy = ((int)this->unshaded_size.height > this->height) ? (int)this->unshaded_size.height - this->height : 0;
			this->ReInit(dx, dy);
		}
	}
}

/**
 * Find the Window whose parent pointer points to this window
 * @param w parent Window to find child of
 * @param wc Window class of the window to remove; #WC_INVALID if class does not matter
 * @return a Window pointer that is the child of \a w, or \c nullptr otherwise
 */
Window *Window::FindChildWindow(WindowClass wc) const
{
	if (wc < WC_END && !_present_window_types[wc]) return nullptr;

	for (Window *v : Window::IterateFromBack()) {
		if ((wc == WC_INVALID || wc == v->window_class) && v->parent == this) return v;
	}

	return nullptr;
}

/**
 * Delete all children a window might have in a head-recursive manner
 * @param wc Window class of the window to remove; #WC_INVALID if class does not matter
 */
void Window::CloseChildWindows(WindowClass wc) const
{
	Window *child = this->FindChildWindow(wc);
	while (child != nullptr) {
		child->Close();
		child = this->FindChildWindow(wc);
	}
}

/**
 * Hide the window and all its child windows, and mark them for a later deletion.
 */
void Window::Close([[maybe_unused]] int data)
{
	if (_thd.window_token == this->window_token) {
		ResetObjectToPlace();
	} else if (_thd.window_token == WindowToken(0) &&
			_thd.window_class == this->window_class &&
			_thd.window_number == this->window_number) {
		ResetObjectToPlace();
	}

	/* Prevent Mouseover() from resetting mouse-over coordinates on a non-existing window */
	if (_mouseover_last_w == this) _mouseover_last_w = nullptr;

	/* We can't scroll the window when it's closed. */
	if (_last_scroll_window == this) _last_scroll_window = nullptr;

	/* Make sure we don't try to access non-existing query strings. */
	this->querystrings.clear();

	/* Make sure we don't try to access this window as the focused window when it doesn't exist anymore. */
	if (_focused_window == this) {
		_focused_window = nullptr;
		HandleViewportRoutePathFocusChange(this, nullptr);
		this->OnFocusLost(true, nullptr);
	}

	this->CloseChildWindows();

	this->SetDirtyAsBlocks();

	this->window_class = WC_INVALID;
}

/**
 * Remove window and all its child windows from the window stack.
 */
Window::~Window()
{
	assert(this->window_class == WC_INVALID);

	if (this->viewport != nullptr) DeleteWindowViewport(this);
}

/**
 * Find a window by its class and window number
 * @param cls Window class
 * @param number Number of the window within the window class
 * @return Pointer to the found window, or \c nullptr if not available
 */
Window *FindWindowById(WindowClass cls, WindowNumber number)
{
	if (cls < WC_END && !_present_window_types[cls]) return nullptr;

	for (Window *w : Window::IterateFromFront()) {
		if (w->window_class == cls && w->window_number == number) return w;
	}

	return nullptr;
}

/**
 * Find any window by its class. Useful when searching for a window that uses
 * the window number as a #WindowClass, like #WC_SEND_NETWORK_MSG.
 * @param cls Window class
 * @return Pointer to the found window, or \c nullptr if not available
 */
Window *FindWindowByClass(WindowClass cls)
{
	if (cls < WC_END && !_present_window_types[cls]) return nullptr;

	for (Window *w : Window::IterateFromFront()) {
		if (w->window_class == cls) return w;
	}

	return nullptr;
}

/**
 * Find any window by its token.
 * @param token Window token
 * @return Pointer to the found window, or \c nullptr if not available
 */
Window *FindWindowByToken(WindowToken token)
{
	for (Window *w : Window::IterateFromFront()) {
		if (w->GetWindowToken() == token) return w;
	}

	return nullptr;
}

/**
 * Get the main window, i.e. FindWindowById(WC_MAIN_WINDOW, 0).
 * If the main window is not available, this function will trigger an assert.
 * @return Pointer to the main window.
 */
Window *GetMainWindow()
{
	for (Window *w : Window::IterateFromBack()) {
		if (w->window_class == WC_MAIN_WINDOW && w->window_number == 0) return w;
	}
	NOT_REACHED();
}

/**
 * Delete a window by its class and window number (if it is open).
 * @param cls Window class
 * @param number Number of the window within the window class
 * @param force force deletion; if false don't delete when stickied
 */
void CloseWindowById(WindowClass cls, WindowNumber number, bool force, int data)
{
	Window *w = FindWindowById(cls, number);
	if (w != nullptr && (force || (w->flags & WF_STICKY) == 0)) {
		w->Close(data);
	}
}

/**
 * Delete all windows of its class and window number (if open).
 * @param cls Window class
 * @param number Number of the window within the window class
 * @param force force deletion; if false don't delete when stickied
 */
void CloseAllWindowsById(WindowClass cls, WindowNumber number, bool force, int data)
{
	if (cls < WC_END && !_present_window_types[cls]) return;

	/* Note: the container remains stable, even when deleting windows. */
	for (Window *w : Window::Iterate()) {
		if (w->window_class == cls && w->window_number == number && (force || (w->flags & WF_STICKY) == 0)) {
			w->Close(data);
		}
	}
}

/**
 * Delete all windows of a given class
 * @param cls Window class of windows to delete
 */
void CloseWindowByClass(WindowClass cls, int data)
{
	if (cls < WC_END && !_present_window_types[cls]) return;

	/* Note: the container remains stable, even when deleting windows. */
	for (Window *w : Window::Iterate()) {
		if (w->window_class == cls) {
			w->Close(data);
		}
	}
}

/**
 * Delete all windows of a company. We identify windows of a company
 * by looking at the caption colour. If it is equal to the company ID
 * then we say the window belongs to the company and should be deleted
 * @param id company identifier
 */
void DeleteCompanyWindows(CompanyID id)
{
	/* Note: the container remains stable, even when deleting windows. */
	for (Window *w : Window::Iterate()) {
		if (w->owner == id) {
			w->Close();
		}
	}

	/* Also delete the company specific windows that don't have a company-colour. */
	CloseWindowById(WC_BUY_COMPANY, id);
}

/**
 * Change the owner of all the windows one company can take over from another
 * company in the case of a company merger. Do not change ownership of windows
 * that need to be deleted once takeover is complete
 * @param old_owner original owner of the window
 * @param new_owner the new owner of the window
 */
void ChangeWindowOwner(Owner old_owner, Owner new_owner)
{
	for (Window *w : Window::IterateFromBack()) {
		if (w->owner != old_owner) continue;

		switch (w->window_class) {
			case WC_COMPANY_COLOUR:
			case WC_FINANCES:
			case WC_STATION_LIST:
			case WC_TRAINS_LIST:
			case WC_TRACE_RESTRICT_SLOTS:
			case WC_ROADVEH_LIST:
			case WC_SHIPS_LIST:
			case WC_AIRCRAFT_LIST:
			case WC_BUY_COMPANY:
			case WC_COMPANY:
			case WC_COMPANY_INFRASTRUCTURE:
			case WC_VEHICLE_ORDERS: // Changing owner would also require changing WindowDesc, which is not possible; however keeping the old one crashes because of missing widgets etc.. See ShowOrdersWindow().
				continue;

			default:
				w->owner = new_owner;
				break;
		}
	}
}

static void ReorderWindowToFront(Window *w);

/**
 * Make a window the relative top-window on the screen.
 * The window gets unshaded if it was shaded, and a white border is drawn at its edges for a brief period of time to visualize its "activation".
 * @param w Window to activate
 */
void BringWindowToFront(Window *w)
{
	if (w->IsShaded()) w->SetShaded(false); // Restore original window size if it was shaded.

	w->SetWhiteBorder();
	ReorderWindowToFront(w);
	w->SetDirty();
}

/**
 * Find a window and make it the relative top-window on the screen.
 * The window gets unshaded if it was shaded, and a white border is drawn at its edges for a brief period of time to visualize its "activation".
 * @param cls WindowClass of the window to activate
 * @param number WindowNumber of the window to activate
 * @return a pointer to the window thus activated
 */
Window *BringWindowToFrontById(WindowClass cls, WindowNumber number)
{
	Window *w = FindWindowById(cls, number);

	if (w != nullptr) BringWindowToFront(w);

	return w;
}

static inline bool IsVitalWindow(const Window *w)
{
	switch (w->window_class) {
		case WC_MAIN_TOOLBAR:
		case WC_STATUS_BAR:
		case WC_NEWS_WINDOW:
		case WC_SEND_NETWORK_MSG:
			return true;

		default:
			return false;
	}
}

/**
 * Get the z-priority for a given window. This is used in comparison with other z-priority values;
 * a window with a given z-priority will appear above other windows with a lower value, and below
 * those with a higher one (the ordering within z-priorities is arbitrary).
 * @param wc The window class of window to get the z-priority for
 * @pre wc != WC_INVALID
 * @return The window's z-priority
 */
static uint GetWindowZPriority(WindowClass wc)
{
	assert(wc != WC_INVALID);

	uint z_priority = 0;

	switch (wc) {
		case WC_TOOLTIPS:
			++z_priority;
			[[fallthrough]];

		case WC_ERRMSG:
		case WC_CONFIRM_POPUP_QUERY:
			++z_priority;
			[[fallthrough]];

		case WC_ENDSCREEN:
			++z_priority;
			[[fallthrough]];

		case WC_HIGHSCORE:
			++z_priority;
			[[fallthrough]];

		case WC_DROPDOWN_MENU:
			++z_priority;
			[[fallthrough]];

		case WC_MAIN_TOOLBAR:
		case WC_STATUS_BAR:
			++z_priority;
			[[fallthrough]];

		case WC_OSK:
			++z_priority;
			[[fallthrough]];

		case WC_QUERY_STRING:
		case WC_SEND_NETWORK_MSG:
			++z_priority;
			[[fallthrough]];

		case WC_NETWORK_ASK_RELAY:
		case WC_MODAL_PROGRESS:
		case WC_NETWORK_STATUS_WINDOW:
		case WC_SAVE_PRESET:
			++z_priority;
			[[fallthrough]];

		case WC_GENERATE_LANDSCAPE:
		case WC_SAVELOAD:
		case WC_GAME_OPTIONS:
		case WC_CUSTOM_CURRENCY:
		case WC_NETWORK_WINDOW:
		case WC_GRF_PARAMETERS:
		case WC_SCRIPT_LIST:
		case WC_SCRIPT_SETTINGS:
		case WC_TEXTFILE:
			++z_priority;
			[[fallthrough]];

		case WC_CONSOLE:
			++z_priority;
			[[fallthrough]];

		case WC_NEWS_WINDOW:
			++z_priority;
			[[fallthrough]];

		default:
			++z_priority;
			[[fallthrough]];

		case WC_MAIN_WINDOW:
			return z_priority;
	}
}

/**
 * Adds a window to the z-ordering, according to its z-priority.
 * @param w Window to add
 */
static void AddWindowToZOrdering(Window *w)
{
	dbg_assert(w->z_front == nullptr && w->z_back == nullptr);

	if (_z_front_window == nullptr) {
		/* It's the only window. */
		_z_front_window = _z_back_window = w;
		w->z_front = w->z_back = nullptr;
	} else {
		/* Search down the z-ordering for its location. */
		Window *v = _z_front_window;
		uint last_z_priority = UINT_MAX;
		(void)last_z_priority; // Unused without asserts
		while (v != nullptr && (v->window_class == WC_INVALID || GetWindowZPriority(v->window_class) > GetWindowZPriority(w->window_class))) {
			if (v->window_class != WC_INVALID) {
				/* Sanity check z-ordering, while we're at it. */
				dbg_assert(last_z_priority >= GetWindowZPriority(v->window_class));
				last_z_priority = GetWindowZPriority(v->window_class);
			}

			v = v->z_back;
		}

		if (v == nullptr) {
			/* It's the new back window. */
			w->z_front = _z_back_window;
			w->z_back = nullptr;
			_z_back_window->z_back = w;
			_z_back_window = w;
		} else if (v == _z_front_window) {
			/* It's the new front window. */
			w->z_front = nullptr;
			w->z_back = _z_front_window;
			_z_front_window->z_front = w;
			_z_front_window = w;
		} else {
			/* It's somewhere else in the z-ordering. */
			w->z_front = v->z_front;
			w->z_back = v;
			v->z_front->z_back = w;
			v->z_front = w;
		}
	}
}


/**
 * Removes a window from the z-ordering.
 * @param w Window to remove
 */
static void RemoveWindowFromZOrdering(Window *w)
{
	if (w->z_front == nullptr) {
		dbg_assert(_z_front_window == w);
		_z_front_window = w->z_back;
	} else {
		w->z_front->z_back = w->z_back;
	}

	if (w->z_back == nullptr) {
		dbg_assert(_z_back_window == w);
		_z_back_window = w->z_front;
	} else {
		w->z_back->z_front = w->z_front;
	}

	w->z_front = w->z_back = nullptr;
}

/**
 * On clicking on a window, make it the frontmost window of all windows with an equal
 * or lower z-priority. The window is marked dirty for a repaint
 * @param w window that is put into the relative foreground
 */
static void ReorderWindowToFront(Window *w)
{
	RemoveWindowFromZOrdering(w);
	AddWindowToZOrdering(w);
	SetFocusedWindow(w);

	w->SetDirty();
}

void Window::ChangeWindowClass(WindowClass cls)
{
	this->window_class = cls;
	if (this->window_class < WC_END) _present_window_types.set(this->window_class);
}

/**
 * Initializes the data (except the position and initial size) of a new Window.
 * @param window_number Number being assigned to the new window
 * @return Window pointer of the newly created window
 * @pre If nested widgets are used (\a widget is \c nullptr), #nested_root and #nested_array_size must be initialized.
 *      In addition, #widget_lookup is either \c nullptr, or already initialized.
 */
void Window::InitializeData(WindowNumber window_number)
{
	/* Set up window properties; some of them are needed to set up smallest size below */
	this->ChangeWindowClass(this->window_desc.cls);
	this->SetWhiteBorder();
	if (this->window_desc.default_pos == WDP_CENTER) this->flags |= WF_CENTERED;
	this->owner = INVALID_OWNER;
	this->nested_focus = nullptr;
	this->window_number = window_number;

	this->OnInit();
	/* Initialize smallest size. */
	this->nested_root->SetupSmallestSize(this);
	/* Initialize to smallest size. */
	this->nested_root->AssignSizePosition(ST_SMALLEST, 0, 0, this->nested_root->smallest_x, this->nested_root->smallest_y, _current_text_dir == TD_RTL);

	/* Further set up window properties,
	 * this->left, this->top, this->width, this->height, this->resize.width, and this->resize.height are initialized later. */
	this->resize.step_width  = this->nested_root->resize_x;
	this->resize.step_height = this->nested_root->resize_y;

	/* Give focus to the opened window unless a text box
	 * of focused window has focus (so we don't interrupt typing). But if the new
	 * window has a text box, then take focus anyway.
	 * Do not give the focus while scrolling a viewport (like when the News pops up) */
	if (_scrolling_viewport == nullptr && this->window_class != WC_TOOLTIPS && this->window_class != WC_NEWS_WINDOW && this->window_class != WC_OSK && (!EditBoxInGlobalFocus() || this->nested_root->GetWidgetOfType(WWT_EDITBOX) != nullptr)) SetFocusedWindow(this);

	/* Insert the window into the correct location in the z-ordering. */
	AddWindowToZOrdering(this);
	this->next_window = _first_window;
	_first_window = this;
}

/**
 * Set the position and smallest size of the window.
 * @param x          Offset in pixels from the left of the screen of the new window.
 * @param y          Offset in pixels from the top of the screen of the new window.
 * @param sm_width   Smallest width in pixels of the window.
 * @param sm_height  Smallest height in pixels of the window.
 */
void Window::InitializePositionSize(int x, int y, int sm_width, int sm_height)
{
	this->left = x;
	this->top = y;
	this->width = sm_width;
	this->height = sm_height;
}

/**
 * Resize window towards the default size.
 * Prior to construction, a position for the new window (for its default size)
 * has been found with LocalGetWindowPlacement(). Initially, the window is
 * constructed with minimal size. Resizing the window to its default size is
 * done here.
 * @param def_width default width in pixels of the window
 * @param def_height default height in pixels of the window
 * @see Window::Window(), Window::InitializeData(), Window::InitializePositionSize()
 */
void Window::FindWindowPlacementAndResize(int def_width, int def_height)
{
	def_width  = std::max(def_width,  this->width); // Don't allow default size to be smaller than smallest size
	def_height = std::max(def_height, this->height);
	/* Try to make windows smaller when our window is too small.
	 * w->(width|height) is normally the same as min_(width|height),
	 * but this way the GUIs can be made a little more dynamic;
	 * one can use the same spec for multiple windows and those
	 * can then determine the real minimum size of the window. */
	if (this->width != def_width || this->height != def_height) {
		/* Think about the overlapping toolbars when determining the minimum window size */
		int free_height = _screen.height;
		const Window *wt = FindWindowById(WC_STATUS_BAR, 0);
		if (wt != nullptr) free_height -= wt->height;
		wt = FindWindowById(WC_MAIN_TOOLBAR, 0);
		if (wt != nullptr) free_height -= wt->height;

		int enlarge_x = std::max(std::min(def_width  - this->width,  _screen.width - this->width),  0);
		int enlarge_y = std::max(std::min(def_height - this->height, free_height   - this->height), 0);

		/* X and Y has to go by step.. calculate it.
		 * The cast to int is necessary else x/y are implicitly casted to
		 * unsigned int, which won't work. */
		if (this->resize.step_width  > 1) enlarge_x -= enlarge_x % (int)this->resize.step_width;
		if (this->resize.step_height > 1) enlarge_y -= enlarge_y % (int)this->resize.step_height;

		ResizeWindow(this, enlarge_x, enlarge_y, true, false);
		/* ResizeWindow() calls this->OnResize(). */
	} else {
		/* Always call OnResize; that way the scrollbars and matrices get initialized. */
		this->OnResize();
	}

	int nx = this->left;
	int ny = this->top;

	if (nx + this->width > _screen.width) nx -= (nx + this->width - _screen.width);

	const Window *wt = FindWindowById(WC_MAIN_TOOLBAR, 0);
	ny = std::max(ny, (wt == nullptr || this == wt || this->top == 0) ? 0 : wt->height);
	nx = std::max(nx, 0);

	if (this->viewport != nullptr) {
		this->viewport->left += nx - this->left;
		this->viewport->top  += ny - this->top;
	}
	this->left = nx;
	this->top = ny;

	this->SetDirty();
}

/**
 * Decide whether a given rectangle is a good place to open a completely visible new window.
 * The new window should be within screen borders, and not overlap with another already
 * existing window (except for the main window in the background).
 * @param left    Left edge of the rectangle
 * @param top     Top edge of the rectangle
 * @param width   Width of the rectangle
 * @param height  Height of the rectangle
 * @param toolbar_y Height of main toolbar
 * @param pos     If rectangle is good, use this parameter to return the top-left corner of the new window
 * @return Boolean indication that the rectangle is a good place for the new window
 */
static bool IsGoodAutoPlace1(int left, int top, int width, int height, int toolbar_y, Point &pos)
{
	int right  = width + left;
	int bottom = height + top;

	if (left < 0 || top < toolbar_y || right > _screen.width || bottom > _screen.height) return false;

	/* Make sure it is not obscured by any window. */
	for (const Window *w : Window::IterateFromBack()) {
		if (w->window_class == WC_MAIN_WINDOW) continue;

		if (right > w->left &&
				w->left + w->width > left &&
				bottom > w->top &&
				w->top + w->height > top) {
			return false;
		}
	}

	pos.x = left;
	pos.y = top;
	return true;
}

/**
 * Decide whether a given rectangle is a good place to open a mostly visible new window.
 * The new window should be mostly within screen borders, and not overlap with another already
 * existing window (except for the main window in the background).
 * @param left    Left edge of the rectangle
 * @param top     Top edge of the rectangle
 * @param width   Width of the rectangle
 * @param height  Height of the rectangle
 * @param toolbar_y Height of main toolbar
 * @param pos     If rectangle is good, use this parameter to return the top-left corner of the new window
 * @return Boolean indication that the rectangle is a good place for the new window
 */
static bool IsGoodAutoPlace2(int left, int top, int width, int height, int toolbar_y, Point &pos)
{
	bool rtl = _current_text_dir == TD_RTL;

	/* Left part of the rectangle may be at most 1/4 off-screen,
	 * right part of the rectangle may be at most 1/2 off-screen
	 */
	if (rtl) {
		if (left < -(width >> 1) || left > _screen.width - (width >> 2)) return false;
	} else {
		if (left < -(width >> 2) || left > _screen.width - (width >> 1)) return false;
	}

	/* Bottom part of the rectangle may be at most 1/4 off-screen */
	if (top < toolbar_y || top > _screen.height - (height >> 2)) return false;

	/* Make sure it is not obscured by any window. */
	for (const Window *w : Window::IterateFromBack()) {
		if (w->window_class == WC_MAIN_WINDOW) continue;

		if (left + width > w->left &&
				w->left + w->width > left &&
				top + height > w->top &&
				w->top + w->height > top) {
			return false;
		}
	}

	pos.x = left;
	pos.y = top;
	return true;
}

/**
 * Find a good place for opening a new window of a given width and height.
 * @param width  Width of the new window
 * @param height Height of the new window
 * @return Top-left coordinate of the new window
 */
static Point GetAutoPlacePosition(int width, int height)
{
	Point pt;

	bool rtl = _current_text_dir == TD_RTL;

	/* First attempt, try top-left of the screen */
	const Window *main_toolbar = FindWindowByClass(WC_MAIN_TOOLBAR);
	const int toolbar_y =  main_toolbar != nullptr ? main_toolbar->height : 0;
	if (IsGoodAutoPlace1(rtl ? _screen.width - width : 0, toolbar_y, width, height, toolbar_y, pt)) return pt;

	/* Second attempt, try around all existing windows.
	 * The new window must be entirely on-screen, and not overlap with an existing window.
	 * Eight starting points are tried, two at each corner.
	 */
	for (const Window *w : Window::IterateFromBack()) {
		if (w->window_class == WC_MAIN_WINDOW) continue;

		if (IsGoodAutoPlace1(w->left + w->width,         w->top,                      width, height, toolbar_y, pt)) return pt;
		if (IsGoodAutoPlace1(w->left            - width, w->top,                      width, height, toolbar_y, pt)) return pt;
		if (IsGoodAutoPlace1(w->left,                    w->top + w->height,          width, height, toolbar_y, pt)) return pt;
		if (IsGoodAutoPlace1(w->left,                    w->top             - height, width, height, toolbar_y, pt)) return pt;
		if (IsGoodAutoPlace1(w->left + w->width,         w->top + w->height - height, width, height, toolbar_y, pt)) return pt;
		if (IsGoodAutoPlace1(w->left            - width, w->top + w->height - height, width, height, toolbar_y, pt)) return pt;
		if (IsGoodAutoPlace1(w->left + w->width - width, w->top + w->height,          width, height, toolbar_y, pt)) return pt;
		if (IsGoodAutoPlace1(w->left + w->width - width, w->top             - height, width, height, toolbar_y, pt)) return pt;
	}

	/* Third attempt, try around all existing windows.
	 * The new window may be partly off-screen, and must not overlap with an existing window.
	 * Only four starting points are tried.
	 */
	for (const Window *w : Window::IterateFromBack()) {
		if (w->window_class == WC_MAIN_WINDOW) continue;

		if (IsGoodAutoPlace2(w->left + w->width, w->top,             width, height, toolbar_y, pt)) return pt;
		if (IsGoodAutoPlace2(w->left    - width, w->top,             width, height, toolbar_y, pt)) return pt;
		if (IsGoodAutoPlace2(w->left,            w->top + w->height, width, height, toolbar_y, pt)) return pt;
		if (IsGoodAutoPlace2(w->left,            w->top - height,    width, height, toolbar_y, pt)) return pt;
	}

	/* Fourth and final attempt, put window at diagonal starting from (0, toolbar_y), try multiples
	 * of the closebox
	 */
	int left = rtl ? _screen.width - width : 0, top = toolbar_y;
	const Dimension &closebox_dimension = NWidgetLeaf::GetCloseBoxDimension();
	int offset_x = rtl ? -(int)closebox_dimension.width : (int)closebox_dimension.width;
	int offset_y = std::max<int>(closebox_dimension.height, GetCharacterHeight(FS_NORMAL) + WidgetDimensions::scaled.captiontext.Vertical());

restart:
	for (const Window *w : Window::IterateFromBack()) {
		if (w->left == left && w->top == top) {
			left += offset_x;
			top += offset_y;
			goto restart;
		}
	}

	pt.x = left;
	pt.y = top;
	return pt;
}

/**
 * Computer the position of the top-left corner of a window to be opened right
 * under the toolbar.
 * @param window_width the width of the window to get the position for
 * @return Coordinate of the top-left corner of the new window.
 */
Point GetToolbarAlignedWindowPosition(int window_width)
{
	const Window *w = FindWindowById(WC_MAIN_TOOLBAR, 0);
	dbg_assert(w != nullptr);
	Point pt = { _current_text_dir == TD_RTL ? w->left : (w->left + w->width) - window_width, w->top + w->height };
	return pt;
}

/**
 * Compute the position of the top-left corner of a new window that is opened.
 *
 * By default position a child window at an offset of 10/10 of its parent.
 * With the exception of WC_BUILD_TOOLBAR (build railway/roads/ship docks/airports)
 * and WC_SCEN_LAND_GEN (landscaping). Whose child window has an offset of 0/toolbar-height of
 * its parent. So it's exactly under the parent toolbar and no buttons will be covered.
 * However if it falls too extremely outside window positions, reposition
 * it to an automatic place.
 *
 * @param *desc         The pointer to the WindowDesc to be created.
 * @param sm_width      Smallest width of the window.
 * @param sm_height     Smallest height of the window.
 * @param window_number The window number of the new window.
 *
 * @return Coordinate of the top-left corner of the new window.
 */
static Point LocalGetWindowPlacement(const WindowDesc &desc, int16_t sm_width, int16_t sm_height, int window_number)
{
	Point pt;
	const Window *w;

	int16_t default_width  = std::max(desc.GetDefaultWidth(),  sm_width);
	int16_t default_height = std::max(desc.GetDefaultHeight(), sm_height);

	if (desc.parent_cls != WC_NONE && (w = FindWindowById(desc.parent_cls, window_number)) != nullptr) {
		bool rtl = _current_text_dir == TD_RTL;
		if (desc.parent_cls == WC_BUILD_TOOLBAR || desc.parent_cls == WC_SCEN_LAND_GEN) {
			pt.x = w->left + (rtl ? w->width - default_width : 0);
			pt.y = w->top + w->height;
			return pt;
		} else {
			/* Position child window with offset of closebox, but make sure that either closebox or resizebox is visible
			 *  - Y position: closebox of parent + closebox of child + statusbar
			 *  - X position: closebox on left/right, resizebox on right/left (depending on ltr/rtl)
			 */
			const Dimension &closebox_dimension = NWidgetLeaf::GetCloseBoxDimension();
			int indent_y = std::max<int>(closebox_dimension.height, GetCharacterHeight(FS_NORMAL) + WidgetDimensions::scaled.captiontext.Vertical());
			if (w->top + 3 * indent_y < _screen.height) {
				pt.y = w->top + indent_y;
				int indent_close = closebox_dimension.width;
				int indent_resize = NWidgetLeaf::GetResizeBoxDimension().width;
				if (_current_text_dir == TD_RTL) {
					pt.x = std::max(w->left + w->width - default_width - indent_close, 0);
					if (pt.x + default_width >= indent_close && pt.x + indent_resize <= _screen.width) return pt;
				} else {
					pt.x = std::min(w->left + indent_close, _screen.width - default_width);
					if (pt.x + default_width >= indent_resize && pt.x + indent_close <= _screen.width) return pt;
				}
			}
		}
	}

	switch (desc.default_pos) {
		case WDP_ALIGN_TOOLBAR: // Align to the toolbar
			return GetToolbarAlignedWindowPosition(default_width);

		case WDP_AUTO: // Find a good automatic position for the window
			return GetAutoPlacePosition(default_width, default_height);

		case WDP_CENTER: // Centre the window horizontally
			pt.x = (_screen.width - default_width) / 2;
			pt.y = (_screen.height - default_height) / 2;
			break;

		case WDP_MANUAL:
			pt.x = 0;
			pt.y = 0;
			break;

		default:
			NOT_REACHED();
	}

	return pt;
}

/* virtual */ Point Window::OnInitialPosition(int16_t sm_width, int16_t sm_height, int window_number)
{
	return LocalGetWindowPlacement(this->window_desc, sm_width, sm_height, window_number);
}

/**
 * Perform the first part of the initialization of a nested widget tree.
 * Construct a nested widget tree in #nested_root, and optionally fill the #widget_lookup array to provide quick access to the uninitialized widgets.
 * This is mainly useful for setting very basic properties.
 * @param fill_nested Fill the #widget_lookup (enabling is expensive!).
 * @note Filling the nested array requires an additional traversal through the nested widget tree, and is best performed by #FinishInitNested rather than here.
 */
void Window::CreateNestedTree()
{
	this->nested_root = MakeWindowNWidgetTree(this->window_desc.nwid_parts, &this->shade_select);
	this->nested_root->FillWidgetLookup(this->widget_lookup);
}

/**
 * Perform the second part of the initialization of a nested widget tree.
 * @param window_number Number of the new window.
 */
void Window::FinishInitNested(WindowNumber window_number)
{
	this->InitializeData(window_number);
	this->ApplyDefaults();
	Point pt = this->OnInitialPosition(this->nested_root->smallest_x, this->nested_root->smallest_y, window_number);
	this->InitializePositionSize(pt.x, pt.y, this->nested_root->smallest_x, this->nested_root->smallest_y);
	this->FindWindowPlacementAndResize(this->window_desc.GetDefaultWidth(), this->window_desc.GetDefaultHeight());
	this->ProcessScheduledResize();
}

/**
 * Perform complete initialization of the #Window with nested widgets, to allow use.
 * @param window_number Number of the new window.
 */
void Window::InitNested(WindowNumber window_number)
{
	this->CreateNestedTree();
	this->FinishInitNested(window_number);
}

/**
 * Empty constructor, initialization has been moved to #InitNested() called from the constructor of the derived class.
 * @param desc The description of the window.
 */
Window::Window(WindowDesc &desc) : window_desc(desc), scale(_gui_scale), mouse_capture_widget(-1)
{
	static uint64_t last_window_token = 0;
	last_window_token++;
	this->window_token = WindowToken(last_window_token);
}

/**
 * Do a search for a window at specific coordinates. For this we start
 * at the topmost window, obviously and work our way down to the bottom
 * @param x position x to query
 * @param y position y to query
 * @return a pointer to the found window if any, nullptr otherwise
 */
Window *FindWindowFromPt(int x, int y)
{
	for (Window *w : Window::IterateFromFront()) {
		if (MayBeShown(w) && IsInsideBS(x, w->left, w->width) && IsInsideBS(y, w->top, w->height)) {
			return w;
		}
	}

	return nullptr;
}

/**
 * (re)initialize the windowing system
 */
void InitWindowSystem()
{
	IConsoleClose();

	_z_back_window = nullptr;
	_z_front_window = nullptr;
	_first_window = nullptr;
	_focused_window = nullptr;
	_mouseover_last_w = nullptr;
	_last_scroll_window = nullptr;
	_scrolling_viewport = nullptr;
	_scrolling_viewport_bound = { 0, 0, 0, 0 };
	_mouse_hovering = false;

	SetupWidgetDimensions();
	NWidgetLeaf::InvalidateDimensionCache(); // Reset cached sizes of several widgets.
	NWidgetScrollbar::InvalidateDimensionCache();

	InitDepotWindowBlockSizes();

	ShowFirstError();
}

/**
 * Close down the windowing system
 */
void UnInitWindowSystem()
{
	UnshowCriticalError();

	for (Window *w : Window::Iterate()) w->Close();
	Window::DeleteClosedWindows();

	_z_front_window = nullptr;
	_z_back_window = nullptr;
	_first_window = nullptr;
}

/**
 * Reset the windowing system, by means of shutting it down followed by re-initialization
 */
void ResetWindowSystem()
{
	UnInitWindowSystem();
	InitWindowSystem();
	_thd.Reset();
}

static void DecreaseWindowCounters()
{
	static uint8_t hundredth_tick_timeout = 100;

	if (_scroller_click_timeout != 0) _scroller_click_timeout--;
	if (hundredth_tick_timeout != 0) hundredth_tick_timeout--;

	for (Window *w : Window::IterateFromFront()) {
		if (!IsHeadless() && hundredth_tick_timeout == 0) w->OnHundredthTick();

		if (_scroller_click_timeout == 0) {
			/* Unclick scrollbar buttons if they are pressed. */
			for (auto &pair : w->widget_lookup) {
				NWidgetBase *nwid = pair.second;
				if (nwid->type == NWID_HSCROLLBAR || nwid->type == NWID_VSCROLLBAR) {
					NWidgetScrollbar *sb = static_cast<NWidgetScrollbar*>(nwid);
					if (sb->disp_flags & (ND_SCROLLBAR_UP | ND_SCROLLBAR_DOWN)) {
						sb->disp_flags &= ~(ND_SCROLLBAR_UP | ND_SCROLLBAR_DOWN);
						w->mouse_capture_widget = -1;
						sb->SetDirty(w);
					}
				}
			}
		}

		/* Handle editboxes */
		for (auto &pair : w->querystrings) {
			pair.second->HandleEditBox(w, pair.first);
		}

		w->OnMouseLoop();
	}

	for (Window *w : Window::IterateFromFront()) {
		if ((w->flags & WF_TIMEOUT) && --w->timeout_timer == 0) {
			CLRBITS(w->flags, WF_TIMEOUT);

			w->OnTimeout();
			w->RaiseButtons(true);
		}
	}

	if (hundredth_tick_timeout == 0) hundredth_tick_timeout = 100;
}

static void HandlePlacePresize()
{
	if (_special_mouse_mode != WSM_PRESIZE) return;

	Window *w = _thd.GetCallbackWnd();
	if (w == nullptr) return;

	Point pt = GetTileBelowCursor();
	if (pt.x == -1) {
		_thd.selend.x = -1;
		return;
	}

	w->OnPlacePresize(pt, TileVirtXY(pt.x, pt.y));
}

/**
 * Handle dragging and dropping in mouse dragging mode (#WSM_DRAGDROP).
 * @return State of handling the event.
 */
static EventState HandleMouseDragDrop()
{
	if (_special_mouse_mode != WSM_DRAGDROP) return ES_NOT_HANDLED;

	if (_left_button_down && _cursor.delta.x == 0 && _cursor.delta.y == 0) return ES_HANDLED; // Dragging, but the mouse did not move.

	Window *w = _thd.GetCallbackWnd();
	if (w != nullptr) {
		/* Send an event in client coordinates. */
		Point pt;
		pt.x = _cursor.pos.x - w->left;
		pt.y = _cursor.pos.y - w->top;
		if (_left_button_down) {
			w->OnMouseDrag(pt, GetWidgetFromPos(w, pt.x, pt.y));
		} else {
			w->OnDragDrop(pt, GetWidgetFromPos(w, pt.x, pt.y));
		}
	}

	if (!_left_button_down) ResetObjectToPlace(); // Button released, finished dragging.
	return ES_HANDLED;
}

/** Report position of the mouse to the underlying window. */
static void HandleMouseOver()
{
	Window *w = FindWindowFromPt(_cursor.pos.x, _cursor.pos.y);

	/* We changed window, put an OnMouseOver event to the last window */
	if (_mouseover_last_w != nullptr && _mouseover_last_w != w) {
		/* Reset mouse-over coordinates of previous window */
		Point pt = { -1, -1 };
		_mouseover_last_w->OnMouseOver(pt, 0);
	}

	/* _mouseover_last_w will get reset when the window is deleted, see DeleteWindow() */
	_mouseover_last_w = w;

	if (w != nullptr) {
		/* send an event in client coordinates. */
		Point pt = { _cursor.pos.x - w->left, _cursor.pos.y - w->top };
		const NWidgetCore *widget = w->nested_root->GetWidgetFromPos(pt.x, pt.y);
		if (widget != nullptr) w->OnMouseOver(pt, widget->index);
	}
}

/** Direction for moving the window. */
enum PreventHideDirection {
	PHD_UP,   ///< Above v is a safe position.
	PHD_DOWN, ///< Below v is a safe position.
};

/**
 * Do not allow hiding of the rectangle with base coordinates \a nx and \a ny behind window \a v.
 * If needed, move the window base coordinates to keep it visible.
 * @param nx   Base horizontal coordinate of the rectangle.
 * @param ny   Base vertical coordinate of the rectangle.
 * @param rect Rectangle that must stay visible (horizontally, vertically, or both)
 * @param v    Window lying in front of the rectangle.
 * @param px   Previous horizontal base coordinate.
 * @param dir  If no room horizontally, move the rectangle to the indicated position.
 */
static void PreventHiding(int *nx, int *ny, const Rect &rect, const Window *v, int px, PreventHideDirection dir)
{
	if (v == nullptr) return;

	const int min_visible = rect.Height();

	int v_bottom = v->top + v->height - 1;
	int v_right = v->left + v->width - 1;
	int safe_y = (dir == PHD_UP) ? (v->top - min_visible - rect.top) : (v_bottom + min_visible - rect.bottom); // Compute safe vertical position.

	if (*ny + rect.top <= v->top - min_visible) return; // Above v is enough space
	if (*ny + rect.bottom >= v_bottom + min_visible) return; // Below v is enough space

	/* Vertically, the rectangle is hidden behind v. */
	if (*nx + rect.left + min_visible < v->left) { // At left of v.
		if (v->left < min_visible) *ny = safe_y; // But enough room, force it to a safe position.
		return;
	}
	if (*nx + rect.right - min_visible > v_right) { // At right of v.
		if (v_right > _screen.width - min_visible) *ny = safe_y; // Not enough room, force it to a safe position.
		return;
	}

	/* Horizontally also hidden, force movement to a safe area. */
	if (px + rect.left < v->left && v->left >= min_visible) { // Coming from the left, and enough room there.
		*nx = v->left - min_visible - rect.left;
	} else if (px + rect.right > v_right && v_right <= _screen.width - min_visible) { // Coming from the right, and enough room there.
		*nx = v_right + min_visible - rect.right;
	} else {
		*ny = safe_y;
	}
}

/**
 * Make sure at least a part of the caption bar is still visible by moving
 * the window if necessary.
 * @param w The window to check.
 * @param nx The proposed new x-location of the window.
 * @param ny The proposed new y-location of the window.
 */
static void EnsureVisibleCaption(Window *w, int nx, int ny)
{
	/* Search for the title bar rectangle. */
	const NWidgetBase *caption = w->nested_root->GetWidgetOfType(WWT_CAPTION);
	if (caption != nullptr) {
		const Rect caption_rect = caption->GetCurrentRect();

		const int min_visible = caption_rect.Height();

		/* Make sure the window doesn't leave the screen */
		nx = Clamp(nx, min_visible - caption_rect.right, _screen.width - min_visible - caption_rect.left);
		ny = Clamp(ny, 0, _screen.height - min_visible);

		/* Make sure the title bar isn't hidden behind the main tool bar or the status bar. */
		PreventHiding(&nx, &ny, caption_rect, FindWindowById(WC_MAIN_TOOLBAR, 0), w->left, PHD_DOWN);
		PreventHiding(&nx, &ny, caption_rect, FindWindowById(WC_STATUS_BAR,   0), w->left, PHD_UP);
	}

	if (w->viewport != nullptr) {
		w->viewport->left += nx - w->left;
		w->viewport->top  += ny - w->top;
	}

	w->left = nx;
	w->top  = ny;
}

/**
 * Resize the window.
 * Update all the widgets of a window based on their resize flags
 * Both the areas of the old window and the new sized window are set dirty
 * ensuring proper redrawal.
 * @param w       Window to resize
 * @param delta_x Delta x-size of changed window (positive if larger, etc.)
 * @param delta_y Delta y-size of changed window
 * @param clamp_to_screen Whether to make sure the whole window stays visible
 */
void ResizeWindow(Window *w, int delta_x, int delta_y, bool clamp_to_screen, bool schedule_resize)
{
	if (delta_x != 0 || delta_y != 0) {
		if (clamp_to_screen) {
			/* Determine the new right/bottom position. If that is outside of the bounds of
			 * the resolution clamp it in such a manner that it stays within the bounds. */
			int new_right  = w->left + w->width  + delta_x;
			int new_bottom = w->top  + w->height + delta_y;
			if (new_right  >= (int)_screen.width)  delta_x -= Ceil(new_right  - _screen.width,  std::max(1U, w->nested_root->resize_x));
			if (new_bottom >= (int)_screen.height) delta_y -= Ceil(new_bottom - _screen.height, std::max(1U, w->nested_root->resize_y));
		}

		w->SetDirtyAsBlocks();

		uint new_xinc = std::max(0, (w->nested_root->resize_x == 0) ? 0 : (int)(w->nested_root->current_x - w->nested_root->smallest_x) + delta_x);
		uint new_yinc = std::max(0, (w->nested_root->resize_y == 0) ? 0 : (int)(w->nested_root->current_y - w->nested_root->smallest_y) + delta_y);
		assert(w->nested_root->resize_x == 0 || new_xinc % w->nested_root->resize_x == 0);
		assert(w->nested_root->resize_y == 0 || new_yinc % w->nested_root->resize_y == 0);

		w->nested_root->AssignSizePosition(ST_RESIZE, 0, 0, w->nested_root->smallest_x + new_xinc, w->nested_root->smallest_y + new_yinc, _current_text_dir == TD_RTL);
		w->width  = w->nested_root->current_x;
		w->height = w->nested_root->current_y;
	}

	EnsureVisibleCaption(w, w->left, w->top);

	/* Schedule OnResize to make sure everything is initialised correctly if it needs to be. */
	if (schedule_resize) {
		w->ScheduleResize();
	} else {
		w->OnResize();
	}

	extern bool _gfx_draw_active;
	if (_gfx_draw_active) {
		SetWindowDirtyPending(w);
	} else {
		w->SetDirty();
	}
}

/**
 * Return the top of the main view available for general use.
 * @return Uppermost vertical coordinate available.
 * @note Above the upper y coordinate is often the main toolbar.
 */
int GetMainViewTop()
{
	Window *w = FindWindowById(WC_MAIN_TOOLBAR, 0);
	return (w == nullptr) ? 0 : w->top + w->height;
}

/**
 * Return the bottom of the main view available for general use.
 * @return The vertical coordinate of the first unusable row, so 'top + height <= bottom' gives the correct result.
 * @note At and below the bottom y coordinate is often the status bar.
 */
int GetMainViewBottom()
{
	Window *w = FindWindowById(WC_STATUS_BAR, 0);
	return (w == nullptr) ? _screen.height : w->top;
}

static bool _dragging_window; ///< A window is being dragged or resized.

/**
 * Handle dragging/resizing of a window.
 * @return State of handling the event.
 */
static EventState HandleWindowDragging()
{
	/* Get out immediately if no window is being dragged at all. */
	if (!_dragging_window) return ES_NOT_HANDLED;

	/* If button still down, but cursor hasn't moved, there is nothing to do. */
	if (_left_button_down && _cursor.delta.x == 0 && _cursor.delta.y == 0) return ES_HANDLED;

	/* Otherwise find the window... */
	for (Window *w : Window::IterateFromBack()) {
		if (w->flags & WF_DRAGGING) {
			/* Stop the dragging if the left mouse button was released */
			if (!_left_button_down) {
				w->flags &= ~WF_DRAGGING;
				break;
			}

			if (!(w->flags & WF_DRAG_DIRTIED)) {
				w->flags |= WF_DRAG_DIRTIED;
				w->SetDirtyAsBlocks();
			}

			int x = _cursor.pos.x + _drag_delta.x;
			int y = _cursor.pos.y + _drag_delta.y;
			int nx = x;
			int ny = y;

			if (_settings_client.gui.window_snap_radius != 0) {
				int hsnap = _settings_client.gui.window_snap_radius;
				int vsnap = _settings_client.gui.window_snap_radius;
				int delta;

				for (const Window *v : Window::IterateFromBack()) {
					if (v == w) continue; // Don't snap at yourself

					if (y + w->height > v->top && y < v->top + v->height) {
						/* Your left border <-> other right border */
						delta = abs(v->left + v->width - x);
						if (delta <= hsnap) {
							nx = v->left + v->width;
							hsnap = delta;
						}

						/* Your right border <-> other left border */
						delta = abs(v->left - x - w->width);
						if (delta <= hsnap) {
							nx = v->left - w->width;
							hsnap = delta;
						}
					}

					if (w->top + w->height >= v->top && w->top <= v->top + v->height) {
						/* Your left border <-> other left border */
						delta = abs(v->left - x);
						if (delta <= hsnap) {
							nx = v->left;
							hsnap = delta;
						}

						/* Your right border <-> other right border */
						delta = abs(v->left + v->width - x - w->width);
						if (delta <= hsnap) {
							nx = v->left + v->width - w->width;
							hsnap = delta;
						}
					}

					if (x + w->width > v->left && x < v->left + v->width) {
						/* Your top border <-> other bottom border */
						delta = abs(v->top + v->height - y);
						if (delta <= vsnap) {
							ny = v->top + v->height;
							vsnap = delta;
						}

						/* Your bottom border <-> other top border */
						delta = abs(v->top - y - w->height);
						if (delta <= vsnap) {
							ny = v->top - w->height;
							vsnap = delta;
						}
					}

					if (w->left + w->width >= v->left && w->left <= v->left + v->width) {
						/* Your top border <-> other top border */
						delta = abs(v->top - y);
						if (delta <= vsnap) {
							ny = v->top;
							vsnap = delta;
						}

						/* Your bottom border <-> other bottom border */
						delta = abs(v->top + v->height - y - w->height);
						if (delta <= vsnap) {
							ny = v->top + v->height - w->height;
							vsnap = delta;
						}
					}
				}
			}

			EnsureVisibleCaption(w, nx, ny);

			w->SetDirty();
			return ES_HANDLED;
		} else if (w->flags & WF_SIZING) {
			/* Stop the sizing if the left mouse button was released */
			if (!_left_button_down) {
				w->flags &= ~WF_SIZING;
				w->SetDirty();
				break;
			}

			/* Compute difference in pixels between cursor position and reference point in the window.
			 * If resizing the left edge of the window, moving to the left makes the window bigger not smaller.
			 */
			int x, y = _cursor.pos.y - _drag_delta.y;
			if (w->flags & WF_SIZING_LEFT) {
				x = _drag_delta.x - _cursor.pos.x;
			} else {
				x = _cursor.pos.x - _drag_delta.x;
			}

			/* resize.step_width and/or resize.step_height may be 0, which means no resize is possible. */
			if (w->resize.step_width  == 0) x = 0;
			if (w->resize.step_height == 0) y = 0;

			/* Check the resize button won't go past the bottom of the screen */
			if (w->top + w->height + y > _screen.height) {
				y = _screen.height - w->height - w->top;
			}

			/* X and Y has to go by step.. calculate it.
			 * The cast to int is necessary else x/y are implicitly casted to
			 * unsigned int, which won't work. */
			if (w->resize.step_width  > 1) x -= x % (int)w->resize.step_width;
			if (w->resize.step_height > 1) y -= y % (int)w->resize.step_height;

			/* Check that we don't go below the minimum set size */
			if ((int)w->width + x < (int)w->nested_root->smallest_x) {
				x = w->nested_root->smallest_x - w->width;
			}
			if ((int)w->height + y < (int)w->nested_root->smallest_y) {
				y = w->nested_root->smallest_y - w->height;
			}

			/* Window already on size */
			if (x == 0 && y == 0) return ES_HANDLED;

			/* Now find the new cursor pos.. this is NOT _cursor, because we move in steps. */
			_drag_delta.y += y;
			if ((w->flags & WF_SIZING_LEFT) && x != 0) {
				_drag_delta.x -= x; // x > 0 -> window gets longer -> left-edge moves to left -> subtract x to get new position.
				w->SetDirtyAsBlocks();
				w->left -= x;  // If dragging left edge, move left window edge in opposite direction by the same amount.
				/* ResizeWindow() below ensures marking new position as dirty. */
			} else {
				_drag_delta.x += x;
			}

			/* ResizeWindow sets both pre- and after-size to dirty for redrawal */
			ResizeWindow(w, x, y);
			return ES_HANDLED;
		}
	}

	_dragging_window = false;
	return ES_HANDLED;
}

/**
 * Start window dragging
 * @param w Window to start dragging
 */
static void StartWindowDrag(Window *w)
{
	w->flags |= WF_DRAGGING;
	w->flags &= ~WF_CENTERED;
	_dragging_window = true;

	_drag_delta.x = w->left - _cursor.pos.x;
	_drag_delta.y = w->top  - _cursor.pos.y;

	CloseWindowById(WC_DROPDOWN_MENU, 0);
	ReorderWindowToFront(w);
}

/**
 * Start resizing a window.
 * @param w       Window to start resizing.
 * @param to_left Whether to drag towards the left or not
 */
static void StartWindowSizing(Window *w, bool to_left)
{
	w->flags |= to_left ? WF_SIZING_LEFT : WF_SIZING_RIGHT;
	w->flags &= ~WF_CENTERED;
	_dragging_window = true;

	_drag_delta.x = _cursor.pos.x;
	_drag_delta.y = _cursor.pos.y;

	CloseWindowById(WC_DROPDOWN_MENU, 0);
	ReorderWindowToFront(w);
}

/**
 * Handle scrollbar scrolling with the mouse.
 * @param w window with active scrollbar.
 */
static void HandleScrollbarScrolling(Window *w)
{
	int i;
	NWidgetScrollbar *sb = w->GetWidget<NWidgetScrollbar>(w->mouse_capture_widget);
	bool rtl = false;

	if (sb->type == NWID_HSCROLLBAR) {
		i = _cursor.pos.x - _cursorpos_drag_start.x;
		rtl = _current_text_dir == TD_RTL;
	} else {
		i = _cursor.pos.y - _cursorpos_drag_start.y;
	}

	if (sb->disp_flags & ND_SCROLLBAR_BTN) {
		if (_scroller_click_timeout == 1) {
			_scroller_click_timeout = 3;
			if (sb->UpdatePosition(rtl == HasBit(sb->disp_flags, NDB_SCROLLBAR_UP) ? 1 : -1)) w->SetDirty();
		}
		return;
	}

	/* Find the item we want to move to. SetPosition will make sure it's inside bounds. */
<<<<<<< HEAD
	int pos = RoundDivSU((i + _scrollbar_start_pos) * sb->GetCount(), _scrollbar_size);
	if (rtl) pos = sb->GetCount() - sb->GetCapacity() - pos;
=======
	int range = sb->GetCount() - sb->GetCapacity();
	if (range <= 0) return;

	int pos = RoundDivSU((i + _scrollbar_start_pos) * range, _scrollbar_size);
	if (rtl) pos = range - pos;
>>>>>>> b6aece5b
	if (sb->SetPosition(pos)) w->SetDirty();
}

/**
 * Handle active widget (mouse draggin on widget) with the mouse.
 * @return State of handling the event.
 */
static EventState HandleActiveWidget()
{
	for (Window *w : Window::IterateFromBack()) {
		if (w->mouse_capture_widget >= 0) {
			/* Abort if no button is clicked any more. */
			if (!_left_button_down) {
				w->SetWidgetDirty(w->mouse_capture_widget);
				w->mouse_capture_widget = -1;
				return ES_HANDLED;
			}

			/* Handle scrollbar internally, or dispatch click event */
			WidgetType type = w->GetWidget<NWidgetBase>(w->mouse_capture_widget)->type;
			if (type == NWID_VSCROLLBAR || type == NWID_HSCROLLBAR) {
				HandleScrollbarScrolling(w);
			} else {
				/* If cursor hasn't moved, there is nothing to do. */
				if (_cursor.delta.x == 0 && _cursor.delta.y == 0) return ES_HANDLED;

				Point pt = { _cursor.pos.x - w->left, _cursor.pos.y - w->top };
				w->OnClick(pt, w->mouse_capture_widget, 0);
			}
			return ES_HANDLED;
		}
	}

	return ES_NOT_HANDLED;
}

/**
 * Handle viewport scrolling with the mouse.
 * @return State of handling the event.
 */
static EventState HandleViewportScroll()
{
	bool scrollwheel_scrolling = _settings_client.gui.scrollwheel_scrolling == SWS_SCROLL_MAP && (_cursor.v_wheel != 0 || _cursor.h_wheel != 0);

	if (_scrolling_viewport == nullptr) return ES_NOT_HANDLED;

	/* When we don't have a last scroll window we are starting to scroll.
	 * When the last scroll window and this are not the same we went
	 * outside of the window and should not left-mouse scroll anymore. */
	if (_last_scroll_window == nullptr) _last_scroll_window = FindWindowFromPt(_cursor.pos.x, _cursor.pos.y);

	if (_last_scroll_window == nullptr || !((_settings_client.gui.scroll_mode != VSM_MAP_LMB && _right_button_down) || scrollwheel_scrolling || (_settings_client.gui.scroll_mode == VSM_MAP_LMB && _left_button_down))) {
		_cursor.fix_at = false;
		_scrolling_viewport = nullptr;
		_last_scroll_window = nullptr;
		UpdateActiveScrollingViewport(nullptr);
		return ES_NOT_HANDLED;
	}

	if (_last_scroll_window == GetMainWindow() && _last_scroll_window->viewport->follow_vehicle != INVALID_VEHICLE) {
		/* If the main window is following a vehicle, then first let go of it! */
		const Vehicle *veh = Vehicle::Get(_last_scroll_window->viewport->follow_vehicle);
		ScrollMainWindowTo(veh->x_pos, veh->y_pos, veh->z_pos, true); // This also resets follow_vehicle
		return ES_NOT_HANDLED;
	}

	Point delta;
	if (scrollwheel_scrolling) {
		/* We are using scrollwheels for scrolling */
		delta.x = _cursor.h_wheel;
		delta.y = _cursor.v_wheel;
		_cursor.v_wheel = 0;
		_cursor.h_wheel = 0;
	} else {
		if (_settings_client.gui.scroll_mode != VSM_VIEWPORT_RMB_FIXED) {
			delta.x = -_cursor.delta.x;
			delta.y = -_cursor.delta.y;
		} else {
			delta.x = _cursor.delta.x;
			delta.y = _cursor.delta.y;
		}
	}

	/* Create a scroll-event and send it to the window */
	if (delta.x != 0 || delta.y != 0) _last_scroll_window->OnScroll(delta);

	_cursor.delta.x = 0;
	_cursor.delta.y = 0;
	return ES_HANDLED;
}

/**
 * Check if a window can be made relative top-most window, and if so do
 * it. If a window does not obscure any other windows, it will not
 * be brought to the foreground. Also if the only obscuring windows
 * are so-called system-windows, the window will not be moved.
 * The function will return false when a child window of this window is a
 * modal-popup; function returns a false and child window gets a white border
 * @param w Window to bring relatively on-top
 * @return false if the window has an active modal child, true otherwise
 */
static bool MaybeBringWindowToFront(Window *w)
{
	bool bring_to_front = false;

	if (w->window_class == WC_MAIN_WINDOW ||
			IsVitalWindow(w) ||
			w->window_class == WC_TOOLTIPS ||
			w->window_class == WC_DROPDOWN_MENU) {
		return true;
	}

	/* Use unshaded window size rather than current size for shaded windows. */
	int w_width  = w->width;
	int w_height = w->height;
	if (w->IsShaded()) {
		w_width  = w->unshaded_size.width;
		w_height = w->unshaded_size.height;
	}

	for (Window *u : Window::IterateFromBack(w->z_front)) {
		/* A modal child will prevent the activation of the parent window */
		if (u->parent == w && (u->window_desc.flags & WDF_MODAL)) {
			u->SetWhiteBorder();
			u->SetDirty();
			return false;
		}

		if (u->window_class == WC_MAIN_WINDOW ||
				IsVitalWindow(u) ||
				u->window_class == WC_TOOLTIPS ||
				u->window_class == WC_DROPDOWN_MENU) {
			continue;
		}

		/* Window sizes don't interfere, leave z-order alone */
		if (w->left + w_width <= u->left ||
				u->left + u->width <= w->left ||
				w->top  + w_height <= u->top ||
				u->top + u->height <= w->top) {
			continue;
		}

		bring_to_front = true;
	}

	if (bring_to_front) ReorderWindowToFront(w);
	return true;
}

/**
 * Process keypress for editbox widget.
 * @param wid Editbox widget.
 * @param key     the Unicode value of the key.
 * @param keycode the untranslated key code including shift state.
 * @return #ES_HANDLED if the key press has been handled and no other
 *         window should receive the event.
 */
EventState Window::HandleEditBoxKey(WidgetID wid, char32_t key, uint16_t keycode)
{
	QueryString *query = this->GetQueryString(wid);
	if (query == nullptr) return ES_NOT_HANDLED;

	int action = QueryString::ACTION_NOTHING;

	switch (query->text.HandleKeyPress(key, keycode)) {
		case HKPR_EDITING:
			this->SetWidgetDirty(wid);
			this->OnEditboxChanged(wid);
			break;

		case HKPR_CURSOR:
			this->SetWidgetDirty(wid);
			/* For the OSK also invalidate the parent window */
			if (this->window_class == WC_OSK) this->InvalidateData();
			break;

		case HKPR_CONFIRM:
			if (this->window_class == WC_OSK) {
				this->OnClick(Point(), WID_OSK_OK, 1);
			} else if (query->ok_button >= 0) {
				this->OnClick(Point(), query->ok_button, 1);
			} else {
				action = query->ok_button;
			}
			break;

		case HKPR_CANCEL:
			if (this->window_class == WC_OSK) {
				this->OnClick(Point(), WID_OSK_CANCEL, 1);
			} else if (query->cancel_button >= 0) {
				this->OnClick(Point(), query->cancel_button, 1);
			} else {
				action = query->cancel_button;
			}
			break;

		case HKPR_NOT_HANDLED:
			return ES_NOT_HANDLED;

		default: break;
	}

	switch (action) {
		case QueryString::ACTION_DESELECT:
			this->UnfocusFocusedWidget();
			break;

		case QueryString::ACTION_CLEAR:
			if (query->text.bytes <= 1) {
				/* If already empty, unfocus instead */
				this->UnfocusFocusedWidget();
			} else {
				query->text.DeleteAll();
				this->SetWidgetDirty(wid);
				this->OnEditboxChanged(wid);
			}
			break;

		default:
			break;
	}

	return ES_HANDLED;
}

/**
 * Clear editbox widget.
 * @param wid Editbox widget.
 * @return if the Editbox was successfully cleared
 */
bool Window::ClearEditBox(WidgetID wid)
{
	QueryString *query = this->GetQueryString(wid);
	if (query == nullptr) return false;

	query->text.DeleteAll();
	this->SetWidgetDirty(wid);
	this->OnEditboxChanged(wid);
	return true;
}

/**
 * Focus a window by its class and window number (if it is open).
 * @param cls Window class.
 * @param number Number of the window within the window class.
 * @return True if a window answered to the criteria.
 */
bool FocusWindowById(WindowClass cls, WindowNumber number)
{
	Window *w = FindWindowById(cls, number);
	if (w) {
		MaybeBringWindowToFront(w);
		return true;
	}
	return false;
}

/**
 * Handle Toolbar hotkey events - can come from a source like the MacBook Touch Bar.
 * @param hotkey Hotkey code
 */
void HandleToolbarHotkey(int hotkey)
{
	assert(HasModalProgress() || IsLocalCompany());

	Window *w = FindWindowById(WC_MAIN_TOOLBAR, 0);
	if (w != nullptr) {
		if (w->window_desc.hotkeys != nullptr) {
			if (hotkey >= 0 && w->OnHotkey(hotkey) == ES_HANDLED) return;
		}
	}
}

/**
 * Handle keyboard input.
 * @param keycode Virtual keycode of the key.
 * @param key Unicode character of the key.
 */
void HandleKeypress(uint keycode, char32_t key)
{
	/* World generation is multithreaded and messes with companies.
	 * But there is no company related window open anyway, so _current_company is not used. */
	assert(HasModalProgress() || IsLocalCompany());

	/*
	 * The Unicode standard defines an area called the private use area. Code points in this
	 * area are reserved for private use and thus not portable between systems. For instance,
	 * Apple defines code points for the arrow keys in this area, but these are only printable
	 * on a system running OS X. We don't want these keys to show up in text fields and such,
	 * and thus we have to clear the unicode character when we encounter such a key.
	 */
	if (key >= 0xE000 && key <= 0xF8FF) key = 0;

	/*
	 * If both key and keycode is zero, we don't bother to process the event.
	 */
	if (key == 0 && keycode == 0) return;

	/* Check if the focused window has a focused editbox */
	if (EditBoxInGlobalFocus()) {
		/* All input will in this case go to the focused editbox */
		if (_focused_window->window_class == WC_CONSOLE) {
			if (_focused_window->OnKeyPress(key, keycode) == ES_HANDLED) return;
		} else {
			if (_focused_window->HandleEditBoxKey(_focused_window->nested_focus->index, key, keycode) == ES_HANDLED) return;
		}
	}

	/* Call the event, start with the uppermost window, but ignore the toolbar. */
	for (Window *w : Window::IterateFromFront()) {
		if (w->window_class == WC_MAIN_TOOLBAR) continue;
		if (w->window_desc.hotkeys != nullptr) {
			int hotkey = w->window_desc.hotkeys->CheckMatch(keycode);
			if (hotkey >= 0 && w->OnHotkey(hotkey) == ES_HANDLED) return;
		}
		if (w->OnKeyPress(key, keycode) == ES_HANDLED) return;
	}

	Window *w = FindWindowById(WC_MAIN_TOOLBAR, 0);
	/* When there is no toolbar w is null, check for that */
	if (w != nullptr) {
		if (w->window_desc.hotkeys != nullptr) {
			int hotkey = w->window_desc.hotkeys->CheckMatch(keycode);
			if (hotkey >= 0 && w->OnHotkey(hotkey) == ES_HANDLED) return;
		}
		if (w->OnKeyPress(key, keycode) == ES_HANDLED) return;
	}

	HandleGlobalHotkeys(key, keycode);
}

/**
 * State of CONTROL key has changed
 */
void HandleCtrlChanged()
{
	/* Call the event, start with the uppermost window. */
	bool handled = false;
	for (Window *w : Window::IterateFromFront()) {
		if (!handled && w->OnCTRLStateChange() == ES_HANDLED) {
			handled = true;
		}
		w->OnCTRLStateChangeAlways();
	}
}

/**
 * State of SHIFT key has changed
 */
void HandleShiftChanged()
{
	for (Window *w : Window::IterateFromFront()) {
		w->OnShiftStateChange();
	}
}

/**
 * Insert a text string at the cursor position into the edit box widget.
 * @param wid Edit box widget.
 * @param str Text string to insert.
 */
/* virtual */ void Window::InsertTextString(WidgetID wid, const char *str, bool marked, const char *caret, const char *insert_location, const char *replacement_end)
{
	QueryString *query = this->GetQueryString(wid);
	if (query == nullptr) return;

	if (query->text.InsertString(str, marked, caret, insert_location, replacement_end) || marked) {
		this->SetWidgetDirty(wid);
		this->OnEditboxChanged(wid);
	}
}

/**
 * Handle text input.
 * @param str Text string to input.
 * @param marked Is the input a marked composition string from an IME?
 * @param caret Move the caret to this point in the insertion string.
 */
void HandleTextInput(const char *str, bool marked, const char *caret, const char *insert_location, const char *replacement_end)
{
	if (!EditBoxInGlobalFocus()) return;

	_focused_window->InsertTextString(_focused_window->window_class == WC_CONSOLE ? 0 : _focused_window->nested_focus->index, str, marked, caret, insert_location, replacement_end);
}

/**
 * Local counter that is incremented each time an mouse input event is detected.
 * The counter is used to stop auto-scrolling.
 * @see HandleAutoscroll()
 * @see HandleMouseEvents()
 */
static int _input_events_this_tick = 0;

/**
 * If needed and switched on, perform auto scrolling (automatically
 * moving window contents when mouse is near edge of the window).
 */
static void HandleAutoscroll()
{
	if (_game_mode == GM_MENU || _game_mode == GM_BOOTSTRAP || HasModalProgress()) return;
	if (_settings_client.gui.auto_scrolling == VA_DISABLED) return;
	if (_settings_client.gui.auto_scrolling == VA_MAIN_VIEWPORT_FULLSCREEN && !_fullscreen) return;

	int x = _cursor.pos.x;
	int y = _cursor.pos.y;
	Window *w = FindWindowFromPt(x, y);
	if (w == nullptr || w->flags & WF_DISABLE_VP_SCROLL) return;
	if (_settings_client.gui.auto_scrolling != VA_EVERY_VIEWPORT && w->window_class != WC_MAIN_WINDOW) return;

	Viewport *vp = IsPtInWindowViewport(w, x, y);
	if (vp == nullptr) return;

	x -= vp->left;
	y -= vp->top;

	/* here allows scrolling in both x and y axis */
	/* If we succeed at scrolling in any direction, stop following a vehicle. */
	static const int SCROLLSPEED = 3;
	if (x - 15 < 0) {
		w->viewport->follow_vehicle = INVALID_VEHICLE;
		w->viewport->dest_scrollpos_x += ScaleByZoom((x - 15) * SCROLLSPEED, vp->zoom);
	} else if (15 - (vp->width - x) > 0) {
		w->viewport->follow_vehicle = INVALID_VEHICLE;
		w->viewport->dest_scrollpos_x += ScaleByZoom((15 - (vp->width - x)) * SCROLLSPEED, vp->zoom);
	}
	if (y - 15 < 0) {
		w->viewport->follow_vehicle = INVALID_VEHICLE;
		w->viewport->dest_scrollpos_y += ScaleByZoom((y - 15) * SCROLLSPEED, vp->zoom);
	} else if (15 - (vp->height - y) > 0) {
		w->viewport->follow_vehicle = INVALID_VEHICLE;
		w->viewport->dest_scrollpos_y += ScaleByZoom((15 - (vp->height - y)) * SCROLLSPEED, vp->zoom);
	}
}

enum MouseClick {
	MC_NONE = 0,
	MC_LEFT,
	MC_RIGHT,
	MC_DOUBLE_LEFT,
	MC_HOVER,
};

static constexpr int MAX_OFFSET_DOUBLE_CLICK = 5; ///< How much the mouse is allowed to move to call it a double click
static constexpr int MAX_OFFSET_HOVER = 5; ///< Maximum mouse movement before stopping a hover event.

extern EventState VpHandlePlaceSizingDrag();

const std::chrono::milliseconds TIME_BETWEEN_DOUBLE_CLICK(500); ///< Time between 2 left clicks before it becoming a double click.

static void ScrollMainViewport(int x, int y)
{
	if (_game_mode != GM_MENU && _game_mode != GM_BOOTSTRAP) {
		Window *w = GetMainWindow();
		assert(w);

		w->viewport->dest_scrollpos_x += ScaleByZoom(x, w->viewport->zoom);
		w->viewport->dest_scrollpos_y += ScaleByZoom(y, w->viewport->zoom);
	}
}

/**
 * Describes all the different arrow key combinations the game allows
 * when it is in scrolling mode.
 * The real arrow keys are bitwise numbered as
 * 1 = left
 * 2 = up
 * 4 = right
 * 8 = down
 */
static const int8_t scrollamt[16][2] = {
	{ 0,  0}, ///<  no key specified
	{-2,  0}, ///<  1 : left
	{ 0, -2}, ///<  2 : up
	{-2, -1}, ///<  3 : left  + up
	{ 2,  0}, ///<  4 : right
	{ 0,  0}, ///<  5 : left  + right = nothing
	{ 2, -1}, ///<  6 : right + up
	{ 0, -2}, ///<  7 : right + left  + up = up
	{ 0,  2}, ///<  8 : down
	{-2,  1}, ///<  9 : down  + left
	{ 0,  0}, ///< 10 : down  + up    = nothing
	{-2,  0}, ///< 11 : left  + up    +  down = left
	{ 2,  1}, ///< 12 : down  + right
	{ 0,  2}, ///< 13 : left  + right +  down = down
	{ 2,  0}, ///< 14 : right + up    +  down = right
	{ 0,  0}, ///< 15 : left  + up    +  right + down  = nothing
};

static void HandleKeyScrolling()
{
	/*
	 * Check that any of the dirkeys is pressed and that the focused window
	 * doesn't have an edit-box as focused widget.
	 */
	if (_dirkeys && !EditBoxInGlobalFocus()) {
		int factor = _shift_pressed ? 50 : 10;

		if (_game_mode != GM_MENU && _game_mode != GM_BOOTSTRAP) {
			/* Key scrolling stops following a vehicle. */
			GetMainWindow()->viewport->follow_vehicle = INVALID_VEHICLE;
		}

		ScrollMainViewport(scrollamt[_dirkeys][0] * factor, scrollamt[_dirkeys][1] * factor);
	}
}

static void MouseLoop(MouseClick click, int mousewheel)
{
	/* World generation is multithreaded and messes with companies.
	 * But there is no company related window open anyway, so _current_company is not used. */
	assert(HasModalProgress() || IsLocalCompany());

	HandlePlacePresize();
	UpdateTileSelection();

	if (VpHandlePlaceSizingDrag()  == ES_HANDLED) return;
	if (HandleMouseDragDrop()      == ES_HANDLED) return;
	if (HandleWindowDragging()     == ES_HANDLED) return;
	if (HandleActiveWidget()       == ES_HANDLED) return;
	if (HandleViewportScroll()     == ES_HANDLED) return;

	HandleMouseOver();

	bool scrollwheel_scrolling = _settings_client.gui.scrollwheel_scrolling == SWS_SCROLL_MAP && (_cursor.v_wheel != 0 || _cursor.h_wheel != 0);
	if (click == MC_NONE && mousewheel == 0 && !scrollwheel_scrolling) return;

	int x = _cursor.pos.x;
	int y = _cursor.pos.y;
	Window *w = FindWindowFromPt(x, y);
	if (w == nullptr) return;

	if (click != MC_HOVER && !MaybeBringWindowToFront(w)) return;
	Viewport *vp = IsPtInWindowViewport(w, x, y);

	/* Don't allow any action in a viewport if either in menu or when having a modal progress window */
	if (vp != nullptr && (_game_mode == GM_MENU || _game_mode == GM_BOOTSTRAP || HasModalProgress())) return;

	if (mousewheel != 0) {
		/* Send mousewheel event to window, unless we're scrolling a viewport or the map */
		if (!scrollwheel_scrolling || (vp == nullptr && w->window_class != WC_SMALLMAP)) w->OnMouseWheel(mousewheel);

		/* Dispatch a MouseWheelEvent for widgets if it is not a viewport */
		if (vp == nullptr) DispatchMouseWheelEvent(w, w->nested_root->GetWidgetFromPos(x - w->left, y - w->top), mousewheel);
	}

	if (vp != nullptr) {
		if (scrollwheel_scrolling && !(w->flags & WF_DISABLE_VP_SCROLL)) {
			_scrolling_viewport = w;
			_cursor.fix_at = true;
			return;
		}

		switch (click) {
			case MC_DOUBLE_LEFT:
				if (HandleViewportDoubleClicked(w, x, y)) break;
				/* FALL THROUGH */
			case MC_LEFT: {
				HandleViewportClickedResult result = HandleViewportClicked(vp, x, y, click == MC_DOUBLE_LEFT);
				if (result == HVCR_DENY) return;
				if (!(w->flags & WF_DISABLE_VP_SCROLL) &&
						_settings_client.gui.scroll_mode == VSM_MAP_LMB) {
					_scrolling_viewport = w;
					_cursor.fix_at = false;
					return;
				}
				if (result != HVCR_ALLOW) return;
				break;
			}

			case MC_RIGHT:
				if (!(w->flags & WF_DISABLE_VP_SCROLL) &&
						_settings_client.gui.scroll_mode != VSM_MAP_LMB) {
					_scrolling_viewport = w;
					_cursor.fix_at = (_settings_client.gui.scroll_mode == VSM_VIEWPORT_RMB_FIXED ||
							_settings_client.gui.scroll_mode == VSM_MAP_RMB_FIXED);
					DispatchRightClickEvent(w, x - w->left, y - w->top);
					return;
				}
				break;

			default:
				break;
		}
	}

	switch (click) {
		case MC_LEFT:
		case MC_DOUBLE_LEFT:
			DispatchLeftClickEvent(w, x - w->left, y - w->top, click == MC_DOUBLE_LEFT ? 2 : 1);
			return;

		default:
			if (!scrollwheel_scrolling || w == nullptr || w->window_class != WC_SMALLMAP) break;
			/* We try to use the scrollwheel to scroll since we didn't touch any of the buttons.
			 * Simulate a right button click so we can get started. */
			[[fallthrough]];

		case MC_RIGHT:
			DispatchRightClickEvent(w, x - w->left, y - w->top);
			return;

		case MC_HOVER:
			DispatchHoverEvent(w, x - w->left, y - w->top);
			break;
	}

	/* We're not doing anything with 2D scrolling, so reset the value.  */
	_cursor.h_wheel = 0;
	_cursor.v_wheel = 0;
}

/**
 * Handle a mouse event from the video driver
 */
void HandleMouseEvents()
{
	/* World generation is multithreaded and messes with companies.
	 * But there is no company related window open anyway, so _current_company is not used. */
	assert(HasModalProgress() || IsLocalCompany());

	/* Handle sprite picker before any GUI interaction */
	if (_newgrf_debug_sprite_picker.mode == SPM_REDRAW && _input_events_this_tick == 0) {
		/* We are done with the last draw-frame, so we know what sprites we
		 * clicked on. Reset the picker mode and invalidate the window. */
		_newgrf_debug_sprite_picker.mode = SPM_NONE;
		_newgrf_debug_sprite_picker.DrawingComplete();
		InvalidateWindowData(WC_SPRITE_ALIGNER, 0, 1);
	}

	static std::chrono::steady_clock::time_point double_click_time = {};
	static Point double_click_pos = {0, 0};

	/* Mouse event? */
	MouseClick click = MC_NONE;
	if (_left_button_down && !_left_button_clicked) {
		click = MC_LEFT;
		if (std::chrono::steady_clock::now() <= double_click_time + TIME_BETWEEN_DOUBLE_CLICK &&
				double_click_pos.x != 0 && abs(_cursor.pos.x - double_click_pos.x) < MAX_OFFSET_DOUBLE_CLICK  &&
				double_click_pos.y != 0 && abs(_cursor.pos.y - double_click_pos.y) < MAX_OFFSET_DOUBLE_CLICK) {
			click = MC_DOUBLE_LEFT;
		}
		double_click_time = std::chrono::steady_clock::now();
		double_click_pos = _cursor.pos;
		_left_button_clicked = true;
		_input_events_this_tick++;
	} else if (_right_button_clicked) {
		_right_button_clicked = false;
		click = MC_RIGHT;
		_input_events_this_tick++;
	}

	int mousewheel = 0;
	if (_cursor.wheel) {
		mousewheel = _cursor.wheel;
		_cursor.wheel = 0;
		_input_events_this_tick++;
	}

	static std::chrono::steady_clock::time_point hover_time = {};
	static Point hover_pos = {0, 0};

	if (_settings_client.gui.hover_delay_ms > 0) {
		if (!_cursor.in_window || click != MC_NONE || mousewheel != 0 || _left_button_down || _right_button_down ||
				hover_pos.x == 0 || abs(_cursor.pos.x - hover_pos.x) >= MAX_OFFSET_HOVER  ||
				hover_pos.y == 0 || abs(_cursor.pos.y - hover_pos.y) >= MAX_OFFSET_HOVER) {
			hover_pos = _cursor.pos;
			hover_time = std::chrono::steady_clock::now();
			_mouse_hovering = false;
		} else if (!_mouse_hovering) {
			if (std::chrono::steady_clock::now() > hover_time + std::chrono::milliseconds(_settings_client.gui.hover_delay_ms)) {
				click = MC_HOVER;
				_input_events_this_tick++;
				_mouse_hovering = true;
				hover_time = std::chrono::steady_clock::now();
			}
		}
	} else {
		_mouse_hovering = false;
	}

	if (click == MC_LEFT && _newgrf_debug_sprite_picker.mode == SPM_WAIT_CLICK) {
		/* Mark whole screen dirty, and wait for the next realtime tick, when drawing is finished. */
		Blitter *blitter = BlitterFactory::GetCurrentBlitter();
		_newgrf_debug_sprite_picker.clicked_pixel = blitter->MoveTo(_screen.dst_ptr, _cursor.pos.x, _cursor.pos.y);
		_newgrf_debug_sprite_picker.sprites.clear();
		_newgrf_debug_sprite_picker.mode = SPM_REDRAW;
		MarkWholeScreenDirty();
	} else {
		MouseLoop(click, mousewheel);
	}

	/* We have moved the mouse the required distance,
	 * no need to move it at any later time. */
	_cursor.delta.x = 0;
	_cursor.delta.y = 0;
}

/**
 * Check the soft limit of deletable (non vital, non sticky) windows.
 */
static void CheckSoftLimit()
{
	if (_settings_client.gui.window_soft_limit == 0) return;

	for (;;) {
		uint deletable_count = 0;
		Window *last_deletable = nullptr;
		for (Window *w : Window::IterateFromFront()) {
			if (w->window_class == WC_MAIN_WINDOW || IsVitalWindow(w) || (w->flags & WF_STICKY)) continue;

			last_deletable = w;
			deletable_count++;
		}

		/* We've not reached the soft limit yet. */
		if (deletable_count <= _settings_client.gui.window_soft_limit) break;

		assert(last_deletable != nullptr);
		last_deletable->Close();
	}
}

/**
 * Delete all closed windows.
 */
/* static */ void Window::DeleteClosedWindows()
{
	bool reset_window_nexts = false;
	_present_window_types.reset();

	/* Do the actual free of the deleted windows. */
	for (Window *v = _z_front_window; v != nullptr; /* nothing */) {
		Window *w = v;
		v = v->z_back;

		if (w->window_class < WC_END) _present_window_types.set(w->window_class);

		if (w->window_class != WC_INVALID) continue;

		RemoveWindowFromZOrdering(w);
		delete w;
		reset_window_nexts = true;
	}

	if (reset_window_nexts) {
		_first_window = _z_front_window;
		for (Window *w = _z_front_window; w != nullptr; w = w->z_back) {
			w->next_window = w->z_back;
		}
	}
}

/**
 * Regular call from the global game loop
 */
void InputLoop()
{
	/* World generation is multithreaded and messes with companies.
	 * But there is no company related window open anyway, so _current_company is not used. */
	assert(HasModalProgress() || IsLocalCompany());

	CheckSoftLimit();

	Window::DeleteClosedWindows();

	if (_input_events_this_tick != 0) {
		/* The input loop is called only once per GameLoop() - so we can clear the counter here */
		_input_events_this_tick = 0;
		/* there were some inputs this tick, don't scroll ??? */
		return;
	}

	/* HandleMouseEvents was already called for this tick */
	HandleMouseEvents();
}

/**
 * Dispatch OnRealtimeTick event over all windows
 */
void CallWindowRealtimeTickEvent(uint delta_ms)
{
	for (Window *w : Window::Iterate()) {
		w->OnRealtimeTick(delta_ms);
	}
}

/**
 * Update the continuously changing contents of the windows, such as the viewports
 */
void UpdateWindows()
{
	static std::chrono::steady_clock::time_point last_time = std::chrono::steady_clock::now();
	auto delta_ms_duration = std::chrono::duration_cast<std::chrono::milliseconds>(std::chrono::steady_clock::now() - last_time);
	uint delta_ms = delta_ms_duration.count();

	if (delta_ms == 0) return;

	last_time = std::chrono::steady_clock::now();

	PerformanceMeasurer framerate(PFE_DRAWING);
	PerformanceAccumulator::Reset(PFE_DRAWWORLD);

	ProcessPendingPerformanceMeasurements();

	TimerManager<TimerWindow>::Elapsed(delta_ms_duration);
	CallWindowRealtimeTickEvent(delta_ms);

	static GUITimer network_message_timer = GUITimer(1);
	if (network_message_timer.Elapsed(delta_ms)) {
		network_message_timer.SetInterval(1000);
		NetworkChatMessageLoop();
	}

	_window_update_number++;

	/* Process invalidations before anything else. */
	for (Window *w : Window::Iterate()) {
		w->ProcessScheduledResize();
		w->ProcessScheduledInvalidations();
		w->ProcessHighlightedInvalidations();
	}

	static GUITimer window_timer = GUITimer(1);
	if (window_timer.Elapsed(delta_ms)) {
		if (IsHeadless()) window_timer.SetInterval(MILLISECONDS_PER_TICK);

		extern int _caret_timer;
		_caret_timer += 3;
		CursorTick();

		HandleKeyScrolling();
		HandleAutoscroll();
		DecreaseWindowCounters();
	}

	static GUITimer highlight_timer = GUITimer(1);
	if (highlight_timer.Elapsed(delta_ms)) {
		highlight_timer.SetInterval(450);
		_window_highlight_colour = !_window_highlight_colour;
	}

	if (!_pause_mode || _game_mode == GM_EDITOR || _settings_game.construction.command_pause_level > CMDPL_NO_CONSTRUCTION) MoveAllTextEffects(delta_ms);

	/* Skip the actual drawing on dedicated servers without screen.
	 * But still empty the invalidation queues above. */
	if (IsHeadless()) return;

	if (window_timer.HasElapsed()) {
		window_timer.SetInterval(MILLISECONDS_PER_TICK);

		for (Window *w : Window::Iterate()) {
			if ((w->flags & WF_WHITE_BORDER) && --w->white_border_timer == 0) {
				CLRBITS(w->flags, WF_WHITE_BORDER);
				w->SetDirty();
			}
		}
	}

	for (Window *w : Window::Iterate()) {
		/* Update viewport only if window is not shaded. */
		if (w->viewport != nullptr && !w->IsShaded()) UpdateNextViewportPosition(w, delta_ms);
	}

	DrawDirtyBlocks();

	for (Window *w : Window::Iterate()) {
		/* Update viewport only if window is not shaded. */
		if (w->viewport != nullptr && !w->IsShaded()) ApplyNextViewportPosition(w);
	}
	ViewportDoDrawProcessAllPending();
	NetworkDrawChatMessage();
	/* Redraw mouse cursor in case it was hidden */
	DrawMouseCursor();

	_window_update_number++;
}

/**
 * Mark window as dirty (in need of repainting)
 * @param cls Window class
 * @param number Window number in that class
 */
void SetWindowDirty(WindowClass cls, WindowNumber number)
{
	if (cls < WC_END && !_present_window_types[cls]) return;

	for (Window *w : Window::Iterate()) {
		if (w->window_class == cls && w->window_number == number) w->SetDirty();
	}
}

/**
 * Mark a particular widget in a particular window as dirty (in need of repainting)
 * @param cls Window class
 * @param number Window number in that class
 * @param widget_index Index number of the widget that needs repainting
 */
void SetWindowWidgetDirty(WindowClass cls, WindowNumber number, WidgetID widget_index)
{
	if (cls < WC_END && !_present_window_types[cls]) return;

	for (Window *w : Window::Iterate()) {
		if (w->window_class == cls && w->window_number == number) {
			w->SetWidgetDirty(widget_index);
		}
	}
}

/**
 * Mark all windows of a particular class as dirty (in need of repainting)
 * @param cls Window class
 */
void SetWindowClassesDirty(WindowClass cls)
{
	if (cls < WC_END && !_present_window_types[cls]) return;

	for (Window *w : Window::Iterate()) {
		if (w->window_class == cls) w->SetDirty();
	}
}

/**
 * Mark this window as resized and in need of OnResize() event.
 */
void Window::ScheduleResize()
{
	this->scheduled_resize = true;
}

/**
 * Process scheduled OnResize() event.
 */
void Window::ProcessScheduledResize()
{
	/* Sometimes OnResize() resizes the window again, in which case we can reprocess immediately. */
	while (this->scheduled_resize) {
		this->scheduled_resize = false;
		this->OnResize();
	}
}

/**
 * Mark this window's data as invalid (in need of re-computing)
 * @param data The data to invalidate with
 * @param gui_scope Whether the function is called from GUI scope.
 */
void Window::InvalidateData(int data, bool gui_scope)
{
	if (!gui_scope) {
		/* Schedule GUI-scope invalidation for next redraw. */
		this->scheduled_invalidation_data.push_back(data);
	} else {
		this->SetDirty();
	}
	this->OnInvalidateData(data, gui_scope);
}

/**
 * Process all scheduled invalidations.
 */
void Window::ProcessScheduledInvalidations()
{
	for (int data : this->scheduled_invalidation_data) {
		if (this->window_class == WC_INVALID) break;
		this->OnInvalidateData(data, true);
	}
	if (!this->scheduled_invalidation_data.empty()) this->SetDirty();
	this->scheduled_invalidation_data.clear();
}

/**
 * Process all invalidation of highlighted widgets.
 */
void Window::ProcessHighlightedInvalidations()
{
	if ((this->flags & WF_HIGHLIGHTED) == 0) return;

	for (const auto &pair : this->widget_lookup) {
		if (pair.second->IsHighlighted()) pair.second->SetDirty(this);
	}
}

/**
 * Mark window data of the window of a given class and specific window number as invalid (in need of re-computing)
 *
 * Note that by default the invalidation is not considered to be called from GUI scope.
 * That means only a part of invalidation is executed immediately. The rest is scheduled for the next redraw.
 * The asynchronous execution is important to prevent GUI code being executed from command scope.
 * When not in GUI-scope:
 *  - OnInvalidateData() may not do test-runs on commands, as they might affect the execution of
 *    the command which triggered the invalidation. (town rating and such)
 *  - OnInvalidateData() may not rely on _current_company == _local_company.
 *    This implies that no NewGRF callbacks may be run.
 *
 * However, when invalidations are scheduled, then multiple calls may be scheduled before execution starts. Earlier scheduled
 * invalidations may be called with invalidation-data, which is already invalid at the point of execution.
 * That means some stuff requires to be executed immediately in command scope, while not everything may be executed in command
 * scope. While GUI-scope calls have no restrictions on what they may do, they cannot assume the game to still be in the state
 * when the invalidation was scheduled; passed IDs may have got invalid in the mean time.
 *
 * Finally, note that invalidations triggered from commands or the game loop result in OnInvalidateData() being called twice.
 * Once in command-scope, once in GUI-scope. So make sure to not process differential-changes twice.
 *
 * @param cls Window class
 * @param number Window number within the class
 * @param data The data to invalidate with
 * @param gui_scope Whether the call is done from GUI scope
 */
void InvalidateWindowData(WindowClass cls, WindowNumber number, int data, bool gui_scope)
{
	if (cls < WC_END && !_present_window_types[cls]) return;

	for (Window *w : Window::Iterate()) {
		if (w->window_class == cls && w->window_number == number) {
			w->InvalidateData(data, gui_scope);
		}
	}
}

/**
 * Mark window data of all windows of a given class as invalid (in need of re-computing)
 * Note that by default the invalidation is not considered to be called from GUI scope.
 * See InvalidateWindowData() for details on GUI-scope vs. command-scope.
 * @param cls Window class
 * @param data The data to invalidate with
 * @param gui_scope Whether the call is done from GUI scope
 */
void InvalidateWindowClassesData(WindowClass cls, int data, bool gui_scope)
{
	if (cls < WC_END && !_present_window_types[cls]) return;

	for (Window *w : Window::Iterate()) {
		if (w->window_class == cls) {
			w->InvalidateData(data, gui_scope);
		}
	}
}

/**
 * Dispatch OnGameTick event over all windows
 */
void CallWindowGameTickEvent()
{
	for (Window *w : Window::Iterate()) {
		w->OnGameTick();
	}
}

/**
 * Try to close a non-vital window.
 * Non-vital windows are windows other than the game selection, main toolbar,
 * status bar, toolbar menu, and tooltip windows. Stickied windows are also
 * considered vital.
 */
void CloseNonVitalWindows()
{
	/* Note: the container remains stable, even when deleting windows. */
	for (Window *w : Window::Iterate()) {
		if ((w->window_desc.flags & WDF_NO_CLOSE) == 0 &&
				(w->flags & WF_STICKY) == 0) { // do not delete windows which are 'pinned'

			w->Close();
		}
	}
}

/**
 * It is possible that a stickied window gets to a position where the
 * 'close' button is outside the gaming area. You cannot close it then; except
 * with this function. It closes all windows calling the standard function,
 * then, does a little hacked loop of closing all stickied windows. Note
 * that standard windows (status bar, etc.) are not stickied, so these aren't affected
 */
void CloseAllNonVitalWindows()
{
	/* Note: the container remains stable, even when closing windows. */
	for (Window *w : Window::Iterate()) {
		if ((w->window_desc.flags & WDF_NO_CLOSE) == 0) {
			w->Close();
		}
	}
}

/**
 * Delete all messages and their corresponding window (if any).
 */
void DeleteAllMessages()
{
	InitNewsItemStructs();
	InvalidateWindowData(WC_STATUS_BAR, 0, SBI_NEWS_DELETED); // invalidate the statusbar
	InvalidateWindowData(WC_MESSAGE_HISTORY, 0); // invalidate the message history
	CloseWindowById(WC_NEWS_WINDOW, 0); // close newspaper or general message window if shown
}

/**
 * Close all windows that are used for construction of vehicle etc.
 * Once done with that invalidate the others to ensure they get refreshed too.
 */
void CloseConstructionWindows()
{
	/* Note: the container remains stable, even when deleting windows. */
	for (Window *w : Window::Iterate()) {
		if (w->window_desc.flags & WDF_CONSTRUCTION) {
			w->Close();
		}
	}
}

/**
 * Close all windows that use network client functionality.
 */
void CloseNetworkClientWindows()
{
	/* Note: the container remains stable, even when deleting windows. */
	for (Window *w : Window::Iterate()) {
		if (w->window_desc.flags & WDF_NETWORK) {
			w->Close();
		}
	}
}

/** Delete all always on-top windows to get an empty screen */
void HideVitalWindows()
{
	CloseWindowById(WC_MAIN_TOOLBAR, 0);
	CloseWindowById(WC_STATUS_BAR, 0);
}

void ReInitWindow(Window *w, bool zoom_changed)
{
	if (w == nullptr) return;
	if (zoom_changed) {
		w->nested_root->AdjustPaddingForZoom();
		w->UpdateQueryStringSize();
	}
	w->ReInit();
}

/** Re-initialize all windows. */
void ReInitAllWindows(bool zoom_changed)
{
	SetupWidgetDimensions();
	NWidgetLeaf::InvalidateDimensionCache(); // Reset cached sizes of several widgets.
	NWidgetScrollbar::InvalidateDimensionCache();

	InitDepotWindowBlockSizes();

	/* When _gui_zoom has changed, we need to resize toolbar and statusbar first,
	 * so EnsureVisibleCaption uses the updated size information. */
	{
		MainToolbarScaleAdjuster toolbar_scale_adjuster;
		ReInitWindow(FindWindowById(WC_MAIN_TOOLBAR, 0), zoom_changed);
	}
	ReInitWindow(FindWindowById(WC_STATUS_BAR, 0), zoom_changed);
	for (Window *w : Window::Iterate()) {
		if (w->window_class == WC_MAIN_TOOLBAR || w->window_class == WC_STATUS_BAR) continue;
		ReInitWindow(w, zoom_changed);
	}

	if (_networking) NetworkUndrawChatMessage();
	NetworkReInitChatBoxSize();

	/* Make sure essential parts of all windows are visible */
	RelocateAllWindows(_screen.width, _screen.height);
	MarkWholeScreenDirty();
}

/**
 * (Re)position a window at the screen.
 * @param w       Window structure of the window, may also be \c nullptr.
 * @param clss    The class of the window to position.
 * @param setting The actual setting used for the window's position.
 * @return X coordinate of left edge of the repositioned window.
 */
static int PositionWindow(Window *w, WindowClass clss, int setting)
{
	if (w == nullptr || w->window_class != clss) {
		w = FindWindowById(clss, 0);
	}
	if (w == nullptr) return 0;

	int old_left = w->left;
	switch (setting) {
		case 1:  w->left = (_screen.width - w->width) / 2; break;
		case 2:  w->left = _screen.width - w->width; break;
		default: w->left = 0; break;
	}
	if (w->viewport != nullptr) w->viewport->left += w->left - old_left;
	SetDirtyBlocks(0, w->top, _screen.width, w->top + w->height); // invalidate the whole row
	return w->left;
}

/**
 * (Re)position main toolbar window at the screen.
 * @param w Window structure of the main toolbar window, may also be \c nullptr.
 * @return X coordinate of left edge of the repositioned toolbar window.
 */
int PositionMainToolbar(Window *w)
{
	Debug(misc, 5, "Repositioning Main Toolbar...");
	return PositionWindow(w, WC_MAIN_TOOLBAR, _settings_client.gui.toolbar_pos);
}

/**
 * (Re)position statusbar window at the screen.
 * @param w Window structure of the statusbar window, may also be \c nullptr.
 * @return X coordinate of left edge of the repositioned statusbar.
 */
int PositionStatusbar(Window *w)
{
	Debug(misc, 5, "Repositioning statusbar...");
	return PositionWindow(w, WC_STATUS_BAR, _settings_client.gui.statusbar_pos);
}

/**
 * (Re)position news message window at the screen.
 * @param w Window structure of the news message window, may also be \c nullptr.
 * @return X coordinate of left edge of the repositioned news message.
 */
int PositionNewsMessage(Window *w)
{
	Debug(misc, 5, "Repositioning news message...");
	return PositionWindow(w, WC_NEWS_WINDOW, _settings_client.gui.statusbar_pos);
}

/**
 * (Re)position network chat window at the screen.
 * @param w Window structure of the network chat window, may also be \c nullptr.
 * @return X coordinate of left edge of the repositioned network chat window.
 */
int PositionNetworkChatWindow(Window *w)
{
	Debug(misc, 5, "Repositioning network chat window...");
	return PositionWindow(w, WC_SEND_NETWORK_MSG, _settings_client.gui.statusbar_pos);
}


/**
 * Switches viewports following vehicles, which get autoreplaced
 * @param from_index the old vehicle ID
 * @param to_index the new vehicle ID
 */
void ChangeVehicleViewports(VehicleID from_index, VehicleID to_index)
{
	for (Window *w : Window::Iterate()) {
		if (w->viewport != nullptr && w->viewport->follow_vehicle == from_index) {
			w->viewport->follow_vehicle = to_index;
			w->SetDirty();
		}
	}
}


/**
 * Relocate all windows to fit the new size of the game application screen
 * @param neww New width of the game application screen
 * @param newh New height of the game application screen.
 */
void RelocateAllWindows(int neww, int newh)
{
	CloseWindowById(WC_DROPDOWN_MENU, 0);

	/* Reposition toolbar then status bar before other all windows. */
	if (Window *wt = FindWindowById(WC_MAIN_TOOLBAR, 0); wt != nullptr) {
		ResizeWindow(wt, std::min<uint>(neww, _toolbar_width) - wt->width, 0, false);
		wt->left = PositionMainToolbar(wt);
	}

	if (Window *ws = FindWindowById(WC_STATUS_BAR, 0); ws != nullptr) {
		ResizeWindow(ws, std::min<uint>(neww, _toolbar_width) - ws->width, 0, false);
		ws->top = newh - ws->height;
		ws->left = PositionStatusbar(ws);
	}

	for (Window *w : Window::IterateFromBack()) {
		int left, top;
		/* XXX - this probably needs something more sane. For example specifying
		 * in a 'backup'-desc that the window should always be centered. */
		switch (w->window_class) {
			case WC_MAIN_WINDOW:
			case WC_BOOTSTRAP:
			case WC_HIGHSCORE:
			case WC_ENDSCREEN:
				ResizeWindow(w, neww, newh, true, false);
				continue;

			case WC_MAIN_TOOLBAR:
			case WC_STATUS_BAR:
				continue;

			case WC_NEWS_WINDOW:
				top = newh - w->height;
				left = PositionNewsMessage(w);
				break;

			case WC_SEND_NETWORK_MSG:
				ResizeWindow(w, std::min<uint>(neww, _toolbar_width) - w->width, 0, false);

				top = newh - w->height - FindWindowById(WC_STATUS_BAR, 0)->height;
				left = PositionNetworkChatWindow(w);
				break;

			case WC_CONSOLE:
				IConsoleResize(w);
				continue;

			default: {
				if (w->flags & WF_CENTERED) {
					top = (newh - w->height) >> 1;
					left = (neww - w->width) >> 1;
					break;
				}

				left = w->left;
				if (left + (w->width >> 1) >= neww) left = neww - w->width;
				if (left < 0) left = 0;

				top = w->top;
				if (top + (w->height >> 1) >= newh) top = newh - w->height;
				break;
			}
		}

		EnsureVisibleCaption(w, left, top);
	}
}

/**
 * Hide the window and all its child windows, and mark them for a later deletion.
 * Always call ResetObjectToPlace() when closing a PickerWindow.
 */
void PickerWindowBase::Close([[maybe_unused]] int data)
{
	ResetObjectToPlace();
	this->Window::Close();
}

void DumpWindowInfo(format_target &buffer, const Window *w)
{
	if (w == nullptr) {
		buffer.append("window: nullptr");
		return;
	}
	buffer.format("window: class: {}, num: {}, flags: 0x{:X}, l: {}, t: {}, w: {}, h: {}, owner: {}",
			w->window_class, w->window_number, w->flags, w->left, w->top, w->width, w->height, w->owner);
	if (w->viewport != nullptr) {
		const ViewportData *vd = w->viewport;
		buffer.format(", viewport: (veh: 0x{:X}, x: ({}, {}), y: ({}, {}), z: {}, l: {}, t: {}, w: {}, h: {}, vl: {}, vt: {}, vw: {}, vh: {}, dbc: {}, dbr: {}, dblm: {}, dbcp: {}, db: {})",
				vd->follow_vehicle, vd->scrollpos_x, vd->dest_scrollpos_x, vd->scrollpos_y, vd->dest_scrollpos_y, vd->zoom, vd->left, vd->top, vd->width, vd->height,
				vd->virtual_left, vd->virtual_top, vd->virtual_width, vd->virtual_height, vd->dirty_blocks_per_column, vd->dirty_blocks_per_row, vd->dirty_block_left_margin,
				vd->dirty_blocks_column_pitch, vd->dirty_blocks.size());
	}
	if (w->parent != nullptr) {
		buffer.append(", parent ");
		DumpWindowInfo(buffer, w->parent);
	}
}<|MERGE_RESOLUTION|>--- conflicted
+++ resolved
@@ -2484,16 +2484,11 @@
 	}
 
 	/* Find the item we want to move to. SetPosition will make sure it's inside bounds. */
-<<<<<<< HEAD
-	int pos = RoundDivSU((i + _scrollbar_start_pos) * sb->GetCount(), _scrollbar_size);
-	if (rtl) pos = sb->GetCount() - sb->GetCapacity() - pos;
-=======
 	int range = sb->GetCount() - sb->GetCapacity();
 	if (range <= 0) return;
 
 	int pos = RoundDivSU((i + _scrollbar_start_pos) * range, _scrollbar_size);
 	if (rtl) pos = range - pos;
->>>>>>> b6aece5b
 	if (sb->SetPosition(pos)) w->SetDirty();
 }
 
