/*
 * This file is part of OpenTTD.
 * OpenTTD is free software; you can redistribute it and/or modify it under the terms of the GNU General Public License as published by the Free Software Foundation, version 2.
 * OpenTTD is distributed in the hope that it will be useful, but WITHOUT ANY WARRANTY; without even the implied warranty of MERCHANTABILITY or FITNESS FOR A PARTICULAR PURPOSE.
 * See the GNU General Public License for more details. You should have received a copy of the GNU General Public License along with OpenTTD. If not, see <http://www.gnu.org/licenses/>.
 */

/** @file window.cpp Windowing system, widgets and events */

#include "stdafx.h"
#include "company_func.h"
#include "gfx_func.h"
#include "console_func.h"
#include "console_gui.h"
#include "viewport_func.h"
#include "progress.h"
#include "blitter/factory.hpp"
#include "zoom_func.h"
#include "vehicle_base.h"
#include "depot_func.h"
#include "window_func.h"
#include "tilehighlight_func.h"
#include "network/network.h"
#include "querystring_gui.h"
#include "dropdown_func.h"
#include "strings_func.h"
#include "settings_type.h"
#include "settings_func.h"
#include "ini_type.h"
#include "newgrf_debug.h"
#include "hotkeys.h"
#include "toolbar_gui.h"
#include "statusbar_gui.h"
#include "error.h"
#include "game/game.hpp"
#include "video/video_driver.hpp"
#include "framerate_type.h"
#include "network/network_func.h"
#include "guitimer_func.h"
#include "news_func.h"
#include "core/backup_type.hpp"
#include "timer/timer.h"
#include "timer/timer_window.h"

#include <bitset>

#include "safeguards.h"

/** Values for _settings_client.gui.auto_scrolling */
enum ViewportAutoscrolling : uint8_t {
	VA_DISABLED,                  //!< Do not autoscroll when mouse is at edge of viewport.
	VA_MAIN_VIEWPORT_FULLSCREEN,  //!< Scroll main viewport at edge when using fullscreen.
	VA_MAIN_VIEWPORT,             //!< Scroll main viewport at edge.
	VA_EVERY_VIEWPORT,            //!< Scroll all viewports at their edges.
};

static Point _drag_delta; ///< delta between mouse cursor and upper left corner of dragged window
static Window *_mouseover_last_w = nullptr; ///< Window of the last OnMouseOver event.
static Window *_last_scroll_window = nullptr; ///< Window of the last scroll event.

/** List of windows opened at the screen sorted from the front. */
Window *_z_front_window = nullptr;
/** List of windows opened at the screen sorted from the back. */
Window *_z_back_window  = nullptr;
/** List of windows in an arbitrary order, that is not instantaneously changed by bringing windows to the front. */
Window *_first_window  = nullptr;

/** If false, highlight is white, otherwise the by the widget defined colour. */
bool _window_highlight_colour = false;

uint64_t _window_update_number = 1;

/*
 * Window that currently has focus. - The main purpose is to generate
 * #FocusLost events, not to give next window in z-order focus when a
 * window is closed.
 */
Window *_focused_window;

Point _cursorpos_drag_start;

int _scrollbar_start_pos;
int _scrollbar_size;
uint8_t _scroller_click_timeout = 0;

Window *_scrolling_viewport; ///< A viewport is being scrolled with the mouse.
Rect _scrolling_viewport_bound; ///< A viewport is being scrolled with the mouse, the overlay currently covers this viewport rectangle.
bool _mouse_hovering;      ///< The mouse is hovering over the same point.

SpecialMouseMode _special_mouse_mode; ///< Mode of the mouse.

std::bitset<WC_END> _present_window_types;

/**
 * List of all WindowDescs.
 * This is a pointer to ensure initialisation order with the various static WindowDesc instances.
 */
std::vector<WindowDesc*> *_window_descs = nullptr;

/** Config file to store WindowDesc */
std::string _windows_file;

/** Window description constructor. */
WindowDesc::WindowDesc(const char * const file, const int line, WindowPosition def_pos, const char *ini_key, int16_t def_width_trad, int16_t def_height_trad,
			WindowClass window_class, WindowClass parent_class, WindowDefaultFlags flags,
			const std::span<const NWidgetPart> nwid_parts, HotkeyList *hotkeys, WindowDesc *ini_parent) :
	file(file),
	line(line),
	default_pos(def_pos),
	cls(window_class),
	parent_cls(parent_class),
	ini_key(ini_key),
	flags(flags),
	nwid_parts(nwid_parts),
	hotkeys(hotkeys),
	ini_parent(ini_parent),
	prefs({ false, 0, 0 }),
	default_width_trad(def_width_trad),
	default_height_trad(def_height_trad)
{
	if (_window_descs == nullptr) _window_descs = new std::vector<WindowDesc*>();

	_window_descs->push_back(this);
}

WindowDesc::~WindowDesc()
{
	_window_descs->erase(std::ranges::find(*_window_descs, this));
}

const WindowDescPreferences &WindowDesc::GetPreferences() const
{
	return this->ini_parent != nullptr ? this->ini_parent->prefs : this->prefs;
}

/**
 * Determine default width of window.
 * This is either a stored user preferred size, or the built-in default.
 * @return Width in pixels.
 */
int16_t WindowDesc::GetDefaultWidth() const
{
	const WindowDescPreferences &prefs = this->GetPreferences();
	return prefs.pref_width != 0 ? prefs.pref_width : ScaleGUITrad(this->default_width_trad);
}

/**
 * Determine default height of window.
 * This is either a stored user preferred size, or the built-in default.
 * @return Height in pixels.
 */
int16_t WindowDesc::GetDefaultHeight() const
{
	const WindowDescPreferences &prefs = this->GetPreferences();
	return prefs.pref_height != 0 ? prefs.pref_height : ScaleGUITrad(this->default_height_trad);
}

/**
 * Load all WindowDesc settings from _windows_file.
 */
void WindowDesc::LoadFromConfig()
{
	IniFile ini;
	ini.LoadFromDisk(_windows_file, NO_DIRECTORY);
	for (WindowDesc *wd : *_window_descs) {
		if (wd->ini_key == nullptr) continue;
		IniLoadWindowSettings(ini, wd->ini_key, &(wd->prefs));
	}
}

/**
 * Sort WindowDesc by ini_key.
 */
static bool DescSorter(WindowDesc * const &a, WindowDesc * const &b)
{
	if (a->ini_key != nullptr && b->ini_key != nullptr) return strcmp(a->ini_key, b->ini_key) < 0;
	return a->ini_key != nullptr;
}

/**
 * Save all WindowDesc settings to _windows_file.
 */
void WindowDesc::SaveToConfig()
{
	/* Sort the stuff to get a nice ini file on first write */
	std::sort(_window_descs->begin(), _window_descs->end(), DescSorter);

	IniFile ini;
	ini.LoadFromDisk(_windows_file, NO_DIRECTORY);
	for (WindowDesc *wd : *_window_descs) {
		if (wd->ini_key == nullptr) continue;
		IniSaveWindowSettings(ini, wd->ini_key, &(wd->prefs));
	}
	ini.SaveToDisk(_windows_file);
}

/**
 * Read default values from WindowDesc configuration an apply them to the window.
 */
void Window::ApplyDefaults()
{
	if (this->nested_root != nullptr && this->nested_root->GetWidgetOfType(WWT_STICKYBOX) != nullptr) {
		if (this->window_desc.GetPreferences().pref_sticky) this->flags.Set(WindowFlag::Sticky);
	} else {
		/* There is no stickybox; clear the preference in case someone tried to be funny */
		this->window_desc.prefs.pref_sticky = false;
	}
}

/**
 * Compute the row of a widget that a user clicked in.
 * @param clickpos    Vertical position of the mouse click.
 * @param widget      Widget number of the widget clicked in.
 * @param padding     Amount of empty space between the widget edge and the top of the first row.
 * @param line_height Height of a single row. A negative value means using the vertical resize step of the widget.
 * @return Row number clicked at. If clicked at a wrong position, #INT_MAX is returned.
 * @note The widget does not know where a list printed at the widget ends, so below a list is not a wrong position.
 */
int Window::GetRowFromWidget(int clickpos, WidgetID widget, int padding, int line_height) const
{
	const NWidgetBase *wid = this->GetWidget<NWidgetBase>(widget);
	if (line_height < 0) line_height = wid->resize_y;
	if (clickpos < wid->pos_y + padding) return INT_MAX;
	return (clickpos - wid->pos_y - padding) / line_height;
}

/**
 * Disable the highlighted status of all widgets.
 */
void Window::DisableAllWidgetHighlight()
{
	for (auto &pair : this->widget_lookup) {
		NWidgetBase *nwid = pair.second;
		if (nwid->IsHighlighted()) {
			nwid->SetHighlighted(TC_INVALID);
			nwid->SetDirty(this);
		}
	}

	this->flags.Reset(WindowFlag::Highlighted);
}

/**
 * Sets the highlighted status of a widget.
 * @param widget_index index of this widget in the window
 * @param highlighted_colour Colour of highlight, or TC_INVALID to disable.
 */
void Window::SetWidgetHighlight(WidgetID widget_index, TextColour highlighted_colour)
{
	NWidgetBase *nwid = this->GetWidget<NWidgetBase>(widget_index);
	if (nwid == nullptr) return;

	nwid->SetHighlighted(highlighted_colour);
	nwid->SetDirty(this);

	if (highlighted_colour != TC_INVALID) {
		/* If we set a highlight, the window has a highlight */
		this->flags.Set(WindowFlag::Highlighted);
	} else {
		/* If we disable a highlight, check all widgets if anyone still has a highlight */
		bool valid = false;
		for (const auto &pair : this->widget_lookup) {
			nwid = pair.second;
			if (!nwid->IsHighlighted()) continue;

			valid = true;
		}
		/* If nobody has a highlight, disable the flag on the window */
		if (!valid) this->flags.Reset(WindowFlag::Highlighted);
	}
}

/**
 * Gets the highlighted status of a widget.
 * @param widget_index index of this widget in the window
 * @return status of the widget ie: highlighted = true, not highlighted = false
 */
bool Window::IsWidgetHighlighted(WidgetID widget_index) const
{
	const NWidgetBase *nwid = this->GetWidget<NWidgetBase>(widget_index);
	if (nwid == nullptr) return false;

	return nwid->IsHighlighted();
}

/**
 * A dropdown window associated to this window has been closed.
 * @param pt the point inside the window the mouse resides on after closure.
 * @param widget the widget (button) that the dropdown is associated with.
 * @param index the element in the dropdown that is selected.
 * @param instant_close whether the dropdown was configured to close on mouse up.
 */
void Window::OnDropdownClose(Point pt, WidgetID widget, int index, bool instant_close)
{
	if (widget < 0) return;

	if (instant_close) {
		/* Send event for selected option if we're still
		 * on the parent button of the dropdown (behaviour of the dropdowns in the main toolbar). */
		if (GetWidgetFromPos(this, pt.x, pt.y) == widget) {
			this->OnDropdownSelect(widget, index);
		}
	}

	/* Raise the dropdown button */
	NWidgetCore *nwi2 = this->GetWidget<NWidgetCore>(widget);
	if ((nwi2->type & WWT_MASK) == NWID_BUTTON_DROPDOWN) {
		nwi2->disp_flags.Reset(NWidgetDisplayFlag::DropdownActive);
	} else {
		this->RaiseWidget(widget);
	}
	this->SetWidgetDirty(widget);
}

/**
 * Return the Scrollbar to a widget index.
 * @param widnum Scrollbar widget index
 * @return Scrollbar to the widget
 */
const Scrollbar *Window::GetScrollbar(WidgetID widnum) const
{
	return this->GetWidget<NWidgetScrollbar>(widnum);
}

/**
 * Return the Scrollbar to a widget index.
 * @param widnum Scrollbar widget index
 * @return Scrollbar to the widget
 */
Scrollbar *Window::GetScrollbar(WidgetID widnum)
{
	return this->GetWidget<NWidgetScrollbar>(widnum);
}

/**
 * Return the querystring associated to a editbox.
 * @param widnum Editbox widget index
 * @return QueryString or nullptr.
 */
const QueryString *Window::GetQueryString(WidgetID widnum) const
{
	auto query = this->querystrings.find(widnum);
	return query != this->querystrings.end() ? query->second : nullptr;
}

/**
 * Return the querystring associated to a editbox.
 * @param widnum Editbox widget index
 * @return QueryString or nullptr.
 */
QueryString *Window::GetQueryString(WidgetID widnum)
{
	auto query = this->querystrings.find(widnum);
	return query != this->querystrings.end() ? query->second : nullptr;
}

/**
 * Update size of all QueryStrings of this window.
 */
void Window::UpdateQueryStringSize()
{
	for (auto &qs : this->querystrings) {
		qs.second->text.UpdateSize();
	}
}

/**
 * Get the current input text buffer.
 * @return The currently focused input text buffer or nullptr if no input focused.
 */
/* virtual */ const Textbuf *Window::GetFocusedTextbuf() const
{
	if (this->nested_focus != nullptr && this->nested_focus->type == WWT_EDITBOX) {
		return &this->GetQueryString(this->nested_focus->GetIndex())->text;
	}

	return nullptr;
}

/**
 * Get the current caret position if an edit box has the focus.
 * @return Top-left location of the caret, relative to the window.
 */
/* virtual */ Point Window::GetCaretPosition() const
{
	if (this->nested_focus != nullptr && this->nested_focus->type == WWT_EDITBOX && !this->querystrings.empty()) {
		return this->GetQueryString(this->nested_focus->GetIndex())->GetCaretPosition(this, this->nested_focus->GetIndex());
	}

	Point pt = {0, 0};
	return pt;
}

/**
 * Get the bounding rectangle for a text range if an edit box has the focus.
 * @param from Start of the string range.
 * @param to End of the string range.
 * @return Rectangle encompassing the string range, relative to the window.
 */
/* virtual */ Rect Window::GetTextBoundingRect(const char *from, const char *to) const
{
	if (this->nested_focus != nullptr && this->nested_focus->type == WWT_EDITBOX) {
		return this->GetQueryString(this->nested_focus->GetIndex())->GetBoundingRect(this, this->nested_focus->GetIndex(), from, to);
	}

	Rect r = {0, 0, 0, 0};
	return r;
}

/**
 * Get the character that is rendered at a position by the focused edit box.
 * @param pt The position to test.
 * @return Index of the character position or -1 if no character is at the position.
 */
/* virtual */ ptrdiff_t Window::GetTextCharacterAtPosition(const Point &pt) const
{
	if (this->nested_focus != nullptr && this->nested_focus->type == WWT_EDITBOX) {
		return this->GetQueryString(this->nested_focus->GetIndex())->GetCharAtPosition(this, this->nested_focus->GetIndex(), pt);
	}

	return -1;
}

/**
 * Set the window that has the focus
 * @param w The window to set the focus on
 */
void SetFocusedWindow(Window *w)
{
	if (_focused_window == w) return;

	if (w != nullptr && w->window_class == WC_INVALID) return;

	/* Invalidate focused widget */
	if (_focused_window != nullptr) {
		if (_focused_window->nested_focus != nullptr) _focused_window->nested_focus->SetDirty(_focused_window);
	}

	/* Remember which window was previously focused */
	Window *old_focused = _focused_window;
	_focused_window = w;
	HandleViewportRoutePathFocusChange(old_focused, w);

	/* So we can inform it that it lost focus */
	if (old_focused != nullptr) old_focused->OnFocusLost(false, w);
	if (_focused_window != nullptr) _focused_window->OnFocus(old_focused);
}

bool IsWindowFocused()
{
	return _focused_window != nullptr;
}

Point GetFocusedWindowCaret()
{
	return _focused_window->GetCaretPosition();
}

Point GetFocusedWindowTopLeft()
{
	return { _focused_window->left, _focused_window->top };
}

/**
 * Check if an edit box is in global focus. That is if focused window
 * has a edit box as focused widget, or if a console is focused.
 * @return returns true if an edit box is in global focus or if the focused window is a console, else false
 */
bool EditBoxInGlobalFocus()
{
	if (_focused_window == nullptr) return false;

	/* The console does not have an edit box so a special case is needed. */
	if (_focused_window->window_class == WC_CONSOLE) return true;

	return _focused_window->nested_focus != nullptr && _focused_window->nested_focus->type == WWT_EDITBOX;
}

/**
 * Check if a console is focused.
 * @return returns true if the focused window is a console, else false
 */
bool FocusedWindowIsConsole()
{
	return _focused_window != nullptr && _focused_window->window_class == WC_CONSOLE;
}

/**
 * Check if the focused window suppresses tab to fast forward.
 * @return returns true if the focused window suppresses tab to fast forward, else false
 */
bool FocusedWindowSuppressesTabToFastForward()
{
	return _focused_window != nullptr && _focused_window->flags.Test(WindowFlag::NoTabFastForward);
}

/**
 * Makes no widget on this window have focus. The function however doesn't change which window has focus.
 */
void Window::UnfocusFocusedWidget()
{
	if (this->nested_focus != nullptr) {
		if (this->nested_focus->type == WWT_EDITBOX) VideoDriver::GetInstance()->EditBoxLostFocus();

		/* Repaint the widget that lost focus. A focused edit box may else leave the caret on the screen. */
		this->nested_focus->SetDirty(this);
		this->nested_focus = nullptr;
	}
}

/**
 * Set focus within this window to the given widget. The function however doesn't change which window has focus.
 * @param widget_index Index of the widget in the window to set the focus to.
 * @return Focus has changed.
 */
bool Window::SetFocusedWidget(WidgetID widget_index)
{
	NWidgetCore *widget = this->GetWidget<NWidgetCore>(widget_index);
	dbg_assert(widget != nullptr); /* Setting focus to a non-existing widget is a bad idea. */

	if (this->nested_focus != nullptr) {
		/* Do nothing if widget_index is already focused. */
		if (widget == this->nested_focus) return false;

		/* Repaint the widget that lost focus. A focused edit box may else leave the caret on the screen. */
		this->nested_focus->SetDirty(this);
		if (this->nested_focus->type == WWT_EDITBOX) VideoDriver::GetInstance()->EditBoxLostFocus();
	}

	this->nested_focus = widget;
	if (_focused_window == this && this->nested_focus->type == WWT_EDITBOX) VideoDriver::GetInstance()->EditBoxGainedFocus();
	return true;
}

/**
 * Called when window gains focus
 */
void Window::OnFocus(Window *previously_focused_window)
{
	if (this->nested_focus != nullptr && this->nested_focus->type == WWT_EDITBOX) VideoDriver::GetInstance()->EditBoxGainedFocus();
}

/**
 * Called when window loses focus
 */
void Window::OnFocusLost(bool closing, Window *newly_focused_window)
{
	if (this->nested_focus != nullptr && this->nested_focus->type == WWT_EDITBOX) VideoDriver::GetInstance()->EditBoxLostFocus();
}

/**
 * Raise the buttons of the window.
 * @param autoraise Raise only the push buttons of the window.
 */
void Window::RaiseButtons(bool autoraise)
{
	for (auto &pair : this->widget_lookup) {
		WidgetType type = pair.second->type;
		NWidgetCore *wid = dynamic_cast<NWidgetCore *>(pair.second);
		if (((type & ~WWB_PUSHBUTTON) < WWT_LAST || type == NWID_PUSHBUTTON_DROPDOWN) &&
				(!autoraise || (type & WWB_PUSHBUTTON) || type == WWT_EDITBOX) && wid->IsLowered()) {
			wid->SetLowered(false);
			wid->SetDirty(this);
		}
	}

	/* Special widgets without widget index */
	{
		NWidgetCore *wid = this->nested_root != nullptr ? dynamic_cast<NWidgetCore *>(this->nested_root->GetWidgetOfType(WWT_DEFSIZEBOX)) : nullptr;
		if (wid != nullptr) {
			wid->SetLowered(false);
			wid->SetDirty(this);
		}
	}
}

/**
 * Invalidate a widget, i.e. mark it as being changed and in need of redraw.
 * @param widget_index the widget to redraw.
 */
void Window::SetWidgetDirty(WidgetID widget_index)
{
	/* Sometimes this function is called before the window is even fully initialized */
	auto it = this->widget_lookup.find(widget_index);
	if (it == std::end(this->widget_lookup)) return;

	it->second->SetDirty(this);
}

/**
 * A hotkey has been pressed.
 * @param hotkey  Hotkey index, by default a widget index of a button or editbox.
 * @return #ES_HANDLED if the key press has been handled, and the hotkey is not unavailable for some reason.
 */
EventState Window::OnHotkey(int hotkey)
{
	if (hotkey < 0) return ES_NOT_HANDLED;

	NWidgetCore *nw = this->GetWidget<NWidgetCore>(hotkey);
	if (nw == nullptr || nw->IsDisabled()) return ES_NOT_HANDLED;

	if (nw->type == WWT_EDITBOX) {
		if (this->IsShaded()) return ES_NOT_HANDLED;

		/* Focus editbox */
		this->SetFocusedWidget(hotkey);
		SetFocusedWindow(this);
	} else {
		/* Click button */
		this->OnClick(Point(), hotkey, 1);
	}
	return ES_HANDLED;
}

/**
 * Do all things to make a button look clicked and mark it to be
 * unclicked in a few ticks.
 * @param widget the widget to "click"
 */
void Window::HandleButtonClick(WidgetID widget)
{
	this->LowerWidget(widget);
	this->SetTimeout();
	this->SetWidgetDirty(widget);
}

static void StartWindowDrag(Window *w);
static void StartWindowSizing(Window *w, bool to_left);

/**
 * Dispatch left mouse-button (possibly double) click in window.
 * @param w Window to dispatch event in
 * @param x X coordinate of the click
 * @param y Y coordinate of the click
 * @param click_count Number of fast consecutive clicks at same position
 */
static void DispatchLeftClickEvent(Window *w, int x, int y, int click_count)
{
	NWidgetCore *nw = w->nested_root->GetWidgetFromPos(x, y);
	WidgetType widget_type = (nw != nullptr) ? nw->type : WWT_EMPTY;

<<<<<<< HEAD
=======
	/* Allow dropdown close flag detection to work. */
	if (nw != nullptr) nw->disp_flags.Reset(NWidgetDisplayFlag::DropdownClosed);

>>>>>>> 8ca03a37
	bool focused_widget_changed = false;
	/* If clicked on a window that previously did not have focus */
	if (_focused_window != w &&                 // We already have focus, right?
			!w->window_desc.flags.Test(WindowDefaultFlag::NoFocus) &&  // Don't lose focus to toolbars
			widget_type != WWT_CLOSEBOX) {          // Don't change focused window if 'X' (close button) was clicked
		focused_widget_changed = true;
		SetFocusedWindow(w);
	}

	if (nw == nullptr) return; // exit if clicked outside of widgets

	/* don't allow any interaction if the button has been disabled */
	if (nw->IsDisabled()) return;

	WidgetID widget_index = nw->GetIndex(); ///< Index of the widget

	/* Clicked on a widget that is not disabled.
	 * So unless the clicked widget is the caption bar, change focus to this widget.
	 * Exception: In the OSK we always want the editbox to stay focused. */
	if (widget_index >= 0 && widget_type != WWT_CAPTION && w->window_class != WC_OSK) {
		/* focused_widget_changed is 'now' only true if the window this widget
		 * is in gained focus. In that case it must remain true, also if the
		 * local widget focus did not change. As such it's the logical-or of
		 * both changed states.
		 *
		 * If this is not preserved, then the OSK window would be opened when
		 * a user has the edit box focused and then click on another window and
		 * then back again on the edit box (to type some text).
		 */
		focused_widget_changed |= w->SetFocusedWidget(widget_index);
	}

<<<<<<< HEAD
	/* Close any child drop down menus. If the button pressed was the drop down
	 * list's own button, then we should not process the click any further. */
	if (HideDropDownMenu(w) == widget_index && widget_index >= 0) return;
=======
	/* Dropdown window of this widget was closed so don't process click this time. */
	if (nw->disp_flags.Test(NWidgetDisplayFlag::DropdownClosed)) return;
>>>>>>> 8ca03a37

	if ((widget_type & ~WWB_PUSHBUTTON) < WWT_LAST && (widget_type & WWB_PUSHBUTTON)) w->HandleButtonClick(widget_index);

	Point pt = { x, y };

	switch (widget_type) {
		case NWID_VSCROLLBAR:
		case NWID_HSCROLLBAR:
			ScrollbarClickHandler(w, nw, x, y);
			break;

		case WWT_EDITBOX: {
			QueryString *query = w->GetQueryString(widget_index);
			if (query != nullptr) query->ClickEditBox(w, pt, widget_index, click_count, focused_widget_changed);
			break;
		}

		case WWT_CLOSEBOX: // 'X'
			w->Close();
			return;

		case WWT_CAPTION: // 'Title bar'
			StartWindowDrag(w);
			return;

		case WWT_RESIZEBOX:
			/* When the resize widget is on the left size of the window
			 * we assume that that button is used to resize to the left. */
			StartWindowSizing(w, nw->pos_x < (w->width / 2));
			nw->SetDirty(w);
			return;

		case WWT_DEFSIZEBOX: {
			if (_ctrl_pressed) {
				w->window_desc.GetPreferences().pref_width = w->width;
				w->window_desc.GetPreferences().pref_height = w->height;
			} else {
				int16_t def_width = std::max<int16_t>(std::min<int16_t>(w->window_desc.GetDefaultWidth(), _screen.width), w->nested_root->smallest_x);
				int16_t def_height = std::max<int16_t>(std::min<int16_t>(w->window_desc.GetDefaultHeight(), _screen.height - 50), w->nested_root->smallest_y);

				int dx = (w->resize.step_width  == 0) ? 0 : def_width  - w->width;
				int dy = (w->resize.step_height == 0) ? 0 : def_height - w->height;
				/* dx and dy has to go by step.. calculate it.
				 * The cast to int is necessary else dx/dy are implicitly casted to unsigned int, which won't work. */
				if (w->resize.step_width  > 1) dx -= dx % (int)w->resize.step_width;
				if (w->resize.step_height > 1) dy -= dy % (int)w->resize.step_height;
				ResizeWindow(w, dx, dy, false);
			}

			nw->SetLowered(true);
			nw->SetDirty(w);
			w->SetTimeout();
			break;
		}

		case WWT_DEBUGBOX:
			w->ShowNewGRFInspectWindow();
			break;

		case WWT_SHADEBOX:
			nw->SetDirty(w);
			w->SetShaded(!w->IsShaded());
			return;

		case WWT_STICKYBOX:
			w->flags.Flip(WindowFlag::Sticky);
			nw->SetDirty(w);
			if (_ctrl_pressed) w->window_desc.GetPreferences().pref_sticky = w->flags.Test(WindowFlag::Sticky);
			return;

		default:
			break;
	}

	/* Widget has no index, so the window is not interested in it. */
	if (widget_index < 0) return;

	/* Check if the widget is highlighted; if so, disable highlight and dispatch an event to the GameScript */
	if (w->IsWidgetHighlighted(widget_index)) {
		w->SetWidgetHighlight(widget_index, TC_INVALID);
		Game::NewEvent(new ScriptEventWindowWidgetClick((ScriptWindow::WindowClass)w->window_class, w->window_number, widget_index));
	}

	w->OnClick(pt, widget_index, click_count);
}

/**
 * Dispatch right mouse-button click in window.
 * @param w Window to dispatch event in
 * @param x X coordinate of the click
 * @param y Y coordinate of the click
 */
static void DispatchRightClickEvent(Window *w, int x, int y)
{
	NWidgetCore *wid = w->nested_root->GetWidgetFromPos(x, y);
	if (wid == nullptr) return;

	Point pt = { x, y };

	/* No widget to handle, or the window is not interested in it. */
	if (wid->GetIndex() >= 0) {
		if (w->OnRightClick(pt, wid->GetIndex())) return;
	}

	/* Right-click close is enabled and there is a closebox. */
	if (_settings_client.gui.right_click_wnd_close == RCC_YES && !w->window_desc.flags.Test(WindowDefaultFlag::NoClose)) {
		w->Close();
	} else if (_settings_client.gui.right_click_wnd_close == RCC_YES_EXCEPT_STICKY && !w->flags.Test(WindowFlag::Sticky) && !w->window_desc.flags.Test(WindowDefaultFlag::NoClose)) {
		/* Right-click close is enabled, but excluding sticky windows. */
		w->Close();
	} else if (_settings_client.gui.hover_delay_ms == 0 && !w->OnTooltip(pt, wid->GetIndex(), TCC_RIGHT_CLICK) && wid->GetToolTip() != STR_NULL) {
		GuiShowTooltips(w, wid->GetToolTip(), TCC_RIGHT_CLICK);
	}
}

/**
 * Dispatch hover of the mouse over a window.
 * @param w Window to dispatch event in.
 * @param x X coordinate of the click.
 * @param y Y coordinate of the click.
 */
static void DispatchHoverEvent(Window *w, int x, int y)
{
	NWidgetCore *wid = w->nested_root->GetWidgetFromPos(x, y);

	/* No widget to handle */
	if (wid == nullptr) return;

	Point pt = { x, y };

	/* Show the tooltip if there is any */
	if (!w->OnTooltip(pt, wid->GetIndex(), TCC_HOVER) && wid->GetToolTip() != STR_NULL) {
		GuiShowTooltips(w, wid->GetToolTip(), TCC_HOVER);
		return;
	}

	/* Widget has no index, so the window is not interested in it. */
	if (wid->GetIndex() < 0) return;

	w->OnHover(pt, wid->GetIndex());
}

/**
 * Dispatch the mousewheel-action to the window.
 * The window will scroll any compatible scrollbars if the mouse is pointed over the bar or its contents
 * @param w Window
 * @param nwid the widget where the scrollwheel was used
 * @param wheel scroll up or down
 */
static void DispatchMouseWheelEvent(Window *w, NWidgetCore *nwid, int wheel)
{
	if (nwid == nullptr) return;

	/* Using wheel on caption/shade-box shades or unshades the window. */
	if (nwid->type == WWT_CAPTION || nwid->type == WWT_SHADEBOX) {
		w->SetShaded(wheel < 0);
		return;
	}

	/* Wheeling a vertical scrollbar. */
	if (nwid->type == NWID_VSCROLLBAR) {
		NWidgetScrollbar *sb = static_cast<NWidgetScrollbar *>(nwid);
		if (sb->GetCount() > sb->GetCapacity()) {
			if (sb->UpdatePosition(wheel)) w->SetDirty();
		}
		return;
	}

	/* Scroll the widget attached to the scrollbar. */
	Scrollbar *sb = (nwid->GetScrollbarIndex() >= 0 ? w->GetScrollbar(nwid->GetScrollbarIndex()) : nullptr);
	if (sb != nullptr && sb->GetCount() > sb->GetCapacity()) {
		if (sb->UpdatePosition(wheel)) w->SetDirty();
	}
}

/**
 * Generate repaint events for the visible part of window w within the rectangle.
 *
 * The function goes recursively upwards in the window stack, and splits the rectangle
 * into multiple pieces at the window edges, so obscured parts are not redrawn.
 *
 * @param w Window that needs to be repainted
 * @param left Left edge of the rectangle that should be repainted
 * @param top Top edge of the rectangle that should be repainted
 * @param right Right edge of the rectangle that should be repainted
 * @param bottom Bottom edge of the rectangle that should be repainted
 * @param flags Whether to mark gfx dirty, etc.
 */
void DrawOverlappedWindow(Window *w, int left, int top, int right, int bottom, DrawOverlappedWindowFlags flags)
{
	for (const Window *v : Window::IterateFromBack(w->z_front)) {
		if (MayBeShown(v) &&
				right > v->left &&
				bottom > v->top &&
				left < v->left + v->width &&
				top < v->top + v->height) {
			/* v and rectangle intersect with each other */
			int x;

			if (left < (x = v->left)) {
				DrawOverlappedWindow(w, left, top, x, bottom, flags);
				DrawOverlappedWindow(w, x, top, right, bottom, flags);
				return;
			}

			if (right > (x = v->left + v->width)) {
				DrawOverlappedWindow(w, left, top, x, bottom, flags);
				DrawOverlappedWindow(w, x, top, right, bottom, flags);
				return;
			}

			if (top < (x = v->top)) {
				DrawOverlappedWindow(w, left, top, right, x, flags);
				DrawOverlappedWindow(w, left, x, right, bottom, flags);
				return;
			}

			if (bottom > (x = v->top + v->height)) {
				DrawOverlappedWindow(w, left, top, right, x, flags);
				DrawOverlappedWindow(w, left, x, right, bottom, flags);
				return;
			}

			return;
		}
	}

	/* Setup blitter, and dispatch a repaint event to window *wz */
	DrawPixelInfo *dp = _cur_dpi;
	dp->width = right - left;
	dp->height = bottom - top;
	dp->left = left - w->left;
	dp->top = top - w->top;
	dp->pitch = _screen.pitch;
	dp->dst_ptr = BlitterFactory::GetCurrentBlitter()->MoveTo(_screen.dst_ptr, left, top);
	dp->zoom = ZOOM_LVL_MIN;
	w->OnPaint();
	if (unlikely(flags & DOWF_SHOW_DEBUG)) {
		if (w->viewport != nullptr) ViewportDoDrawProcessAllPending();
		extern void ViewportDrawDirtyBlocks(const DrawPixelInfo *dpi, bool increment_colour);
		ViewportDrawDirtyBlocks(_cur_dpi, true);
	}
	if (flags & DOWF_MARK_DIRTY) {
		VideoDriver::GetInstance()->MakeDirty(left, top, right - left, bottom - top);
		UnsetDirtyBlocks(left, top, right, bottom);
	}
}

/**
 * From a rectangle that needs redrawing, find the windows that intersect with the rectangle.
 * These windows should be re-painted.
 * @param left Left edge of the rectangle that should be repainted
 * @param top Top edge of the rectangle that should be repainted
 * @param right Right edge of the rectangle that should be repainted
 * @param bottom Bottom edge of the rectangle that should be repainted
 */
void DrawOverlappedWindowForAll(int left, int top, int right, int bottom)
{
	DrawPixelInfo bk;
	AutoRestoreBackup dpi_backup(_cur_dpi, &bk);

	for (Window *w : Window::IterateFromBack()) {
		if (MayBeShown(w) &&
				right > w->left &&
				bottom > w->top &&
				left < w->left + w->width &&
				top < w->top + w->height) {
			/* Window w intersects with the rectangle => needs repaint */
			DrawOverlappedWindow(w, std::max(left, w->left), std::max(top, w->top), std::min(right, w->left + w->width), std::min(bottom, w->top + w->height), DOWF_NONE);
		}
	}
}

static void SetWindowDirtyPending(Window *w)
{
	SetPendingDirtyBlocks(w->left, w->top, w->left + w->width, w->top + w->height);
}

/**
 * Mark entire window as dirty (in need of re-paint)
 * @ingroup dirty
 */
void Window::SetDirty()
{
	this->flags.Set(WindowFlag::Dirty);
}

/**
 * Mark entire window as dirty (in need of re-paint)
 * @ingroup dirty
 */
void Window::SetDirtyAsBlocks()
{
	extern bool _gfx_draw_active;
	if (_gfx_draw_active) {
		SetWindowDirtyPending(this);
	} else {
		SetDirtyBlocks(this->left, this->top, this->left + this->width, this->top + this->height);
	}
}

/**
 * Re-initialize a window, and optionally change its size.
 * @param rx Horizontal resize of the window.
 * @param ry Vertical resize of the window.
 * @param reposition If set, reposition the window to default location.
 * @note For just resizing the window, use #ResizeWindow instead.
 */
void Window::ReInit(int rx, int ry, bool reposition)
{
	this->SetDirtyAsBlocks(); // Mark whole current window as dirty.

	/* Save current size. */
	int window_width  = this->width * _gui_scale / this->scale;
	int window_height = this->height * _gui_scale / this->scale;
	this->scale = _gui_scale;

	this->OnInit();
	/* Re-initialize window smallest size. */
	this->nested_root->SetupSmallestSize(this);
	this->nested_root->AssignSizePosition(ST_SMALLEST, 0, 0, this->nested_root->smallest_x, this->nested_root->smallest_y, _current_text_dir == TD_RTL);
	this->width  = this->nested_root->smallest_x;
	this->height = this->nested_root->smallest_y;
	this->resize.step_width  = this->nested_root->resize_x;
	this->resize.step_height = this->nested_root->resize_y;

	/* Resize as close to the original size + requested resize as possible. */
	window_width  = std::max(window_width  + rx, this->width);
	window_height = std::max(window_height + ry, this->height);
	int dx = (this->resize.step_width  == 0) ? 0 : window_width  - this->width;
	int dy = (this->resize.step_height == 0) ? 0 : window_height - this->height;
	/* dx and dy has to go by step.. calculate it.
	 * The cast to int is necessary else dx/dy are implicitly casted to unsigned int, which won't work. */
	if (this->resize.step_width  > 1) dx -= dx % (int)this->resize.step_width;
	if (this->resize.step_height > 1) dy -= dy % (int)this->resize.step_height;

	if (reposition) {
		Point pt = this->OnInitialPosition(this->nested_root->smallest_x, this->nested_root->smallest_y, window_number);
		this->InitializePositionSize(pt.x, pt.y, this->nested_root->smallest_x, this->nested_root->smallest_y);
		this->FindWindowPlacementAndResize(this->window_desc.GetDefaultWidth(), this->window_desc.GetDefaultHeight());
	}

	ResizeWindow(this, dx, dy, true, false);
	/* ResizeWindow() does this->SetDirty() already, no need to do it again here. */
}

/**
 * Set the shaded state of the window to \a make_shaded.
 * @param make_shaded If \c true, shade the window (roll up until just the title bar is visible), else unshade/unroll the window to its original size.
 * @note The method uses #Window::ReInit(), thus after the call, the whole window should be considered changed.
 */
void Window::SetShaded(bool make_shaded)
{
	if (this->shade_select == nullptr) return;

	int desired = make_shaded ? SZSP_HORIZONTAL : 0;
	if (this->shade_select->shown_plane != desired) {
		if (make_shaded) {
			if (this->nested_focus != nullptr) this->UnfocusFocusedWidget();
			this->unshaded_size.width  = this->width;
			this->unshaded_size.height = this->height;
			this->shade_select->SetDisplayedPlane(desired);
			this->ReInit(0, -this->height);
		} else {
			this->shade_select->SetDisplayedPlane(desired);
			int dx = ((int)this->unshaded_size.width  > this->width)  ? (int)this->unshaded_size.width  - this->width  : 0;
			int dy = ((int)this->unshaded_size.height > this->height) ? (int)this->unshaded_size.height - this->height : 0;
			this->ReInit(dx, dy);
		}
	}
}

/**
 * Find the Window whose parent pointer points to this window
 * @param w parent Window to find child of
 * @param wc Window class of the window to remove; #WC_INVALID if class does not matter
 * @return a Window pointer that is the child of \a w, or \c nullptr otherwise
 */
Window *Window::FindChildWindow(WindowClass wc) const
{
	if (wc < WC_END && !_present_window_types[wc]) return nullptr;

	for (Window *v : Window::IterateFromBack()) {
		if ((wc == WC_INVALID || wc == v->window_class) && v->parent == this) return v;
	}

	return nullptr;
}

/**
 * Delete all children a window might have in a head-recursive manner
 * @param wc Window class of the window to remove; #WC_INVALID if class does not matter
 */
void Window::CloseChildWindows(WindowClass wc) const
{
	Window *child = this->FindChildWindow(wc);
	while (child != nullptr) {
		child->Close();
		child = this->FindChildWindow(wc);
	}
}

/**
 * Hide the window and all its child windows, and mark them for a later deletion.
 */
void Window::Close([[maybe_unused]] int data)
{
	if (_thd.window_token == this->window_token) {
		ResetObjectToPlace();
	} else if (_thd.window_token == WindowToken(0) &&
			_thd.window_class == this->window_class &&
			_thd.window_number == this->window_number) {
		ResetObjectToPlace();
	}

	/* Prevent Mouseover() from resetting mouse-over coordinates on a non-existing window */
	if (_mouseover_last_w == this) _mouseover_last_w = nullptr;

	/* We can't scroll the window when it's closed. */
	if (_last_scroll_window == this) _last_scroll_window = nullptr;

	/* Make sure we don't try to access non-existing query strings. */
	this->querystrings.clear();

	/* Make sure we don't try to access this window as the focused window when it doesn't exist anymore. */
	if (_focused_window == this) {
		_focused_window = nullptr;
		HandleViewportRoutePathFocusChange(this, nullptr);
		this->OnFocusLost(true, nullptr);
	}

	this->CloseChildWindows();

	this->SetDirtyAsBlocks();

	this->window_class = WC_INVALID;
}

/**
 * Remove window and all its child windows from the window stack.
 */
Window::~Window()
{
	assert(this->window_class == WC_INVALID);

	if (this->viewport != nullptr) DeleteWindowViewport(this);
}

/**
 * Find a window by its class and window number
 * @param cls Window class
 * @param number Number of the window within the window class
 * @return Pointer to the found window, or \c nullptr if not available
 */
Window *FindWindowById(WindowClass cls, WindowNumber number)
{
	if (cls < WC_END && !_present_window_types[cls]) return nullptr;

	for (Window *w : Window::IterateFromFront()) {
		if (w->window_class == cls && w->window_number == number) return w;
	}

	return nullptr;
}

/**
 * Find any window by its class. Useful when searching for a window that uses
 * the window number as a #WindowClass, like #WC_SEND_NETWORK_MSG.
 * @param cls Window class
 * @return Pointer to the found window, or \c nullptr if not available
 */
Window *FindWindowByClass(WindowClass cls)
{
	if (cls < WC_END && !_present_window_types[cls]) return nullptr;

	for (Window *w : Window::IterateFromFront()) {
		if (w->window_class == cls) return w;
	}

	return nullptr;
}

/**
 * Find any window by its token.
 * @param token Window token
 * @return Pointer to the found window, or \c nullptr if not available
 */
Window *FindWindowByToken(WindowToken token)
{
	for (Window *w : Window::IterateFromFront()) {
		if (w->GetWindowToken() == token) return w;
	}

	return nullptr;
}

/**
 * Get the main window, i.e. FindWindowById(WC_MAIN_WINDOW, 0).
 * If the main window is not available, this function will trigger an assert.
 * @return Pointer to the main window.
 */
Window *GetMainWindow()
{
	for (Window *w : Window::IterateFromBack()) {
		if (w->window_class == WC_MAIN_WINDOW && w->window_number == 0) return w;
	}
	NOT_REACHED();
}

/**
 * Delete a window by its class and window number (if it is open).
 * @param cls Window class
 * @param number Number of the window within the window class
 * @param force force deletion; if false don't delete when stickied
 */
void CloseWindowById(WindowClass cls, WindowNumber number, bool force, int data)
{
	Window *w = FindWindowById(cls, number);
	if (w != nullptr && (force || !w->flags.Test(WindowFlag::Sticky))) {
		w->Close(data);
	}
}

/**
 * Delete all windows of its class and window number (if open).
 * @param cls Window class
 * @param number Number of the window within the window class
 * @param force force deletion; if false don't delete when stickied
 */
void CloseAllWindowsById(WindowClass cls, WindowNumber number, bool force, int data)
{
	if (cls < WC_END && !_present_window_types[cls]) return;

	/* Note: the container remains stable, even when deleting windows. */
	for (Window *w : Window::Iterate()) {
		if (w->window_class == cls && w->window_number == number && (force || !w->flags.Test(WindowFlag::Sticky))) {
			w->Close(data);
		}
	}
}

/**
 * Delete all windows of a given class
 * @param cls Window class of windows to delete
 */
void CloseWindowByClass(WindowClass cls, int data)
{
	if (cls < WC_END && !_present_window_types[cls]) return;

	/* Note: the container remains stable, even when deleting windows. */
	for (Window *w : Window::Iterate()) {
		if (w->window_class == cls) {
			w->Close(data);
		}
	}
}

/**
 * Delete all windows of a company. We identify windows of a company
 * by looking at the caption colour. If it is equal to the company ID
 * then we say the window belongs to the company and should be deleted
 * @param id company identifier
 */
void DeleteCompanyWindows(CompanyID id)
{
	/* Note: the container remains stable, even when deleting windows. */
	for (Window *w : Window::Iterate()) {
		if (w->owner == id) {
			w->Close();
		}
	}

	/* Also delete the company specific windows that don't have a company-colour. */
	CloseWindowById(WC_BUY_COMPANY, id);
}

/**
 * Change the owner of all the windows one company can take over from another
 * company in the case of a company merger. Do not change ownership of windows
 * that need to be deleted once takeover is complete
 * @param old_owner original owner of the window
 * @param new_owner the new owner of the window
 */
void ChangeWindowOwner(Owner old_owner, Owner new_owner)
{
	for (Window *w : Window::IterateFromBack()) {
		if (w->owner != old_owner) continue;

		switch (w->window_class) {
			case WC_COMPANY_COLOUR:
			case WC_FINANCES:
			case WC_STATION_LIST:
			case WC_TRAINS_LIST:
			case WC_TRACE_RESTRICT_SLOTS:
			case WC_ROADVEH_LIST:
			case WC_SHIPS_LIST:
			case WC_AIRCRAFT_LIST:
			case WC_BUY_COMPANY:
			case WC_COMPANY:
			case WC_COMPANY_INFRASTRUCTURE:
			case WC_VEHICLE_ORDERS: // Changing owner would also require changing WindowDesc, which is not possible; however keeping the old one crashes because of missing widgets etc.. See ShowOrdersWindow().
				continue;

			default:
				w->owner = new_owner;
				break;
		}
	}
}

static void ReorderWindowToFront(Window *w);

/**
 * Make a window the relative top-window on the screen.
 * The window gets unshaded if it was shaded, and a white border is drawn at its edges for a brief period of time to visualize its "activation".
 * @param w Window to activate
 */
void BringWindowToFront(Window *w)
{
	if (w->IsShaded()) w->SetShaded(false); // Restore original window size if it was shaded.

	w->SetWhiteBorder();
	ReorderWindowToFront(w);
	w->SetDirty();
}

/**
 * Find a window and make it the relative top-window on the screen.
 * The window gets unshaded if it was shaded, and a white border is drawn at its edges for a brief period of time to visualize its "activation".
 * @param cls WindowClass of the window to activate
 * @param number WindowNumber of the window to activate
 * @return a pointer to the window thus activated
 */
Window *BringWindowToFrontById(WindowClass cls, WindowNumber number)
{
	Window *w = FindWindowById(cls, number);

	if (w != nullptr) BringWindowToFront(w);

	return w;
}

static inline bool IsVitalWindow(const Window *w)
{
	switch (w->window_class) {
		case WC_MAIN_TOOLBAR:
		case WC_STATUS_BAR:
		case WC_NEWS_WINDOW:
		case WC_SEND_NETWORK_MSG:
			return true;

		default:
			return false;
	}
}

/**
 * Get the z-priority for a given window. This is used in comparison with other z-priority values;
 * a window with a given z-priority will appear above other windows with a lower value, and below
 * those with a higher one (the ordering within z-priorities is arbitrary).
 * @param wc The window class of window to get the z-priority for
 * @pre wc != WC_INVALID
 * @return The window's z-priority
 */
static uint GetWindowZPriority(WindowClass wc)
{
	assert(wc != WC_INVALID);

	uint z_priority = 0;

	switch (wc) {
		case WC_TOOLTIPS:
			++z_priority;
			[[fallthrough]];

		case WC_ERRMSG:
		case WC_CONFIRM_POPUP_QUERY:
			++z_priority;
			[[fallthrough]];

		case WC_ENDSCREEN:
			++z_priority;
			[[fallthrough]];

		case WC_HIGHSCORE:
			++z_priority;
			[[fallthrough]];

		case WC_DROPDOWN_MENU:
			++z_priority;
			[[fallthrough]];

		case WC_MAIN_TOOLBAR:
		case WC_STATUS_BAR:
			++z_priority;
			[[fallthrough]];

		case WC_OSK:
			++z_priority;
			[[fallthrough]];

		case WC_QUERY_STRING:
		case WC_SEND_NETWORK_MSG:
			++z_priority;
			[[fallthrough]];

		case WC_NETWORK_ASK_RELAY:
		case WC_MODAL_PROGRESS:
		case WC_NETWORK_STATUS_WINDOW:
		case WC_SAVE_PRESET:
			++z_priority;
			[[fallthrough]];

		case WC_GENERATE_LANDSCAPE:
		case WC_SAVELOAD:
		case WC_GAME_OPTIONS:
		case WC_CUSTOM_CURRENCY:
		case WC_NETWORK_WINDOW:
		case WC_GRF_PARAMETERS:
		case WC_SCRIPT_LIST:
		case WC_SCRIPT_SETTINGS:
		case WC_TEXTFILE:
			++z_priority;
			[[fallthrough]];

		case WC_CONSOLE:
			++z_priority;
			[[fallthrough]];

		case WC_NEWS_WINDOW:
			++z_priority;
			[[fallthrough]];

		default:
			++z_priority;
			[[fallthrough]];

		case WC_MAIN_WINDOW:
			return z_priority;
	}
}

/**
 * Adds a window to the z-ordering, according to its z-priority.
 * @param w Window to add
 */
static void AddWindowToZOrdering(Window *w)
{
	dbg_assert(w->z_front == nullptr && w->z_back == nullptr);

	if (_z_front_window == nullptr) {
		/* It's the only window. */
		_z_front_window = _z_back_window = w;
		w->z_front = w->z_back = nullptr;
	} else {
		/* Search down the z-ordering for its location. */
		Window *v = _z_front_window;
		uint last_z_priority = UINT_MAX;
		(void)last_z_priority; // Unused without asserts
		while (v != nullptr && (v->window_class == WC_INVALID || GetWindowZPriority(v->window_class) > GetWindowZPriority(w->window_class))) {
			if (v->window_class != WC_INVALID) {
				/* Sanity check z-ordering, while we're at it. */
				dbg_assert(last_z_priority >= GetWindowZPriority(v->window_class));
				last_z_priority = GetWindowZPriority(v->window_class);
			}

			v = v->z_back;
		}

		if (v == nullptr) {
			/* It's the new back window. */
			w->z_front = _z_back_window;
			w->z_back = nullptr;
			_z_back_window->z_back = w;
			_z_back_window = w;
		} else if (v == _z_front_window) {
			/* It's the new front window. */
			w->z_front = nullptr;
			w->z_back = _z_front_window;
			_z_front_window->z_front = w;
			_z_front_window = w;
		} else {
			/* It's somewhere else in the z-ordering. */
			w->z_front = v->z_front;
			w->z_back = v;
			v->z_front->z_back = w;
			v->z_front = w;
		}
	}
}


/**
 * Removes a window from the z-ordering.
 * @param w Window to remove
 */
static void RemoveWindowFromZOrdering(Window *w)
{
	if (w->z_front == nullptr) {
		dbg_assert(_z_front_window == w);
		_z_front_window = w->z_back;
	} else {
		w->z_front->z_back = w->z_back;
	}

	if (w->z_back == nullptr) {
		dbg_assert(_z_back_window == w);
		_z_back_window = w->z_front;
	} else {
		w->z_back->z_front = w->z_front;
	}

	w->z_front = w->z_back = nullptr;
}

/**
 * On clicking on a window, make it the frontmost window of all windows with an equal
 * or lower z-priority. The window is marked dirty for a repaint
 * @param w window that is put into the relative foreground
 */
static void ReorderWindowToFront(Window *w)
{
	RemoveWindowFromZOrdering(w);
	AddWindowToZOrdering(w);
	SetFocusedWindow(w);

	w->SetDirty();
}

void Window::ChangeWindowClass(WindowClass cls)
{
	this->window_class = cls;
	if (this->window_class < WC_END) _present_window_types.set(this->window_class);
}

/**
 * Initializes the data (except the position and initial size) of a new Window.
 * @param window_number Number being assigned to the new window
 * @return Window pointer of the newly created window
 * @pre If nested widgets are used (\a widget is \c nullptr), #nested_root and #nested_array_size must be initialized.
 *      In addition, #widget_lookup is either \c nullptr, or already initialized.
 */
void Window::InitializeData(WindowNumber window_number)
{
	/* Set up window properties; some of them are needed to set up smallest size below */
	this->ChangeWindowClass(this->window_desc.cls);
	this->SetWhiteBorder();
	if (this->window_desc.default_pos == WDP_CENTER) this->flags.Set(WindowFlag::Centred);
	this->owner = INVALID_OWNER;
	this->nested_focus = nullptr;
	this->window_number = window_number;

	this->OnInit();
	/* Initialize smallest size. */
	this->nested_root->SetupSmallestSize(this);
	/* Initialize to smallest size. */
	this->nested_root->AssignSizePosition(ST_SMALLEST, 0, 0, this->nested_root->smallest_x, this->nested_root->smallest_y, _current_text_dir == TD_RTL);

	/* Further set up window properties,
	 * this->left, this->top, this->width, this->height, this->resize.width, and this->resize.height are initialized later. */
	this->resize.step_width  = this->nested_root->resize_x;
	this->resize.step_height = this->nested_root->resize_y;

	/* Give focus to the opened window unless a text box
	 * of focused window has focus (so we don't interrupt typing). But if the new
	 * window has a text box, then take focus anyway.
	 * Do not give the focus while scrolling a viewport (like when the News pops up) */
	if (_scrolling_viewport == nullptr && this->window_class != WC_TOOLTIPS && this->window_class != WC_NEWS_WINDOW && this->window_class != WC_OSK && (!EditBoxInGlobalFocus() || this->nested_root->GetWidgetOfType(WWT_EDITBOX) != nullptr)) SetFocusedWindow(this);

	/* Insert the window into the correct location in the z-ordering. */
	AddWindowToZOrdering(this);
	this->next_window = _first_window;
	_first_window = this;
}

/**
 * Set the position and smallest size of the window.
 * @param x          Offset in pixels from the left of the screen of the new window.
 * @param y          Offset in pixels from the top of the screen of the new window.
 * @param sm_width   Smallest width in pixels of the window.
 * @param sm_height  Smallest height in pixels of the window.
 */
void Window::InitializePositionSize(int x, int y, int sm_width, int sm_height)
{
	this->left = x;
	this->top = y;
	this->width = sm_width;
	this->height = sm_height;
}

/**
 * Resize window towards the default size.
 * Prior to construction, a position for the new window (for its default size)
 * has been found with LocalGetWindowPlacement(). Initially, the window is
 * constructed with minimal size. Resizing the window to its default size is
 * done here.
 * @param def_width default width in pixels of the window
 * @param def_height default height in pixels of the window
 * @see Window::Window(), Window::InitializeData(), Window::InitializePositionSize()
 */
void Window::FindWindowPlacementAndResize(int def_width, int def_height)
{
	def_width  = std::max(def_width,  this->width); // Don't allow default size to be smaller than smallest size
	def_height = std::max(def_height, this->height);
	/* Try to make windows smaller when our window is too small.
	 * w->(width|height) is normally the same as min_(width|height),
	 * but this way the GUIs can be made a little more dynamic;
	 * one can use the same spec for multiple windows and those
	 * can then determine the real minimum size of the window. */
	if (this->width != def_width || this->height != def_height) {
		/* Think about the overlapping toolbars when determining the minimum window size */
		int free_height = _screen.height;
		const Window *wt = FindWindowById(WC_STATUS_BAR, 0);
		if (wt != nullptr) free_height -= wt->height;
		wt = FindWindowById(WC_MAIN_TOOLBAR, 0);
		if (wt != nullptr) free_height -= wt->height;

		int enlarge_x = std::max(std::min(def_width  - this->width,  _screen.width - this->width),  0);
		int enlarge_y = std::max(std::min(def_height - this->height, free_height   - this->height), 0);

		/* X and Y has to go by step.. calculate it.
		 * The cast to int is necessary else x/y are implicitly casted to
		 * unsigned int, which won't work. */
		if (this->resize.step_width  > 1) enlarge_x -= enlarge_x % (int)this->resize.step_width;
		if (this->resize.step_height > 1) enlarge_y -= enlarge_y % (int)this->resize.step_height;

		ResizeWindow(this, enlarge_x, enlarge_y, true, false);
		/* ResizeWindow() calls this->OnResize(). */
	} else {
		/* Always call OnResize; that way the scrollbars and matrices get initialized. */
		this->OnResize();
	}

	int nx = this->left;
	int ny = this->top;

	if (nx + this->width > _screen.width) nx -= (nx + this->width - _screen.width);

	const Window *wt = FindWindowById(WC_MAIN_TOOLBAR, 0);
	ny = std::max(ny, (wt == nullptr || this == wt || this->top == 0) ? 0 : wt->height);
	nx = std::max(nx, 0);

	if (this->viewport != nullptr) {
		this->viewport->left += nx - this->left;
		this->viewport->top  += ny - this->top;
	}
	this->left = nx;
	this->top = ny;

	this->SetDirty();
}

/**
 * Decide whether a given rectangle is a good place to open a completely visible new window.
 * The new window should be within screen borders, and not overlap with another already
 * existing window (except for the main window in the background).
 * @param left    Left edge of the rectangle
 * @param top     Top edge of the rectangle
 * @param width   Width of the rectangle
 * @param height  Height of the rectangle
 * @param toolbar_y Height of main toolbar
 * @param pos     If rectangle is good, use this parameter to return the top-left corner of the new window
 * @return Boolean indication that the rectangle is a good place for the new window
 */
static bool IsGoodAutoPlace1(int left, int top, int width, int height, int toolbar_y, Point &pos)
{
	int right  = width + left;
	int bottom = height + top;

	if (left < 0 || top < toolbar_y || right > _screen.width || bottom > _screen.height) return false;

	/* Make sure it is not obscured by any window. */
	for (const Window *w : Window::IterateFromBack()) {
		if (w->window_class == WC_MAIN_WINDOW) continue;

		if (right > w->left &&
				w->left + w->width > left &&
				bottom > w->top &&
				w->top + w->height > top) {
			return false;
		}
	}

	pos.x = left;
	pos.y = top;
	return true;
}

/**
 * Decide whether a given rectangle is a good place to open a mostly visible new window.
 * The new window should be mostly within screen borders, and not overlap with another already
 * existing window (except for the main window in the background).
 * @param left    Left edge of the rectangle
 * @param top     Top edge of the rectangle
 * @param width   Width of the rectangle
 * @param height  Height of the rectangle
 * @param toolbar_y Height of main toolbar
 * @param pos     If rectangle is good, use this parameter to return the top-left corner of the new window
 * @return Boolean indication that the rectangle is a good place for the new window
 */
static bool IsGoodAutoPlace2(int left, int top, int width, int height, int toolbar_y, Point &pos)
{
	bool rtl = _current_text_dir == TD_RTL;

	/* Left part of the rectangle may be at most 1/4 off-screen,
	 * right part of the rectangle may be at most 1/2 off-screen
	 */
	if (rtl) {
		if (left < -(width >> 1) || left > _screen.width - (width >> 2)) return false;
	} else {
		if (left < -(width >> 2) || left > _screen.width - (width >> 1)) return false;
	}

	/* Bottom part of the rectangle may be at most 1/4 off-screen */
	if (top < toolbar_y || top > _screen.height - (height >> 2)) return false;

	/* Make sure it is not obscured by any window. */
	for (const Window *w : Window::IterateFromBack()) {
		if (w->window_class == WC_MAIN_WINDOW) continue;

		if (left + width > w->left &&
				w->left + w->width > left &&
				top + height > w->top &&
				w->top + w->height > top) {
			return false;
		}
	}

	pos.x = left;
	pos.y = top;
	return true;
}

/**
 * Find a good place for opening a new window of a given width and height.
 * @param width  Width of the new window
 * @param height Height of the new window
 * @return Top-left coordinate of the new window
 */
static Point GetAutoPlacePosition(int width, int height)
{
	Point pt;

	bool rtl = _current_text_dir == TD_RTL;

	/* First attempt, try top-left of the screen */
	const Window *main_toolbar = FindWindowByClass(WC_MAIN_TOOLBAR);
	const int toolbar_y =  main_toolbar != nullptr ? main_toolbar->height : 0;
	if (IsGoodAutoPlace1(rtl ? _screen.width - width : 0, toolbar_y, width, height, toolbar_y, pt)) return pt;

	/* Second attempt, try around all existing windows.
	 * The new window must be entirely on-screen, and not overlap with an existing window.
	 * Eight starting points are tried, two at each corner.
	 */
	for (const Window *w : Window::IterateFromBack()) {
		if (w->window_class == WC_MAIN_WINDOW) continue;

		if (IsGoodAutoPlace1(w->left + w->width,         w->top,                      width, height, toolbar_y, pt)) return pt;
		if (IsGoodAutoPlace1(w->left            - width, w->top,                      width, height, toolbar_y, pt)) return pt;
		if (IsGoodAutoPlace1(w->left,                    w->top + w->height,          width, height, toolbar_y, pt)) return pt;
		if (IsGoodAutoPlace1(w->left,                    w->top             - height, width, height, toolbar_y, pt)) return pt;
		if (IsGoodAutoPlace1(w->left + w->width,         w->top + w->height - height, width, height, toolbar_y, pt)) return pt;
		if (IsGoodAutoPlace1(w->left            - width, w->top + w->height - height, width, height, toolbar_y, pt)) return pt;
		if (IsGoodAutoPlace1(w->left + w->width - width, w->top + w->height,          width, height, toolbar_y, pt)) return pt;
		if (IsGoodAutoPlace1(w->left + w->width - width, w->top             - height, width, height, toolbar_y, pt)) return pt;
	}

	/* Third attempt, try around all existing windows.
	 * The new window may be partly off-screen, and must not overlap with an existing window.
	 * Only four starting points are tried.
	 */
	for (const Window *w : Window::IterateFromBack()) {
		if (w->window_class == WC_MAIN_WINDOW) continue;

		if (IsGoodAutoPlace2(w->left + w->width, w->top,             width, height, toolbar_y, pt)) return pt;
		if (IsGoodAutoPlace2(w->left    - width, w->top,             width, height, toolbar_y, pt)) return pt;
		if (IsGoodAutoPlace2(w->left,            w->top + w->height, width, height, toolbar_y, pt)) return pt;
		if (IsGoodAutoPlace2(w->left,            w->top - height,    width, height, toolbar_y, pt)) return pt;
	}

	/* Fourth and final attempt, put window at diagonal starting from (0, toolbar_y), try multiples
	 * of the closebox
	 */
	int left = rtl ? _screen.width - width : 0, top = toolbar_y;
	const Dimension &closebox_dimension = NWidgetLeaf::GetCloseBoxDimension();
	int offset_x = rtl ? -(int)closebox_dimension.width : (int)closebox_dimension.width;
	int offset_y = std::max<int>(closebox_dimension.height, GetCharacterHeight(FS_NORMAL) + WidgetDimensions::scaled.captiontext.Vertical());

restart:
	for (const Window *w : Window::IterateFromBack()) {
		if (w->left == left && w->top == top) {
			left += offset_x;
			top += offset_y;
			goto restart;
		}
	}

	pt.x = left;
	pt.y = top;
	return pt;
}

/**
 * Computer the position of the top-left corner of a window to be opened right
 * under the toolbar.
 * @param window_width the width of the window to get the position for
 * @return Coordinate of the top-left corner of the new window.
 */
Point GetToolbarAlignedWindowPosition(int window_width)
{
	const Window *w = FindWindowById(WC_MAIN_TOOLBAR, 0);
	dbg_assert(w != nullptr);
	Point pt = { _current_text_dir == TD_RTL ? w->left : (w->left + w->width) - window_width, w->top + w->height };
	return pt;
}

/**
 * Compute the position of the top-left corner of a new window that is opened.
 *
 * By default position a child window at an offset of 10/10 of its parent.
 * With the exception of WC_BUILD_TOOLBAR (build railway/roads/ship docks/airports)
 * and WC_SCEN_LAND_GEN (landscaping). Whose child window has an offset of 0/toolbar-height of
 * its parent. So it's exactly under the parent toolbar and no buttons will be covered.
 * However if it falls too extremely outside window positions, reposition
 * it to an automatic place.
 *
 * @param *desc         The pointer to the WindowDesc to be created.
 * @param sm_width      Smallest width of the window.
 * @param sm_height     Smallest height of the window.
 * @param window_number The window number of the new window.
 *
 * @return Coordinate of the top-left corner of the new window.
 */
static Point LocalGetWindowPlacement(const WindowDesc &desc, int16_t sm_width, int16_t sm_height, int window_number)
{
	Point pt;
	const Window *w;

	int16_t default_width  = std::max(desc.GetDefaultWidth(),  sm_width);
	int16_t default_height = std::max(desc.GetDefaultHeight(), sm_height);

	if (desc.parent_cls != WC_NONE && (w = FindWindowById(desc.parent_cls, window_number)) != nullptr) {
		bool rtl = _current_text_dir == TD_RTL;
		if (desc.parent_cls == WC_BUILD_TOOLBAR || desc.parent_cls == WC_SCEN_LAND_GEN) {
			pt.x = w->left + (rtl ? w->width - default_width : 0);
			pt.y = w->top + w->height;
			return pt;
		} else {
			/* Position child window with offset of closebox, but make sure that either closebox or resizebox is visible
			 *  - Y position: closebox of parent + closebox of child + statusbar
			 *  - X position: closebox on left/right, resizebox on right/left (depending on ltr/rtl)
			 */
			const Dimension &closebox_dimension = NWidgetLeaf::GetCloseBoxDimension();
			int indent_y = std::max<int>(closebox_dimension.height, GetCharacterHeight(FS_NORMAL) + WidgetDimensions::scaled.captiontext.Vertical());
			if (w->top + 3 * indent_y < _screen.height) {
				pt.y = w->top + indent_y;
				int indent_close = closebox_dimension.width;
				int indent_resize = NWidgetLeaf::GetResizeBoxDimension().width;
				if (_current_text_dir == TD_RTL) {
					pt.x = std::max(w->left + w->width - default_width - indent_close, 0);
					if (pt.x + default_width >= indent_close && pt.x + indent_resize <= _screen.width) return pt;
				} else {
					pt.x = std::min(w->left + indent_close, _screen.width - default_width);
					if (pt.x + default_width >= indent_resize && pt.x + indent_close <= _screen.width) return pt;
				}
			}
		}
	}

	switch (desc.default_pos) {
		case WDP_ALIGN_TOOLBAR: // Align to the toolbar
			return GetToolbarAlignedWindowPosition(default_width);

		case WDP_AUTO: // Find a good automatic position for the window
			return GetAutoPlacePosition(default_width, default_height);

		case WDP_CENTER: // Centre the window horizontally
			pt.x = (_screen.width - default_width) / 2;
			pt.y = (_screen.height - default_height) / 2;
			break;

		case WDP_MANUAL:
			pt.x = 0;
			pt.y = 0;
			break;

		default:
			NOT_REACHED();
	}

	return pt;
}

/* virtual */ Point Window::OnInitialPosition(int16_t sm_width, int16_t sm_height, int window_number)
{
	return LocalGetWindowPlacement(this->window_desc, sm_width, sm_height, window_number);
}

/**
 * Perform the first part of the initialization of a nested widget tree.
 * Construct a nested widget tree in #nested_root, and optionally fill the #widget_lookup array to provide quick access to the uninitialized widgets.
 * This is mainly useful for setting very basic properties.
 * @param fill_nested Fill the #widget_lookup (enabling is expensive!).
 * @note Filling the nested array requires an additional traversal through the nested widget tree, and is best performed by #FinishInitNested rather than here.
 */
void Window::CreateNestedTree()
{
	this->nested_root = MakeWindowNWidgetTree(this->window_desc.nwid_parts, &this->shade_select);
	this->nested_root->FillWidgetLookup(this->widget_lookup);
}

/**
 * Perform the second part of the initialization of a nested widget tree.
 * @param window_number Number of the new window.
 */
void Window::FinishInitNested(WindowNumber window_number)
{
	this->InitializeData(window_number);
	this->ApplyDefaults();
	Point pt = this->OnInitialPosition(this->nested_root->smallest_x, this->nested_root->smallest_y, window_number);
	this->InitializePositionSize(pt.x, pt.y, this->nested_root->smallest_x, this->nested_root->smallest_y);
	this->FindWindowPlacementAndResize(this->window_desc.GetDefaultWidth(), this->window_desc.GetDefaultHeight());
	this->ProcessScheduledResize();
}

/**
 * Perform complete initialization of the #Window with nested widgets, to allow use.
 * @param window_number Number of the new window.
 */
void Window::InitNested(WindowNumber window_number)
{
	this->CreateNestedTree();
	this->FinishInitNested(window_number);
}

/**
 * Empty constructor, initialization has been moved to #InitNested() called from the constructor of the derived class.
 * @param desc The description of the window.
 */
Window::Window(WindowDesc &desc) : window_desc(desc), scale(_gui_scale), mouse_capture_widget(-1)
{
	static uint64_t last_window_token = 0;
	last_window_token++;
	this->window_token = WindowToken(last_window_token);
}

/**
 * Do a search for a window at specific coordinates. For this we start
 * at the topmost window, obviously and work our way down to the bottom
 * @param x position x to query
 * @param y position y to query
 * @return a pointer to the found window if any, nullptr otherwise
 */
Window *FindWindowFromPt(int x, int y)
{
	for (Window *w : Window::IterateFromFront()) {
		if (MayBeShown(w) && IsInsideBS(x, w->left, w->width) && IsInsideBS(y, w->top, w->height)) {
			return w;
		}
	}

	return nullptr;
}

/**
 * (re)initialize the windowing system
 */
void InitWindowSystem()
{
	IConsoleClose();

	_z_back_window = nullptr;
	_z_front_window = nullptr;
	_first_window = nullptr;
	_focused_window = nullptr;
	_mouseover_last_w = nullptr;
	_last_scroll_window = nullptr;
	_scrolling_viewport = nullptr;
	_scrolling_viewport_bound = { 0, 0, 0, 0 };
	_mouse_hovering = false;

	SetupWidgetDimensions();
	NWidgetLeaf::InvalidateDimensionCache(); // Reset cached sizes of several widgets.
	NWidgetScrollbar::InvalidateDimensionCache();

	InitDepotWindowBlockSizes();

	ShowFirstError();
}

/**
 * Close down the windowing system
 */
void UnInitWindowSystem()
{
	UnshowCriticalError();

	for (Window *w : Window::Iterate()) w->Close();
	Window::DeleteClosedWindows();

	_z_front_window = nullptr;
	_z_back_window = nullptr;
	_first_window = nullptr;
}

/**
 * Reset the windowing system, by means of shutting it down followed by re-initialization
 */
void ResetWindowSystem()
{
	UnInitWindowSystem();
	InitWindowSystem();
	_thd.Reset();
}

static void DecreaseWindowCounters()
{
	static uint8_t hundredth_tick_timeout = 100;

	if (_scroller_click_timeout != 0) _scroller_click_timeout--;
	if (hundredth_tick_timeout != 0) hundredth_tick_timeout--;

	for (Window *w : Window::IterateFromFront()) {
		if (!IsHeadless() && hundredth_tick_timeout == 0) w->OnHundredthTick();

		if (_scroller_click_timeout == 0) {
			/* Unclick scrollbar buttons if they are pressed. */
			for (auto &pair : w->widget_lookup) {
				NWidgetBase *nwid = pair.second;
				if (nwid->type == NWID_HSCROLLBAR || nwid->type == NWID_VSCROLLBAR) {
					NWidgetScrollbar *sb = static_cast<NWidgetScrollbar*>(nwid);
					if (sb->disp_flags.Any({NWidgetDisplayFlag::ScrollbarUp, NWidgetDisplayFlag::ScrollbarDown})) {
						sb->disp_flags.Reset(NWidgetDisplayFlag::ScrollbarUp).Reset(NWidgetDisplayFlag::ScrollbarDown);
						w->mouse_capture_widget = -1;
						sb->SetDirty(w);
					}
				}
			}
		}

		/* Handle editboxes */
		for (auto &pair : w->querystrings) {
			pair.second->HandleEditBox(w, pair.first);
		}

		w->OnMouseLoop();
	}

	for (Window *w : Window::IterateFromFront()) {
		if (w->flags.Test(WindowFlag::Timeout) && --w->timeout_timer == 0) {
			w->flags.Reset(WindowFlag::Timeout);
			w->OnTimeout();
			w->RaiseButtons(true);
		}
	}

	if (hundredth_tick_timeout == 0) hundredth_tick_timeout = 100;
}

static void HandlePlacePresize()
{
	if (_special_mouse_mode != WSM_PRESIZE) return;

	Window *w = _thd.GetCallbackWnd();
	if (w == nullptr) return;

	Point pt = GetTileBelowCursor();
	if (pt.x == -1) {
		_thd.selend.x = -1;
		return;
	}

	w->OnPlacePresize(pt, TileVirtXY(pt.x, pt.y));
}

/**
 * Handle dragging and dropping in mouse dragging mode (#WSM_DRAGDROP).
 * @return State of handling the event.
 */
static EventState HandleMouseDragDrop()
{
	if (_special_mouse_mode != WSM_DRAGDROP) return ES_NOT_HANDLED;

	if (_left_button_down && _cursor.delta.x == 0 && _cursor.delta.y == 0) return ES_HANDLED; // Dragging, but the mouse did not move.

	Window *w = _thd.GetCallbackWnd();
	if (w != nullptr) {
		/* Send an event in client coordinates. */
		Point pt;
		pt.x = _cursor.pos.x - w->left;
		pt.y = _cursor.pos.y - w->top;
		if (_left_button_down) {
			w->OnMouseDrag(pt, GetWidgetFromPos(w, pt.x, pt.y));
		} else {
			w->OnDragDrop(pt, GetWidgetFromPos(w, pt.x, pt.y));
		}
	}

	if (!_left_button_down) ResetObjectToPlace(); // Button released, finished dragging.
	return ES_HANDLED;
}

/** Report position of the mouse to the underlying window. */
static void HandleMouseOver()
{
	Window *w = FindWindowFromPt(_cursor.pos.x, _cursor.pos.y);

	/* We changed window, put an OnMouseOver event to the last window */
	if (_mouseover_last_w != nullptr && _mouseover_last_w != w) {
		/* Reset mouse-over coordinates of previous window */
		Point pt = { -1, -1 };
		_mouseover_last_w->OnMouseOver(pt, 0);
	}

	/* _mouseover_last_w will get reset when the window is deleted, see DeleteWindow() */
	_mouseover_last_w = w;

	if (w != nullptr) {
		/* send an event in client coordinates. */
		Point pt = { _cursor.pos.x - w->left, _cursor.pos.y - w->top };
		const NWidgetCore *widget = w->nested_root->GetWidgetFromPos(pt.x, pt.y);
		if (widget != nullptr) w->OnMouseOver(pt, widget->GetIndex());
	}
}

/** Direction for moving the window. */
enum PreventHideDirection : uint8_t {
	PHD_UP,   ///< Above v is a safe position.
	PHD_DOWN, ///< Below v is a safe position.
};

/**
 * Do not allow hiding of the rectangle with base coordinates \a nx and \a ny behind window \a v.
 * If needed, move the window base coordinates to keep it visible.
 * @param nx   Base horizontal coordinate of the rectangle.
 * @param ny   Base vertical coordinate of the rectangle.
 * @param rect Rectangle that must stay visible (horizontally, vertically, or both)
 * @param v    Window lying in front of the rectangle.
 * @param px   Previous horizontal base coordinate.
 * @param dir  If no room horizontally, move the rectangle to the indicated position.
 */
static void PreventHiding(int *nx, int *ny, const Rect &rect, const Window *v, int px, PreventHideDirection dir)
{
	if (v == nullptr) return;

	const int min_visible = rect.Height();

	int v_bottom = v->top + v->height - 1;
	int v_right = v->left + v->width - 1;
	int safe_y = (dir == PHD_UP) ? (v->top - min_visible - rect.top) : (v_bottom + min_visible - rect.bottom); // Compute safe vertical position.

	if (*ny + rect.top <= v->top - min_visible) return; // Above v is enough space
	if (*ny + rect.bottom >= v_bottom + min_visible) return; // Below v is enough space

	/* Vertically, the rectangle is hidden behind v. */
	if (*nx + rect.left + min_visible < v->left) { // At left of v.
		if (v->left < min_visible) *ny = safe_y; // But enough room, force it to a safe position.
		return;
	}
	if (*nx + rect.right - min_visible > v_right) { // At right of v.
		if (v_right > _screen.width - min_visible) *ny = safe_y; // Not enough room, force it to a safe position.
		return;
	}

	/* Horizontally also hidden, force movement to a safe area. */
	if (px + rect.left < v->left && v->left >= min_visible) { // Coming from the left, and enough room there.
		*nx = v->left - min_visible - rect.left;
	} else if (px + rect.right > v_right && v_right <= _screen.width - min_visible) { // Coming from the right, and enough room there.
		*nx = v_right + min_visible - rect.right;
	} else {
		*ny = safe_y;
	}
}

/**
 * Make sure at least a part of the caption bar is still visible by moving
 * the window if necessary.
 * @param w The window to check.
 * @param nx The proposed new x-location of the window.
 * @param ny The proposed new y-location of the window.
 */
static void EnsureVisibleCaption(Window *w, int nx, int ny)
{
	/* Search for the title bar rectangle. */
	const NWidgetBase *caption = w->nested_root->GetWidgetOfType(WWT_CAPTION);
	if (caption != nullptr) {
		const Rect caption_rect = caption->GetCurrentRect();

		const int min_visible = caption_rect.Height();

		/* Make sure the window doesn't leave the screen */
		nx = Clamp(nx, min_visible - caption_rect.right, _screen.width - min_visible - caption_rect.left);
		ny = Clamp(ny, 0, _screen.height - min_visible);

		/* Make sure the title bar isn't hidden behind the main tool bar or the status bar. */
		PreventHiding(&nx, &ny, caption_rect, FindWindowById(WC_MAIN_TOOLBAR, 0), w->left, PHD_DOWN);
		PreventHiding(&nx, &ny, caption_rect, FindWindowById(WC_STATUS_BAR,   0), w->left, PHD_UP);
	}

	if (w->viewport != nullptr) {
		w->viewport->left += nx - w->left;
		w->viewport->top  += ny - w->top;
	}

	w->left = nx;
	w->top  = ny;
}

/**
 * Resize the window.
 * Update all the widgets of a window based on their resize flags
 * Both the areas of the old window and the new sized window are set dirty
 * ensuring proper redrawal.
 * @param w       Window to resize
 * @param delta_x Delta x-size of changed window (positive if larger, etc.)
 * @param delta_y Delta y-size of changed window
 * @param clamp_to_screen Whether to make sure the whole window stays visible
 */
void ResizeWindow(Window *w, int delta_x, int delta_y, bool clamp_to_screen, bool schedule_resize)
{
	if (delta_x != 0 || delta_y != 0) {
		if (clamp_to_screen) {
			/* Determine the new right/bottom position. If that is outside of the bounds of
			 * the resolution clamp it in such a manner that it stays within the bounds. */
			int new_right  = w->left + w->width  + delta_x;
			int new_bottom = w->top  + w->height + delta_y;
			if (new_right  >= (int)_screen.width)  delta_x -= Ceil(new_right  - _screen.width,  std::max(1U, w->nested_root->resize_x));
			if (new_bottom >= (int)_screen.height) delta_y -= Ceil(new_bottom - _screen.height, std::max(1U, w->nested_root->resize_y));
		}

		w->SetDirtyAsBlocks();

		uint new_xinc = std::max(0, (w->nested_root->resize_x == 0) ? 0 : (int)(w->nested_root->current_x - w->nested_root->smallest_x) + delta_x);
		uint new_yinc = std::max(0, (w->nested_root->resize_y == 0) ? 0 : (int)(w->nested_root->current_y - w->nested_root->smallest_y) + delta_y);
		assert(w->nested_root->resize_x == 0 || new_xinc % w->nested_root->resize_x == 0);
		assert(w->nested_root->resize_y == 0 || new_yinc % w->nested_root->resize_y == 0);

		w->nested_root->AssignSizePosition(ST_RESIZE, 0, 0, w->nested_root->smallest_x + new_xinc, w->nested_root->smallest_y + new_yinc, _current_text_dir == TD_RTL);
		w->width  = w->nested_root->current_x;
		w->height = w->nested_root->current_y;
	}

	EnsureVisibleCaption(w, w->left, w->top);

	/* Schedule OnResize to make sure everything is initialised correctly if it needs to be. */
	if (schedule_resize) {
		w->ScheduleResize();
	} else {
		w->OnResize();
	}

	extern bool _gfx_draw_active;
	if (_gfx_draw_active) {
		SetWindowDirtyPending(w);
	} else {
		w->SetDirty();
	}
}

/**
 * Return the top of the main view available for general use.
 * @return Uppermost vertical coordinate available.
 * @note Above the upper y coordinate is often the main toolbar.
 */
int GetMainViewTop()
{
	Window *w = FindWindowById(WC_MAIN_TOOLBAR, 0);
	return (w == nullptr) ? 0 : w->top + w->height;
}

/**
 * Return the bottom of the main view available for general use.
 * @return The vertical coordinate of the first unusable row, so 'top + height <= bottom' gives the correct result.
 * @note At and below the bottom y coordinate is often the status bar.
 */
int GetMainViewBottom()
{
	Window *w = FindWindowById(WC_STATUS_BAR, 0);
	return (w == nullptr) ? _screen.height : w->top;
}

static bool _dragging_window; ///< A window is being dragged or resized.

/**
 * Handle dragging/resizing of a window.
 * @return State of handling the event.
 */
static EventState HandleWindowDragging()
{
	/* Get out immediately if no window is being dragged at all. */
	if (!_dragging_window) return ES_NOT_HANDLED;

	/* If button still down, but cursor hasn't moved, there is nothing to do. */
	if (_left_button_down && _cursor.delta.x == 0 && _cursor.delta.y == 0) return ES_HANDLED;

	/* Otherwise find the window... */
	for (Window *w : Window::IterateFromBack()) {
		if (w->flags.Test(WindowFlag::Dragging)) {
			/* Stop the dragging if the left mouse button was released */
			if (!_left_button_down) {
				w->flags.Reset(WindowFlag::Dragging);
				break;
			}

			if (!w->flags.Test(WindowFlag::DragDirtied)) {
				w->flags.Set(WindowFlag::DragDirtied);
				w->SetDirtyAsBlocks();
			}

			int x = _cursor.pos.x + _drag_delta.x;
			int y = _cursor.pos.y + _drag_delta.y;
			int nx = x;
			int ny = y;

			if (_settings_client.gui.window_snap_radius != 0) {
				int hsnap = _settings_client.gui.window_snap_radius;
				int vsnap = _settings_client.gui.window_snap_radius;
				int delta;

				for (const Window *v : Window::IterateFromBack()) {
					if (v == w) continue; // Don't snap at yourself

					if (y + w->height > v->top && y < v->top + v->height) {
						/* Your left border <-> other right border */
						delta = abs(v->left + v->width - x);
						if (delta <= hsnap) {
							nx = v->left + v->width;
							hsnap = delta;
						}

						/* Your right border <-> other left border */
						delta = abs(v->left - x - w->width);
						if (delta <= hsnap) {
							nx = v->left - w->width;
							hsnap = delta;
						}
					}

					if (w->top + w->height >= v->top && w->top <= v->top + v->height) {
						/* Your left border <-> other left border */
						delta = abs(v->left - x);
						if (delta <= hsnap) {
							nx = v->left;
							hsnap = delta;
						}

						/* Your right border <-> other right border */
						delta = abs(v->left + v->width - x - w->width);
						if (delta <= hsnap) {
							nx = v->left + v->width - w->width;
							hsnap = delta;
						}
					}

					if (x + w->width > v->left && x < v->left + v->width) {
						/* Your top border <-> other bottom border */
						delta = abs(v->top + v->height - y);
						if (delta <= vsnap) {
							ny = v->top + v->height;
							vsnap = delta;
						}

						/* Your bottom border <-> other top border */
						delta = abs(v->top - y - w->height);
						if (delta <= vsnap) {
							ny = v->top - w->height;
							vsnap = delta;
						}
					}

					if (w->left + w->width >= v->left && w->left <= v->left + v->width) {
						/* Your top border <-> other top border */
						delta = abs(v->top - y);
						if (delta <= vsnap) {
							ny = v->top;
							vsnap = delta;
						}

						/* Your bottom border <-> other bottom border */
						delta = abs(v->top + v->height - y - w->height);
						if (delta <= vsnap) {
							ny = v->top + v->height - w->height;
							vsnap = delta;
						}
					}
				}
			}

			EnsureVisibleCaption(w, nx, ny);

			w->SetDirty();
			return ES_HANDLED;
		} else if (w->flags.Test(WindowFlag::SizingLeft) || w->flags.Test(WindowFlag::SizingRight)) {
			/* Stop the sizing if the left mouse button was released */
			if (!_left_button_down) {
				w->flags.Reset(WindowFlag::SizingLeft);
				w->flags.Reset(WindowFlag::SizingRight);
				w->SetDirty();
				break;
			}

			/* Compute difference in pixels between cursor position and reference point in the window.
			 * If resizing the left edge of the window, moving to the left makes the window bigger not smaller.
			 */
			int x, y = _cursor.pos.y - _drag_delta.y;
			if (w->flags.Test(WindowFlag::SizingLeft)) {
				x = _drag_delta.x - _cursor.pos.x;
			} else {
				x = _cursor.pos.x - _drag_delta.x;
			}

			/* resize.step_width and/or resize.step_height may be 0, which means no resize is possible. */
			if (w->resize.step_width  == 0) x = 0;
			if (w->resize.step_height == 0) y = 0;

			/* Check the resize button won't go past the bottom of the screen */
			if (w->top + w->height + y > _screen.height) {
				y = _screen.height - w->height - w->top;
			}

			/* X and Y has to go by step.. calculate it.
			 * The cast to int is necessary else x/y are implicitly casted to
			 * unsigned int, which won't work. */
			if (w->resize.step_width  > 1) x -= x % (int)w->resize.step_width;
			if (w->resize.step_height > 1) y -= y % (int)w->resize.step_height;

			/* Check that we don't go below the minimum set size */
			if ((int)w->width + x < (int)w->nested_root->smallest_x) {
				x = w->nested_root->smallest_x - w->width;
			}
			if ((int)w->height + y < (int)w->nested_root->smallest_y) {
				y = w->nested_root->smallest_y - w->height;
			}

			/* Window already on size */
			if (x == 0 && y == 0) return ES_HANDLED;

			/* Now find the new cursor pos.. this is NOT _cursor, because we move in steps. */
			_drag_delta.y += y;
			if (w->flags.Test(WindowFlag::SizingLeft) && x != 0) {
				_drag_delta.x -= x; // x > 0 -> window gets longer -> left-edge moves to left -> subtract x to get new position.
				w->SetDirtyAsBlocks();
				w->left -= x;  // If dragging left edge, move left window edge in opposite direction by the same amount.
				/* ResizeWindow() below ensures marking new position as dirty. */
			} else {
				_drag_delta.x += x;
			}

			/* ResizeWindow sets both pre- and after-size to dirty for redrawal */
			ResizeWindow(w, x, y);
			return ES_HANDLED;
		}
	}

	_dragging_window = false;
	return ES_HANDLED;
}

/**
 * Start window dragging
 * @param w Window to start dragging
 */
static void StartWindowDrag(Window *w)
{
	w->flags.Set(WindowFlag::Dragging);
	w->flags.Reset(WindowFlag::Centred);
	_dragging_window = true;

	_drag_delta.x = w->left - _cursor.pos.x;
	_drag_delta.y = w->top  - _cursor.pos.y;

	CloseWindowById(WC_DROPDOWN_MENU, 0);
	ReorderWindowToFront(w);
}

/**
 * Start resizing a window.
 * @param w       Window to start resizing.
 * @param to_left Whether to drag towards the left or not
 */
static void StartWindowSizing(Window *w, bool to_left)
{
	w->flags.Set(to_left ? WindowFlag::SizingLeft : WindowFlag::SizingRight);
	w->flags.Reset(WindowFlag::Centred);
	_dragging_window = true;

	_drag_delta.x = _cursor.pos.x;
	_drag_delta.y = _cursor.pos.y;

	CloseWindowById(WC_DROPDOWN_MENU, 0);
	ReorderWindowToFront(w);
}

/**
 * Handle scrollbar scrolling with the mouse.
 * @param w window with active scrollbar.
 */
static void HandleScrollbarScrolling(Window *w)
{
	int i;
	NWidgetScrollbar *sb = w->GetWidget<NWidgetScrollbar>(w->mouse_capture_widget);
	bool rtl = false;

	if (sb->type == NWID_HSCROLLBAR) {
		i = _cursor.pos.x - _cursorpos_drag_start.x;
		rtl = _current_text_dir == TD_RTL;
	} else {
		i = _cursor.pos.y - _cursorpos_drag_start.y;
	}

	if (sb->disp_flags.Any({NWidgetDisplayFlag::ScrollbarUp, NWidgetDisplayFlag::ScrollbarDown})) {
		if (_scroller_click_timeout == 1) {
			_scroller_click_timeout = 3;
			if (sb->UpdatePosition(rtl == sb->disp_flags.Test(NWidgetDisplayFlag::ScrollbarUp) ? 1 : -1)) w->SetDirty();
		}
		return;
	}

	/* Find the item we want to move to. SetPosition will make sure it's inside bounds. */
	int range = sb->GetCount() - sb->GetCapacity();
	if (range <= 0) return;

	int pos = RoundDivSU((i + _scrollbar_start_pos) * range, _scrollbar_size);
	if (rtl) pos = range - pos;
	if (sb->SetPosition(pos)) w->SetDirty();
}

/**
 * Handle active widget (mouse draggin on widget) with the mouse.
 * @return State of handling the event.
 */
static EventState HandleActiveWidget()
{
	for (Window *w : Window::IterateFromBack()) {
		if (w->mouse_capture_widget >= 0) {
			/* Abort if no button is clicked any more. */
			if (!_left_button_down) {
				w->SetWidgetDirty(w->mouse_capture_widget);
				w->mouse_capture_widget = -1;
				return ES_HANDLED;
			}

			/* Handle scrollbar internally, or dispatch click event */
			WidgetType type = w->GetWidget<NWidgetBase>(w->mouse_capture_widget)->type;
			if (type == NWID_VSCROLLBAR || type == NWID_HSCROLLBAR) {
				HandleScrollbarScrolling(w);
			} else {
				/* If cursor hasn't moved, there is nothing to do. */
				if (_cursor.delta.x == 0 && _cursor.delta.y == 0) return ES_HANDLED;

				Point pt = { _cursor.pos.x - w->left, _cursor.pos.y - w->top };
				w->OnClick(pt, w->mouse_capture_widget, 0);
			}
			return ES_HANDLED;
		}
	}

	return ES_NOT_HANDLED;
}

/**
 * Handle viewport scrolling with the mouse.
 * @return State of handling the event.
 */
static EventState HandleViewportScroll()
{
	bool scrollwheel_scrolling = _settings_client.gui.scrollwheel_scrolling == SWS_SCROLL_MAP && _cursor.wheel_moved;

	if (_scrolling_viewport == nullptr) return ES_NOT_HANDLED;

	/* When we don't have a last scroll window we are starting to scroll.
	 * When the last scroll window and this are not the same we went
	 * outside of the window and should not left-mouse scroll anymore. */
	if (_last_scroll_window == nullptr) _last_scroll_window = FindWindowFromPt(_cursor.pos.x, _cursor.pos.y);

	if (_last_scroll_window == nullptr || !((_settings_client.gui.scroll_mode != VSM_MAP_LMB && _right_button_down) || scrollwheel_scrolling || (_settings_client.gui.scroll_mode == VSM_MAP_LMB && _left_button_down))) {
		_cursor.fix_at = false;
		_scrolling_viewport = nullptr;
		_last_scroll_window = nullptr;
		UpdateActiveScrollingViewport(nullptr);
		return ES_NOT_HANDLED;
	}

	if (_last_scroll_window == GetMainWindow() && _last_scroll_window->viewport->follow_vehicle != INVALID_VEHICLE) {
		/* If the main window is following a vehicle, then first let go of it! */
		const Vehicle *veh = Vehicle::Get(_last_scroll_window->viewport->follow_vehicle);
		ScrollMainWindowTo(veh->x_pos, veh->y_pos, veh->z_pos, true); // This also resets follow_vehicle
		return ES_NOT_HANDLED;
	}

	Point delta;
	if (scrollwheel_scrolling) {
		/* We are using scrollwheels for scrolling */
		/* Use the integer part for movement */
		delta.x = static_cast<int>(_cursor.h_wheel);
		delta.y = static_cast<int>(_cursor.v_wheel);
		/* Keep the fractional part so that subtle movement is accumulated */
		float temp;
		_cursor.v_wheel = std::modf(_cursor.v_wheel, &temp);
		_cursor.h_wheel = std::modf(_cursor.h_wheel, &temp);
	} else {
		if (_settings_client.gui.scroll_mode != VSM_VIEWPORT_RMB_FIXED) {
			delta.x = -_cursor.delta.x;
			delta.y = -_cursor.delta.y;
		} else {
			delta.x = _cursor.delta.x;
			delta.y = _cursor.delta.y;
		}
	}

	/* Create a scroll-event and send it to the window */
	if (delta.x != 0 || delta.y != 0) _last_scroll_window->OnScroll(delta);

	_cursor.delta.x = 0;
	_cursor.delta.y = 0;
	_cursor.wheel_moved = false;
	return ES_HANDLED;
}

/**
 * Check if a window can be made relative top-most window, and if so do
 * it. If a window does not obscure any other windows, it will not
 * be brought to the foreground. Also if the only obscuring windows
 * are so-called system-windows, the window will not be moved.
 * The function will return false when a child window of this window is a
 * modal-popup; function returns a false and child window gets a white border
 * @param w Window to bring relatively on-top
 * @return false if the window has an active modal child, true otherwise
 */
static bool MaybeBringWindowToFront(Window *w)
{
	bool bring_to_front = false;

	if (w->window_class == WC_MAIN_WINDOW ||
			IsVitalWindow(w) ||
			w->window_class == WC_TOOLTIPS ||
			w->window_class == WC_DROPDOWN_MENU) {
		return true;
	}

	/* Use unshaded window size rather than current size for shaded windows. */
	int w_width  = w->width;
	int w_height = w->height;
	if (w->IsShaded()) {
		w_width  = w->unshaded_size.width;
		w_height = w->unshaded_size.height;
	}

	for (Window *u : Window::IterateFromBack(w->z_front)) {
		/* A modal child will prevent the activation of the parent window */
		if (u->parent == w && u->window_desc.flags.Test(WindowDefaultFlag::Modal)) {
			u->SetWhiteBorder();
			u->SetDirty();
			return false;
		}

		if (u->window_class == WC_MAIN_WINDOW ||
				IsVitalWindow(u) ||
				u->window_class == WC_TOOLTIPS ||
				u->window_class == WC_DROPDOWN_MENU) {
			continue;
		}

		/* Window sizes don't interfere, leave z-order alone */
		if (w->left + w_width <= u->left ||
				u->left + u->width <= w->left ||
				w->top  + w_height <= u->top ||
				u->top + u->height <= w->top) {
			continue;
		}

		bring_to_front = true;
	}

	if (bring_to_front) ReorderWindowToFront(w);
	return true;
}

/**
 * Process keypress for editbox widget.
 * @param wid Editbox widget.
 * @param key     the Unicode value of the key.
 * @param keycode the untranslated key code including shift state.
 * @return #ES_HANDLED if the key press has been handled and no other
 *         window should receive the event.
 */
EventState Window::HandleEditBoxKey(WidgetID wid, char32_t key, uint16_t keycode)
{
	QueryString *query = this->GetQueryString(wid);
	if (query == nullptr) return ES_NOT_HANDLED;

	int action = QueryString::ACTION_NOTHING;

	switch (query->text.HandleKeyPress(key, keycode)) {
		case HKPR_EDITING:
			this->SetWidgetDirty(wid);
			this->OnEditboxChanged(wid);
			break;

		case HKPR_CURSOR:
			this->SetWidgetDirty(wid);
			/* For the OSK also invalidate the parent window */
			if (this->window_class == WC_OSK) this->InvalidateData();
			break;

		case HKPR_CONFIRM:
			if (this->window_class == WC_OSK) {
				this->OnClick(Point(), WID_OSK_OK, 1);
			} else if (query->ok_button >= 0) {
				this->OnClick(Point(), query->ok_button, 1);
			} else {
				action = query->ok_button;
			}
			break;

		case HKPR_CANCEL:
			if (this->window_class == WC_OSK) {
				this->OnClick(Point(), WID_OSK_CANCEL, 1);
			} else if (query->cancel_button >= 0) {
				this->OnClick(Point(), query->cancel_button, 1);
			} else {
				action = query->cancel_button;
			}
			break;

		case HKPR_NOT_HANDLED:
			return ES_NOT_HANDLED;

		default: break;
	}

	switch (action) {
		case QueryString::ACTION_DESELECT:
			this->UnfocusFocusedWidget();
			break;

		case QueryString::ACTION_CLEAR:
			if (StrEmpty(query->text.GetText())) {
				/* If already empty, unfocus instead */
				this->UnfocusFocusedWidget();
			} else {
				query->text.DeleteAll();
				this->SetWidgetDirty(wid);
				this->OnEditboxChanged(wid);
			}
			break;

		default:
			break;
	}

	return ES_HANDLED;
}

/**
 * Clear editbox widget.
 * @param wid Editbox widget.
 * @return if the Editbox was successfully cleared
 */
bool Window::ClearEditBox(WidgetID wid)
{
	QueryString *query = this->GetQueryString(wid);
	if (query == nullptr) return false;

	query->text.DeleteAll();
	this->SetWidgetDirty(wid);
	this->OnEditboxChanged(wid);
	return true;
}

/**
 * Focus a window by its class and window number (if it is open).
 * @param cls Window class.
 * @param number Number of the window within the window class.
 * @return True if a window answered to the criteria.
 */
bool FocusWindowById(WindowClass cls, WindowNumber number)
{
	Window *w = FindWindowById(cls, number);
	if (w) {
		MaybeBringWindowToFront(w);
		return true;
	}
	return false;
}

/**
 * Handle Toolbar hotkey events - can come from a source like the MacBook Touch Bar.
 * @param hotkey Hotkey code
 */
void HandleToolbarHotkey(int hotkey)
{
	assert(HasModalProgress() || IsLocalCompany());

	Window *w = FindWindowById(WC_MAIN_TOOLBAR, 0);
	if (w != nullptr) {
		if (w->window_desc.hotkeys != nullptr) {
			if (hotkey >= 0 && w->OnHotkey(hotkey) == ES_HANDLED) return;
		}
	}
}

/**
 * Handle keyboard input.
 * @param keycode Virtual keycode of the key.
 * @param key Unicode character of the key.
 */
void HandleKeypress(uint keycode, char32_t key)
{
	/* World generation is multithreaded and messes with companies.
	 * But there is no company related window open anyway, so _current_company is not used. */
	assert(HasModalProgress() || IsLocalCompany());

	/*
	 * The Unicode standard defines an area called the private use area. Code points in this
	 * area are reserved for private use and thus not portable between systems. For instance,
	 * Apple defines code points for the arrow keys in this area, but these are only printable
	 * on a system running OS X. We don't want these keys to show up in text fields and such,
	 * and thus we have to clear the unicode character when we encounter such a key.
	 */
	if (key >= 0xE000 && key <= 0xF8FF) key = 0;

	/*
	 * If both key and keycode is zero, we don't bother to process the event.
	 */
	if (key == 0 && keycode == 0) return;

	/* Check if the focused window has a focused editbox */
	if (EditBoxInGlobalFocus()) {
		/* All input will in this case go to the focused editbox */
		if (_focused_window->window_class == WC_CONSOLE) {
			if (_focused_window->OnKeyPress(key, keycode) == ES_HANDLED) return;
		} else {
			if (_focused_window->HandleEditBoxKey(_focused_window->nested_focus->GetIndex(), key, keycode) == ES_HANDLED) return;
		}
	}

	/* Call the event, start with the uppermost window, but ignore the toolbar. */
	for (Window *w : Window::IterateFromFront()) {
		if (w->window_class == WC_MAIN_TOOLBAR) continue;
		if (w->window_desc.hotkeys != nullptr) {
			int hotkey = w->window_desc.hotkeys->CheckMatch(keycode);
			if (hotkey >= 0 && w->OnHotkey(hotkey) == ES_HANDLED) return;
		}
		if (w->OnKeyPress(key, keycode) == ES_HANDLED) return;
	}

	Window *w = FindWindowById(WC_MAIN_TOOLBAR, 0);
	/* When there is no toolbar w is null, check for that */
	if (w != nullptr) {
		if (w->window_desc.hotkeys != nullptr) {
			int hotkey = w->window_desc.hotkeys->CheckMatch(keycode);
			if (hotkey >= 0 && w->OnHotkey(hotkey) == ES_HANDLED) return;
		}
		if (w->OnKeyPress(key, keycode) == ES_HANDLED) return;
	}

	HandleGlobalHotkeys(key, keycode);
}

/**
 * State of CONTROL key has changed
 */
void HandleCtrlChanged()
{
	/* Call the event, start with the uppermost window. */
	bool handled = false;
	for (Window *w : Window::IterateFromFront()) {
		if (!handled && w->OnCTRLStateChange() == ES_HANDLED) {
			handled = true;
		}
		w->OnCTRLStateChangeAlways();
	}
}

/**
 * State of SHIFT key has changed
 */
void HandleShiftChanged()
{
	for (Window *w : Window::IterateFromFront()) {
		w->OnShiftStateChange();
	}
}

/**
 * Insert a text string at the cursor position into the edit box widget.
 * @param wid Edit box widget.
 * @param str Text string to insert.
 */
/* virtual */ void Window::InsertTextString(WidgetID wid, const char *str, bool marked, const char *caret, const char *insert_location, const char *replacement_end)
{
	QueryString *query = this->GetQueryString(wid);
	if (query == nullptr) return;

	if (query->text.InsertString(str, marked, caret, insert_location, replacement_end) || marked) {
		this->SetWidgetDirty(wid);
		this->OnEditboxChanged(wid);
	}
}

/**
 * Handle text input.
 * @param str Text string to input.
 * @param marked Is the input a marked composition string from an IME?
 * @param caret Move the caret to this point in the insertion string.
 */
void HandleTextInput(const char *str, bool marked, const char *caret, const char *insert_location, const char *replacement_end)
{
	if (!EditBoxInGlobalFocus()) return;

	_focused_window->InsertTextString(_focused_window->window_class == WC_CONSOLE ? 0 : _focused_window->nested_focus->GetIndex(), str, marked, caret, insert_location, replacement_end);
}

/**
 * Local counter that is incremented each time an mouse input event is detected.
 * The counter is used to stop auto-scrolling.
 * @see HandleAutoscroll()
 * @see HandleMouseEvents()
 */
static int _input_events_this_tick = 0;

/**
 * If needed and switched on, perform auto scrolling (automatically
 * moving window contents when mouse is near edge of the window).
 */
static void HandleAutoscroll()
{
	if (_game_mode == GM_MENU || _game_mode == GM_BOOTSTRAP || HasModalProgress()) return;
	if (_settings_client.gui.auto_scrolling == VA_DISABLED) return;
	if (_settings_client.gui.auto_scrolling == VA_MAIN_VIEWPORT_FULLSCREEN && !_fullscreen) return;

	int x = _cursor.pos.x;
	int y = _cursor.pos.y;
	Window *w = FindWindowFromPt(x, y);
	if (w == nullptr || w->flags.Test(WindowFlag::DisableVpScroll)) return;
	if (_settings_client.gui.auto_scrolling != VA_EVERY_VIEWPORT && w->window_class != WC_MAIN_WINDOW) return;

	Viewport *vp = IsPtInWindowViewport(w, x, y);
	if (vp == nullptr) return;

	x -= vp->left;
	y -= vp->top;

	/* here allows scrolling in both x and y axis */
	/* If we succeed at scrolling in any direction, stop following a vehicle. */
	static const int SCROLLSPEED = 3;
	if (x - 15 < 0) {
		w->viewport->CancelFollow(*w);
		w->viewport->dest_scrollpos_x += ScaleByZoom((x - 15) * SCROLLSPEED, vp->zoom);
	} else if (15 - (vp->width - x) > 0) {
		w->viewport->CancelFollow(*w);
		w->viewport->dest_scrollpos_x += ScaleByZoom((15 - (vp->width - x)) * SCROLLSPEED, vp->zoom);
	}
	if (y - 15 < 0) {
		w->viewport->CancelFollow(*w);
		w->viewport->dest_scrollpos_y += ScaleByZoom((y - 15) * SCROLLSPEED, vp->zoom);
	} else if (15 - (vp->height - y) > 0) {
		w->viewport->CancelFollow(*w);
		w->viewport->dest_scrollpos_y += ScaleByZoom((15 - (vp->height - y)) * SCROLLSPEED, vp->zoom);
	}
}

enum MouseClick : uint8_t {
	MC_NONE = 0,
	MC_LEFT,
	MC_RIGHT,
	MC_DOUBLE_LEFT,
	MC_HOVER,
};

static constexpr int MAX_OFFSET_DOUBLE_CLICK = 5; ///< How much the mouse is allowed to move to call it a double click
static constexpr int MAX_OFFSET_HOVER = 5; ///< Maximum mouse movement before stopping a hover event.

extern EventState VpHandlePlaceSizingDrag();

const std::chrono::milliseconds TIME_BETWEEN_DOUBLE_CLICK(500); ///< Time between 2 left clicks before it becoming a double click.

static void ScrollMainViewport(int x, int y)
{
	if (_game_mode != GM_MENU && _game_mode != GM_BOOTSTRAP) {
		Window *w = GetMainWindow();
		assert(w);

		w->viewport->dest_scrollpos_x += ScaleByZoom(x, w->viewport->zoom);
		w->viewport->dest_scrollpos_y += ScaleByZoom(y, w->viewport->zoom);
	}
}

/**
 * Describes all the different arrow key combinations the game allows
 * when it is in scrolling mode.
 * The real arrow keys are bitwise numbered as
 * 1 = left
 * 2 = up
 * 4 = right
 * 8 = down
 */
static const int8_t scrollamt[16][2] = {
	{ 0,  0}, ///<  no key specified
	{-2,  0}, ///<  1 : left
	{ 0, -2}, ///<  2 : up
	{-2, -1}, ///<  3 : left  + up
	{ 2,  0}, ///<  4 : right
	{ 0,  0}, ///<  5 : left  + right = nothing
	{ 2, -1}, ///<  6 : right + up
	{ 0, -2}, ///<  7 : right + left  + up = up
	{ 0,  2}, ///<  8 : down
	{-2,  1}, ///<  9 : down  + left
	{ 0,  0}, ///< 10 : down  + up    = nothing
	{-2,  0}, ///< 11 : left  + up    +  down = left
	{ 2,  1}, ///< 12 : down  + right
	{ 0,  2}, ///< 13 : left  + right +  down = down
	{ 2,  0}, ///< 14 : right + up    +  down = right
	{ 0,  0}, ///< 15 : left  + up    +  right + down  = nothing
};

static void HandleKeyScrolling()
{
	/*
	 * Check that any of the dirkeys is pressed and that the focused window
	 * doesn't have an edit-box as focused widget.
	 */
	if (_dirkeys && !EditBoxInGlobalFocus()) {
		int factor = _shift_pressed ? 50 : 10;

		if (_game_mode != GM_MENU && _game_mode != GM_BOOTSTRAP) {
			/* Key scrolling stops following a vehicle. */
			Window *main_window = GetMainWindow();
			main_window->viewport->CancelFollow(*main_window);
		}

		ScrollMainViewport(scrollamt[_dirkeys][0] * factor, scrollamt[_dirkeys][1] * factor);
	}
}

static void MouseLoop(MouseClick click, int mousewheel)
{
	/* World generation is multithreaded and messes with companies.
	 * But there is no company related window open anyway, so _current_company is not used. */
	assert(HasModalProgress() || IsLocalCompany());

	HandlePlacePresize();
	UpdateTileSelection();

	if (VpHandlePlaceSizingDrag()  == ES_HANDLED) return;
	if (HandleMouseDragDrop()      == ES_HANDLED) return;
	if (HandleWindowDragging()     == ES_HANDLED) return;
	if (HandleActiveWidget()       == ES_HANDLED) return;
	if (HandleViewportScroll()     == ES_HANDLED) return;

	HandleMouseOver();

	bool scrollwheel_scrolling = _settings_client.gui.scrollwheel_scrolling == SWS_SCROLL_MAP && _cursor.wheel_moved;
	if (click == MC_NONE && mousewheel == 0 && !scrollwheel_scrolling) return;

	int x = _cursor.pos.x;
	int y = _cursor.pos.y;
	Window *w = FindWindowFromPt(x, y);
	if (w == nullptr) return;

	if (click != MC_HOVER && !MaybeBringWindowToFront(w)) return;
	Viewport *vp = IsPtInWindowViewport(w, x, y);

	/* Don't allow any action in a viewport if either in menu or when having a modal progress window */
	if (vp != nullptr && (_game_mode == GM_MENU || _game_mode == GM_BOOTSTRAP || HasModalProgress())) return;

	if (mousewheel != 0) {
		/* Send mousewheel event to window, unless we're scrolling a viewport or the map */
		if (!scrollwheel_scrolling || (vp == nullptr && w->window_class != WC_SMALLMAP)) w->OnMouseWheel(mousewheel);

		/* Dispatch a MouseWheelEvent for widgets if it is not a viewport */
		if (vp == nullptr) DispatchMouseWheelEvent(w, w->nested_root->GetWidgetFromPos(x - w->left, y - w->top), mousewheel);
	}

	if (vp != nullptr) {
		if (scrollwheel_scrolling && !w->flags.Test(WindowFlag::DisableVpScroll)) {
			_scrolling_viewport = w;
			_cursor.fix_at = true;
			return;
		}

		switch (click) {
			case MC_DOUBLE_LEFT:
				if (HandleViewportDoubleClicked(w, x, y)) break;
				/* FALL THROUGH */
			case MC_LEFT: {
				HandleViewportClickedResult result = HandleViewportClicked(vp, x, y, click == MC_DOUBLE_LEFT);
				if (result == HVCR_DENY) return;
				if (!w->flags.Test(WindowFlag::DisableVpScroll) &&
						_settings_client.gui.scroll_mode == VSM_MAP_LMB) {
					_scrolling_viewport = w;
					_cursor.fix_at = false;
					return;
				}
				if (result != HVCR_ALLOW) return;
				break;
			}

			case MC_RIGHT:
				if (!w->flags.Test(WindowFlag::DisableVpScroll) &&
						_settings_client.gui.scroll_mode != VSM_MAP_LMB) {
					_scrolling_viewport = w;
					_cursor.fix_at = (_settings_client.gui.scroll_mode == VSM_VIEWPORT_RMB_FIXED ||
							_settings_client.gui.scroll_mode == VSM_MAP_RMB_FIXED);
					DispatchRightClickEvent(w, x - w->left, y - w->top);
					return;
				}
				break;

			default:
				break;
		}
	}

	switch (click) {
		case MC_LEFT:
		case MC_DOUBLE_LEFT:
			DispatchLeftClickEvent(w, x - w->left, y - w->top, click == MC_DOUBLE_LEFT ? 2 : 1);
			return;

		default:
			if (!scrollwheel_scrolling || w == nullptr || w->window_class != WC_SMALLMAP) break;
			/* We try to use the scrollwheel to scroll since we didn't touch any of the buttons.
			 * Simulate a right button click so we can get started. */
			[[fallthrough]];

		case MC_RIGHT:
			DispatchRightClickEvent(w, x - w->left, y - w->top);
			return;

		case MC_HOVER:
			DispatchHoverEvent(w, x - w->left, y - w->top);
			break;
	}

	/* We're not doing anything with 2D scrolling, so reset the value.  */
	_cursor.h_wheel = 0.0f;
	_cursor.v_wheel = 0.0f;
	_cursor.wheel_moved = false;
}

/**
 * Handle a mouse event from the video driver
 */
void HandleMouseEvents()
{
	/* World generation is multithreaded and messes with companies.
	 * But there is no company related window open anyway, so _current_company is not used. */
	assert(HasModalProgress() || IsLocalCompany());

	/* Handle sprite picker before any GUI interaction */
	if (_newgrf_debug_sprite_picker.mode == SPM_REDRAW && _input_events_this_tick == 0) {
		/* We are done with the last draw-frame, so we know what sprites we
		 * clicked on. Reset the picker mode and invalidate the window. */
		_newgrf_debug_sprite_picker.mode = SPM_NONE;
		_newgrf_debug_sprite_picker.DrawingComplete();
		InvalidateWindowData(WC_SPRITE_ALIGNER, 0, 1);
	}

	static std::chrono::steady_clock::time_point double_click_time = {};
	static Point double_click_pos = {0, 0};

	/* Mouse event? */
	MouseClick click = MC_NONE;
	if (_left_button_down && !_left_button_clicked) {
		click = MC_LEFT;
		if (std::chrono::steady_clock::now() <= double_click_time + TIME_BETWEEN_DOUBLE_CLICK &&
				double_click_pos.x != 0 && abs(_cursor.pos.x - double_click_pos.x) < MAX_OFFSET_DOUBLE_CLICK  &&
				double_click_pos.y != 0 && abs(_cursor.pos.y - double_click_pos.y) < MAX_OFFSET_DOUBLE_CLICK) {
			click = MC_DOUBLE_LEFT;
		}
		double_click_time = std::chrono::steady_clock::now();
		double_click_pos = _cursor.pos;
		_left_button_clicked = true;
		_input_events_this_tick++;
	} else if (_right_button_clicked) {
		_right_button_clicked = false;
		click = MC_RIGHT;
		_input_events_this_tick++;
	}

	int mousewheel = 0;
	if (_cursor.wheel) {
		mousewheel = _cursor.wheel;
		_cursor.wheel = 0;
		_input_events_this_tick++;
	}

	static std::chrono::steady_clock::time_point hover_time = {};
	static Point hover_pos = {0, 0};

	if (_settings_client.gui.hover_delay_ms > 0) {
		if (!_cursor.in_window || click != MC_NONE || mousewheel != 0 || _left_button_down || _right_button_down ||
				hover_pos.x == 0 || abs(_cursor.pos.x - hover_pos.x) >= MAX_OFFSET_HOVER  ||
				hover_pos.y == 0 || abs(_cursor.pos.y - hover_pos.y) >= MAX_OFFSET_HOVER) {
			hover_pos = _cursor.pos;
			hover_time = std::chrono::steady_clock::now();
			_mouse_hovering = false;
		} else if (!_mouse_hovering) {
			if (std::chrono::steady_clock::now() > hover_time + std::chrono::milliseconds(_settings_client.gui.hover_delay_ms)) {
				click = MC_HOVER;
				_input_events_this_tick++;
				_mouse_hovering = true;
				hover_time = std::chrono::steady_clock::now();
			}
		}
	} else {
		_mouse_hovering = false;
	}

	if (click == MC_LEFT && _newgrf_debug_sprite_picker.mode == SPM_WAIT_CLICK) {
		/* Mark whole screen dirty, and wait for the next realtime tick, when drawing is finished. */
		Blitter *blitter = BlitterFactory::GetCurrentBlitter();
		_newgrf_debug_sprite_picker.clicked_pixel = blitter->MoveTo(_screen.dst_ptr, _cursor.pos.x, _cursor.pos.y);
		_newgrf_debug_sprite_picker.sprites.clear();
		_newgrf_debug_sprite_picker.mode = SPM_REDRAW;
		MarkWholeScreenDirty();
	} else {
		MouseLoop(click, mousewheel);
	}

	/* We have moved the mouse the required distance,
	 * no need to move it at any later time. */
	_cursor.delta.x = 0;
	_cursor.delta.y = 0;
}

/**
 * Check the soft limit of deletable (non vital, non sticky) windows.
 */
static void CheckSoftLimit()
{
	if (_settings_client.gui.window_soft_limit == 0) return;

	for (;;) {
		uint deletable_count = 0;
		Window *last_deletable = nullptr;
		for (Window *w : Window::IterateFromFront()) {
			if (w->window_class == WC_MAIN_WINDOW || IsVitalWindow(w) || w->flags.Test(WindowFlag::Sticky)) continue;

			last_deletable = w;
			deletable_count++;
		}

		/* We've not reached the soft limit yet. */
		if (deletable_count <= _settings_client.gui.window_soft_limit) break;

		assert(last_deletable != nullptr);
		last_deletable->Close();
	}
}

/**
 * Delete all closed windows.
 */
/* static */ void Window::DeleteClosedWindows()
{
	bool reset_window_nexts = false;
	_present_window_types.reset();

	/* Do the actual free of the deleted windows. */
	for (Window *v = _z_front_window; v != nullptr; /* nothing */) {
		Window *w = v;
		v = v->z_back;

		if (w->window_class < WC_END) _present_window_types.set(w->window_class);

		if (w->window_class != WC_INVALID) continue;

		RemoveWindowFromZOrdering(w);
		delete w;
		reset_window_nexts = true;
	}

	if (reset_window_nexts) {
		_first_window = _z_front_window;
		for (Window *w = _z_front_window; w != nullptr; w = w->z_back) {
			w->next_window = w->z_back;
		}
	}
}

/**
 * Regular call from the global game loop
 */
void InputLoop()
{
	/* World generation is multithreaded and messes with companies.
	 * But there is no company related window open anyway, so _current_company is not used. */
	assert(HasModalProgress() || IsLocalCompany());

	CheckSoftLimit();

	Window::DeleteClosedWindows();

	if (_input_events_this_tick != 0) {
		/* The input loop is called only once per GameLoop() - so we can clear the counter here */
		_input_events_this_tick = 0;
		/* there were some inputs this tick, don't scroll ??? */
		return;
	}

	/* HandleMouseEvents was already called for this tick */
	HandleMouseEvents();
}

/**
 * Dispatch OnRealtimeTick event over all windows
 */
void CallWindowRealtimeTickEvent(uint delta_ms)
{
	for (Window *w : Window::Iterate()) {
		w->OnRealtimeTick(delta_ms);
	}
}

/**
 * Update the continuously changing contents of the windows, such as the viewports
 */
void UpdateWindows()
{
	static std::chrono::steady_clock::time_point last_time = std::chrono::steady_clock::now();
	auto delta_ms_duration = std::chrono::duration_cast<std::chrono::milliseconds>(std::chrono::steady_clock::now() - last_time);
	uint delta_ms = delta_ms_duration.count();

	if (delta_ms == 0) return;

	last_time = std::chrono::steady_clock::now();

	PerformanceMeasurer framerate(PFE_DRAWING);
	PerformanceAccumulator::Reset(PFE_DRAWWORLD);

	ProcessPendingPerformanceMeasurements();

	TimerManager<TimerWindow>::Elapsed(delta_ms_duration);
	CallWindowRealtimeTickEvent(delta_ms);

	static GUITimer network_message_timer = GUITimer(1);
	if (network_message_timer.Elapsed(delta_ms)) {
		network_message_timer.SetInterval(1000);
		NetworkChatMessageLoop();
	}

	_window_update_number++;

	/* Process invalidations before anything else. */
	for (Window *w : Window::Iterate()) {
		w->ProcessScheduledResize();
		w->ProcessScheduledInvalidations();
		w->ProcessHighlightedInvalidations();
	}

	static GUITimer window_timer = GUITimer(1);
	if (window_timer.Elapsed(delta_ms)) {
		if (IsHeadless()) window_timer.SetInterval(MILLISECONDS_PER_TICK);

		extern int _caret_timer;
		_caret_timer += 3;
		CursorTick();

		HandleKeyScrolling();
		HandleAutoscroll();
		DecreaseWindowCounters();
	}

	static GUITimer highlight_timer = GUITimer(1);
	if (highlight_timer.Elapsed(delta_ms)) {
		highlight_timer.SetInterval(450);
		_window_highlight_colour = !_window_highlight_colour;
	}

	if (!_pause_mode || _game_mode == GM_EDITOR || _settings_game.construction.command_pause_level > CMDPL_NO_CONSTRUCTION) MoveAllTextEffects(delta_ms);

	/* Skip the actual drawing on dedicated servers without screen.
	 * But still empty the invalidation queues above. */
	if (IsHeadless()) return;

	if (window_timer.HasElapsed()) {
		window_timer.SetInterval(MILLISECONDS_PER_TICK);

		for (Window *w : Window::Iterate()) {
			if (w->flags.Test(WindowFlag::WhiteBorder) && --w->white_border_timer == 0) {
				w->flags.Reset(WindowFlag::WhiteBorder);
				w->SetDirty();
			}
		}
	}

	for (Window *w : Window::Iterate()) {
		/* Update viewport only if window is not shaded. */
		if (w->viewport != nullptr && !w->IsShaded()) UpdateNextViewportPosition(w, delta_ms);
	}

	DrawDirtyBlocks();

	for (Window *w : Window::Iterate()) {
		/* Update viewport only if window is not shaded. */
		if (w->viewport != nullptr && !w->IsShaded()) ApplyNextViewportPosition(w);
	}
	ViewportDoDrawProcessAllPending();
	NetworkDrawChatMessage();
	/* Redraw mouse cursor in case it was hidden */
	DrawMouseCursor();

	_window_update_number++;
}

/**
 * Mark window as dirty (in need of repainting)
 * @param cls Window class
 * @param number Window number in that class
 */
void SetWindowDirty(WindowClass cls, WindowNumber number)
{
	if (cls < WC_END && !_present_window_types[cls]) return;

	for (Window *w : Window::Iterate()) {
		if (w->window_class == cls && w->window_number == number) w->SetDirty();
	}
}

/**
 * Mark a particular widget in a particular window as dirty (in need of repainting)
 * @param cls Window class
 * @param number Window number in that class
 * @param widget_index Index number of the widget that needs repainting
 */
void SetWindowWidgetDirty(WindowClass cls, WindowNumber number, WidgetID widget_index)
{
	if (cls < WC_END && !_present_window_types[cls]) return;

	for (Window *w : Window::Iterate()) {
		if (w->window_class == cls && w->window_number == number) {
			w->SetWidgetDirty(widget_index);
		}
	}
}

/**
 * Mark all windows of a particular class as dirty (in need of repainting)
 * @param cls Window class
 */
void SetWindowClassesDirty(WindowClass cls)
{
	if (cls < WC_END && !_present_window_types[cls]) return;

	for (Window *w : Window::Iterate()) {
		if (w->window_class == cls) w->SetDirty();
	}
}

/**
 * Mark this window as resized and in need of OnResize() event.
 */
void Window::ScheduleResize()
{
	this->scheduled_resize = true;
}

/**
 * Process scheduled OnResize() event.
 */
void Window::ProcessScheduledResize()
{
	/* Sometimes OnResize() resizes the window again, in which case we can reprocess immediately. */
	while (this->scheduled_resize) {
		this->scheduled_resize = false;
		this->OnResize();
	}
}

/**
 * Mark this window's data as invalid (in need of re-computing)
 * @param data The data to invalidate with
 * @param gui_scope Whether the function is called from GUI scope.
 */
void Window::InvalidateData(int data, bool gui_scope)
{
	if (!gui_scope) {
		/* Schedule GUI-scope invalidation for next redraw. */
		this->scheduled_invalidation_data.push_back(data);
	} else {
		this->SetDirty();
	}
	this->OnInvalidateData(data, gui_scope);
}

/**
 * Process all scheduled invalidations.
 */
void Window::ProcessScheduledInvalidations()
{
	for (int data : this->scheduled_invalidation_data) {
		if (this->window_class == WC_INVALID) break;
		this->OnInvalidateData(data, true);
	}
	if (!this->scheduled_invalidation_data.empty()) this->SetDirty();
	this->scheduled_invalidation_data.clear();
}

/**
 * Process all invalidation of highlighted widgets.
 */
void Window::ProcessHighlightedInvalidations()
{
	if (!this->flags.Test(WindowFlag::Highlighted)) return;

	for (const auto &pair : this->widget_lookup) {
		if (pair.second->IsHighlighted()) pair.second->SetDirty(this);
	}
}

/**
 * Mark window data of the window of a given class and specific window number as invalid (in need of re-computing)
 *
 * Note that by default the invalidation is not considered to be called from GUI scope.
 * That means only a part of invalidation is executed immediately. The rest is scheduled for the next redraw.
 * The asynchronous execution is important to prevent GUI code being executed from command scope.
 * When not in GUI-scope:
 *  - OnInvalidateData() may not do test-runs on commands, as they might affect the execution of
 *    the command which triggered the invalidation. (town rating and such)
 *  - OnInvalidateData() may not rely on _current_company == _local_company.
 *    This implies that no NewGRF callbacks may be run.
 *
 * However, when invalidations are scheduled, then multiple calls may be scheduled before execution starts. Earlier scheduled
 * invalidations may be called with invalidation-data, which is already invalid at the point of execution.
 * That means some stuff requires to be executed immediately in command scope, while not everything may be executed in command
 * scope. While GUI-scope calls have no restrictions on what they may do, they cannot assume the game to still be in the state
 * when the invalidation was scheduled; passed IDs may have got invalid in the mean time.
 *
 * Finally, note that invalidations triggered from commands or the game loop result in OnInvalidateData() being called twice.
 * Once in command-scope, once in GUI-scope. So make sure to not process differential-changes twice.
 *
 * @param cls Window class
 * @param number Window number within the class
 * @param data The data to invalidate with
 * @param gui_scope Whether the call is done from GUI scope
 */
void InvalidateWindowData(WindowClass cls, WindowNumber number, int data, bool gui_scope)
{
	if (cls < WC_END && !_present_window_types[cls]) return;

	for (Window *w : Window::Iterate()) {
		if (w->window_class == cls && w->window_number == number) {
			w->InvalidateData(data, gui_scope);
		}
	}
}

/**
 * Mark window data of all windows of a given class as invalid (in need of re-computing)
 * Note that by default the invalidation is not considered to be called from GUI scope.
 * See InvalidateWindowData() for details on GUI-scope vs. command-scope.
 * @param cls Window class
 * @param data The data to invalidate with
 * @param gui_scope Whether the call is done from GUI scope
 */
void InvalidateWindowClassesData(WindowClass cls, int data, bool gui_scope)
{
	if (cls < WC_END && !_present_window_types[cls]) return;

	for (Window *w : Window::Iterate()) {
		if (w->window_class == cls) {
			w->InvalidateData(data, gui_scope);
		}
	}
}

/**
 * Dispatch OnGameTick event over all windows
 */
void CallWindowGameTickEvent()
{
	for (Window *w : Window::Iterate()) {
		w->OnGameTick();
	}
}

/**
 * Try to close a non-vital window.
 * Non-vital windows are windows other than the game selection, main toolbar,
 * status bar, toolbar menu, and tooltip windows. Stickied windows are also
 * considered vital.
 */
void CloseNonVitalWindows()
{
	/* Note: the container remains stable, even when deleting windows. */
	for (Window *w : Window::Iterate()) {
		if (!w->window_desc.flags.Test(WindowDefaultFlag::NoClose) &&
				!w->flags.Test(WindowFlag::Sticky)) { // do not delete windows which are 'pinned'

			w->Close();
		}
	}
}

/**
 * It is possible that a stickied window gets to a position where the
 * 'close' button is outside the gaming area. You cannot close it then; except
 * with this function. It closes all windows calling the standard function,
 * then, does a little hacked loop of closing all stickied windows. Note
 * that standard windows (status bar, etc.) are not stickied, so these aren't affected
 */
void CloseAllNonVitalWindows()
{
	/* Note: the container remains stable, even when closing windows. */
	for (Window *w : Window::Iterate()) {
		if (!w->window_desc.flags.Test(WindowDefaultFlag::NoClose)) {
			w->Close();
		}
	}
}

/**
 * Delete all messages and their corresponding window (if any).
 */
void DeleteAllMessages()
{
	InitNewsItemStructs();
	InvalidateWindowData(WC_STATUS_BAR, 0, SBI_NEWS_DELETED); // invalidate the statusbar
	InvalidateWindowData(WC_MESSAGE_HISTORY, 0); // invalidate the message history
	CloseWindowById(WC_NEWS_WINDOW, 0); // close newspaper or general message window if shown
}

/**
 * Close all windows that are used for construction of vehicle etc.
 * Once done with that invalidate the others to ensure they get refreshed too.
 */
void CloseConstructionWindows()
{
	/* Note: the container remains stable, even when deleting windows. */
	for (Window *w : Window::Iterate()) {
		if (w->window_desc.flags.Test(WindowDefaultFlag::Construction)) {
			w->Close();
		}
	}
}

/**
 * Close all windows that use network client functionality.
 */
void CloseNetworkClientWindows()
{
	/* Note: the container remains stable, even when deleting windows. */
	for (Window *w : Window::Iterate()) {
		if (w->window_desc.flags.Test(WindowDefaultFlag::Network)) {
			w->Close();
		}
	}
}

/** Delete all always on-top windows to get an empty screen */
void HideVitalWindows()
{
	CloseWindowById(WC_MAIN_TOOLBAR, 0);
	CloseWindowById(WC_STATUS_BAR, 0);
}

void ReInitWindow(Window *w, bool zoom_changed)
{
	if (w == nullptr) return;
	if (zoom_changed) {
		w->nested_root->AdjustPaddingForZoom();
		w->UpdateQueryStringSize();
	}
	w->ReInit();
}

/** Re-initialize all windows. */
void ReInitAllWindows(bool zoom_changed)
{
	SetupWidgetDimensions();
	NWidgetLeaf::InvalidateDimensionCache(); // Reset cached sizes of several widgets.
	NWidgetScrollbar::InvalidateDimensionCache();

	InitDepotWindowBlockSizes();

	/* When _gui_zoom has changed, we need to resize toolbar and statusbar first,
	 * so EnsureVisibleCaption uses the updated size information. */
	{
		MainToolbarScaleAdjuster toolbar_scale_adjuster;
		ReInitWindow(FindWindowById(WC_MAIN_TOOLBAR, 0), zoom_changed);
	}
	ReInitWindow(FindWindowById(WC_STATUS_BAR, 0), zoom_changed);
	for (Window *w : Window::Iterate()) {
		if (w->window_class == WC_MAIN_TOOLBAR || w->window_class == WC_STATUS_BAR) continue;
		ReInitWindow(w, zoom_changed);
	}

	if (_networking) NetworkUndrawChatMessage();
	NetworkReInitChatBoxSize();

	/* Make sure essential parts of all windows are visible */
	RelocateAllWindows(_screen.width, _screen.height);
	MarkWholeScreenDirty();
}

/**
 * (Re)position a window at the screen.
 * @param w       Window structure of the window, may also be \c nullptr.
 * @param clss    The class of the window to position.
 * @param setting The actual setting used for the window's position.
 * @return X coordinate of left edge of the repositioned window.
 */
static int PositionWindow(Window *w, WindowClass clss, int setting)
{
	if (w == nullptr || w->window_class != clss) {
		w = FindWindowById(clss, 0);
	}
	if (w == nullptr) return 0;

	int old_left = w->left;
	switch (setting) {
		case 1:  w->left = (_screen.width - w->width) / 2; break;
		case 2:  w->left = _screen.width - w->width; break;
		default: w->left = 0; break;
	}
	if (w->viewport != nullptr) w->viewport->left += w->left - old_left;
	SetDirtyBlocks(0, w->top, _screen.width, w->top + w->height); // invalidate the whole row
	return w->left;
}

/**
 * (Re)position main toolbar window at the screen.
 * @param w Window structure of the main toolbar window, may also be \c nullptr.
 * @return X coordinate of left edge of the repositioned toolbar window.
 */
int PositionMainToolbar(Window *w)
{
	Debug(misc, 5, "Repositioning Main Toolbar...");
	return PositionWindow(w, WC_MAIN_TOOLBAR, _settings_client.gui.toolbar_pos);
}

/**
 * (Re)position statusbar window at the screen.
 * @param w Window structure of the statusbar window, may also be \c nullptr.
 * @return X coordinate of left edge of the repositioned statusbar.
 */
int PositionStatusbar(Window *w)
{
	Debug(misc, 5, "Repositioning statusbar...");
	return PositionWindow(w, WC_STATUS_BAR, _settings_client.gui.statusbar_pos);
}

/**
 * (Re)position news message window at the screen.
 * @param w Window structure of the news message window, may also be \c nullptr.
 * @return X coordinate of left edge of the repositioned news message.
 */
int PositionNewsMessage(Window *w)
{
	Debug(misc, 5, "Repositioning news message...");
	return PositionWindow(w, WC_NEWS_WINDOW, _settings_client.gui.statusbar_pos);
}

/**
 * (Re)position network chat window at the screen.
 * @param w Window structure of the network chat window, may also be \c nullptr.
 * @return X coordinate of left edge of the repositioned network chat window.
 */
int PositionNetworkChatWindow(Window *w)
{
	Debug(misc, 5, "Repositioning network chat window...");
	return PositionWindow(w, WC_SEND_NETWORK_MSG, _settings_client.gui.statusbar_pos);
}


/**
 * Switches viewports following vehicles, which get autoreplaced
 * @param from_index the old vehicle ID
 * @param to_index the new vehicle ID
 */
void ChangeVehicleViewports(VehicleID from_index, VehicleID to_index)
{
	for (Window *w : Window::Iterate()) {
		if (w->viewport != nullptr && w->viewport->follow_vehicle == from_index) {
			w->viewport->follow_vehicle = to_index;
			w->SetDirty();
		}
	}
}


/**
 * Relocate all windows to fit the new size of the game application screen
 * @param neww New width of the game application screen
 * @param newh New height of the game application screen.
 */
void RelocateAllWindows(int neww, int newh)
{
	CloseWindowById(WC_DROPDOWN_MENU, 0);

	/* Reposition toolbar then status bar before other all windows. */
	if (Window *wt = FindWindowById(WC_MAIN_TOOLBAR, 0); wt != nullptr) {
		ResizeWindow(wt, std::min<uint>(neww, _toolbar_width) - wt->width, 0, false);
		wt->left = PositionMainToolbar(wt);
	}

	if (Window *ws = FindWindowById(WC_STATUS_BAR, 0); ws != nullptr) {
		ResizeWindow(ws, std::min<uint>(neww, _toolbar_width) - ws->width, 0, false);
		ws->top = newh - ws->height;
		ws->left = PositionStatusbar(ws);
	}

	for (Window *w : Window::IterateFromBack()) {
		int left, top;
		/* XXX - this probably needs something more sane. For example specifying
		 * in a 'backup'-desc that the window should always be centered. */
		switch (w->window_class) {
			case WC_MAIN_WINDOW:
			case WC_BOOTSTRAP:
			case WC_HIGHSCORE:
			case WC_ENDSCREEN:
				ResizeWindow(w, neww, newh, true, false);
				continue;

			case WC_MAIN_TOOLBAR:
			case WC_STATUS_BAR:
				continue;

			case WC_NEWS_WINDOW:
				top = newh - w->height;
				left = PositionNewsMessage(w);
				break;

			case WC_SEND_NETWORK_MSG:
				ResizeWindow(w, std::min<uint>(neww, _toolbar_width) - w->width, 0, false);

				top = newh - w->height - FindWindowById(WC_STATUS_BAR, 0)->height;
				left = PositionNetworkChatWindow(w);
				break;

			case WC_CONSOLE:
				IConsoleResize(w);
				continue;

			default: {
				if (w->flags.Test(WindowFlag::Centred)) {
					top = (newh - w->height) >> 1;
					left = (neww - w->width) >> 1;
					break;
				}

				left = w->left;
				if (left + (w->width >> 1) >= neww) left = neww - w->width;
				if (left < 0) left = 0;

				top = w->top;
				if (top + (w->height >> 1) >= newh) top = newh - w->height;
				break;
			}
		}

		EnsureVisibleCaption(w, left, top);
	}
}

/**
 * Hide the window and all its child windows, and mark them for a later deletion.
 * Always call ResetObjectToPlace() when closing a PickerWindow.
 */
void PickerWindowBase::Close([[maybe_unused]] int data)
{
	ResetObjectToPlace();
	this->Window::Close();
}

void DumpWindowInfo(format_target &buffer, const Window *w)
{
	if (w == nullptr) {
		buffer.append("window: nullptr");
		return;
	}
	buffer.format("window: class: {}, num: {}, flags: 0x{:X}, l: {}, t: {}, w: {}, h: {}, owner: {}",
			w->window_class, w->window_number, w->flags, w->left, w->top, w->width, w->height, w->owner);
	if (w->viewport != nullptr) {
		const ViewportData *vd = w->viewport;
		buffer.format(", viewport: (veh: 0x{:X}, x: ({}, {}), y: ({}, {}), z: {}, l: {}, t: {}, w: {}, h: {}, vl: {}, vt: {}, vw: {}, vh: {}, dbc: {}, dbr: {}, dblm: {}, dbcp: {}, db: {})",
				vd->follow_vehicle, vd->scrollpos_x, vd->dest_scrollpos_x, vd->scrollpos_y, vd->dest_scrollpos_y, vd->zoom, vd->left, vd->top, vd->width, vd->height,
				vd->virtual_left, vd->virtual_top, vd->virtual_width, vd->virtual_height, vd->dirty_blocks_per_column, vd->dirty_blocks_per_row, vd->dirty_block_left_margin,
				vd->dirty_blocks_column_pitch, vd->dirty_blocks.size());
	}
	if (w->parent != nullptr) {
		buffer.append(", parent ");
		DumpWindowInfo(buffer, w->parent);
	}
}<|MERGE_RESOLUTION|>--- conflicted
+++ resolved
@@ -639,12 +639,6 @@
 	NWidgetCore *nw = w->nested_root->GetWidgetFromPos(x, y);
 	WidgetType widget_type = (nw != nullptr) ? nw->type : WWT_EMPTY;
 
-<<<<<<< HEAD
-=======
-	/* Allow dropdown close flag detection to work. */
-	if (nw != nullptr) nw->disp_flags.Reset(NWidgetDisplayFlag::DropdownClosed);
-
->>>>>>> 8ca03a37
 	bool focused_widget_changed = false;
 	/* If clicked on a window that previously did not have focus */
 	if (_focused_window != w &&                 // We already have focus, right?
@@ -677,14 +671,9 @@
 		focused_widget_changed |= w->SetFocusedWidget(widget_index);
 	}
 
-<<<<<<< HEAD
 	/* Close any child drop down menus. If the button pressed was the drop down
 	 * list's own button, then we should not process the click any further. */
 	if (HideDropDownMenu(w) == widget_index && widget_index >= 0) return;
-=======
-	/* Dropdown window of this widget was closed so don't process click this time. */
-	if (nw->disp_flags.Test(NWidgetDisplayFlag::DropdownClosed)) return;
->>>>>>> 8ca03a37
 
 	if ((widget_type & ~WWB_PUSHBUTTON) < WWT_LAST && (widget_type & WWB_PUSHBUTTON)) w->HandleButtonClick(widget_index);
 
