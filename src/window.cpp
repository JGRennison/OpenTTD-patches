/*
 * This file is part of OpenTTD.
 * OpenTTD is free software; you can redistribute it and/or modify it under the terms of the GNU General Public License as published by the Free Software Foundation, version 2.
 * OpenTTD is distributed in the hope that it will be useful, but WITHOUT ANY WARRANTY; without even the implied warranty of MERCHANTABILITY or FITNESS FOR A PARTICULAR PURPOSE.
 * See the GNU General Public License for more details. You should have received a copy of the GNU General Public License along with OpenTTD. If not, see <http://www.gnu.org/licenses/>.
 */

/** @file window.cpp Windowing system, widgets and events */

#include "stdafx.h"
#include <stdarg.h>
#include "company_func.h"
#include "gfx_func.h"
#include "console_func.h"
#include "console_gui.h"
#include "viewport_func.h"
#include "progress.h"
#include "blitter/factory.hpp"
#include "zoom_func.h"
#include "vehicle_base.h"
#include "depot_func.h"
#include "window_func.h"
#include "tilehighlight_func.h"
#include "network/network.h"
#include "querystring_gui.h"
#include "dropdown_func.h"
#include "strings_func.h"
#include "settings_type.h"
#include "settings_func.h"
#include "ini_type.h"
#include "newgrf_debug.h"
#include "hotkeys.h"
#include "toolbar_gui.h"
#include "statusbar_gui.h"
#include "error.h"
#include "game/game.hpp"
#include "video/video_driver.hpp"
#include "framerate_type.h"
#include "network/network_func.h"
#include "guitimer_func.h"
#include "news_func.h"
#include "core/backup_type.hpp"
#include "timer/timer.h"
#include "timer/timer_window.h"

#include <bitset>

#include "safeguards.h"

/** Values for _settings_client.gui.auto_scrolling */
enum ViewportAutoscrolling {
	VA_DISABLED,                  //!< Do not autoscroll when mouse is at edge of viewport.
	VA_MAIN_VIEWPORT_FULLSCREEN,  //!< Scroll main viewport at edge when using fullscreen.
	VA_MAIN_VIEWPORT,             //!< Scroll main viewport at edge.
	VA_EVERY_VIEWPORT,            //!< Scroll all viewports at their edges.
};

static Point _drag_delta; ///< delta between mouse cursor and upper left corner of dragged window
static Window *_mouseover_last_w = nullptr; ///< Window of the last OnMouseOver event.
static Window *_last_scroll_window = nullptr; ///< Window of the last scroll event.

/** List of windows opened at the screen sorted from the front. */
Window *_z_front_window = nullptr;
/** List of windows opened at the screen sorted from the back. */
Window *_z_back_window  = nullptr;
/** List of windows in an arbitrary order, that is not instantaneously changed by bringing windows to the front. */
Window *_first_window  = nullptr;

/** If false, highlight is white, otherwise the by the widget defined colour. */
bool _window_highlight_colour = false;

uint64_t _window_update_number = 1;

/*
 * Window that currently has focus. - The main purpose is to generate
 * #FocusLost events, not to give next window in z-order focus when a
 * window is closed.
 */
Window *_focused_window;

Point _cursorpos_drag_start;

int _scrollbar_start_pos;
int _scrollbar_size;
uint8_t _scroller_click_timeout = 0;

Window *_scrolling_viewport; ///< A viewport is being scrolled with the mouse.
Rect _scrolling_viewport_bound; ///< A viewport is being scrolled with the mouse, the overlay currently covers this viewport rectangle.
bool _mouse_hovering;      ///< The mouse is hovering over the same point.

SpecialMouseMode _special_mouse_mode; ///< Mode of the mouse.

std::bitset<WC_END> _present_window_types;

/**
 * List of all WindowDescs.
 * This is a pointer to ensure initialisation order with the various static WindowDesc instances.
 */
std::vector<WindowDesc*> *_window_descs = nullptr;

/** Config file to store WindowDesc */
std::string _windows_file;

/** Window description constructor. */
WindowDesc::WindowDesc(const char * const file, const int line, WindowPosition def_pos, const char *ini_key, int16_t def_width_trad, int16_t def_height_trad,
			WindowClass window_class, WindowClass parent_class, uint32_t flags,
<<<<<<< HEAD
			const NWidgetPart *nwid_begin, const NWidgetPart *nwid_end, HotkeyList *hotkeys, WindowDesc *ini_parent) :
	file(file),
	line(line),
=======
			const std::span<const NWidgetPart> nwid_parts, HotkeyList *hotkeys,
			const std::source_location location) :
	source_location(location),
>>>>>>> 7116f143
	default_pos(def_pos),
	cls(window_class),
	parent_cls(parent_class),
	ini_key(ini_key),
	flags(flags),
	nwid_parts(nwid_parts),
	hotkeys(hotkeys),
	ini_parent(ini_parent),
	prefs({ false, 0, 0 }),
	default_width_trad(def_width_trad),
	default_height_trad(def_height_trad)
{
	if (_window_descs == nullptr) _window_descs = new std::vector<WindowDesc*>();

	_window_descs->push_back(this);
}

WindowDesc::~WindowDesc()
{
	_window_descs->erase(std::find(_window_descs->begin(), _window_descs->end(), this));
}

const WindowDescPreferences &WindowDesc::GetPreferences() const
{
	return this->ini_parent != nullptr ? this->ini_parent->prefs : this->prefs;
}

/**
 * Determine default width of window.
 * This is either a stored user preferred size, or the built-in default.
 * @return Width in pixels.
 */
int16_t WindowDesc::GetDefaultWidth() const
{
	const WindowDescPreferences &prefs = this->GetPreferences();
	return prefs.pref_width != 0 ? prefs.pref_width : ScaleGUITrad(this->default_width_trad);
}

/**
 * Determine default height of window.
 * This is either a stored user preferred size, or the built-in default.
 * @return Height in pixels.
 */
int16_t WindowDesc::GetDefaultHeight() const
{
	const WindowDescPreferences &prefs = this->GetPreferences();
	return prefs.pref_height != 0 ? prefs.pref_height : ScaleGUITrad(this->default_height_trad);
}

/**
 * Load all WindowDesc settings from _windows_file.
 */
void WindowDesc::LoadFromConfig()
{
	IniFile ini;
	ini.LoadFromDisk(_windows_file, NO_DIRECTORY);
	for (WindowDesc *wd : *_window_descs) {
		if (wd->ini_key == nullptr) continue;
		IniLoadWindowSettings(ini, wd->ini_key, &(wd->prefs));
	}
}

/**
 * Sort WindowDesc by ini_key.
 */
static bool DescSorter(WindowDesc * const &a, WindowDesc * const &b)
{
	if (a->ini_key != nullptr && b->ini_key != nullptr) return strcmp(a->ini_key, b->ini_key) < 0;
	return a->ini_key != nullptr;
}

/**
 * Save all WindowDesc settings to _windows_file.
 */
void WindowDesc::SaveToConfig()
{
	/* Sort the stuff to get a nice ini file on first write */
	std::sort(_window_descs->begin(), _window_descs->end(), DescSorter);

	IniFile ini;
	ini.LoadFromDisk(_windows_file, NO_DIRECTORY);
	for (WindowDesc *wd : *_window_descs) {
		if (wd->ini_key == nullptr) continue;
		IniSaveWindowSettings(ini, wd->ini_key, &(wd->prefs));
	}
	ini.SaveToDisk(_windows_file);
}

/**
 * Read default values from WindowDesc configuration an apply them to the window.
 */
void Window::ApplyDefaults()
{
	if (this->nested_root != nullptr && this->nested_root->GetWidgetOfType(WWT_STICKYBOX) != nullptr) {
<<<<<<< HEAD
		if (this->window_desc->GetPreferences().pref_sticky) this->flags |= WF_STICKY;
	} else {
		/* There is no stickybox; clear the preference in case someone tried to be funny */
		this->window_desc->prefs.pref_sticky = false;
=======
		if (this->window_desc.pref_sticky) this->flags |= WF_STICKY;
	} else {
		/* There is no stickybox; clear the preference in case someone tried to be funny */
		this->window_desc.pref_sticky = false;
>>>>>>> 7116f143
	}
}

/**
 * Compute the row of a widget that a user clicked in.
 * @param clickpos    Vertical position of the mouse click.
 * @param widget      Widget number of the widget clicked in.
 * @param padding     Amount of empty space between the widget edge and the top of the first row.
 * @param line_height Height of a single row. A negative value means using the vertical resize step of the widget.
 * @return Row number clicked at. If clicked at a wrong position, #INT_MAX is returned.
 * @note The widget does not know where a list printed at the widget ends, so below a list is not a wrong position.
 */
int Window::GetRowFromWidget(int clickpos, WidgetID widget, int padding, int line_height) const
{
	const NWidgetBase *wid = this->GetWidget<NWidgetBase>(widget);
	if (line_height < 0) line_height = wid->resize_y;
	if (clickpos < wid->pos_y + padding) return INT_MAX;
	return (clickpos - wid->pos_y - padding) / line_height;
}

/**
 * Disable the highlighted status of all widgets.
 */
void Window::DisableAllWidgetHighlight()
{
	for (auto &pair : this->widget_lookup) {
		NWidgetBase *nwid = pair.second;
		if (nwid->IsHighlighted()) {
			nwid->SetHighlighted(TC_INVALID);
			nwid->SetDirty(this);
		}
	}

	CLRBITS(this->flags, WF_HIGHLIGHTED);
}

/**
 * Sets the highlighted status of a widget.
 * @param widget_index index of this widget in the window
 * @param highlighted_colour Colour of highlight, or TC_INVALID to disable.
 */
void Window::SetWidgetHighlight(WidgetID widget_index, TextColour highlighted_colour)
{
	NWidgetBase *nwid = this->GetWidget<NWidgetBase>(widget_index);
	if (nwid == nullptr) return;

	nwid->SetHighlighted(highlighted_colour);
	nwid->SetDirty(this);

	if (highlighted_colour != TC_INVALID) {
		/* If we set a highlight, the window has a highlight */
		this->flags |= WF_HIGHLIGHTED;
	} else {
		/* If we disable a highlight, check all widgets if anyone still has a highlight */
		bool valid = false;
		for (const auto &pair : this->widget_lookup) {
			nwid = pair.second;
			if (!nwid->IsHighlighted()) continue;

			valid = true;
		}
		/* If nobody has a highlight, disable the flag on the window */
		if (!valid) CLRBITS(this->flags, WF_HIGHLIGHTED);
	}
}

/**
 * Gets the highlighted status of a widget.
 * @param widget_index index of this widget in the window
 * @return status of the widget ie: highlighted = true, not highlighted = false
 */
bool Window::IsWidgetHighlighted(WidgetID widget_index) const
{
	const NWidgetBase *nwid = this->GetWidget<NWidgetBase>(widget_index);
	if (nwid == nullptr) return false;

	return nwid->IsHighlighted();
}

/**
 * A dropdown window associated to this window has been closed.
 * @param pt the point inside the window the mouse resides on after closure.
 * @param widget the widget (button) that the dropdown is associated with.
 * @param index the element in the dropdown that is selected.
 * @param instant_close whether the dropdown was configured to close on mouse up.
 */
void Window::OnDropdownClose(Point pt, WidgetID widget, int index, bool instant_close)
{
	if (widget < 0) return;

	if (instant_close) {
		/* Send event for selected option if we're still
		 * on the parent button of the dropdown (behaviour of the dropdowns in the main toolbar). */
		if (GetWidgetFromPos(this, pt.x, pt.y) == widget) {
			this->OnDropdownSelect(widget, index);
		}
	}

	/* Raise the dropdown button */
	NWidgetCore *nwi2 = this->GetWidget<NWidgetCore>(widget);
	if ((nwi2->type & WWT_MASK) == NWID_BUTTON_DROPDOWN) {
		nwi2->disp_flags &= ~ND_DROPDOWN_ACTIVE;
	} else {
		this->RaiseWidget(widget);
	}
	this->SetWidgetDirty(widget);
}

/**
 * Return the Scrollbar to a widget index.
 * @param widnum Scrollbar widget index
 * @return Scrollbar to the widget
 */
const Scrollbar *Window::GetScrollbar(WidgetID widnum) const
{
	return this->GetWidget<NWidgetScrollbar>(widnum);
}

/**
 * Return the Scrollbar to a widget index.
 * @param widnum Scrollbar widget index
 * @return Scrollbar to the widget
 */
Scrollbar *Window::GetScrollbar(WidgetID widnum)
{
	return this->GetWidget<NWidgetScrollbar>(widnum);
}

/**
 * Return the querystring associated to a editbox.
 * @param widnum Editbox widget index
 * @return QueryString or nullptr.
 */
const QueryString *Window::GetQueryString(WidgetID widnum) const
{
	auto query = this->querystrings.find(widnum);
	return query != this->querystrings.end() ? query->second : nullptr;
}

/**
 * Return the querystring associated to a editbox.
 * @param widnum Editbox widget index
 * @return QueryString or nullptr.
 */
QueryString *Window::GetQueryString(WidgetID widnum)
{
	auto query = this->querystrings.find(widnum);
	return query != this->querystrings.end() ? query->second : nullptr;
}

/**
 * Update size of all QueryStrings of this window.
 */
void Window::UpdateQueryStringSize()
{
	for (auto &qs : this->querystrings) {
		qs.second->text.UpdateSize();
	}
}

/**
 * Get the current input text buffer.
 * @return The currently focused input text buffer or nullptr if no input focused.
 */
/* virtual */ const Textbuf *Window::GetFocusedTextbuf() const
{
	if (this->nested_focus != nullptr && this->nested_focus->type == WWT_EDITBOX) {
		return &this->GetQueryString(this->nested_focus->index)->text;
	}

	return nullptr;
}

/**
 * Get the current caret position if an edit box has the focus.
 * @return Top-left location of the caret, relative to the window.
 */
/* virtual */ Point Window::GetCaretPosition() const
{
	if (this->nested_focus != nullptr && this->nested_focus->type == WWT_EDITBOX && !this->querystrings.empty()) {
		return this->GetQueryString(this->nested_focus->index)->GetCaretPosition(this, this->nested_focus->index);
	}

	Point pt = {0, 0};
	return pt;
}

/**
 * Get the bounding rectangle for a text range if an edit box has the focus.
 * @param from Start of the string range.
 * @param to End of the string range.
 * @return Rectangle encompassing the string range, relative to the window.
 */
/* virtual */ Rect Window::GetTextBoundingRect(const char *from, const char *to) const
{
	if (this->nested_focus != nullptr && this->nested_focus->type == WWT_EDITBOX) {
		return this->GetQueryString(this->nested_focus->index)->GetBoundingRect(this, this->nested_focus->index, from, to);
	}

	Rect r = {0, 0, 0, 0};
	return r;
}

/**
 * Get the character that is rendered at a position by the focused edit box.
 * @param pt The position to test.
 * @return Index of the character position or -1 if no character is at the position.
 */
/* virtual */ ptrdiff_t Window::GetTextCharacterAtPosition(const Point &pt) const
{
	if (this->nested_focus != nullptr && this->nested_focus->type == WWT_EDITBOX) {
		return this->GetQueryString(this->nested_focus->index)->GetCharAtPosition(this, this->nested_focus->index, pt);
	}

	return -1;
}

/**
 * Set the window that has the focus
 * @param w The window to set the focus on
 */
void SetFocusedWindow(Window *w)
{
	if (_focused_window == w) return;

	if (w != nullptr && w->window_class == WC_INVALID) return;

	/* Invalidate focused widget */
	if (_focused_window != nullptr) {
		if (_focused_window->nested_focus != nullptr) _focused_window->nested_focus->SetDirty(_focused_window);
	}

	/* Remember which window was previously focused */
	Window *old_focused = _focused_window;
	_focused_window = w;

	/* So we can inform it that it lost focus */
	if (old_focused != nullptr) old_focused->OnFocusLost(false, w);
	if (_focused_window != nullptr) _focused_window->OnFocus(old_focused);
}

bool IsWindowFocused()
{
	return _focused_window != nullptr;
}

Point GetFocusedWindowCaret()
{
	return _focused_window->GetCaretPosition();
}

Point GetFocusedWindowTopLeft()
{
	return { _focused_window->left, _focused_window->top };
}

/**
 * Check if an edit box is in global focus. That is if focused window
 * has a edit box as focused widget, or if a console is focused.
 * @return returns true if an edit box is in global focus or if the focused window is a console, else false
 */
bool EditBoxInGlobalFocus()
{
	if (_focused_window == nullptr) return false;

	/* The console does not have an edit box so a special case is needed. */
	if (_focused_window->window_class == WC_CONSOLE) return true;

	return _focused_window->nested_focus != nullptr && _focused_window->nested_focus->type == WWT_EDITBOX;
}

/**
 * Check if a console is focused.
 * @return returns true if the focused window is a console, else false
 */
bool FocusedWindowIsConsole()
{
	return _focused_window && _focused_window->window_class == WC_CONSOLE;
}

/**
 * Makes no widget on this window have focus. The function however doesn't change which window has focus.
 */
void Window::UnfocusFocusedWidget()
{
	if (this->nested_focus != nullptr) {
		if (this->nested_focus->type == WWT_EDITBOX) VideoDriver::GetInstance()->EditBoxLostFocus();

		/* Repaint the widget that lost focus. A focused edit box may else leave the caret on the screen. */
		this->nested_focus->SetDirty(this);
		this->nested_focus = nullptr;
	}
}

/**
 * Set focus within this window to the given widget. The function however doesn't change which window has focus.
 * @param widget_index Index of the widget in the window to set the focus to.
 * @return Focus has changed.
 */
bool Window::SetFocusedWidget(WidgetID widget_index)
{
	NWidgetCore *widget = this->GetWidget<NWidgetCore>(widget_index);
	dbg_assert(widget != nullptr); /* Setting focus to a non-existing widget is a bad idea. */

	if (this->nested_focus != nullptr) {
		/* Do nothing if widget_index is already focused. */
		if (widget == this->nested_focus) return false;

		/* Repaint the widget that lost focus. A focused edit box may else leave the caret on the screen. */
		this->nested_focus->SetDirty(this);
		if (this->nested_focus->type == WWT_EDITBOX) VideoDriver::GetInstance()->EditBoxLostFocus();
	}

	this->nested_focus = widget;
	if (_focused_window == this && this->nested_focus->type == WWT_EDITBOX) VideoDriver::GetInstance()->EditBoxGainedFocus();
	return true;
}

/**
 * Called when window gains focus
 */
void Window::OnFocus(Window *previously_focused_window)
{
	if (this->nested_focus != nullptr && this->nested_focus->type == WWT_EDITBOX) VideoDriver::GetInstance()->EditBoxGainedFocus();
}

/**
 * Called when window loses focus
 */
void Window::OnFocusLost(bool closing, Window *newly_focused_window)
{
	if (this->nested_focus != nullptr && this->nested_focus->type == WWT_EDITBOX) VideoDriver::GetInstance()->EditBoxLostFocus();
}

/**
 * Raise the buttons of the window.
 * @param autoraise Raise only the push buttons of the window.
 */
void Window::RaiseButtons(bool autoraise)
{
	for (auto &pair : this->widget_lookup) {
		WidgetType type = pair.second->type;
		NWidgetCore *wid = dynamic_cast<NWidgetCore *>(pair.second);
		if (((type & ~WWB_PUSHBUTTON) < WWT_LAST || type == NWID_PUSHBUTTON_DROPDOWN) &&
				(!autoraise || (type & WWB_PUSHBUTTON) || type == WWT_EDITBOX) && wid->IsLowered()) {
			wid->SetLowered(false);
			wid->SetDirty(this);
		}
	}

	/* Special widgets without widget index */
	{
		NWidgetCore *wid = this->nested_root != nullptr ? dynamic_cast<NWidgetCore *>(this->nested_root->GetWidgetOfType(WWT_DEFSIZEBOX)) : nullptr;
		if (wid != nullptr) {
			wid->SetLowered(false);
			wid->SetDirty(this);
		}
	}
}

/**
 * Invalidate a widget, i.e. mark it as being changed and in need of redraw.
 * @param widget_index the widget to redraw.
 */
void Window::SetWidgetDirty(WidgetID widget_index)
{
	/* Sometimes this function is called before the window is even fully initialized */
	auto it = this->widget_lookup.find(widget_index);
	if (it == std::end(this->widget_lookup)) return;

	it->second->SetDirty(this);
}

/**
 * A hotkey has been pressed.
 * @param hotkey  Hotkey index, by default a widget index of a button or editbox.
 * @return #ES_HANDLED if the key press has been handled, and the hotkey is not unavailable for some reason.
 */
EventState Window::OnHotkey(int hotkey)
{
	if (hotkey < 0) return ES_NOT_HANDLED;

	NWidgetCore *nw = this->GetWidget<NWidgetCore>(hotkey);
	if (nw == nullptr || nw->IsDisabled()) return ES_NOT_HANDLED;

	if (nw->type == WWT_EDITBOX) {
		if (this->IsShaded()) return ES_NOT_HANDLED;

		/* Focus editbox */
		this->SetFocusedWidget(hotkey);
		SetFocusedWindow(this);
	} else {
		/* Click button */
		this->OnClick(Point(), hotkey, 1);
	}
	return ES_HANDLED;
}

/**
 * Do all things to make a button look clicked and mark it to be
 * unclicked in a few ticks.
 * @param widget the widget to "click"
 */
void Window::HandleButtonClick(WidgetID widget)
{
	this->LowerWidget(widget);
	this->SetTimeout();
	this->SetWidgetDirty(widget);
}

static void StartWindowDrag(Window *w);
static void StartWindowSizing(Window *w, bool to_left);

/**
 * Dispatch left mouse-button (possibly double) click in window.
 * @param w Window to dispatch event in
 * @param x X coordinate of the click
 * @param y Y coordinate of the click
 * @param click_count Number of fast consecutive clicks at same position
 */
static void DispatchLeftClickEvent(Window *w, int x, int y, int click_count)
{
	NWidgetCore *nw = w->nested_root->GetWidgetFromPos(x, y);
	WidgetType widget_type = (nw != nullptr) ? nw->type : WWT_EMPTY;

	bool focused_widget_changed = false;
	/* If clicked on a window that previously did not have focus */
	if (_focused_window != w &&                 // We already have focus, right?
			(w->window_desc.flags & WDF_NO_FOCUS) == 0 &&  // Don't lose focus to toolbars
			widget_type != WWT_CLOSEBOX) {          // Don't change focused window if 'X' (close button) was clicked
		focused_widget_changed = true;
		SetFocusedWindow(w);
	}

	if (nw == nullptr) return; // exit if clicked outside of widgets

	/* don't allow any interaction if the button has been disabled */
	if (nw->IsDisabled()) return;

	WidgetID widget_index = nw->index; ///< Index of the widget

	/* Clicked on a widget that is not disabled.
	 * So unless the clicked widget is the caption bar, change focus to this widget.
	 * Exception: In the OSK we always want the editbox to stay focused. */
	if (widget_index >= 0 && widget_type != WWT_CAPTION && w->window_class != WC_OSK) {
		/* focused_widget_changed is 'now' only true if the window this widget
		 * is in gained focus. In that case it must remain true, also if the
		 * local widget focus did not change. As such it's the logical-or of
		 * both changed states.
		 *
		 * If this is not preserved, then the OSK window would be opened when
		 * a user has the edit box focused and then click on another window and
		 * then back again on the edit box (to type some text).
		 */
		focused_widget_changed |= w->SetFocusedWidget(widget_index);
	}

	/* Close any child drop down menus. If the button pressed was the drop down
	 * list's own button, then we should not process the click any further. */
	if (HideDropDownMenu(w) == widget_index && widget_index >= 0) return;

	if ((widget_type & ~WWB_PUSHBUTTON) < WWT_LAST && (widget_type & WWB_PUSHBUTTON)) w->HandleButtonClick(widget_index);

	Point pt = { x, y };

	switch (widget_type) {
		case NWID_VSCROLLBAR:
		case NWID_HSCROLLBAR:
			ScrollbarClickHandler(w, nw, x, y);
			break;

		case WWT_EDITBOX: {
			QueryString *query = w->GetQueryString(widget_index);
			if (query != nullptr) query->ClickEditBox(w, pt, widget_index, click_count, focused_widget_changed);
			break;
		}

		case WWT_CLOSEBOX: // 'X'
			w->Close();
			return;

		case WWT_CAPTION: // 'Title bar'
			StartWindowDrag(w);
			return;

		case WWT_RESIZEBOX:
			/* When the resize widget is on the left size of the window
			 * we assume that that button is used to resize to the left. */
			StartWindowSizing(w, nw->pos_x < (w->width / 2));
			nw->SetDirty(w);
			return;

		case WWT_DEFSIZEBOX: {
			if (_ctrl_pressed) {
<<<<<<< HEAD
				w->window_desc->GetPreferences().pref_width = w->width;
				w->window_desc->GetPreferences().pref_height = w->height;
=======
				w->window_desc.pref_width = w->width;
				w->window_desc.pref_height = w->height;
>>>>>>> 7116f143
			} else {
				int16_t def_width = std::max<int16_t>(std::min<int16_t>(w->window_desc.GetDefaultWidth(), _screen.width), w->nested_root->smallest_x);
				int16_t def_height = std::max<int16_t>(std::min<int16_t>(w->window_desc.GetDefaultHeight(), _screen.height - 50), w->nested_root->smallest_y);

				int dx = (w->resize.step_width  == 0) ? 0 : def_width  - w->width;
				int dy = (w->resize.step_height == 0) ? 0 : def_height - w->height;
				/* dx and dy has to go by step.. calculate it.
				 * The cast to int is necessary else dx/dy are implicitly casted to unsigned int, which won't work. */
				if (w->resize.step_width  > 1) dx -= dx % (int)w->resize.step_width;
				if (w->resize.step_height > 1) dy -= dy % (int)w->resize.step_height;
				ResizeWindow(w, dx, dy, false);
			}

			nw->SetLowered(true);
			nw->SetDirty(w);
			w->SetTimeout();
			break;
		}

		case WWT_DEBUGBOX:
			w->ShowNewGRFInspectWindow();
			break;

		case WWT_SHADEBOX:
			nw->SetDirty(w);
			w->SetShaded(!w->IsShaded());
			return;

		case WWT_STICKYBOX:
			w->flags ^= WF_STICKY;
			nw->SetDirty(w);
<<<<<<< HEAD
			if (_ctrl_pressed) w->window_desc->GetPreferences().pref_sticky = (w->flags & WF_STICKY) != 0;
=======
			if (_ctrl_pressed) w->window_desc.pref_sticky = (w->flags & WF_STICKY) != 0;
>>>>>>> 7116f143
			return;

		default:
			break;
	}

	/* Widget has no index, so the window is not interested in it. */
	if (widget_index < 0) return;

	/* Check if the widget is highlighted; if so, disable highlight and dispatch an event to the GameScript */
	if (w->IsWidgetHighlighted(widget_index)) {
		w->SetWidgetHighlight(widget_index, TC_INVALID);
		Game::NewEvent(new ScriptEventWindowWidgetClick((ScriptWindow::WindowClass)w->window_class, w->window_number, widget_index));
	}

	w->OnClick(pt, widget_index, click_count);
}

/**
 * Dispatch right mouse-button click in window.
 * @param w Window to dispatch event in
 * @param x X coordinate of the click
 * @param y Y coordinate of the click
 */
static void DispatchRightClickEvent(Window *w, int x, int y)
{
	NWidgetCore *wid = w->nested_root->GetWidgetFromPos(x, y);
	if (wid == nullptr) return;

	Point pt = { x, y };

	/* No widget to handle, or the window is not interested in it. */
	if (wid->index >= 0) {
		if (w->OnRightClick(pt, wid->index)) return;
	}

	/* Right-click close is enabled and there is a closebox. */
	if (_settings_client.gui.right_click_wnd_close == RCC_YES && (w->window_desc.flags & WDF_NO_CLOSE) == 0) {
		w->Close();
	} else if (_settings_client.gui.right_click_wnd_close == RCC_YES_EXCEPT_STICKY && (w->flags & WF_STICKY) == 0 && (w->window_desc.flags & WDF_NO_CLOSE) == 0) {
		/* Right-click close is enabled, but excluding sticky windows. */
		w->Close();
	} else if (_settings_client.gui.hover_delay_ms == 0 && !w->OnTooltip(pt, wid->index, TCC_RIGHT_CLICK) && wid->tool_tip != 0) {
		GuiShowTooltips(w, wid->tool_tip, TCC_RIGHT_CLICK);
	}
}

/**
 * Dispatch hover of the mouse over a window.
 * @param w Window to dispatch event in.
 * @param x X coordinate of the click.
 * @param y Y coordinate of the click.
 */
static void DispatchHoverEvent(Window *w, int x, int y)
{
	NWidgetCore *wid = w->nested_root->GetWidgetFromPos(x, y);

	/* No widget to handle */
	if (wid == nullptr) return;

	Point pt = { x, y };

	/* Show the tooltip if there is any */
	if (!w->OnTooltip(pt, wid->index, TCC_HOVER) && wid->tool_tip != 0) {
		GuiShowTooltips(w, wid->tool_tip, TCC_HOVER);
		return;
	}

	/* Widget has no index, so the window is not interested in it. */
	if (wid->index < 0) return;

	w->OnHover(pt, wid->index);
}

/**
 * Dispatch the mousewheel-action to the window.
 * The window will scroll any compatible scrollbars if the mouse is pointed over the bar or its contents
 * @param w Window
 * @param nwid the widget where the scrollwheel was used
 * @param wheel scroll up or down
 */
static void DispatchMouseWheelEvent(Window *w, NWidgetCore *nwid, int wheel)
{
	if (nwid == nullptr) return;

	/* Using wheel on caption/shade-box shades or unshades the window. */
	if (nwid->type == WWT_CAPTION || nwid->type == WWT_SHADEBOX) {
		w->SetShaded(wheel < 0);
		return;
	}

	/* Wheeling a vertical scrollbar. */
	if (nwid->type == NWID_VSCROLLBAR) {
		NWidgetScrollbar *sb = static_cast<NWidgetScrollbar *>(nwid);
		if (sb->GetCount() > sb->GetCapacity()) {
			if (sb->UpdatePosition(wheel)) w->SetDirty();
		}
		return;
	}

	/* Scroll the widget attached to the scrollbar. */
	Scrollbar *sb = (nwid->scrollbar_index >= 0 ? w->GetScrollbar(nwid->scrollbar_index) : nullptr);
	if (sb != nullptr && sb->GetCount() > sb->GetCapacity()) {
		if (sb->UpdatePosition(wheel)) w->SetDirty();
	}
}

/**
 * Generate repaint events for the visible part of window w within the rectangle.
 *
 * The function goes recursively upwards in the window stack, and splits the rectangle
 * into multiple pieces at the window edges, so obscured parts are not redrawn.
 *
 * @param w Window that needs to be repainted
 * @param left Left edge of the rectangle that should be repainted
 * @param top Top edge of the rectangle that should be repainted
 * @param right Right edge of the rectangle that should be repainted
 * @param bottom Bottom edge of the rectangle that should be repainted
 * @param flags Whether to mark gfx dirty, etc.
 */
void DrawOverlappedWindow(Window *w, int left, int top, int right, int bottom, DrawOverlappedWindowFlags flags)
{
	for (const Window *v : Window::IterateFromBack(w->z_front)) {
		if (MayBeShown(v) &&
				right > v->left &&
				bottom > v->top &&
				left < v->left + v->width &&
				top < v->top + v->height) {
			/* v and rectangle intersect with each other */
			int x;

			if (left < (x = v->left)) {
				DrawOverlappedWindow(w, left, top, x, bottom, flags);
				DrawOverlappedWindow(w, x, top, right, bottom, flags);
				return;
			}

			if (right > (x = v->left + v->width)) {
				DrawOverlappedWindow(w, left, top, x, bottom, flags);
				DrawOverlappedWindow(w, x, top, right, bottom, flags);
				return;
			}

			if (top < (x = v->top)) {
				DrawOverlappedWindow(w, left, top, right, x, flags);
				DrawOverlappedWindow(w, left, x, right, bottom, flags);
				return;
			}

			if (bottom > (x = v->top + v->height)) {
				DrawOverlappedWindow(w, left, top, right, x, flags);
				DrawOverlappedWindow(w, left, x, right, bottom, flags);
				return;
			}

			return;
		}
	}

	/* Setup blitter, and dispatch a repaint event to window *wz */
	DrawPixelInfo *dp = _cur_dpi;
	dp->width = right - left;
	dp->height = bottom - top;
	dp->left = left - w->left;
	dp->top = top - w->top;
	dp->pitch = _screen.pitch;
	dp->dst_ptr = BlitterFactory::GetCurrentBlitter()->MoveTo(_screen.dst_ptr, left, top);
	dp->zoom = ZOOM_LVL_MIN;
	w->OnPaint();
	if (unlikely(flags & DOWF_SHOW_DEBUG)) {
		if (w->viewport != nullptr) ViewportDoDrawProcessAllPending();
		extern void ViewportDrawDirtyBlocks(const DrawPixelInfo *dpi, bool increment_colour);
		ViewportDrawDirtyBlocks(_cur_dpi, true);
	}
	if (flags & DOWF_MARK_DIRTY) {
		VideoDriver::GetInstance()->MakeDirty(left, top, right - left, bottom - top);
		UnsetDirtyBlocks(left, top, right, bottom);
	}
}

/**
 * From a rectangle that needs redrawing, find the windows that intersect with the rectangle.
 * These windows should be re-painted.
 * @param left Left edge of the rectangle that should be repainted
 * @param top Top edge of the rectangle that should be repainted
 * @param right Right edge of the rectangle that should be repainted
 * @param bottom Bottom edge of the rectangle that should be repainted
 */
void DrawOverlappedWindowForAll(int left, int top, int right, int bottom)
{
	DrawPixelInfo bk;
	AutoRestoreBackup dpi_backup(_cur_dpi, &bk);

	for (Window *w : Window::IterateFromBack()) {
		if (MayBeShown(w) &&
				right > w->left &&
				bottom > w->top &&
				left < w->left + w->width &&
				top < w->top + w->height) {
			/* Window w intersects with the rectangle => needs repaint */
			DrawOverlappedWindow(w, std::max(left, w->left), std::max(top, w->top), std::min(right, w->left + w->width), std::min(bottom, w->top + w->height), DOWF_NONE);
		}
	}
}

static void SetWindowDirtyPending(Window *w)
{
	SetPendingDirtyBlocks(w->left, w->top, w->left + w->width, w->top + w->height);
}

/**
 * Mark entire window as dirty (in need of re-paint)
 * @ingroup dirty
 */
void Window::SetDirty()
{
	this->flags |= WF_DIRTY;
}

/**
 * Mark entire window as dirty (in need of re-paint)
 * @ingroup dirty
 */
void Window::SetDirtyAsBlocks()
{
	extern bool _gfx_draw_active;
	if (_gfx_draw_active) {
		SetWindowDirtyPending(this);
	} else {
		SetDirtyBlocks(this->left, this->top, this->left + this->width, this->top + this->height);
	}
}

/**
 * Re-initialize a window, and optionally change its size.
 * @param rx Horizontal resize of the window.
 * @param ry Vertical resize of the window.
 * @param reposition If set, reposition the window to default location.
 * @note For just resizing the window, use #ResizeWindow instead.
 */
void Window::ReInit(int rx, int ry, bool reposition)
{
	this->SetDirtyAsBlocks(); // Mark whole current window as dirty.

	/* Save current size. */
	int window_width  = this->width * _gui_scale / this->scale;
	int window_height = this->height * _gui_scale / this->scale;
	this->scale = _gui_scale;

	this->OnInit();
	/* Re-initialize window smallest size. */
	this->nested_root->SetupSmallestSize(this);
	this->nested_root->AssignSizePosition(ST_SMALLEST, 0, 0, this->nested_root->smallest_x, this->nested_root->smallest_y, _current_text_dir == TD_RTL);
	this->width  = this->nested_root->smallest_x;
	this->height = this->nested_root->smallest_y;
	this->resize.step_width  = this->nested_root->resize_x;
	this->resize.step_height = this->nested_root->resize_y;

	/* Resize as close to the original size + requested resize as possible. */
	window_width  = std::max(window_width  + rx, this->width);
	window_height = std::max(window_height + ry, this->height);
	int dx = (this->resize.step_width  == 0) ? 0 : window_width  - this->width;
	int dy = (this->resize.step_height == 0) ? 0 : window_height - this->height;
	/* dx and dy has to go by step.. calculate it.
	 * The cast to int is necessary else dx/dy are implicitly casted to unsigned int, which won't work. */
	if (this->resize.step_width  > 1) dx -= dx % (int)this->resize.step_width;
	if (this->resize.step_height > 1) dy -= dy % (int)this->resize.step_height;

	if (reposition) {
		Point pt = this->OnInitialPosition(this->nested_root->smallest_x, this->nested_root->smallest_y, window_number);
		this->InitializePositionSize(pt.x, pt.y, this->nested_root->smallest_x, this->nested_root->smallest_y);
		this->FindWindowPlacementAndResize(this->window_desc.GetDefaultWidth(), this->window_desc.GetDefaultHeight());
	}

	ResizeWindow(this, dx, dy, true, false);
	/* ResizeWindow() does this->SetDirty() already, no need to do it again here. */
}

/**
 * Set the shaded state of the window to \a make_shaded.
 * @param make_shaded If \c true, shade the window (roll up until just the title bar is visible), else unshade/unroll the window to its original size.
 * @note The method uses #Window::ReInit(), thus after the call, the whole window should be considered changed.
 */
void Window::SetShaded(bool make_shaded)
{
	if (this->shade_select == nullptr) return;

	int desired = make_shaded ? SZSP_HORIZONTAL : 0;
	if (this->shade_select->shown_plane != desired) {
		if (make_shaded) {
			if (this->nested_focus != nullptr) this->UnfocusFocusedWidget();
			this->unshaded_size.width  = this->width;
			this->unshaded_size.height = this->height;
			this->shade_select->SetDisplayedPlane(desired);
			this->ReInit(0, -this->height);
		} else {
			this->shade_select->SetDisplayedPlane(desired);
			int dx = ((int)this->unshaded_size.width  > this->width)  ? (int)this->unshaded_size.width  - this->width  : 0;
			int dy = ((int)this->unshaded_size.height > this->height) ? (int)this->unshaded_size.height - this->height : 0;
			this->ReInit(dx, dy);
		}
	}
}

/**
 * Find the Window whose parent pointer points to this window
 * @param w parent Window to find child of
 * @param wc Window class of the window to remove; #WC_INVALID if class does not matter
 * @return a Window pointer that is the child of \a w, or \c nullptr otherwise
 */
Window *Window::FindChildWindow(WindowClass wc) const
{
	if (wc < WC_END && !_present_window_types[wc]) return nullptr;

	for (Window *v : Window::IterateFromBack()) {
		if ((wc == WC_INVALID || wc == v->window_class) && v->parent == this) return v;
	}

	return nullptr;
}

/**
 * Delete all children a window might have in a head-recursive manner
 * @param wc Window class of the window to remove; #WC_INVALID if class does not matter
 */
void Window::CloseChildWindows(WindowClass wc) const
{
	Window *child = this->FindChildWindow(wc);
	while (child != nullptr) {
		child->Close();
		child = this->FindChildWindow(wc);
	}
}

/**
 * Hide the window and all its child windows, and mark them for a later deletion.
 */
void Window::Close([[maybe_unused]] int data)
{
	if (_thd.window_class == this->window_class &&
			_thd.window_number == this->window_number) {
		ResetObjectToPlace();
	}

	/* Prevent Mouseover() from resetting mouse-over coordinates on a non-existing window */
	if (_mouseover_last_w == this) _mouseover_last_w = nullptr;

	/* We can't scroll the window when it's closed. */
	if (_last_scroll_window == this) _last_scroll_window = nullptr;

	/* Make sure we don't try to access non-existing query strings. */
	this->querystrings.clear();

	/* Make sure we don't try to access this window as the focused window when it doesn't exist anymore. */
	if (_focused_window == this) {
		_focused_window = nullptr;
		this->OnFocusLost(true, nullptr);
	}

	this->CloseChildWindows();

	this->SetDirtyAsBlocks();

	this->window_class = WC_INVALID;
}

/**
 * Remove window and all its child windows from the window stack.
 */
Window::~Window()
{
	assert(this->window_class == WC_INVALID);

	if (this->viewport != nullptr) DeleteWindowViewport(this);
}

/**
 * Find a window by its class and window number
 * @param cls Window class
 * @param number Number of the window within the window class
 * @return Pointer to the found window, or \c nullptr if not available
 */
Window *FindWindowById(WindowClass cls, WindowNumber number)
{
	if (cls < WC_END && !_present_window_types[cls]) return nullptr;

	for (Window *w : Window::IterateFromBack()) {
		if (w->window_class == cls && w->window_number == number) return w;
	}

	return nullptr;
}

/**
 * Find any window by its class. Useful when searching for a window that uses
 * the window number as a #WindowClass, like #WC_SEND_NETWORK_MSG.
 * @param cls Window class
 * @return Pointer to the found window, or \c nullptr if not available
 */
Window *FindWindowByClass(WindowClass cls)
{
	if (cls < WC_END && !_present_window_types[cls]) return nullptr;

	for (Window *w : Window::IterateFromBack()) {
		if (w->window_class == cls) return w;
	}

	return nullptr;
}

/**
 * Find any window by its token.
 * @param token Window token
 * @return Pointer to the found window, or \c nullptr if not available
 */
Window *FindWindowByToken(WindowToken token)
{
	for (Window *w : Window::IterateFromBack()) {
		if (w->GetWindowToken() == token) return w;
	}

	return nullptr;
}

/**
 * Get the main window, i.e. FindWindowById(WC_MAIN_WINDOW, 0).
 * If the main window is not available, this function will trigger an assert.
 * @return Pointer to the main window.
 */
Window *GetMainWindow()
{
	Window *w = FindWindowById(WC_MAIN_WINDOW, 0);
	assert(w != nullptr);
	return w;
}

/**
 * Delete a window by its class and window number (if it is open).
 * @param cls Window class
 * @param number Number of the window within the window class
 * @param force force deletion; if false don't delete when stickied
 */
void CloseWindowById(WindowClass cls, WindowNumber number, bool force, int data)
{
	Window *w = FindWindowById(cls, number);
	if (w != nullptr && (force || (w->flags & WF_STICKY) == 0)) {
		w->Close(data);
	}
}

/**
 * Delete all windows of its class and window number (if open).
 * @param cls Window class
 * @param number Number of the window within the window class
 * @param force force deletion; if false don't delete when stickied
 */
void CloseAllWindowsById(WindowClass cls, WindowNumber number, bool force, int data)
{
	if (cls < WC_END && !_present_window_types[cls]) return;

	/* Note: the container remains stable, even when deleting windows. */
	for (Window *w : Window::Iterate()) {
		if (w->window_class == cls && w->window_number == number && (force || (w->flags & WF_STICKY) == 0)) {
			w->Close(data);
		}
	}
}

/**
 * Delete all windows of a given class
 * @param cls Window class of windows to delete
 */
void CloseWindowByClass(WindowClass cls, int data)
{
	if (cls < WC_END && !_present_window_types[cls]) return;

	/* Note: the container remains stable, even when deleting windows. */
	for (Window *w : Window::Iterate()) {
		if (w->window_class == cls) {
			w->Close(data);
		}
	}
}

/**
 * Delete all windows of a company. We identify windows of a company
 * by looking at the caption colour. If it is equal to the company ID
 * then we say the window belongs to the company and should be deleted
 * @param id company identifier
 */
void DeleteCompanyWindows(CompanyID id)
{
	/* Note: the container remains stable, even when deleting windows. */
	for (Window *w : Window::Iterate()) {
		if (w->owner == id) {
			w->Close();
		}
	}

	/* Also delete the company specific windows that don't have a company-colour. */
	CloseWindowById(WC_BUY_COMPANY, id);
}

/**
 * Change the owner of all the windows one company can take over from another
 * company in the case of a company merger. Do not change ownership of windows
 * that need to be deleted once takeover is complete
 * @param old_owner original owner of the window
 * @param new_owner the new owner of the window
 */
void ChangeWindowOwner(Owner old_owner, Owner new_owner)
{
	for (Window *w : Window::IterateFromBack()) {
		if (w->owner != old_owner) continue;

		switch (w->window_class) {
			case WC_COMPANY_COLOUR:
			case WC_FINANCES:
			case WC_STATION_LIST:
			case WC_TRAINS_LIST:
			case WC_TRACE_RESTRICT_SLOTS:
			case WC_ROADVEH_LIST:
			case WC_SHIPS_LIST:
			case WC_AIRCRAFT_LIST:
			case WC_BUY_COMPANY:
			case WC_COMPANY:
			case WC_COMPANY_INFRASTRUCTURE:
			case WC_VEHICLE_ORDERS: // Changing owner would also require changing WindowDesc, which is not possible; however keeping the old one crashes because of missing widgets etc.. See ShowOrdersWindow().
				continue;

			default:
				w->owner = new_owner;
				break;
		}
	}
}

static void BringWindowToFront(Window *w);

/**
 * Find a window and make it the relative top-window on the screen.
 * The window gets unshaded if it was shaded, and a white border is drawn at its edges for a brief period of time to visualize its "activation".
 * @param cls WindowClass of the window to activate
 * @param number WindowNumber of the window to activate
 * @return a pointer to the window thus activated
 */
Window *BringWindowToFrontById(WindowClass cls, WindowNumber number)
{
	Window *w = FindWindowById(cls, number);

	if (w != nullptr) {
		if (w->IsShaded()) w->SetShaded(false); // Restore original window size if it was shaded.

		w->SetWhiteBorder();
		BringWindowToFront(w);
		w->SetDirty();
	}

	return w;
}

static inline bool IsVitalWindow(const Window *w)
{
	switch (w->window_class) {
		case WC_MAIN_TOOLBAR:
		case WC_STATUS_BAR:
		case WC_NEWS_WINDOW:
		case WC_SEND_NETWORK_MSG:
			return true;

		default:
			return false;
	}
}

/**
 * Get the z-priority for a given window. This is used in comparison with other z-priority values;
 * a window with a given z-priority will appear above other windows with a lower value, and below
 * those with a higher one (the ordering within z-priorities is arbitrary).
 * @param wc The window class of window to get the z-priority for
 * @pre wc != WC_INVALID
 * @return The window's z-priority
 */
static uint GetWindowZPriority(WindowClass wc)
{
	assert(wc != WC_INVALID);

	uint z_priority = 0;

	switch (wc) {
		case WC_TOOLTIPS:
			++z_priority;
			[[fallthrough]];

		case WC_ERRMSG:
		case WC_CONFIRM_POPUP_QUERY:
			++z_priority;
			[[fallthrough]];

		case WC_ENDSCREEN:
			++z_priority;
			[[fallthrough]];

		case WC_HIGHSCORE:
			++z_priority;
			[[fallthrough]];

		case WC_DROPDOWN_MENU:
			++z_priority;
			[[fallthrough]];

		case WC_MAIN_TOOLBAR:
		case WC_STATUS_BAR:
			++z_priority;
			[[fallthrough]];

		case WC_OSK:
			++z_priority;
			[[fallthrough]];

		case WC_QUERY_STRING:
		case WC_SEND_NETWORK_MSG:
			++z_priority;
			[[fallthrough]];

		case WC_NETWORK_ASK_RELAY:
		case WC_MODAL_PROGRESS:
		case WC_NETWORK_STATUS_WINDOW:
		case WC_SAVE_PRESET:
			++z_priority;
			[[fallthrough]];

		case WC_GENERATE_LANDSCAPE:
		case WC_SAVELOAD:
		case WC_GAME_OPTIONS:
		case WC_CUSTOM_CURRENCY:
		case WC_NETWORK_WINDOW:
		case WC_GRF_PARAMETERS:
		case WC_SCRIPT_LIST:
		case WC_SCRIPT_SETTINGS:
		case WC_TEXTFILE:
			++z_priority;
			[[fallthrough]];

		case WC_CONSOLE:
			++z_priority;
			[[fallthrough]];

		case WC_NEWS_WINDOW:
			++z_priority;
			[[fallthrough]];

		default:
			++z_priority;
			[[fallthrough]];

		case WC_MAIN_WINDOW:
			return z_priority;
	}
}

/**
 * Adds a window to the z-ordering, according to its z-priority.
 * @param w Window to add
 */
static void AddWindowToZOrdering(Window *w)
{
	dbg_assert(w->z_front == nullptr && w->z_back == nullptr);

	if (_z_front_window == nullptr) {
		/* It's the only window. */
		_z_front_window = _z_back_window = w;
		w->z_front = w->z_back = nullptr;
	} else {
		/* Search down the z-ordering for its location. */
		Window *v = _z_front_window;
		uint last_z_priority = UINT_MAX;
		(void)last_z_priority; // Unused without asserts
		while (v != nullptr && (v->window_class == WC_INVALID || GetWindowZPriority(v->window_class) > GetWindowZPriority(w->window_class))) {
			if (v->window_class != WC_INVALID) {
				/* Sanity check z-ordering, while we're at it. */
				dbg_assert(last_z_priority >= GetWindowZPriority(v->window_class));
				last_z_priority = GetWindowZPriority(v->window_class);
			}

			v = v->z_back;
		}

		if (v == nullptr) {
			/* It's the new back window. */
			w->z_front = _z_back_window;
			w->z_back = nullptr;
			_z_back_window->z_back = w;
			_z_back_window = w;
		} else if (v == _z_front_window) {
			/* It's the new front window. */
			w->z_front = nullptr;
			w->z_back = _z_front_window;
			_z_front_window->z_front = w;
			_z_front_window = w;
		} else {
			/* It's somewhere else in the z-ordering. */
			w->z_front = v->z_front;
			w->z_back = v;
			v->z_front->z_back = w;
			v->z_front = w;
		}
	}
}


/**
 * Removes a window from the z-ordering.
 * @param w Window to remove
 */
static void RemoveWindowFromZOrdering(Window *w)
{
	if (w->z_front == nullptr) {
		dbg_assert(_z_front_window == w);
		_z_front_window = w->z_back;
	} else {
		w->z_front->z_back = w->z_back;
	}

	if (w->z_back == nullptr) {
		dbg_assert(_z_back_window == w);
		_z_back_window = w->z_front;
	} else {
		w->z_back->z_front = w->z_front;
	}

	w->z_front = w->z_back = nullptr;
}

/**
 * On clicking on a window, make it the frontmost window of all windows with an equal
 * or lower z-priority. The window is marked dirty for a repaint
 * @param w window that is put into the relative foreground
 */
static void BringWindowToFront(Window *w)
{
	RemoveWindowFromZOrdering(w);
	AddWindowToZOrdering(w);
	SetFocusedWindow(w);

	w->SetDirty();
}

void Window::ChangeWindowClass(WindowClass cls)
{
	this->window_class = cls;
	if (this->window_class < WC_END) _present_window_types.set(this->window_class);
}

/**
 * Initializes the data (except the position and initial size) of a new Window.
 * @param window_number Number being assigned to the new window
 * @return Window pointer of the newly created window
 * @pre If nested widgets are used (\a widget is \c nullptr), #nested_root and #nested_array_size must be initialized.
 *      In addition, #widget_lookup is either \c nullptr, or already initialized.
 */
void Window::InitializeData(WindowNumber window_number)
{
	/* Set up window properties; some of them are needed to set up smallest size below */
<<<<<<< HEAD
	this->ChangeWindowClass(this->window_desc->cls);
=======
	this->window_class = this->window_desc.cls;
>>>>>>> 7116f143
	this->SetWhiteBorder();
	if (this->window_desc.default_pos == WDP_CENTER) this->flags |= WF_CENTERED;
	this->owner = INVALID_OWNER;
	this->nested_focus = nullptr;
	this->window_number = window_number;

	this->OnInit();
	/* Initialize smallest size. */
	this->nested_root->SetupSmallestSize(this);
	/* Initialize to smallest size. */
	this->nested_root->AssignSizePosition(ST_SMALLEST, 0, 0, this->nested_root->smallest_x, this->nested_root->smallest_y, _current_text_dir == TD_RTL);

	/* Further set up window properties,
	 * this->left, this->top, this->width, this->height, this->resize.width, and this->resize.height are initialized later. */
	this->resize.step_width  = this->nested_root->resize_x;
	this->resize.step_height = this->nested_root->resize_y;

	/* Give focus to the opened window unless a text box
	 * of focused window has focus (so we don't interrupt typing). But if the new
	 * window has a text box, then take focus anyway.
	 * Do not give the focus while scrolling a viewport (like when the News pops up) */
	if (_scrolling_viewport == nullptr && this->window_class != WC_TOOLTIPS && this->window_class != WC_NEWS_WINDOW && this->window_class != WC_OSK && (!EditBoxInGlobalFocus() || this->nested_root->GetWidgetOfType(WWT_EDITBOX) != nullptr)) SetFocusedWindow(this);

	/* Insert the window into the correct location in the z-ordering. */
	AddWindowToZOrdering(this);
	this->next_window = _first_window;
	_first_window = this;
}

/**
 * Set the position and smallest size of the window.
 * @param x          Offset in pixels from the left of the screen of the new window.
 * @param y          Offset in pixels from the top of the screen of the new window.
 * @param sm_width   Smallest width in pixels of the window.
 * @param sm_height  Smallest height in pixels of the window.
 */
void Window::InitializePositionSize(int x, int y, int sm_width, int sm_height)
{
	this->left = x;
	this->top = y;
	this->width = sm_width;
	this->height = sm_height;
}

/**
 * Resize window towards the default size.
 * Prior to construction, a position for the new window (for its default size)
 * has been found with LocalGetWindowPlacement(). Initially, the window is
 * constructed with minimal size. Resizing the window to its default size is
 * done here.
 * @param def_width default width in pixels of the window
 * @param def_height default height in pixels of the window
 * @see Window::Window(), Window::InitializeData(), Window::InitializePositionSize()
 */
void Window::FindWindowPlacementAndResize(int def_width, int def_height)
{
	def_width  = std::max(def_width,  this->width); // Don't allow default size to be smaller than smallest size
	def_height = std::max(def_height, this->height);
	/* Try to make windows smaller when our window is too small.
	 * w->(width|height) is normally the same as min_(width|height),
	 * but this way the GUIs can be made a little more dynamic;
	 * one can use the same spec for multiple windows and those
	 * can then determine the real minimum size of the window. */
	if (this->width != def_width || this->height != def_height) {
		/* Think about the overlapping toolbars when determining the minimum window size */
		int free_height = _screen.height;
		const Window *wt = FindWindowById(WC_STATUS_BAR, 0);
		if (wt != nullptr) free_height -= wt->height;
		wt = FindWindowById(WC_MAIN_TOOLBAR, 0);
		if (wt != nullptr) free_height -= wt->height;

		int enlarge_x = std::max(std::min(def_width  - this->width,  _screen.width - this->width),  0);
		int enlarge_y = std::max(std::min(def_height - this->height, free_height   - this->height), 0);

		/* X and Y has to go by step.. calculate it.
		 * The cast to int is necessary else x/y are implicitly casted to
		 * unsigned int, which won't work. */
		if (this->resize.step_width  > 1) enlarge_x -= enlarge_x % (int)this->resize.step_width;
		if (this->resize.step_height > 1) enlarge_y -= enlarge_y % (int)this->resize.step_height;

		ResizeWindow(this, enlarge_x, enlarge_y, true, false);
		/* ResizeWindow() calls this->OnResize(). */
	} else {
		/* Always call OnResize; that way the scrollbars and matrices get initialized. */
		this->OnResize();
	}

	int nx = this->left;
	int ny = this->top;

	if (nx + this->width > _screen.width) nx -= (nx + this->width - _screen.width);

	const Window *wt = FindWindowById(WC_MAIN_TOOLBAR, 0);
	ny = std::max(ny, (wt == nullptr || this == wt || this->top == 0) ? 0 : wt->height);
	nx = std::max(nx, 0);

	if (this->viewport != nullptr) {
		this->viewport->left += nx - this->left;
		this->viewport->top  += ny - this->top;
	}
	this->left = nx;
	this->top = ny;

	this->SetDirty();
}

/**
 * Decide whether a given rectangle is a good place to open a completely visible new window.
 * The new window should be within screen borders, and not overlap with another already
 * existing window (except for the main window in the background).
 * @param left    Left edge of the rectangle
 * @param top     Top edge of the rectangle
 * @param width   Width of the rectangle
 * @param height  Height of the rectangle
 * @param toolbar_y Height of main toolbar
 * @param pos     If rectangle is good, use this parameter to return the top-left corner of the new window
 * @return Boolean indication that the rectangle is a good place for the new window
 */
static bool IsGoodAutoPlace1(int left, int top, int width, int height, int toolbar_y, Point &pos)
{
	int right  = width + left;
	int bottom = height + top;

	if (left < 0 || top < toolbar_y || right > _screen.width || bottom > _screen.height) return false;

	/* Make sure it is not obscured by any window. */
	for (const Window *w : Window::IterateFromBack()) {
		if (w->window_class == WC_MAIN_WINDOW) continue;

		if (right > w->left &&
				w->left + w->width > left &&
				bottom > w->top &&
				w->top + w->height > top) {
			return false;
		}
	}

	pos.x = left;
	pos.y = top;
	return true;
}

/**
 * Decide whether a given rectangle is a good place to open a mostly visible new window.
 * The new window should be mostly within screen borders, and not overlap with another already
 * existing window (except for the main window in the background).
 * @param left    Left edge of the rectangle
 * @param top     Top edge of the rectangle
 * @param width   Width of the rectangle
 * @param height  Height of the rectangle
 * @param toolbar_y Height of main toolbar
 * @param pos     If rectangle is good, use this parameter to return the top-left corner of the new window
 * @return Boolean indication that the rectangle is a good place for the new window
 */
static bool IsGoodAutoPlace2(int left, int top, int width, int height, int toolbar_y, Point &pos)
{
	bool rtl = _current_text_dir == TD_RTL;

	/* Left part of the rectangle may be at most 1/4 off-screen,
	 * right part of the rectangle may be at most 1/2 off-screen
	 */
	if (rtl) {
		if (left < -(width >> 1) || left > _screen.width - (width >> 2)) return false;
	} else {
		if (left < -(width >> 2) || left > _screen.width - (width >> 1)) return false;
	}

	/* Bottom part of the rectangle may be at most 1/4 off-screen */
	if (top < toolbar_y || top > _screen.height - (height >> 2)) return false;

	/* Make sure it is not obscured by any window. */
	for (const Window *w : Window::IterateFromBack()) {
		if (w->window_class == WC_MAIN_WINDOW) continue;

		if (left + width > w->left &&
				w->left + w->width > left &&
				top + height > w->top &&
				w->top + w->height > top) {
			return false;
		}
	}

	pos.x = left;
	pos.y = top;
	return true;
}

/**
 * Find a good place for opening a new window of a given width and height.
 * @param width  Width of the new window
 * @param height Height of the new window
 * @return Top-left coordinate of the new window
 */
static Point GetAutoPlacePosition(int width, int height)
{
	Point pt;

	bool rtl = _current_text_dir == TD_RTL;

	/* First attempt, try top-left of the screen */
	const Window *main_toolbar = FindWindowByClass(WC_MAIN_TOOLBAR);
	const int toolbar_y =  main_toolbar != nullptr ? main_toolbar->height : 0;
	if (IsGoodAutoPlace1(rtl ? _screen.width - width : 0, toolbar_y, width, height, toolbar_y, pt)) return pt;

	/* Second attempt, try around all existing windows.
	 * The new window must be entirely on-screen, and not overlap with an existing window.
	 * Eight starting points are tried, two at each corner.
	 */
	for (const Window *w : Window::IterateFromBack()) {
		if (w->window_class == WC_MAIN_WINDOW) continue;

		if (IsGoodAutoPlace1(w->left + w->width,         w->top,                      width, height, toolbar_y, pt)) return pt;
		if (IsGoodAutoPlace1(w->left            - width, w->top,                      width, height, toolbar_y, pt)) return pt;
		if (IsGoodAutoPlace1(w->left,                    w->top + w->height,          width, height, toolbar_y, pt)) return pt;
		if (IsGoodAutoPlace1(w->left,                    w->top             - height, width, height, toolbar_y, pt)) return pt;
		if (IsGoodAutoPlace1(w->left + w->width,         w->top + w->height - height, width, height, toolbar_y, pt)) return pt;
		if (IsGoodAutoPlace1(w->left            - width, w->top + w->height - height, width, height, toolbar_y, pt)) return pt;
		if (IsGoodAutoPlace1(w->left + w->width - width, w->top + w->height,          width, height, toolbar_y, pt)) return pt;
		if (IsGoodAutoPlace1(w->left + w->width - width, w->top             - height, width, height, toolbar_y, pt)) return pt;
	}

	/* Third attempt, try around all existing windows.
	 * The new window may be partly off-screen, and must not overlap with an existing window.
	 * Only four starting points are tried.
	 */
	for (const Window *w : Window::IterateFromBack()) {
		if (w->window_class == WC_MAIN_WINDOW) continue;

		if (IsGoodAutoPlace2(w->left + w->width, w->top,             width, height, toolbar_y, pt)) return pt;
		if (IsGoodAutoPlace2(w->left    - width, w->top,             width, height, toolbar_y, pt)) return pt;
		if (IsGoodAutoPlace2(w->left,            w->top + w->height, width, height, toolbar_y, pt)) return pt;
		if (IsGoodAutoPlace2(w->left,            w->top - height,    width, height, toolbar_y, pt)) return pt;
	}

	/* Fourth and final attempt, put window at diagonal starting from (0, toolbar_y), try multiples
	 * of the closebox
	 */
	int left = rtl ? _screen.width - width : 0, top = toolbar_y;
	const Dimension &closebox_dimension = NWidgetLeaf::GetCloseBoxDimension();
	int offset_x = rtl ? -(int)closebox_dimension.width : (int)closebox_dimension.width;
	int offset_y = std::max<int>(closebox_dimension.height, GetCharacterHeight(FS_NORMAL) + WidgetDimensions::scaled.captiontext.Vertical());

restart:
	for (const Window *w : Window::IterateFromBack()) {
		if (w->left == left && w->top == top) {
			left += offset_x;
			top += offset_y;
			goto restart;
		}
	}

	pt.x = left;
	pt.y = top;
	return pt;
}

/**
 * Computer the position of the top-left corner of a window to be opened right
 * under the toolbar.
 * @param window_width the width of the window to get the position for
 * @return Coordinate of the top-left corner of the new window.
 */
Point GetToolbarAlignedWindowPosition(int window_width)
{
	const Window *w = FindWindowById(WC_MAIN_TOOLBAR, 0);
	dbg_assert(w != nullptr);
	Point pt = { _current_text_dir == TD_RTL ? w->left : (w->left + w->width) - window_width, w->top + w->height };
	return pt;
}

/**
 * Compute the position of the top-left corner of a new window that is opened.
 *
 * By default position a child window at an offset of 10/10 of its parent.
 * With the exception of WC_BUILD_TOOLBAR (build railway/roads/ship docks/airports)
 * and WC_SCEN_LAND_GEN (landscaping). Whose child window has an offset of 0/toolbar-height of
 * its parent. So it's exactly under the parent toolbar and no buttons will be covered.
 * However if it falls too extremely outside window positions, reposition
 * it to an automatic place.
 *
 * @param *desc         The pointer to the WindowDesc to be created.
 * @param sm_width      Smallest width of the window.
 * @param sm_height     Smallest height of the window.
 * @param window_number The window number of the new window.
 *
 * @return Coordinate of the top-left corner of the new window.
 */
static Point LocalGetWindowPlacement(const WindowDesc &desc, int16_t sm_width, int16_t sm_height, int window_number)
{
	Point pt;
	const Window *w;

	int16_t default_width  = std::max(desc.GetDefaultWidth(),  sm_width);
	int16_t default_height = std::max(desc.GetDefaultHeight(), sm_height);

	if (desc.parent_cls != WC_NONE && (w = FindWindowById(desc.parent_cls, window_number)) != nullptr) {
		bool rtl = _current_text_dir == TD_RTL;
		if (desc.parent_cls == WC_BUILD_TOOLBAR || desc.parent_cls == WC_SCEN_LAND_GEN) {
			pt.x = w->left + (rtl ? w->width - default_width : 0);
			pt.y = w->top + w->height;
			return pt;
		} else {
			/* Position child window with offset of closebox, but make sure that either closebox or resizebox is visible
			 *  - Y position: closebox of parent + closebox of child + statusbar
			 *  - X position: closebox on left/right, resizebox on right/left (depending on ltr/rtl)
			 */
			const Dimension &closebox_dimension = NWidgetLeaf::GetCloseBoxDimension();
			int indent_y = std::max<int>(closebox_dimension.height, GetCharacterHeight(FS_NORMAL) + WidgetDimensions::scaled.captiontext.Vertical());
			if (w->top + 3 * indent_y < _screen.height) {
				pt.y = w->top + indent_y;
				int indent_close = closebox_dimension.width;
				int indent_resize = NWidgetLeaf::GetResizeBoxDimension().width;
				if (_current_text_dir == TD_RTL) {
					pt.x = std::max(w->left + w->width - default_width - indent_close, 0);
					if (pt.x + default_width >= indent_close && pt.x + indent_resize <= _screen.width) return pt;
				} else {
					pt.x = std::min(w->left + indent_close, _screen.width - default_width);
					if (pt.x + default_width >= indent_resize && pt.x + indent_close <= _screen.width) return pt;
				}
			}
		}
	}

	switch (desc.default_pos) {
		case WDP_ALIGN_TOOLBAR: // Align to the toolbar
			return GetToolbarAlignedWindowPosition(default_width);

		case WDP_AUTO: // Find a good automatic position for the window
			return GetAutoPlacePosition(default_width, default_height);

		case WDP_CENTER: // Centre the window horizontally
			pt.x = (_screen.width - default_width) / 2;
			pt.y = (_screen.height - default_height) / 2;
			break;

		case WDP_MANUAL:
			pt.x = 0;
			pt.y = 0;
			break;

		default:
			NOT_REACHED();
	}

	return pt;
}

/* virtual */ Point Window::OnInitialPosition(int16_t sm_width, int16_t sm_height, int window_number)
{
	return LocalGetWindowPlacement(this->window_desc, sm_width, sm_height, window_number);
}

/**
 * Perform the first part of the initialization of a nested widget tree.
 * Construct a nested widget tree in #nested_root, and optionally fill the #widget_lookup array to provide quick access to the uninitialized widgets.
 * This is mainly useful for setting very basic properties.
 * @param fill_nested Fill the #widget_lookup (enabling is expensive!).
 * @note Filling the nested array requires an additional traversal through the nested widget tree, and is best performed by #FinishInitNested rather than here.
 */
void Window::CreateNestedTree()
{
	this->nested_root = MakeWindowNWidgetTree(this->window_desc.nwid_parts, &this->shade_select);
	this->nested_root->FillWidgetLookup(this->widget_lookup);
}

/**
 * Perform the second part of the initialization of a nested widget tree.
 * @param window_number Number of the new window.
 */
void Window::FinishInitNested(WindowNumber window_number)
{
	this->InitializeData(window_number);
	this->ApplyDefaults();
	Point pt = this->OnInitialPosition(this->nested_root->smallest_x, this->nested_root->smallest_y, window_number);
	this->InitializePositionSize(pt.x, pt.y, this->nested_root->smallest_x, this->nested_root->smallest_y);
<<<<<<< HEAD
	this->FindWindowPlacementAndResize(this->window_desc->GetDefaultWidth(), this->window_desc->GetDefaultHeight());
	this->ProcessScheduledResize();
=======
	this->FindWindowPlacementAndResize(this->window_desc.GetDefaultWidth(), this->window_desc.GetDefaultHeight());
>>>>>>> 7116f143
}

/**
 * Perform complete initialization of the #Window with nested widgets, to allow use.
 * @param window_number Number of the new window.
 */
void Window::InitNested(WindowNumber window_number)
{
	this->CreateNestedTree();
	this->FinishInitNested(window_number);
}

/**
 * Empty constructor, initialization has been moved to #InitNested() called from the constructor of the derived class.
 * @param desc The description of the window.
 */
Window::Window(WindowDesc &desc) : window_desc(desc), scale(_gui_scale), mouse_capture_widget(-1)
{
	static uint64_t last_window_token = 0;
	last_window_token++;
	this->window_token = WindowToken(last_window_token);
}

/**
 * Do a search for a window at specific coordinates. For this we start
 * at the topmost window, obviously and work our way down to the bottom
 * @param x position x to query
 * @param y position y to query
 * @return a pointer to the found window if any, nullptr otherwise
 */
Window *FindWindowFromPt(int x, int y)
{
	for (Window *w : Window::IterateFromFront()) {
		if (MayBeShown(w) && IsInsideBS(x, w->left, w->width) && IsInsideBS(y, w->top, w->height)) {
			return w;
		}
	}

	return nullptr;
}

/**
 * (re)initialize the windowing system
 */
void InitWindowSystem()
{
	IConsoleClose();

	_z_back_window = nullptr;
	_z_front_window = nullptr;
	_first_window = nullptr;
	_focused_window = nullptr;
	_mouseover_last_w = nullptr;
	_last_scroll_window = nullptr;
	_scrolling_viewport = nullptr;
	_scrolling_viewport_bound = { 0, 0, 0, 0 };
	_mouse_hovering = false;

	SetupWidgetDimensions();
	NWidgetLeaf::InvalidateDimensionCache(); // Reset cached sizes of several widgets.
	NWidgetScrollbar::InvalidateDimensionCache();

	InitDepotWindowBlockSizes();

	ShowFirstError();
}

/**
 * Close down the windowing system
 */
void UnInitWindowSystem()
{
	UnshowCriticalError();

	for (Window *w : Window::Iterate()) w->Close();
	Window::DeleteClosedWindows();

	_z_front_window = nullptr;
	_z_back_window = nullptr;
	_first_window = nullptr;
}

/**
 * Reset the windowing system, by means of shutting it down followed by re-initialization
 */
void ResetWindowSystem()
{
	UnInitWindowSystem();
	InitWindowSystem();
	_thd.Reset();
}

static void DecreaseWindowCounters()
{
	static uint8_t hundredth_tick_timeout = 100;

	if (_scroller_click_timeout != 0) _scroller_click_timeout--;
	if (hundredth_tick_timeout != 0) hundredth_tick_timeout--;

	for (Window *w : Window::IterateFromFront()) {
		if (!IsHeadless() && hundredth_tick_timeout == 0) w->OnHundredthTick();

		if (_scroller_click_timeout == 0) {
			/* Unclick scrollbar buttons if they are pressed. */
			for (auto &pair : w->widget_lookup) {
				NWidgetBase *nwid = pair.second;
				if (nwid->type == NWID_HSCROLLBAR || nwid->type == NWID_VSCROLLBAR) {
					NWidgetScrollbar *sb = static_cast<NWidgetScrollbar*>(nwid);
					if (sb->disp_flags & (ND_SCROLLBAR_UP | ND_SCROLLBAR_DOWN)) {
						sb->disp_flags &= ~(ND_SCROLLBAR_UP | ND_SCROLLBAR_DOWN);
						w->mouse_capture_widget = -1;
						sb->SetDirty(w);
					}
				}
			}
		}

		/* Handle editboxes */
		for (auto &pair : w->querystrings) {
			pair.second->HandleEditBox(w, pair.first);
		}

		w->OnMouseLoop();
	}

	for (Window *w : Window::IterateFromFront()) {
		if ((w->flags & WF_TIMEOUT) && --w->timeout_timer == 0) {
			CLRBITS(w->flags, WF_TIMEOUT);

			w->OnTimeout();
			w->RaiseButtons(true);
		}
	}

	if (hundredth_tick_timeout == 0) hundredth_tick_timeout = 100;
}

static void HandlePlacePresize()
{
	if (_special_mouse_mode != WSM_PRESIZE) return;

	Window *w = _thd.GetCallbackWnd();
	if (w == nullptr) return;

	Point pt = GetTileBelowCursor();
	if (pt.x == -1) {
		_thd.selend.x = -1;
		return;
	}

	w->OnPlacePresize(pt, TileVirtXY(pt.x, pt.y));
}

/**
 * Handle dragging and dropping in mouse dragging mode (#WSM_DRAGDROP).
 * @return State of handling the event.
 */
static EventState HandleMouseDragDrop()
{
	if (_special_mouse_mode != WSM_DRAGDROP) return ES_NOT_HANDLED;

	if (_left_button_down && _cursor.delta.x == 0 && _cursor.delta.y == 0) return ES_HANDLED; // Dragging, but the mouse did not move.

	Window *w = _thd.GetCallbackWnd();
	if (w != nullptr) {
		/* Send an event in client coordinates. */
		Point pt;
		pt.x = _cursor.pos.x - w->left;
		pt.y = _cursor.pos.y - w->top;
		if (_left_button_down) {
			w->OnMouseDrag(pt, GetWidgetFromPos(w, pt.x, pt.y));
		} else {
			w->OnDragDrop(pt, GetWidgetFromPos(w, pt.x, pt.y));
		}
	}

	if (!_left_button_down) ResetObjectToPlace(); // Button released, finished dragging.
	return ES_HANDLED;
}

/** Report position of the mouse to the underlying window. */
static void HandleMouseOver()
{
	Window *w = FindWindowFromPt(_cursor.pos.x, _cursor.pos.y);

	/* We changed window, put an OnMouseOver event to the last window */
	if (_mouseover_last_w != nullptr && _mouseover_last_w != w) {
		/* Reset mouse-over coordinates of previous window */
		Point pt = { -1, -1 };
		_mouseover_last_w->OnMouseOver(pt, 0);
	}

	/* _mouseover_last_w will get reset when the window is deleted, see DeleteWindow() */
	_mouseover_last_w = w;

	if (w != nullptr) {
		/* send an event in client coordinates. */
		Point pt = { _cursor.pos.x - w->left, _cursor.pos.y - w->top };
		const NWidgetCore *widget = w->nested_root->GetWidgetFromPos(pt.x, pt.y);
		if (widget != nullptr) w->OnMouseOver(pt, widget->index);
	}
}

/** Direction for moving the window. */
enum PreventHideDirection {
	PHD_UP,   ///< Above v is a safe position.
	PHD_DOWN, ///< Below v is a safe position.
};

/**
 * Do not allow hiding of the rectangle with base coordinates \a nx and \a ny behind window \a v.
 * If needed, move the window base coordinates to keep it visible.
 * @param nx   Base horizontal coordinate of the rectangle.
 * @param ny   Base vertical coordinate of the rectangle.
 * @param rect Rectangle that must stay visible (horizontally, vertically, or both)
 * @param v    Window lying in front of the rectangle.
 * @param px   Previous horizontal base coordinate.
 * @param dir  If no room horizontally, move the rectangle to the indicated position.
 */
static void PreventHiding(int *nx, int *ny, const Rect &rect, const Window *v, int px, PreventHideDirection dir)
{
	if (v == nullptr) return;

	const int min_visible = rect.Height();

	int v_bottom = v->top + v->height - 1;
	int v_right = v->left + v->width - 1;
	int safe_y = (dir == PHD_UP) ? (v->top - min_visible - rect.top) : (v_bottom + min_visible - rect.bottom); // Compute safe vertical position.

	if (*ny + rect.top <= v->top - min_visible) return; // Above v is enough space
	if (*ny + rect.bottom >= v_bottom + min_visible) return; // Below v is enough space

	/* Vertically, the rectangle is hidden behind v. */
	if (*nx + rect.left + min_visible < v->left) { // At left of v.
		if (v->left < min_visible) *ny = safe_y; // But enough room, force it to a safe position.
		return;
	}
	if (*nx + rect.right - min_visible > v_right) { // At right of v.
		if (v_right > _screen.width - min_visible) *ny = safe_y; // Not enough room, force it to a safe position.
		return;
	}

	/* Horizontally also hidden, force movement to a safe area. */
	if (px + rect.left < v->left && v->left >= min_visible) { // Coming from the left, and enough room there.
		*nx = v->left - min_visible - rect.left;
	} else if (px + rect.right > v_right && v_right <= _screen.width - min_visible) { // Coming from the right, and enough room there.
		*nx = v_right + min_visible - rect.right;
	} else {
		*ny = safe_y;
	}
}

/**
 * Make sure at least a part of the caption bar is still visible by moving
 * the window if necessary.
 * @param w The window to check.
 * @param nx The proposed new x-location of the window.
 * @param ny The proposed new y-location of the window.
 */
static void EnsureVisibleCaption(Window *w, int nx, int ny)
{
	/* Search for the title bar rectangle. */
	const NWidgetBase *caption = w->nested_root->GetWidgetOfType(WWT_CAPTION);
	if (caption != nullptr) {
		const Rect caption_rect = caption->GetCurrentRect();

		const int min_visible = caption_rect.Height();

		/* Make sure the window doesn't leave the screen */
		nx = Clamp(nx, min_visible - caption_rect.right, _screen.width - min_visible - caption_rect.left);
		ny = Clamp(ny, 0, _screen.height - min_visible);

		/* Make sure the title bar isn't hidden behind the main tool bar or the status bar. */
		PreventHiding(&nx, &ny, caption_rect, FindWindowById(WC_MAIN_TOOLBAR, 0), w->left, PHD_DOWN);
		PreventHiding(&nx, &ny, caption_rect, FindWindowById(WC_STATUS_BAR,   0), w->left, PHD_UP);
	}

	if (w->viewport != nullptr) {
		w->viewport->left += nx - w->left;
		w->viewport->top  += ny - w->top;
	}

	w->left = nx;
	w->top  = ny;
}

/**
 * Resize the window.
 * Update all the widgets of a window based on their resize flags
 * Both the areas of the old window and the new sized window are set dirty
 * ensuring proper redrawal.
 * @param w       Window to resize
 * @param delta_x Delta x-size of changed window (positive if larger, etc.)
 * @param delta_y Delta y-size of changed window
 * @param clamp_to_screen Whether to make sure the whole window stays visible
 */
void ResizeWindow(Window *w, int delta_x, int delta_y, bool clamp_to_screen, bool schedule_resize)
{
	if (delta_x != 0 || delta_y != 0) {
		if (clamp_to_screen) {
			/* Determine the new right/bottom position. If that is outside of the bounds of
			 * the resolution clamp it in such a manner that it stays within the bounds. */
			int new_right  = w->left + w->width  + delta_x;
			int new_bottom = w->top  + w->height + delta_y;
			if (new_right  >= (int)_screen.width)  delta_x -= Ceil(new_right  - _screen.width,  std::max(1U, w->nested_root->resize_x));
			if (new_bottom >= (int)_screen.height) delta_y -= Ceil(new_bottom - _screen.height, std::max(1U, w->nested_root->resize_y));
		}

		w->SetDirtyAsBlocks();

		uint new_xinc = std::max(0, (w->nested_root->resize_x == 0) ? 0 : (int)(w->nested_root->current_x - w->nested_root->smallest_x) + delta_x);
		uint new_yinc = std::max(0, (w->nested_root->resize_y == 0) ? 0 : (int)(w->nested_root->current_y - w->nested_root->smallest_y) + delta_y);
		assert(w->nested_root->resize_x == 0 || new_xinc % w->nested_root->resize_x == 0);
		assert(w->nested_root->resize_y == 0 || new_yinc % w->nested_root->resize_y == 0);

		w->nested_root->AssignSizePosition(ST_RESIZE, 0, 0, w->nested_root->smallest_x + new_xinc, w->nested_root->smallest_y + new_yinc, _current_text_dir == TD_RTL);
		w->width  = w->nested_root->current_x;
		w->height = w->nested_root->current_y;
	}

	EnsureVisibleCaption(w, w->left, w->top);

	/* Schedule OnResize to make sure everything is initialised correctly if it needs to be. */
	if (schedule_resize) {
		w->ScheduleResize();
	} else {
		w->OnResize();
	}

	extern bool _gfx_draw_active;
	if (_gfx_draw_active) {
		SetWindowDirtyPending(w);
	} else {
		w->SetDirty();
	}
}

/**
 * Return the top of the main view available for general use.
 * @return Uppermost vertical coordinate available.
 * @note Above the upper y coordinate is often the main toolbar.
 */
int GetMainViewTop()
{
	Window *w = FindWindowById(WC_MAIN_TOOLBAR, 0);
	return (w == nullptr) ? 0 : w->top + w->height;
}

/**
 * Return the bottom of the main view available for general use.
 * @return The vertical coordinate of the first unusable row, so 'top + height <= bottom' gives the correct result.
 * @note At and below the bottom y coordinate is often the status bar.
 */
int GetMainViewBottom()
{
	Window *w = FindWindowById(WC_STATUS_BAR, 0);
	return (w == nullptr) ? _screen.height : w->top;
}

static bool _dragging_window; ///< A window is being dragged or resized.

/**
 * Handle dragging/resizing of a window.
 * @return State of handling the event.
 */
static EventState HandleWindowDragging()
{
	/* Get out immediately if no window is being dragged at all. */
	if (!_dragging_window) return ES_NOT_HANDLED;

	/* If button still down, but cursor hasn't moved, there is nothing to do. */
	if (_left_button_down && _cursor.delta.x == 0 && _cursor.delta.y == 0) return ES_HANDLED;

	/* Otherwise find the window... */
	for (Window *w : Window::IterateFromBack()) {
		if (w->flags & WF_DRAGGING) {
			/* Stop the dragging if the left mouse button was released */
			if (!_left_button_down) {
				w->flags &= ~WF_DRAGGING;
				break;
			}

			if (!(w->flags & WF_DRAG_DIRTIED)) {
				w->flags |= WF_DRAG_DIRTIED;
				w->SetDirtyAsBlocks();
			}

			int x = _cursor.pos.x + _drag_delta.x;
			int y = _cursor.pos.y + _drag_delta.y;
			int nx = x;
			int ny = y;

			if (_settings_client.gui.window_snap_radius != 0) {
				int hsnap = _settings_client.gui.window_snap_radius;
				int vsnap = _settings_client.gui.window_snap_radius;
				int delta;

				for (const Window *v : Window::IterateFromBack()) {
					if (v == w) continue; // Don't snap at yourself

					if (y + w->height > v->top && y < v->top + v->height) {
						/* Your left border <-> other right border */
						delta = abs(v->left + v->width - x);
						if (delta <= hsnap) {
							nx = v->left + v->width;
							hsnap = delta;
						}

						/* Your right border <-> other left border */
						delta = abs(v->left - x - w->width);
						if (delta <= hsnap) {
							nx = v->left - w->width;
							hsnap = delta;
						}
					}

					if (w->top + w->height >= v->top && w->top <= v->top + v->height) {
						/* Your left border <-> other left border */
						delta = abs(v->left - x);
						if (delta <= hsnap) {
							nx = v->left;
							hsnap = delta;
						}

						/* Your right border <-> other right border */
						delta = abs(v->left + v->width - x - w->width);
						if (delta <= hsnap) {
							nx = v->left + v->width - w->width;
							hsnap = delta;
						}
					}

					if (x + w->width > v->left && x < v->left + v->width) {
						/* Your top border <-> other bottom border */
						delta = abs(v->top + v->height - y);
						if (delta <= vsnap) {
							ny = v->top + v->height;
							vsnap = delta;
						}

						/* Your bottom border <-> other top border */
						delta = abs(v->top - y - w->height);
						if (delta <= vsnap) {
							ny = v->top - w->height;
							vsnap = delta;
						}
					}

					if (w->left + w->width >= v->left && w->left <= v->left + v->width) {
						/* Your top border <-> other top border */
						delta = abs(v->top - y);
						if (delta <= vsnap) {
							ny = v->top;
							vsnap = delta;
						}

						/* Your bottom border <-> other bottom border */
						delta = abs(v->top + v->height - y - w->height);
						if (delta <= vsnap) {
							ny = v->top + v->height - w->height;
							vsnap = delta;
						}
					}
				}
			}

			EnsureVisibleCaption(w, nx, ny);

			w->SetDirty();
			return ES_HANDLED;
		} else if (w->flags & WF_SIZING) {
			/* Stop the sizing if the left mouse button was released */
			if (!_left_button_down) {
				w->flags &= ~WF_SIZING;
				w->SetDirty();
				break;
			}

			/* Compute difference in pixels between cursor position and reference point in the window.
			 * If resizing the left edge of the window, moving to the left makes the window bigger not smaller.
			 */
			int x, y = _cursor.pos.y - _drag_delta.y;
			if (w->flags & WF_SIZING_LEFT) {
				x = _drag_delta.x - _cursor.pos.x;
			} else {
				x = _cursor.pos.x - _drag_delta.x;
			}

			/* resize.step_width and/or resize.step_height may be 0, which means no resize is possible. */
			if (w->resize.step_width  == 0) x = 0;
			if (w->resize.step_height == 0) y = 0;

			/* Check the resize button won't go past the bottom of the screen */
			if (w->top + w->height + y > _screen.height) {
				y = _screen.height - w->height - w->top;
			}

			/* X and Y has to go by step.. calculate it.
			 * The cast to int is necessary else x/y are implicitly casted to
			 * unsigned int, which won't work. */
			if (w->resize.step_width  > 1) x -= x % (int)w->resize.step_width;
			if (w->resize.step_height > 1) y -= y % (int)w->resize.step_height;

			/* Check that we don't go below the minimum set size */
			if ((int)w->width + x < (int)w->nested_root->smallest_x) {
				x = w->nested_root->smallest_x - w->width;
			}
			if ((int)w->height + y < (int)w->nested_root->smallest_y) {
				y = w->nested_root->smallest_y - w->height;
			}

			/* Window already on size */
			if (x == 0 && y == 0) return ES_HANDLED;

			/* Now find the new cursor pos.. this is NOT _cursor, because we move in steps. */
			_drag_delta.y += y;
			if ((w->flags & WF_SIZING_LEFT) && x != 0) {
				_drag_delta.x -= x; // x > 0 -> window gets longer -> left-edge moves to left -> subtract x to get new position.
				w->SetDirtyAsBlocks();
				w->left -= x;  // If dragging left edge, move left window edge in opposite direction by the same amount.
				/* ResizeWindow() below ensures marking new position as dirty. */
			} else {
				_drag_delta.x += x;
			}

			/* ResizeWindow sets both pre- and after-size to dirty for redrawal */
			ResizeWindow(w, x, y);
			return ES_HANDLED;
		}
	}

	_dragging_window = false;
	return ES_HANDLED;
}

/**
 * Start window dragging
 * @param w Window to start dragging
 */
static void StartWindowDrag(Window *w)
{
	w->flags |= WF_DRAGGING;
	w->flags &= ~WF_CENTERED;
	_dragging_window = true;

	_drag_delta.x = w->left - _cursor.pos.x;
	_drag_delta.y = w->top  - _cursor.pos.y;

	CloseWindowById(WC_DROPDOWN_MENU, 0);
	BringWindowToFront(w);
}

/**
 * Start resizing a window.
 * @param w       Window to start resizing.
 * @param to_left Whether to drag towards the left or not
 */
static void StartWindowSizing(Window *w, bool to_left)
{
	w->flags |= to_left ? WF_SIZING_LEFT : WF_SIZING_RIGHT;
	w->flags &= ~WF_CENTERED;
	_dragging_window = true;

	_drag_delta.x = _cursor.pos.x;
	_drag_delta.y = _cursor.pos.y;

	CloseWindowById(WC_DROPDOWN_MENU, 0);
	BringWindowToFront(w);
}

/**
 * Handle scrollbar scrolling with the mouse.
 * @param w window with active scrollbar.
 */
static void HandleScrollbarScrolling(Window *w)
{
	int i;
	NWidgetScrollbar *sb = w->GetWidget<NWidgetScrollbar>(w->mouse_capture_widget);
	bool rtl = false;

	if (sb->type == NWID_HSCROLLBAR) {
		i = _cursor.pos.x - _cursorpos_drag_start.x;
		rtl = _current_text_dir == TD_RTL;
	} else {
		i = _cursor.pos.y - _cursorpos_drag_start.y;
	}

	if (sb->disp_flags & ND_SCROLLBAR_BTN) {
		if (_scroller_click_timeout == 1) {
			_scroller_click_timeout = 3;
			if (sb->UpdatePosition(rtl == HasBit(sb->disp_flags, NDB_SCROLLBAR_UP) ? 1 : -1)) w->SetDirty();
		}
		return;
	}

	/* Find the item we want to move to. SetPosition will make sure it's inside bounds. */
	int pos = RoundDivSU((i + _scrollbar_start_pos) * sb->GetCount(), _scrollbar_size);
	if (rtl) pos = sb->GetCount() - sb->GetCapacity() - pos;
	if (sb->SetPosition(pos)) w->SetDirty();
}

/**
 * Handle active widget (mouse draggin on widget) with the mouse.
 * @return State of handling the event.
 */
static EventState HandleActiveWidget()
{
	for (Window *w : Window::IterateFromBack()) {
		if (w->mouse_capture_widget >= 0) {
			/* Abort if no button is clicked any more. */
			if (!_left_button_down) {
				w->SetWidgetDirty(w->mouse_capture_widget);
				w->mouse_capture_widget = -1;
				return ES_HANDLED;
			}

			/* Handle scrollbar internally, or dispatch click event */
			WidgetType type = w->GetWidget<NWidgetBase>(w->mouse_capture_widget)->type;
			if (type == NWID_VSCROLLBAR || type == NWID_HSCROLLBAR) {
				HandleScrollbarScrolling(w);
			} else {
				/* If cursor hasn't moved, there is nothing to do. */
				if (_cursor.delta.x == 0 && _cursor.delta.y == 0) return ES_HANDLED;

				Point pt = { _cursor.pos.x - w->left, _cursor.pos.y - w->top };
				w->OnClick(pt, w->mouse_capture_widget, 0);
			}
			return ES_HANDLED;
		}
	}

	return ES_NOT_HANDLED;
}

/**
 * Handle viewport scrolling with the mouse.
 * @return State of handling the event.
 */
static EventState HandleViewportScroll()
{
	bool scrollwheel_scrolling = _settings_client.gui.scrollwheel_scrolling == 1 && (_cursor.v_wheel != 0 || _cursor.h_wheel != 0);

	if (_scrolling_viewport == nullptr) return ES_NOT_HANDLED;

	/* When we don't have a last scroll window we are starting to scroll.
	 * When the last scroll window and this are not the same we went
	 * outside of the window and should not left-mouse scroll anymore. */
	if (_last_scroll_window == nullptr) _last_scroll_window = FindWindowFromPt(_cursor.pos.x, _cursor.pos.y);

	if (_last_scroll_window == nullptr || !((_settings_client.gui.scroll_mode != VSM_MAP_LMB && _right_button_down) || scrollwheel_scrolling || (_settings_client.gui.scroll_mode == VSM_MAP_LMB && _left_button_down))) {
		_cursor.fix_at = false;
		_scrolling_viewport = nullptr;
		_last_scroll_window = nullptr;
		UpdateActiveScrollingViewport(nullptr);
		return ES_NOT_HANDLED;
	}

	if (_last_scroll_window == GetMainWindow() && _last_scroll_window->viewport->follow_vehicle != INVALID_VEHICLE) {
		/* If the main window is following a vehicle, then first let go of it! */
		const Vehicle *veh = Vehicle::Get(_last_scroll_window->viewport->follow_vehicle);
		ScrollMainWindowTo(veh->x_pos, veh->y_pos, veh->z_pos, true); // This also resets follow_vehicle
		return ES_NOT_HANDLED;
	}

	Point delta;
	if (scrollwheel_scrolling) {
		/* We are using scrollwheels for scrolling */
		delta.x = _cursor.h_wheel;
		delta.y = _cursor.v_wheel;
		_cursor.v_wheel = 0;
		_cursor.h_wheel = 0;
	} else {
		if (_settings_client.gui.scroll_mode != VSM_VIEWPORT_RMB_FIXED) {
			delta.x = -_cursor.delta.x;
			delta.y = -_cursor.delta.y;
		} else {
			delta.x = _cursor.delta.x;
			delta.y = _cursor.delta.y;
		}
	}

	/* Create a scroll-event and send it to the window */
	if (delta.x != 0 || delta.y != 0) _last_scroll_window->OnScroll(delta);

	_cursor.delta.x = 0;
	_cursor.delta.y = 0;
	return ES_HANDLED;
}

/**
 * Check if a window can be made relative top-most window, and if so do
 * it. If a window does not obscure any other windows, it will not
 * be brought to the foreground. Also if the only obscuring windows
 * are so-called system-windows, the window will not be moved.
 * The function will return false when a child window of this window is a
 * modal-popup; function returns a false and child window gets a white border
 * @param w Window to bring relatively on-top
 * @return false if the window has an active modal child, true otherwise
 */
static bool MaybeBringWindowToFront(Window *w)
{
	bool bring_to_front = false;

	if (w->window_class == WC_MAIN_WINDOW ||
			IsVitalWindow(w) ||
			w->window_class == WC_TOOLTIPS ||
			w->window_class == WC_DROPDOWN_MENU) {
		return true;
	}

	/* Use unshaded window size rather than current size for shaded windows. */
	int w_width  = w->width;
	int w_height = w->height;
	if (w->IsShaded()) {
		w_width  = w->unshaded_size.width;
		w_height = w->unshaded_size.height;
	}

	for (Window *u : Window::IterateFromBack(w->z_front)) {
		/* A modal child will prevent the activation of the parent window */
		if (u->parent == w && (u->window_desc.flags & WDF_MODAL)) {
			u->SetWhiteBorder();
			u->SetDirty();
			return false;
		}

		if (u->window_class == WC_MAIN_WINDOW ||
				IsVitalWindow(u) ||
				u->window_class == WC_TOOLTIPS ||
				u->window_class == WC_DROPDOWN_MENU) {
			continue;
		}

		/* Window sizes don't interfere, leave z-order alone */
		if (w->left + w_width <= u->left ||
				u->left + u->width <= w->left ||
				w->top  + w_height <= u->top ||
				u->top + u->height <= w->top) {
			continue;
		}

		bring_to_front = true;
	}

	if (bring_to_front) BringWindowToFront(w);
	return true;
}

/**
 * Process keypress for editbox widget.
 * @param wid Editbox widget.
 * @param key     the Unicode value of the key.
 * @param keycode the untranslated key code including shift state.
 * @return #ES_HANDLED if the key press has been handled and no other
 *         window should receive the event.
 */
EventState Window::HandleEditBoxKey(WidgetID wid, char32_t key, uint16_t keycode)
{
	QueryString *query = this->GetQueryString(wid);
	if (query == nullptr) return ES_NOT_HANDLED;

	int action = QueryString::ACTION_NOTHING;

	switch (query->text.HandleKeyPress(key, keycode)) {
		case HKPR_EDITING:
			this->SetWidgetDirty(wid);
			this->OnEditboxChanged(wid);
			break;

		case HKPR_CURSOR:
			this->SetWidgetDirty(wid);
			/* For the OSK also invalidate the parent window */
			if (this->window_class == WC_OSK) this->InvalidateData();
			break;

		case HKPR_CONFIRM:
			if (this->window_class == WC_OSK) {
				this->OnClick(Point(), WID_OSK_OK, 1);
			} else if (query->ok_button >= 0) {
				this->OnClick(Point(), query->ok_button, 1);
			} else {
				action = query->ok_button;
			}
			break;

		case HKPR_CANCEL:
			if (this->window_class == WC_OSK) {
				this->OnClick(Point(), WID_OSK_CANCEL, 1);
			} else if (query->cancel_button >= 0) {
				this->OnClick(Point(), query->cancel_button, 1);
			} else {
				action = query->cancel_button;
			}
			break;

		case HKPR_NOT_HANDLED:
			return ES_NOT_HANDLED;

		default: break;
	}

	switch (action) {
		case QueryString::ACTION_DESELECT:
			this->UnfocusFocusedWidget();
			break;

		case QueryString::ACTION_CLEAR:
			if (query->text.bytes <= 1) {
				/* If already empty, unfocus instead */
				this->UnfocusFocusedWidget();
			} else {
				query->text.DeleteAll();
				this->SetWidgetDirty(wid);
				this->OnEditboxChanged(wid);
			}
			break;

		default:
			break;
	}

	return ES_HANDLED;
}

/**
 * Clear editbox widget.
 * @param wid Editbox widget.
 * @return if the Editbox was successfully cleared
 */
bool Window::ClearEditBox(WidgetID wid)
{
	QueryString *query = this->GetQueryString(wid);
	if (query == nullptr) return false;

	query->text.DeleteAll();
	this->SetWidgetDirty(wid);
	this->OnEditboxChanged(wid);
	return true;
}

/**
 * Focus a window by its class and window number (if it is open).
 * @param cls Window class.
 * @param number Number of the window within the window class.
 * @return True if a window answered to the criteria.
 */
bool FocusWindowById(WindowClass cls, WindowNumber number)
{
	Window *w = FindWindowById(cls, number);
	if (w) {
		MaybeBringWindowToFront(w);
		return true;
	}
	return false;
}

/**
 * Handle Toolbar hotkey events - can come from a source like the MacBook Touch Bar.
 * @param hotkey Hotkey code
 */
void HandleToolbarHotkey(int hotkey)
{
	assert(HasModalProgress() || IsLocalCompany());

	Window *w = FindWindowById(WC_MAIN_TOOLBAR, 0);
	if (w != nullptr) {
		if (w->window_desc.hotkeys != nullptr) {
			if (hotkey >= 0 && w->OnHotkey(hotkey) == ES_HANDLED) return;
		}
	}
}

/**
 * Handle keyboard input.
 * @param keycode Virtual keycode of the key.
 * @param key Unicode character of the key.
 */
void HandleKeypress(uint keycode, char32_t key)
{
	/* World generation is multithreaded and messes with companies.
	 * But there is no company related window open anyway, so _current_company is not used. */
	assert(HasModalProgress() || IsLocalCompany());

	/*
	 * The Unicode standard defines an area called the private use area. Code points in this
	 * area are reserved for private use and thus not portable between systems. For instance,
	 * Apple defines code points for the arrow keys in this area, but these are only printable
	 * on a system running OS X. We don't want these keys to show up in text fields and such,
	 * and thus we have to clear the unicode character when we encounter such a key.
	 */
	if (key >= 0xE000 && key <= 0xF8FF) key = 0;

	/*
	 * If both key and keycode is zero, we don't bother to process the event.
	 */
	if (key == 0 && keycode == 0) return;

	/* Check if the focused window has a focused editbox */
	if (EditBoxInGlobalFocus()) {
		/* All input will in this case go to the focused editbox */
		if (_focused_window->window_class == WC_CONSOLE) {
			if (_focused_window->OnKeyPress(key, keycode) == ES_HANDLED) return;
		} else {
			if (_focused_window->HandleEditBoxKey(_focused_window->nested_focus->index, key, keycode) == ES_HANDLED) return;
		}
	}

	/* Call the event, start with the uppermost window, but ignore the toolbar. */
	for (Window *w : Window::IterateFromFront()) {
		if (w->window_class == WC_MAIN_TOOLBAR) continue;
		if (w->window_desc.hotkeys != nullptr) {
			int hotkey = w->window_desc.hotkeys->CheckMatch(keycode);
			if (hotkey >= 0 && w->OnHotkey(hotkey) == ES_HANDLED) return;
		}
		if (w->OnKeyPress(key, keycode) == ES_HANDLED) return;
	}

	Window *w = FindWindowById(WC_MAIN_TOOLBAR, 0);
	/* When there is no toolbar w is null, check for that */
	if (w != nullptr) {
		if (w->window_desc.hotkeys != nullptr) {
			int hotkey = w->window_desc.hotkeys->CheckMatch(keycode);
			if (hotkey >= 0 && w->OnHotkey(hotkey) == ES_HANDLED) return;
		}
		if (w->OnKeyPress(key, keycode) == ES_HANDLED) return;
	}

	HandleGlobalHotkeys(key, keycode);
}

/**
 * State of CONTROL key has changed
 */
void HandleCtrlChanged()
{
	/* Call the event, start with the uppermost window. */
	bool handled = false;
	for (Window *w : Window::IterateFromFront()) {
		if (!handled && w->OnCTRLStateChange() == ES_HANDLED) {
			handled = true;
		}
		w->OnCTRLStateChangeAlways();
	}
}

/**
 * State of SHIFT key has changed
 */
void HandleShiftChanged()
{
	for (Window *w : Window::IterateFromFront()) {
		w->OnShiftStateChange();
	}
}

/**
 * Insert a text string at the cursor position into the edit box widget.
 * @param wid Edit box widget.
 * @param str Text string to insert.
 */
/* virtual */ void Window::InsertTextString(WidgetID wid, const char *str, bool marked, const char *caret, const char *insert_location, const char *replacement_end)
{
	QueryString *query = this->GetQueryString(wid);
	if (query == nullptr) return;

	if (query->text.InsertString(str, marked, caret, insert_location, replacement_end) || marked) {
		this->SetWidgetDirty(wid);
		this->OnEditboxChanged(wid);
	}
}

/**
 * Handle text input.
 * @param str Text string to input.
 * @param marked Is the input a marked composition string from an IME?
 * @param caret Move the caret to this point in the insertion string.
 */
void HandleTextInput(const char *str, bool marked, const char *caret, const char *insert_location, const char *replacement_end)
{
	if (!EditBoxInGlobalFocus()) return;

	_focused_window->InsertTextString(_focused_window->window_class == WC_CONSOLE ? 0 : _focused_window->nested_focus->index, str, marked, caret, insert_location, replacement_end);
}

/**
 * Local counter that is incremented each time an mouse input event is detected.
 * The counter is used to stop auto-scrolling.
 * @see HandleAutoscroll()
 * @see HandleMouseEvents()
 */
static int _input_events_this_tick = 0;

/**
 * If needed and switched on, perform auto scrolling (automatically
 * moving window contents when mouse is near edge of the window).
 */
static void HandleAutoscroll()
{
	if (_game_mode == GM_MENU || _game_mode == GM_BOOTSTRAP || HasModalProgress()) return;
	if (_settings_client.gui.auto_scrolling == VA_DISABLED) return;
	if (_settings_client.gui.auto_scrolling == VA_MAIN_VIEWPORT_FULLSCREEN && !_fullscreen) return;

	int x = _cursor.pos.x;
	int y = _cursor.pos.y;
	Window *w = FindWindowFromPt(x, y);
	if (w == nullptr || w->flags & WF_DISABLE_VP_SCROLL) return;
	if (_settings_client.gui.auto_scrolling != VA_EVERY_VIEWPORT && w->window_class != WC_MAIN_WINDOW) return;

	Viewport *vp = IsPtInWindowViewport(w, x, y);
	if (vp == nullptr) return;

	x -= vp->left;
	y -= vp->top;

	/* here allows scrolling in both x and y axis */
	static const int SCROLLSPEED = 3;
	if (x - 15 < 0) {
		w->viewport->dest_scrollpos_x += ScaleByZoom((x - 15) * SCROLLSPEED, vp->zoom);
	} else if (15 - (vp->width - x) > 0) {
		w->viewport->dest_scrollpos_x += ScaleByZoom((15 - (vp->width - x)) * SCROLLSPEED, vp->zoom);
	}
	if (y - 15 < 0) {
		w->viewport->dest_scrollpos_y += ScaleByZoom((y - 15) * SCROLLSPEED, vp->zoom);
	} else if (15 - (vp->height - y) > 0) {
		w->viewport->dest_scrollpos_y += ScaleByZoom((15 - (vp->height - y)) * SCROLLSPEED, vp->zoom);
	}
}

enum MouseClick {
	MC_NONE = 0,
	MC_LEFT,
	MC_RIGHT,
	MC_DOUBLE_LEFT,
	MC_HOVER,

	MAX_OFFSET_DOUBLE_CLICK = 5,     ///< How much the mouse is allowed to move to call it a double click
	MAX_OFFSET_HOVER = 5,            ///< Maximum mouse movement before stopping a hover event.
};
extern EventState VpHandlePlaceSizingDrag();

const std::chrono::milliseconds TIME_BETWEEN_DOUBLE_CLICK(500); ///< Time between 2 left clicks before it becoming a double click.

static void ScrollMainViewport(int x, int y)
{
	if (_game_mode != GM_MENU && _game_mode != GM_BOOTSTRAP) {
		Window *w = GetMainWindow();
		assert(w);

		w->viewport->dest_scrollpos_x += ScaleByZoom(x, w->viewport->zoom);
		w->viewport->dest_scrollpos_y += ScaleByZoom(y, w->viewport->zoom);
	}
}

/**
 * Describes all the different arrow key combinations the game allows
 * when it is in scrolling mode.
 * The real arrow keys are bitwise numbered as
 * 1 = left
 * 2 = up
 * 4 = right
 * 8 = down
 */
static const int8_t scrollamt[16][2] = {
	{ 0,  0}, ///<  no key specified
	{-2,  0}, ///<  1 : left
	{ 0, -2}, ///<  2 : up
	{-2, -1}, ///<  3 : left  + up
	{ 2,  0}, ///<  4 : right
	{ 0,  0}, ///<  5 : left  + right = nothing
	{ 2, -1}, ///<  6 : right + up
	{ 0, -2}, ///<  7 : right + left  + up = up
	{ 0,  2}, ///<  8 : down
	{-2,  1}, ///<  9 : down  + left
	{ 0,  0}, ///< 10 : down  + up    = nothing
	{-2,  0}, ///< 11 : left  + up    +  down = left
	{ 2,  1}, ///< 12 : down  + right
	{ 0,  2}, ///< 13 : left  + right +  down = down
	{ 2,  0}, ///< 14 : right + up    +  down = right
	{ 0,  0}, ///< 15 : left  + up    +  right + down  = nothing
};

static void HandleKeyScrolling()
{
	/*
	 * Check that any of the dirkeys is pressed and that the focused window
	 * doesn't have an edit-box as focused widget.
	 */
	if (_dirkeys && !EditBoxInGlobalFocus()) {
		int factor = _shift_pressed ? 50 : 10;
		ScrollMainViewport(scrollamt[_dirkeys][0] * factor, scrollamt[_dirkeys][1] * factor);
	}
}

static void MouseLoop(MouseClick click, int mousewheel)
{
	/* World generation is multithreaded and messes with companies.
	 * But there is no company related window open anyway, so _current_company is not used. */
	assert(HasModalProgress() || IsLocalCompany());

	HandlePlacePresize();
	UpdateTileSelection();

	if (VpHandlePlaceSizingDrag()  == ES_HANDLED) return;
	if (HandleMouseDragDrop()      == ES_HANDLED) return;
	if (HandleWindowDragging()     == ES_HANDLED) return;
	if (HandleActiveWidget()       == ES_HANDLED) return;
	if (HandleViewportScroll()     == ES_HANDLED) return;

	HandleMouseOver();

	bool scrollwheel_scrolling = _settings_client.gui.scrollwheel_scrolling == 1 && (_cursor.v_wheel != 0 || _cursor.h_wheel != 0);
	if (click == MC_NONE && mousewheel == 0 && !scrollwheel_scrolling) return;

	int x = _cursor.pos.x;
	int y = _cursor.pos.y;
	Window *w = FindWindowFromPt(x, y);
	if (w == nullptr) return;

	if (click != MC_HOVER && !MaybeBringWindowToFront(w)) return;
	Viewport *vp = IsPtInWindowViewport(w, x, y);

	/* Don't allow any action in a viewport if either in menu or when having a modal progress window */
	if (vp != nullptr && (_game_mode == GM_MENU || _game_mode == GM_BOOTSTRAP || HasModalProgress())) return;

	if (mousewheel != 0) {
		/* Send mousewheel event to window, unless we're scrolling a viewport or the map */
		if (!scrollwheel_scrolling || (vp == nullptr && w->window_class != WC_SMALLMAP)) w->OnMouseWheel(mousewheel);

		/* Dispatch a MouseWheelEvent for widgets if it is not a viewport */
		if (vp == nullptr) DispatchMouseWheelEvent(w, w->nested_root->GetWidgetFromPos(x - w->left, y - w->top), mousewheel);
	}

	if (vp != nullptr) {
		if (scrollwheel_scrolling && !(w->flags & WF_DISABLE_VP_SCROLL)) {
			_scrolling_viewport = w;
			_cursor.fix_at = true;
			return;
		}

		switch (click) {
			case MC_DOUBLE_LEFT:
				if (HandleViewportDoubleClicked(w, x, y)) break;
				/* FALL THROUGH */
			case MC_LEFT: {
				HandleViewportClickedResult result = HandleViewportClicked(vp, x, y, click == MC_DOUBLE_LEFT);
				if (result == HVCR_DENY) return;
				if (!(w->flags & WF_DISABLE_VP_SCROLL) &&
						_settings_client.gui.scroll_mode == VSM_MAP_LMB) {
					_scrolling_viewport = w;
					_cursor.fix_at = false;
					return;
				}
				if (result != HVCR_ALLOW) return;
				break;
			}

			case MC_RIGHT:
				if (!(w->flags & WF_DISABLE_VP_SCROLL) &&
						_settings_client.gui.scroll_mode != VSM_MAP_LMB) {
					_scrolling_viewport = w;
					_cursor.fix_at = (_settings_client.gui.scroll_mode == VSM_VIEWPORT_RMB_FIXED ||
							_settings_client.gui.scroll_mode == VSM_MAP_RMB_FIXED);
					DispatchRightClickEvent(w, x - w->left, y - w->top);
					return;
				}
				break;

			default:
				break;
		}
	}

	switch (click) {
		case MC_LEFT:
		case MC_DOUBLE_LEFT:
			DispatchLeftClickEvent(w, x - w->left, y - w->top, click == MC_DOUBLE_LEFT ? 2 : 1);
			return;

		default:
			if (!scrollwheel_scrolling || w == nullptr || w->window_class != WC_SMALLMAP) break;
			/* We try to use the scrollwheel to scroll since we didn't touch any of the buttons.
			 * Simulate a right button click so we can get started. */
			[[fallthrough]];

		case MC_RIGHT:
			DispatchRightClickEvent(w, x - w->left, y - w->top);
			return;

		case MC_HOVER:
			DispatchHoverEvent(w, x - w->left, y - w->top);
			break;
	}

	/* We're not doing anything with 2D scrolling, so reset the value.  */
	_cursor.h_wheel = 0;
	_cursor.v_wheel = 0;
}

/**
 * Handle a mouse event from the video driver
 */
void HandleMouseEvents()
{
	/* World generation is multithreaded and messes with companies.
	 * But there is no company related window open anyway, so _current_company is not used. */
	assert(HasModalProgress() || IsLocalCompany());

	/* Handle sprite picker before any GUI interaction */
	if (_newgrf_debug_sprite_picker.mode == SPM_REDRAW && _input_events_this_tick == 0) {
		/* We are done with the last draw-frame, so we know what sprites we
		 * clicked on. Reset the picker mode and invalidate the window. */
		_newgrf_debug_sprite_picker.mode = SPM_NONE;
		_newgrf_debug_sprite_picker.DrawingComplete();
		InvalidateWindowData(WC_SPRITE_ALIGNER, 0, 1);
	}

	static std::chrono::steady_clock::time_point double_click_time = {};
	static Point double_click_pos = {0, 0};

	/* Mouse event? */
	MouseClick click = MC_NONE;
	if (_left_button_down && !_left_button_clicked) {
		click = MC_LEFT;
		if (std::chrono::steady_clock::now() <= double_click_time + TIME_BETWEEN_DOUBLE_CLICK &&
				double_click_pos.x != 0 && abs(_cursor.pos.x - double_click_pos.x) < MAX_OFFSET_DOUBLE_CLICK  &&
				double_click_pos.y != 0 && abs(_cursor.pos.y - double_click_pos.y) < MAX_OFFSET_DOUBLE_CLICK) {
			click = MC_DOUBLE_LEFT;
		}
		double_click_time = std::chrono::steady_clock::now();
		double_click_pos = _cursor.pos;
		_left_button_clicked = true;
		_input_events_this_tick++;
	} else if (_right_button_clicked) {
		_right_button_clicked = false;
		click = MC_RIGHT;
		_input_events_this_tick++;
	}

	int mousewheel = 0;
	if (_cursor.wheel) {
		mousewheel = _cursor.wheel;
		_cursor.wheel = 0;
		_input_events_this_tick++;
	}

	static std::chrono::steady_clock::time_point hover_time = {};
	static Point hover_pos = {0, 0};

	if (_settings_client.gui.hover_delay_ms > 0) {
		if (!_cursor.in_window || click != MC_NONE || mousewheel != 0 || _left_button_down || _right_button_down ||
				hover_pos.x == 0 || abs(_cursor.pos.x - hover_pos.x) >= MAX_OFFSET_HOVER  ||
				hover_pos.y == 0 || abs(_cursor.pos.y - hover_pos.y) >= MAX_OFFSET_HOVER) {
			hover_pos = _cursor.pos;
			hover_time = std::chrono::steady_clock::now();
			_mouse_hovering = false;
		} else if (!_mouse_hovering) {
			if (std::chrono::steady_clock::now() > hover_time + std::chrono::milliseconds(_settings_client.gui.hover_delay_ms)) {
				click = MC_HOVER;
				_input_events_this_tick++;
				_mouse_hovering = true;
				hover_time = std::chrono::steady_clock::now();
			}
		}
	} else {
		_mouse_hovering = false;
	}

	if (click == MC_LEFT && _newgrf_debug_sprite_picker.mode == SPM_WAIT_CLICK) {
		/* Mark whole screen dirty, and wait for the next realtime tick, when drawing is finished. */
		Blitter *blitter = BlitterFactory::GetCurrentBlitter();
		_newgrf_debug_sprite_picker.clicked_pixel = blitter->MoveTo(_screen.dst_ptr, _cursor.pos.x, _cursor.pos.y);
		_newgrf_debug_sprite_picker.sprites.clear();
		_newgrf_debug_sprite_picker.mode = SPM_REDRAW;
		MarkWholeScreenDirty();
	} else {
		MouseLoop(click, mousewheel);
	}

	/* We have moved the mouse the required distance,
	 * no need to move it at any later time. */
	_cursor.delta.x = 0;
	_cursor.delta.y = 0;
}

/**
 * Check the soft limit of deletable (non vital, non sticky) windows.
 */
static void CheckSoftLimit()
{
	if (_settings_client.gui.window_soft_limit == 0) return;

	for (;;) {
		uint deletable_count = 0;
		Window *last_deletable = nullptr;
		for (Window *w : Window::IterateFromFront()) {
			if (w->window_class == WC_MAIN_WINDOW || IsVitalWindow(w) || (w->flags & WF_STICKY)) continue;

			last_deletable = w;
			deletable_count++;
		}

		/* We've not reached the soft limit yet. */
		if (deletable_count <= _settings_client.gui.window_soft_limit) break;

		assert(last_deletable != nullptr);
		last_deletable->Close();
	}
}

/**
 * Delete all closed windows.
 */
/* static */ void Window::DeleteClosedWindows()
{
	bool reset_window_nexts = false;
	_present_window_types.reset();

	/* Do the actual free of the deleted windows. */
	for (Window *v = _z_front_window; v != nullptr; /* nothing */) {
		Window *w = v;
		v = v->z_back;

		if (w->window_class < WC_END) _present_window_types.set(w->window_class);

		if (w->window_class != WC_INVALID) continue;

		RemoveWindowFromZOrdering(w);
		delete w;
		reset_window_nexts = true;
	}

	if (reset_window_nexts) {
		_first_window = _z_front_window;
		for (Window *w = _z_front_window; w != nullptr; w = w->z_back) {
			w->next_window = w->z_back;
		}
	}
}

/**
 * Regular call from the global game loop
 */
void InputLoop()
{
	/* World generation is multithreaded and messes with companies.
	 * But there is no company related window open anyway, so _current_company is not used. */
	assert(HasModalProgress() || IsLocalCompany());

	CheckSoftLimit();

	Window::DeleteClosedWindows();

	if (_input_events_this_tick != 0) {
		/* The input loop is called only once per GameLoop() - so we can clear the counter here */
		_input_events_this_tick = 0;
		/* there were some inputs this tick, don't scroll ??? */
		return;
	}

	/* HandleMouseEvents was already called for this tick */
	HandleMouseEvents();
}

/**
 * Dispatch OnRealtimeTick event over all windows
 */
void CallWindowRealtimeTickEvent(uint delta_ms)
{
	for (Window *w : Window::Iterate()) {
		w->OnRealtimeTick(delta_ms);
	}
}

/**
 * Update the continuously changing contents of the windows, such as the viewports
 */
void UpdateWindows()
{
	static std::chrono::steady_clock::time_point last_time = std::chrono::steady_clock::now();
	auto delta_ms_duration = std::chrono::duration_cast<std::chrono::milliseconds>(std::chrono::steady_clock::now() - last_time);
	uint delta_ms = delta_ms_duration.count();

	if (delta_ms == 0) return;

	last_time = std::chrono::steady_clock::now();

	PerformanceMeasurer framerate(PFE_DRAWING);
	PerformanceAccumulator::Reset(PFE_DRAWWORLD);

	ProcessPendingPerformanceMeasurements();

	TimerManager<TimerWindow>::Elapsed(delta_ms_duration);
	CallWindowRealtimeTickEvent(delta_ms);

	static GUITimer network_message_timer = GUITimer(1);
	if (network_message_timer.Elapsed(delta_ms)) {
		network_message_timer.SetInterval(1000);
		NetworkChatMessageLoop();
	}

	_window_update_number++;

	/* Process invalidations before anything else. */
	for (Window *w : Window::Iterate()) {
		w->ProcessScheduledResize();
		w->ProcessScheduledInvalidations();
		w->ProcessHighlightedInvalidations();
	}

	static GUITimer window_timer = GUITimer(1);
	if (window_timer.Elapsed(delta_ms)) {
		if (IsHeadless()) window_timer.SetInterval(MILLISECONDS_PER_TICK);

		extern int _caret_timer;
		_caret_timer += 3;
		CursorTick();

		HandleKeyScrolling();
		HandleAutoscroll();
		DecreaseWindowCounters();
	}

	static GUITimer highlight_timer = GUITimer(1);
	if (highlight_timer.Elapsed(delta_ms)) {
		highlight_timer.SetInterval(450);
		_window_highlight_colour = !_window_highlight_colour;
	}

	if (!_pause_mode || _game_mode == GM_EDITOR || _settings_game.construction.command_pause_level > CMDPL_NO_CONSTRUCTION) MoveAllTextEffects(delta_ms);

	/* Skip the actual drawing on dedicated servers without screen.
	 * But still empty the invalidation queues above. */
	if (IsHeadless()) return;

	if (window_timer.HasElapsed()) {
		window_timer.SetInterval(MILLISECONDS_PER_TICK);

		for (Window *w : Window::Iterate()) {
			if ((w->flags & WF_WHITE_BORDER) && --w->white_border_timer == 0) {
				CLRBITS(w->flags, WF_WHITE_BORDER);
				w->SetDirty();
			}
		}
	}

	for (Window *w : Window::Iterate()) {
		/* Update viewport only if window is not shaded. */
		if (w->viewport != nullptr && !w->IsShaded()) UpdateNextViewportPosition(w, delta_ms);
	}

	DrawDirtyBlocks();

	for (Window *w : Window::Iterate()) {
		/* Update viewport only if window is not shaded. */
		if (w->viewport != nullptr && !w->IsShaded()) ApplyNextViewportPosition(w);
	}
	ViewportDoDrawProcessAllPending();
	NetworkDrawChatMessage();
	/* Redraw mouse cursor in case it was hidden */
	DrawMouseCursor();

	_window_update_number++;
}

/**
 * Mark window as dirty (in need of repainting)
 * @param cls Window class
 * @param number Window number in that class
 */
void SetWindowDirty(WindowClass cls, WindowNumber number)
{
	if (cls < WC_END && !_present_window_types[cls]) return;

	for (Window *w : Window::Iterate()) {
		if (w->window_class == cls && w->window_number == number) w->SetDirty();
	}
}

/**
 * Mark a particular widget in a particular window as dirty (in need of repainting)
 * @param cls Window class
 * @param number Window number in that class
 * @param widget_index Index number of the widget that needs repainting
 */
void SetWindowWidgetDirty(WindowClass cls, WindowNumber number, WidgetID widget_index)
{
	if (cls < WC_END && !_present_window_types[cls]) return;

	for (Window *w : Window::Iterate()) {
		if (w->window_class == cls && w->window_number == number) {
			w->SetWidgetDirty(widget_index);
		}
	}
}

/**
 * Mark all windows of a particular class as dirty (in need of repainting)
 * @param cls Window class
 */
void SetWindowClassesDirty(WindowClass cls)
{
	if (cls < WC_END && !_present_window_types[cls]) return;

	for (Window *w : Window::Iterate()) {
		if (w->window_class == cls) w->SetDirty();
	}
}

/**
 * Mark this window as resized and in need of OnResize() event.
 */
void Window::ScheduleResize()
{
	this->scheduled_resize = true;
}

/**
 * Process scheduled OnResize() event.
 */
void Window::ProcessScheduledResize()
{
	/* Sometimes OnResize() resizes the window again, in which case we can reprocess immediately. */
	while (this->scheduled_resize) {
		this->scheduled_resize = false;
		this->OnResize();
	}
}

/**
 * Mark this window's data as invalid (in need of re-computing)
 * @param data The data to invalidate with
 * @param gui_scope Whether the function is called from GUI scope.
 */
void Window::InvalidateData(int data, bool gui_scope)
{
	if (!gui_scope) {
		/* Schedule GUI-scope invalidation for next redraw. */
		this->scheduled_invalidation_data.push_back(data);
	} else {
		this->SetDirty();
	}
	this->OnInvalidateData(data, gui_scope);
}

/**
 * Process all scheduled invalidations.
 */
void Window::ProcessScheduledInvalidations()
{
	for (int data : this->scheduled_invalidation_data) {
		if (this->window_class == WC_INVALID) break;
		this->OnInvalidateData(data, true);
	}
	if (!this->scheduled_invalidation_data.empty()) this->SetDirty();
	this->scheduled_invalidation_data.clear();
}

/**
 * Process all invalidation of highlighted widgets.
 */
void Window::ProcessHighlightedInvalidations()
{
	if ((this->flags & WF_HIGHLIGHTED) == 0) return;

	for (const auto &pair : this->widget_lookup) {
		if (pair.second->IsHighlighted()) pair.second->SetDirty(this);
	}
}

/**
 * Mark window data of the window of a given class and specific window number as invalid (in need of re-computing)
 *
 * Note that by default the invalidation is not considered to be called from GUI scope.
 * That means only a part of invalidation is executed immediately. The rest is scheduled for the next redraw.
 * The asynchronous execution is important to prevent GUI code being executed from command scope.
 * When not in GUI-scope:
 *  - OnInvalidateData() may not do test-runs on commands, as they might affect the execution of
 *    the command which triggered the invalidation. (town rating and such)
 *  - OnInvalidateData() may not rely on _current_company == _local_company.
 *    This implies that no NewGRF callbacks may be run.
 *
 * However, when invalidations are scheduled, then multiple calls may be scheduled before execution starts. Earlier scheduled
 * invalidations may be called with invalidation-data, which is already invalid at the point of execution.
 * That means some stuff requires to be executed immediately in command scope, while not everything may be executed in command
 * scope. While GUI-scope calls have no restrictions on what they may do, they cannot assume the game to still be in the state
 * when the invalidation was scheduled; passed IDs may have got invalid in the mean time.
 *
 * Finally, note that invalidations triggered from commands or the game loop result in OnInvalidateData() being called twice.
 * Once in command-scope, once in GUI-scope. So make sure to not process differential-changes twice.
 *
 * @param cls Window class
 * @param number Window number within the class
 * @param data The data to invalidate with
 * @param gui_scope Whether the call is done from GUI scope
 */
void InvalidateWindowData(WindowClass cls, WindowNumber number, int data, bool gui_scope)
{
	if (cls < WC_END && !_present_window_types[cls]) return;

	for (Window *w : Window::Iterate()) {
		if (w->window_class == cls && w->window_number == number) {
			w->InvalidateData(data, gui_scope);
		}
	}
}

/**
 * Mark window data of all windows of a given class as invalid (in need of re-computing)
 * Note that by default the invalidation is not considered to be called from GUI scope.
 * See InvalidateWindowData() for details on GUI-scope vs. command-scope.
 * @param cls Window class
 * @param data The data to invalidate with
 * @param gui_scope Whether the call is done from GUI scope
 */
void InvalidateWindowClassesData(WindowClass cls, int data, bool gui_scope)
{
	if (cls < WC_END && !_present_window_types[cls]) return;

	for (Window *w : Window::Iterate()) {
		if (w->window_class == cls) {
			w->InvalidateData(data, gui_scope);
		}
	}
}

/**
 * Dispatch OnGameTick event over all windows
 */
void CallWindowGameTickEvent()
{
	for (Window *w : Window::Iterate()) {
		w->OnGameTick();
	}
}

/**
 * Try to close a non-vital window.
 * Non-vital windows are windows other than the game selection, main toolbar,
 * status bar, toolbar menu, and tooltip windows. Stickied windows are also
 * considered vital.
 */
void CloseNonVitalWindows()
{
	/* Note: the container remains stable, even when deleting windows. */
	for (Window *w : Window::Iterate()) {
		if ((w->window_desc.flags & WDF_NO_CLOSE) == 0 &&
				(w->flags & WF_STICKY) == 0) { // do not delete windows which are 'pinned'

			w->Close();
		}
	}
}

/**
 * It is possible that a stickied window gets to a position where the
 * 'close' button is outside the gaming area. You cannot close it then; except
 * with this function. It closes all windows calling the standard function,
 * then, does a little hacked loop of closing all stickied windows. Note
 * that standard windows (status bar, etc.) are not stickied, so these aren't affected
 */
void CloseAllNonVitalWindows()
{
	/* Note: the container remains stable, even when closing windows. */
	for (Window *w : Window::Iterate()) {
		if ((w->window_desc.flags & WDF_NO_CLOSE) == 0) {
			w->Close();
		}
	}
}

/**
 * Delete all messages and their corresponding window (if any).
 */
void DeleteAllMessages()
{
	InitNewsItemStructs();
	InvalidateWindowData(WC_STATUS_BAR, 0, SBI_NEWS_DELETED); // invalidate the statusbar
	InvalidateWindowData(WC_MESSAGE_HISTORY, 0); // invalidate the message history
	CloseWindowById(WC_NEWS_WINDOW, 0); // close newspaper or general message window if shown
}

/**
 * Close all windows that are used for construction of vehicle etc.
 * Once done with that invalidate the others to ensure they get refreshed too.
 */
void CloseConstructionWindows()
{
	/* Note: the container remains stable, even when deleting windows. */
	for (Window *w : Window::Iterate()) {
		if (w->window_desc.flags & WDF_CONSTRUCTION) {
			w->Close();
		}
	}
}

/**
 * Close all windows that use network client functionality.
 */
void CloseNetworkClientWindows()
{
	/* Note: the container remains stable, even when deleting windows. */
	for (Window *w : Window::Iterate()) {
		if (w->window_desc->flags & WDF_NETWORK) {
			w->Close();
		}
	}
}

/** Delete all always on-top windows to get an empty screen */
void HideVitalWindows()
{
	CloseWindowById(WC_MAIN_TOOLBAR, 0);
	CloseWindowById(WC_STATUS_BAR, 0);
}

void ReInitWindow(Window *w, bool zoom_changed)
{
	if (w == nullptr) return;
	if (zoom_changed) {
		w->nested_root->AdjustPaddingForZoom();
		w->UpdateQueryStringSize();
	}
	w->ReInit();
}

/** Re-initialize all windows. */
void ReInitAllWindows(bool zoom_changed)
{
	SetupWidgetDimensions();
	NWidgetLeaf::InvalidateDimensionCache(); // Reset cached sizes of several widgets.
	NWidgetScrollbar::InvalidateDimensionCache();

	InitDepotWindowBlockSizes();

	/* When _gui_zoom has changed, we need to resize toolbar and statusbar first,
	 * so EnsureVisibleCaption uses the updated size information. */
	{
		MainToolbarScaleAdjuster toolbar_scale_adjuster;
		ReInitWindow(FindWindowById(WC_MAIN_TOOLBAR, 0), zoom_changed);
	}
	ReInitWindow(FindWindowById(WC_STATUS_BAR, 0), zoom_changed);
	for (Window *w : Window::Iterate()) {
		if (w->window_class == WC_MAIN_TOOLBAR || w->window_class == WC_STATUS_BAR) continue;
		ReInitWindow(w, zoom_changed);
	}

	if (_networking) NetworkUndrawChatMessage();
	NetworkReInitChatBoxSize();

	/* Make sure essential parts of all windows are visible */
	RelocateAllWindows(_screen.width, _screen.height);
	MarkWholeScreenDirty();
}

/**
 * (Re)position a window at the screen.
 * @param w       Window structure of the window, may also be \c nullptr.
 * @param clss    The class of the window to position.
 * @param setting The actual setting used for the window's position.
 * @return X coordinate of left edge of the repositioned window.
 */
static int PositionWindow(Window *w, WindowClass clss, int setting)
{
	if (w == nullptr || w->window_class != clss) {
		w = FindWindowById(clss, 0);
	}
	if (w == nullptr) return 0;

	int old_left = w->left;
	switch (setting) {
		case 1:  w->left = (_screen.width - w->width) / 2; break;
		case 2:  w->left = _screen.width - w->width; break;
		default: w->left = 0; break;
	}
	if (w->viewport != nullptr) w->viewport->left += w->left - old_left;
	SetDirtyBlocks(0, w->top, _screen.width, w->top + w->height); // invalidate the whole row
	return w->left;
}

/**
 * (Re)position main toolbar window at the screen.
 * @param w Window structure of the main toolbar window, may also be \c nullptr.
 * @return X coordinate of left edge of the repositioned toolbar window.
 */
int PositionMainToolbar(Window *w)
{
	DEBUG(misc, 5, "Repositioning Main Toolbar...");
	return PositionWindow(w, WC_MAIN_TOOLBAR, _settings_client.gui.toolbar_pos);
}

/**
 * (Re)position statusbar window at the screen.
 * @param w Window structure of the statusbar window, may also be \c nullptr.
 * @return X coordinate of left edge of the repositioned statusbar.
 */
int PositionStatusbar(Window *w)
{
	DEBUG(misc, 5, "Repositioning statusbar...");
	return PositionWindow(w, WC_STATUS_BAR, _settings_client.gui.statusbar_pos);
}

/**
 * (Re)position news message window at the screen.
 * @param w Window structure of the news message window, may also be \c nullptr.
 * @return X coordinate of left edge of the repositioned news message.
 */
int PositionNewsMessage(Window *w)
{
	DEBUG(misc, 5, "Repositioning news message...");
	return PositionWindow(w, WC_NEWS_WINDOW, _settings_client.gui.statusbar_pos);
}

/**
 * (Re)position network chat window at the screen.
 * @param w Window structure of the network chat window, may also be \c nullptr.
 * @return X coordinate of left edge of the repositioned network chat window.
 */
int PositionNetworkChatWindow(Window *w)
{
	DEBUG(misc, 5, "Repositioning network chat window...");
	return PositionWindow(w, WC_SEND_NETWORK_MSG, _settings_client.gui.statusbar_pos);
}


/**
 * Switches viewports following vehicles, which get autoreplaced
 * @param from_index the old vehicle ID
 * @param to_index the new vehicle ID
 */
void ChangeVehicleViewports(VehicleID from_index, VehicleID to_index)
{
	for (Window *w : Window::Iterate()) {
		if (w->viewport != nullptr && w->viewport->follow_vehicle == from_index) {
			w->viewport->follow_vehicle = to_index;
			w->SetDirty();
		}
	}
}


/**
 * Relocate all windows to fit the new size of the game application screen
 * @param neww New width of the game application screen
 * @param newh New height of the game application screen.
 */
void RelocateAllWindows(int neww, int newh)
{
	CloseWindowById(WC_DROPDOWN_MENU, 0);

	/* Reposition toolbar then status bar before other all windows. */
	if (Window *wt = FindWindowById(WC_MAIN_TOOLBAR, 0); wt != nullptr) {
		ResizeWindow(wt, std::min<uint>(neww, _toolbar_width) - wt->width, 0, false);
		wt->left = PositionMainToolbar(wt);
	}

	if (Window *ws = FindWindowById(WC_STATUS_BAR, 0); ws != nullptr) {
		ResizeWindow(ws, std::min<uint>(neww, _toolbar_width) - ws->width, 0, false);
		ws->top = newh - ws->height;
		ws->left = PositionStatusbar(ws);
	}

	for (Window *w : Window::IterateFromBack()) {
		int left, top;
		/* XXX - this probably needs something more sane. For example specifying
		 * in a 'backup'-desc that the window should always be centered. */
		switch (w->window_class) {
			case WC_MAIN_WINDOW:
			case WC_BOOTSTRAP:
				ResizeWindow(w, neww, newh, true, false);
				continue;

			case WC_MAIN_TOOLBAR:
			case WC_STATUS_BAR:
				continue;

			case WC_NEWS_WINDOW:
				top = newh - w->height;
				left = PositionNewsMessage(w);
				break;

			case WC_SEND_NETWORK_MSG:
				ResizeWindow(w, std::min<uint>(neww, _toolbar_width) - w->width, 0, false);

				top = newh - w->height - FindWindowById(WC_STATUS_BAR, 0)->height;
				left = PositionNetworkChatWindow(w);
				break;

			case WC_CONSOLE:
				IConsoleResize(w);
				continue;

			default: {
				if (w->flags & WF_CENTERED) {
					top = (newh - w->height) >> 1;
					left = (neww - w->width) >> 1;
					break;
				}

				left = w->left;
				if (left + (w->width >> 1) >= neww) left = neww - w->width;
				if (left < 0) left = 0;

				top = w->top;
				if (top + (w->height >> 1) >= newh) top = newh - w->height;
				break;
			}
		}

		EnsureVisibleCaption(w, left, top);
	}
}

/**
 * Hide the window and all its child windows, and mark them for a later deletion.
 * Always call ResetObjectToPlace() when closing a PickerWindow.
 */
void PickerWindowBase::Close([[maybe_unused]] int data)
{
	ResetObjectToPlace();
	this->Window::Close();
}

char *DumpWindowInfo(char *b, const char *last, const Window *w)
{
	if (w == nullptr) {
		b += seprintf(b, last, "window: nullptr");
		return b;
	}
	b += seprintf(b, last, "window: class: %u, num: %u, flags: 0x%X, l: %d, t: %d, w: %d, h: %d, owner: %d",
			w->window_class, w->window_number, w->flags, w->left, w->top, w->width, w->height, w->owner);
	if (w->viewport != nullptr) {
		const ViewportData *vd = w->viewport;
		b += seprintf(b, last, ", viewport: (veh: 0x%X, x: (%d, %d), y: (%d, %d), z: %u, l: %d, t: %d, w: %d, h: %d, vl: %d, vt: %d, vw: %d, vh: %d, dbc: %u, dbr: %u, dblm: %u, dbcp: %u, db: %u)",
				vd->follow_vehicle, vd->scrollpos_x, vd->dest_scrollpos_x, vd->scrollpos_y, vd->dest_scrollpos_y, vd->zoom, vd->left, vd->top, vd->width, vd->height,
				vd->virtual_left, vd->virtual_top, vd->virtual_width, vd->virtual_height, vd->dirty_blocks_per_column, vd->dirty_blocks_per_row, vd->dirty_block_left_margin,
				vd->dirty_blocks_column_pitch, (uint) vd->dirty_blocks.size());
	}
	if (w->parent != nullptr) {
		b += seprintf(b, last, ", parent ");
		b = DumpWindowInfo(b, last, w->parent);
	}
	return b;
}<|MERGE_RESOLUTION|>--- conflicted
+++ resolved
@@ -104,15 +104,9 @@
 /** Window description constructor. */
 WindowDesc::WindowDesc(const char * const file, const int line, WindowPosition def_pos, const char *ini_key, int16_t def_width_trad, int16_t def_height_trad,
 			WindowClass window_class, WindowClass parent_class, uint32_t flags,
-<<<<<<< HEAD
-			const NWidgetPart *nwid_begin, const NWidgetPart *nwid_end, HotkeyList *hotkeys, WindowDesc *ini_parent) :
+			const std::span<const NWidgetPart> nwid_parts, HotkeyList *hotkeys, WindowDesc *ini_parent) :
 	file(file),
 	line(line),
-=======
-			const std::span<const NWidgetPart> nwid_parts, HotkeyList *hotkeys,
-			const std::source_location location) :
-	source_location(location),
->>>>>>> 7116f143
 	default_pos(def_pos),
 	cls(window_class),
 	parent_cls(parent_class),
@@ -207,17 +201,10 @@
 void Window::ApplyDefaults()
 {
 	if (this->nested_root != nullptr && this->nested_root->GetWidgetOfType(WWT_STICKYBOX) != nullptr) {
-<<<<<<< HEAD
-		if (this->window_desc->GetPreferences().pref_sticky) this->flags |= WF_STICKY;
+		if (this->window_desc.GetPreferences().pref_sticky) this->flags |= WF_STICKY;
 	} else {
 		/* There is no stickybox; clear the preference in case someone tried to be funny */
-		this->window_desc->prefs.pref_sticky = false;
-=======
-		if (this->window_desc.pref_sticky) this->flags |= WF_STICKY;
-	} else {
-		/* There is no stickybox; clear the preference in case someone tried to be funny */
-		this->window_desc.pref_sticky = false;
->>>>>>> 7116f143
+		this->window_desc.prefs.pref_sticky = false;
 	}
 }
 
@@ -712,13 +699,8 @@
 
 		case WWT_DEFSIZEBOX: {
 			if (_ctrl_pressed) {
-<<<<<<< HEAD
-				w->window_desc->GetPreferences().pref_width = w->width;
-				w->window_desc->GetPreferences().pref_height = w->height;
-=======
-				w->window_desc.pref_width = w->width;
-				w->window_desc.pref_height = w->height;
->>>>>>> 7116f143
+				w->window_desc.GetPreferences().pref_width = w->width;
+				w->window_desc.GetPreferences().pref_height = w->height;
 			} else {
 				int16_t def_width = std::max<int16_t>(std::min<int16_t>(w->window_desc.GetDefaultWidth(), _screen.width), w->nested_root->smallest_x);
 				int16_t def_height = std::max<int16_t>(std::min<int16_t>(w->window_desc.GetDefaultHeight(), _screen.height - 50), w->nested_root->smallest_y);
@@ -750,11 +732,7 @@
 		case WWT_STICKYBOX:
 			w->flags ^= WF_STICKY;
 			nw->SetDirty(w);
-<<<<<<< HEAD
-			if (_ctrl_pressed) w->window_desc->GetPreferences().pref_sticky = (w->flags & WF_STICKY) != 0;
-=======
-			if (_ctrl_pressed) w->window_desc.pref_sticky = (w->flags & WF_STICKY) != 0;
->>>>>>> 7116f143
+			if (_ctrl_pressed) w->window_desc.GetPreferences().pref_sticky = (w->flags & WF_STICKY) != 0;
 			return;
 
 		default:
@@ -1519,11 +1497,7 @@
 void Window::InitializeData(WindowNumber window_number)
 {
 	/* Set up window properties; some of them are needed to set up smallest size below */
-<<<<<<< HEAD
-	this->ChangeWindowClass(this->window_desc->cls);
-=======
-	this->window_class = this->window_desc.cls;
->>>>>>> 7116f143
+	this->ChangeWindowClass(this->window_desc.cls);
 	this->SetWhiteBorder();
 	if (this->window_desc.default_pos == WDP_CENTER) this->flags |= WF_CENTERED;
 	this->owner = INVALID_OWNER;
@@ -1899,12 +1873,8 @@
 	this->ApplyDefaults();
 	Point pt = this->OnInitialPosition(this->nested_root->smallest_x, this->nested_root->smallest_y, window_number);
 	this->InitializePositionSize(pt.x, pt.y, this->nested_root->smallest_x, this->nested_root->smallest_y);
-<<<<<<< HEAD
-	this->FindWindowPlacementAndResize(this->window_desc->GetDefaultWidth(), this->window_desc->GetDefaultHeight());
+	this->FindWindowPlacementAndResize(this->window_desc.GetDefaultWidth(), this->window_desc.GetDefaultHeight());
 	this->ProcessScheduledResize();
-=======
-	this->FindWindowPlacementAndResize(this->window_desc.GetDefaultWidth(), this->window_desc.GetDefaultHeight());
->>>>>>> 7116f143
 }
 
 /**
@@ -3607,7 +3577,7 @@
 {
 	/* Note: the container remains stable, even when deleting windows. */
 	for (Window *w : Window::Iterate()) {
-		if (w->window_desc->flags & WDF_NETWORK) {
+		if (w->window_desc.flags & WDF_NETWORK) {
 			w->Close();
 		}
 	}
