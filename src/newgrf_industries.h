/*
 * This file is part of OpenTTD.
 * OpenTTD is free software; you can redistribute it and/or modify it under the terms of the GNU General Public License as published by the Free Software Foundation, version 2.
 * OpenTTD is distributed in the hope that it will be useful, but WITHOUT ANY WARRANTY; without even the implied warranty of MERCHANTABILITY or FITNESS FOR A PARTICULAR PURPOSE.
 * See the GNU General Public License for more details. You should have received a copy of the GNU General Public License along with OpenTTD. If not, see <http://www.gnu.org/licenses/>.
 */

/** @file newgrf_industries.h Functions for NewGRF industries. */

#ifndef NEWGRF_INDUSTRIES_H
#define NEWGRF_INDUSTRIES_H

#include "newgrf_town.h"
#include <bitset>

struct IndustryLocationDistanceCache {
	std::bitset<NUM_INDUSTRYTYPES> valid;
	uint16_t distances[NUM_INDUSTRYTYPES];
};

struct IndustryLocationDistanceAndCountCache {
	uint16_t distances[NUM_INDUSTRYTYPES];
	uint8_t counts[NUM_INDUSTRYTYPES];
};

/** Resolver for industry scopes. */
struct IndustriesScopeResolver : public ScopeResolver {
	TileIndex tile;       ///< Tile owned by the industry.
	uint32_t random_bits; ///< Random bits of the new industry.
	Industry *industry;   ///< %Industry being resolved.
	IndustryType type;    ///< Type of the industry.

	mutable std::unique_ptr<IndustryLocationDistanceCache> location_distance_cache;
	mutable std::unique_ptr<IndustryLocationDistanceAndCountCache> town_location_distance_cache;

	/**
	 * Scope resolver for industries.
	 * @param ro Surrounding resolver.
	 * @param tile %Tile owned by the industry.
	 * @param industry %Industry being resolved.
	 * @param type Type of the industry.
	 * @param random_bits Random bits of the new industry.
	 */
	IndustriesScopeResolver(ResolverObject &ro, TileIndex tile, Industry *industry, IndustryType type, uint32_t random_bits = 0)
		: ScopeResolver(ro), tile(tile), random_bits(random_bits), industry(industry), type(type)
	{
	}

	uint32_t GetRandomBits() const override;
<<<<<<< HEAD
	uint32_t GetVariable(uint16_t variable, uint32_t parameter, GetVariableExtra &extra) const override;
	uint32_t GetTriggers() const override;
=======
	uint32_t GetVariable(uint8_t variable, [[maybe_unused]] uint32_t parameter, bool &available) const override;
	uint32_t GetRandomTriggers() const override;
>>>>>>> 12118b20
	void StorePSA(uint pos, int32_t value) override;

	uint32_t GetCountAndDistanceOfClosestInstance(uint8_t param_setID, uint8_t layout_filter, bool town_filter, uint32_t mask) const;
	uint32_t GetClosestIndustry(IndustryType type) const;
};

/** Resolver for industries. */
struct IndustriesResolverObject : public ResolverObject {
	IndustriesScopeResolver industries_scope; ///< Scope resolver for the industry.
	std::optional<TownScopeResolver> town_scope = std::nullopt; ///< Scope resolver for the associated town (if needed and available, else \c std::nullopt).

	IndustriesResolverObject(TileIndex tile, Industry *indus, IndustryType type, uint32_t random_bits = 0,
			CallbackID callback = CBID_NO_CALLBACK, uint32_t callback_param1 = 0, uint32_t callback_param2 = 0);

	TownScopeResolver *GetTown();

	ScopeResolver *GetScope(VarSpriteGroupScope scope = VSG_SCOPE_SELF, VarSpriteGroupScopeOffset relative = 0) override
	{
		switch (scope) {
			case VSG_SCOPE_SELF: return &industries_scope;
			case VSG_SCOPE_PARENT: {
				TownScopeResolver *tsr = this->GetTown();
				if (tsr != nullptr) return tsr;
			}
			[[fallthrough]];

			default:
				return ResolverObject::GetScope(scope, relative);
		}
	}

	GrfSpecFeature GetFeature() const override;
	uint32_t GetDebugID() const override;
};

/** When should the industry(tile) be triggered for random bits? */
enum IndustryTrigger : uint8_t {
	/** Triggered each tile loop */
	INDUSTRY_TRIGGER_TILELOOP_PROCESS = 1,
	/** Triggered (whole industry) each 256 ticks */
	INDUSTRY_TRIGGER_256_TICKS        = 2,
	/** Triggered on cargo delivery */
	INDUSTRY_TRIGGER_CARGO_DELIVERY   = 4,
};

/** From where has callback #CBID_INDUSTRY_PROBABILITY been called */
enum IndustryAvailabilityCallType : uint8_t {
	IACT_MAPGENERATION,    ///< during random map generation
	IACT_RANDOMCREATION,   ///< during creation of random ingame industry
	IACT_USERCREATION,     ///< from the Fund/build window
	IACT_PROSPECTCREATION, ///< from the Fund/build using prospecting
};

/* in newgrf_industry.cpp */
uint16_t GetIndustryCallback(CallbackID callback, uint32_t param1, uint32_t param2, Industry *industry, IndustryType type, TileIndex tile);
uint32_t GetIndustryIDAtOffset(TileIndex new_tile, const Industry *i, uint32_t cur_grfid);
void IndustryProductionCallback(Industry *ind, int reason);
CommandCost CheckIfCallBackAllowsCreation(TileIndex tile, IndustryType type, size_t layout, uint32_t seed, uint16_t initial_random_bits, Owner founder, IndustryAvailabilityCallType creation_type);
uint32_t GetIndustryProbabilityCallback(IndustryType type, IndustryAvailabilityCallType creation_type, uint32_t default_prob);
bool IndustryTemporarilyRefusesCargo(Industry *ind, CargoType cargo_type);

IndustryType MapNewGRFIndustryType(IndustryType grf_type, uint32_t grf_id);

/* in newgrf_industrytiles.cpp*/
uint32_t GetNearbyIndustryTileInformation(uint8_t parameter, TileIndex tile, IndustryID index, bool signed_offsets, bool grf_version8, uint32_t mask);

#endif /* NEWGRF_INDUSTRIES_H */<|MERGE_RESOLUTION|>--- conflicted
+++ resolved
@@ -47,13 +47,8 @@
 	}
 
 	uint32_t GetRandomBits() const override;
-<<<<<<< HEAD
 	uint32_t GetVariable(uint16_t variable, uint32_t parameter, GetVariableExtra &extra) const override;
-	uint32_t GetTriggers() const override;
-=======
-	uint32_t GetVariable(uint8_t variable, [[maybe_unused]] uint32_t parameter, bool &available) const override;
 	uint32_t GetRandomTriggers() const override;
->>>>>>> 12118b20
 	void StorePSA(uint pos, int32_t value) override;
 
 	uint32_t GetCountAndDistanceOfClosestInstance(uint8_t param_setID, uint8_t layout_filter, bool town_filter, uint32_t mask) const;
