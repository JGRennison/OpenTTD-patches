--- conflicted
+++ resolved
@@ -36,7 +36,7 @@
 };
 DECLARE_POSTFIX_INCREMENT(VehicleType)
 /** Helper information for extract tool. */
-template <> struct EnumPropsT<VehicleType> : MakeEnumPropsT<VehicleType, byte, VEH_TRAIN, VEH_END, VEH_INVALID, 3> {};
+template <> struct EnumPropsT<VehicleType> : MakeEnumPropsT<VehicleType, uint8_t, VEH_TRAIN, VEH_END, VEH_INVALID, 3> {};
 DECLARE_ENUM_AS_ADDABLE(VehicleType)
 
 struct Vehicle;
@@ -62,7 +62,6 @@
 	VPF_YAPF = 2, ///< Yet Another PathFinder
 };
 
-<<<<<<< HEAD
 /** Flags to add to p1 for goto depot commands. */
 enum DepotCommand {
 	DEPOT_SELL          = (1U << 25), ///< Go to depot and sell order
@@ -73,15 +72,6 @@
 	DEPOT_DONT_CANCEL   = (1U << 30), ///< Don't cancel current goto depot command if any
 	DEPOT_LOCATE_HANGAR = (1U << 31), ///< Find another airport if the target one lacks a hangar
 	DEPOT_COMMAND_MASK  = 0x7FU << 25,
-=======
-/** Flags for goto depot commands. */
-enum class DepotCommand : uint8_t {
-	None         = 0,         ///< No special flags.
-	Service      = (1U << 0), ///< The vehicle will leave the depot right after arrival (service only)
-	MassSend     = (1U << 1), ///< Tells that it's a mass send to depot command (type in VLW flag)
-	DontCancel   = (1U << 2), ///< Don't cancel current goto depot command if any
-	LocateHangar = (1U << 3), ///< Find another airport if the target one lacks a hangar
->>>>>>> 6c5a8f55
 };
 
 static const uint MAX_LENGTH_VEHICLE_NAME_CHARS = 128; ///< The maximum length of a vehicle name in characters including '\0'
