--- conflicted
+++ resolved
@@ -57,21 +57,12 @@
 static const VehicleID INVALID_VEHICLE = 0xFFFFF; ///< Constant representing a non-existing vehicle.
 
 /** Flags for goto depot commands. */
-<<<<<<< HEAD
-enum class DepotCommand : uint8_t {
-	None         = 0,         ///< No special flags.
-	Service      = (1U << 0), ///< The vehicle will leave the depot right after arrival (service only)
-	Cancel       = (1U << 1), ///< Cancel depot/service order
-	DontCancel   = (1U << 2), ///< Don't cancel current goto depot command if any
-	Specific     = (1U << 3), ///< Send vehicle to specific depot
-	Sell         = (1U << 4), ///< Go to depot and sell order
-=======
 enum class DepotCommandFlag : uint8_t {
-	Service, ///< The vehicle will leave the depot right after arrival (service only)
-	MassSend, ///< Tells that it's a mass send to depot command (type in VLW flag)
-	DontCancel, ///< Don't cancel current goto depot command if any
-	LocateHangar, ///< Find another airport if the target one lacks a hangar
->>>>>>> 56b1e9df
+	Service,     ///< The vehicle will leave the depot right after arrival (service only)
+	Cancel,      ///< Cancel depot/service order
+	DontCancel,  ///< Don't cancel current goto depot command if any
+	Specific,    ///< Send vehicle to specific depot
+	Sell,        ///< Go to depot and sell order
 };
 using DepotCommandFlags = EnumBitSet<DepotCommandFlag, uint8_t>;
 
