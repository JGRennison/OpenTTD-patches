/*
 * This file is part of OpenTTD.
 * OpenTTD is free software; you can redistribute it and/or modify it under the terms of the GNU General Public License as published by the Free Software Foundation, version 2.
 * OpenTTD is distributed in the hope that it will be useful, but WITHOUT ANY WARRANTY; without even the implied warranty of MERCHANTABILITY or FITNESS FOR A PARTICULAR PURPOSE.
 * See the GNU General Public License for more details. You should have received a copy of the GNU General Public License along with OpenTTD. If not, see <http://www.gnu.org/licenses/>.
 */

/** @file newgrf_generic.cpp Handling of generic feature callbacks. */

#include "stdafx.h"
#include "debug.h"
#include "newgrf_spritegroup.h"
#include "industrytype.h"
#include "core/random_func.hpp"
#include "newgrf_sound.h"
#include "newgrf_town.h"
#include "newgrf_extension.h"
#include "water_map.h"
#include "string_func.h"
#include "newgrf_dump.h"
#include <list>

#include "safeguards.h"

/** Scope resolver for generic objects and properties. */
struct GenericScopeResolver : public ScopeResolver {
	CargoID cargo_type;
	uint8_t default_selection;
	uint8_t src_industry;        ///< Source industry substitute type. 0xFF for "town", 0xFE for "unknown".
	uint8_t dst_industry;        ///< Destination industry substitute type. 0xFF for "town", 0xFE for "unknown".
	uint8_t distance;
	AIConstructionEvent event;
	uint8_t count;
	uint8_t station_size;

	uint8_t feature;

	/**
	 * Generic scope resolver.
	 * @param ro Surrounding resolver.
	 * @param ai_callback Callback comes from the AI.
	 */
	GenericScopeResolver(ResolverObject &ro, bool ai_callback)
		: ScopeResolver(ro), cargo_type(0), default_selection(0), src_industry(0), dst_industry(0), distance(0),
		event(), count(0), station_size(0), feature(GSF_INVALID), ai_callback(ai_callback)
	{
	}

<<<<<<< HEAD
	uint32_t GetVariable(uint16_t variable, uint32_t parameter, GetVariableExtra *extra) const override;
=======
	uint32_t GetVariable(uint8_t variable, [[maybe_unused]] uint32_t parameter, bool &available) const override;
>>>>>>> 5bc3723b

private:
	bool ai_callback; ///< Callback comes from the AI.
};


/** Resolver object for generic objects/properties. */
struct GenericResolverObject : public ResolverObject {
	GenericScopeResolver generic_scope;

	GenericResolverObject(bool ai_callback, CallbackID callback = CBID_NO_CALLBACK);

	ScopeResolver *GetScope(VarSpriteGroupScope scope = VSG_SCOPE_SELF, VarSpriteGroupScopeOffset relative = 0) override
	{
		switch (scope) {
			case VSG_SCOPE_SELF: return &this->generic_scope;
			default: return ResolverObject::GetScope(scope, relative);
		}
	}

	GrfSpecFeature GetFeature() const override
	{
		return (GrfSpecFeature)this->generic_scope.feature;
	}

	uint32_t GetDebugID() const override
	{
		return 0;
	}
};

struct GenericCallback {
	const GRFFile *file;
	const SpriteGroup *group;

	GenericCallback(const GRFFile *file, const SpriteGroup *group) :
		file(file),
		group(group)
	{ }
};

typedef std::vector<GenericCallback> GenericCallbackList;

static GenericCallbackList _gcl[GSF_END];


/**
 * Reset all generic feature callback sprite groups.
 */
void ResetGenericCallbacks()
{
	for (auto &gcl : _gcl) {
		gcl.clear();
	}
}


/**
 * Add a generic feature callback sprite group to the appropriate feature list.
 * @param feature The feature for the callback.
 * @param file The GRF of the callback.
 * @param group The sprite group of the callback.
 */
void AddGenericCallback(GrfSpecFeature feature, const GRFFile *file, const SpriteGroup *group)
{
	if (feature >= lengthof(_gcl)) {
		grfmsg(5, "AddGenericCallback: Unsupported feature %s", GetFeatureString(feature));
		return;
	}

	/* Generic feature callbacks are evaluated in reverse (i.e. the last group
	 * to be added is evaluated first, etc) thus reverse iterators must be used. */
	_gcl[feature].push_back(GenericCallback(file, group));
}

<<<<<<< HEAD
/* virtual */ uint32_t GenericScopeResolver::GetVariable(uint16_t variable, uint32_t parameter, GetVariableExtra *extra) const
=======
/* virtual */ uint32_t GenericScopeResolver::GetVariable(uint8_t variable, [[maybe_unused]] uint32_t parameter, bool &available) const
>>>>>>> 5bc3723b
{
	if (this->ai_callback) {
		switch (variable) {
			case 0x40: return this->ro.grffile->cargo_map[this->cargo_type];

			case 0x80: return this->cargo_type;
			case 0x81: return CargoSpec::Get(this->cargo_type)->bitnum;
			case 0x82: return this->default_selection;
			case 0x83: return this->src_industry;
			case 0x84: return this->dst_industry;
			case 0x85: return this->distance;
			case 0x86: return this->event;
			case 0x87: return this->count;
			case 0x88: return this->station_size;

			default: break;
		}
	}

	DEBUG(grf, 1, "Unhandled generic feature variable 0x%02X", variable);

<<<<<<< HEAD
	extra->available = false;
=======
	available = false;
>>>>>>> 5bc3723b
	return UINT_MAX;
}

/**
 * Generic resolver.
 * @param ai_callback Callback comes from the AI.
 * @param callback Callback ID.
 */
GenericResolverObject::GenericResolverObject(bool ai_callback, CallbackID callback) : ResolverObject(nullptr, callback), generic_scope(*this, ai_callback)
{
}


/**
 * Follow a generic feature callback list and return the first successful
 * answer
 * @param feature GRF Feature of callback
 * @param object  pre-populated resolver object
 * @param param1_grfv7 callback_param1 for GRFs up to version 7.
 * @param param1_grfv8 callback_param1 for GRFs from version 8 on.
 * @param[out] file Optionally returns the GRFFile which made the final decision for the callback result. May be nullptr if not required.
 * @return callback value if successful or CALLBACK_FAILED
 */
static uint16_t GetGenericCallbackResult(uint8_t feature, ResolverObject &object, uint32_t param1_grfv7, uint32_t param1_grfv8, const GRFFile **file)
{
	assert(feature < lengthof(_gcl));

	/* Test each feature callback sprite group. */
	for (GenericCallbackList::const_reverse_iterator it = _gcl[feature].rbegin(); it != _gcl[feature].rend(); ++it) {
		object.grffile = it->file;
		object.root_spritegroup = it->group;
		/* Set callback param based on GRF version. */
		object.callback_param1 = it->file->grf_version >= 8 ? param1_grfv8 : param1_grfv7;
		uint16_t result = object.ResolveCallback();
		if (result == CALLBACK_FAILED) continue;

		/* Return NewGRF file if necessary */
		if (file != nullptr) *file = it->file;

		return result;
	}

	/* No callback returned a valid result, so we've failed. */
	return CALLBACK_FAILED;
}


/**
 * 'Execute' an AI purchase selection callback
 *
 * @param feature GRF Feature to call callback for.
 * @param cargo_type Cargotype to pass to callback. (Variable 80)
 * @param default_selection 'Default selection' to pass to callback. (Variable 82)
 * @param src_industry 'Source industry type' to pass to callback. (Variable 83)
 * @param dst_industry 'Destination industry type' to pass to callback. (Variable 84)
 * @param distance 'Distance between source and destination' to pass to callback. (Variable 85)
 * @param event 'AI construction event' to pass to callback. (Variable 86)
 * @param count 'Construction number' to pass to callback. (Variable 87)
 * @param station_size 'Station size' to pass to callback. (Variable 88)
 * @param[out] file Optionally returns the GRFFile which made the final decision for the callback result. May be nullptr if not required.
 * @return callback value if successful or CALLBACK_FAILED
 */
uint16_t GetAiPurchaseCallbackResult(GrfSpecFeature feature, CargoID cargo_type, uint8_t default_selection, IndustryType src_industry, IndustryType dst_industry, uint8_t distance, AIConstructionEvent event, uint8_t count, uint8_t station_size, const GRFFile **file)
{
	GenericResolverObject object(true, CBID_GENERIC_AI_PURCHASE_SELECTION);

	if (src_industry != IT_AI_UNKNOWN && src_industry != IT_AI_TOWN) {
		const IndustrySpec *is = GetIndustrySpec(src_industry);
		/* If this is no original industry, use the substitute type */
		if (is->grf_prop.subst_id != INVALID_INDUSTRYTYPE) src_industry = is->grf_prop.subst_id;
	}

	if (dst_industry != IT_AI_UNKNOWN && dst_industry != IT_AI_TOWN) {
		const IndustrySpec *is = GetIndustrySpec(dst_industry);
		/* If this is no original industry, use the substitute type */
		if (is->grf_prop.subst_id != INVALID_INDUSTRYTYPE) dst_industry = is->grf_prop.subst_id;
	}

	object.generic_scope.cargo_type        = cargo_type;
	object.generic_scope.default_selection = default_selection;
	object.generic_scope.src_industry      = src_industry;
	object.generic_scope.dst_industry      = dst_industry;
	object.generic_scope.distance          = distance;
	object.generic_scope.event             = event;
	object.generic_scope.count             = count;
	object.generic_scope.station_size      = station_size;
	object.generic_scope.feature           = feature;

	uint16_t callback = GetGenericCallbackResult(feature, object, 0, 0, file);
	if (callback != CALLBACK_FAILED) callback = GB(callback, 0, 8);
	return callback;
}


/**
 * 'Execute' the ambient sound effect callback.
 * @param tile Tile the sound effect should be generated for.
 */
void AmbientSoundEffectCallback(TileIndex tile)
{
	assert_tile(IsTileType(tile, MP_CLEAR) || IsTileType(tile, MP_TREES) || IsTileType(tile, MP_WATER), tile);

	/* Only run every 1/200-th time. */
	uint32_t r; // Save for later
	if (!Chance16R(1, 200, r) || !_settings_client.sound.ambient) return;

	/* Prepare resolver object. */
	GenericResolverObject object(false, CBID_SOUNDS_AMBIENT_EFFECT);
	object.generic_scope.feature = GSF_SOUNDFX;

	uint32_t param1_v7 = GetTileType(tile) << 28 | Clamp(TileHeight(tile), 0, 15) << 24 | GB(r, 16, 8) << 16 | GetTerrainType(tile);
	uint32_t param1_v8 = GetTileType(tile) << 24 | GetTileZ(tile) << 16 | GB(r, 16, 8) << 8 | (HasTileWaterClass(tile) ? GetWaterClass(tile) : 0) << 3 | GetTerrainType(tile);

	/* Run callback. */
	const GRFFile *grf_file;
	uint16_t callback = GetGenericCallbackResult(GSF_SOUNDFX, object, param1_v7, param1_v8, &grf_file);

	if (callback != CALLBACK_FAILED) PlayTileSound(grf_file, callback, tile);
}

uint16_t GetTownZonesCallback(Town *t)
{
	TownResolverObject object(nullptr, t, true);
	object.callback = XCBID_TOWN_ZONES;

	const uint16_t MAX_RETURN_VERSION = 0;

	for (GenericCallbackList::const_reverse_iterator it = _gcl[GSF_FAKE_TOWNS].rbegin(); it != _gcl[GSF_FAKE_TOWNS].rend(); ++it) {
		if (!HasBit(it->file->observed_feature_tests, GFTOF_TOWN_ZONE_CALLBACK)) continue;
		object.grffile = it->file;
		object.root_spritegroup = it->group;
		uint16_t result = object.ResolveCallback();
		if (result == CALLBACK_FAILED || result > MAX_RETURN_VERSION) continue;

		return result;
	}

	return CALLBACK_FAILED;
}

bool IsGetTownZonesCallbackHandlerPresent()
{
	for (GenericCallbackList::const_reverse_iterator it = _gcl[GSF_FAKE_TOWNS].rbegin(); it != _gcl[GSF_FAKE_TOWNS].rend(); ++it) {
		if (HasBit(it->file->observed_feature_tests, GFTOF_TOWN_ZONE_CALLBACK)) return true;
	}

	return false;
}

void DumpGenericCallbackSpriteGroups(GrfSpecFeature feature, SpriteGroupDumper &dumper)
{
	bool first = true;
	for (GenericCallbackList::const_reverse_iterator it = _gcl[feature].rbegin(); it != _gcl[feature].rend(); ++it) {
		if (!first) dumper.Print("");
		char buffer[64];
		seprintf(buffer, lastof(buffer), "GRF: %08X, town zone cb enabled: %s",
				BSWAP32(it->file->grfid), HasBit(it->file->observed_feature_tests, GFTOF_TOWN_ZONE_CALLBACK) ? "yes" : "no");
		dumper.Print(buffer);
		first = false;
		dumper.DumpSpriteGroup(it->group, 0);
	}
}<|MERGE_RESOLUTION|>--- conflicted
+++ resolved
@@ -46,11 +46,7 @@
 	{
 	}
 
-<<<<<<< HEAD
-	uint32_t GetVariable(uint16_t variable, uint32_t parameter, GetVariableExtra *extra) const override;
-=======
-	uint32_t GetVariable(uint8_t variable, [[maybe_unused]] uint32_t parameter, bool &available) const override;
->>>>>>> 5bc3723b
+	uint32_t GetVariable(uint16_t variable, uint32_t parameter, GetVariableExtra &extra) const override;
 
 private:
 	bool ai_callback; ///< Callback comes from the AI.
@@ -126,11 +122,7 @@
 	_gcl[feature].push_back(GenericCallback(file, group));
 }
 
-<<<<<<< HEAD
-/* virtual */ uint32_t GenericScopeResolver::GetVariable(uint16_t variable, uint32_t parameter, GetVariableExtra *extra) const
-=======
-/* virtual */ uint32_t GenericScopeResolver::GetVariable(uint8_t variable, [[maybe_unused]] uint32_t parameter, bool &available) const
->>>>>>> 5bc3723b
+/* virtual */ uint32_t GenericScopeResolver::GetVariable(uint16_t variable, uint32_t parameter, GetVariableExtra &extra) const
 {
 	if (this->ai_callback) {
 		switch (variable) {
@@ -152,11 +144,7 @@
 
 	DEBUG(grf, 1, "Unhandled generic feature variable 0x%02X", variable);
 
-<<<<<<< HEAD
-	extra->available = false;
-=======
-	available = false;
->>>>>>> 5bc3723b
+	extra.available = false;
 	return UINT_MAX;
 }
 
