/*
 * This file is part of OpenTTD.
 * OpenTTD is free software; you can redistribute it and/or modify it under the terms of the GNU General Public License as published by the Free Software Foundation, version 2.
 * OpenTTD is distributed in the hope that it will be useful, but WITHOUT ANY WARRANTY; without even the implied warranty of MERCHANTABILITY or FITNESS FOR A PARTICULAR PURPOSE.
 * See the GNU General Public License for more details. You should have received a copy of the GNU General Public License along with OpenTTD. If not, see <http://www.gnu.org/licenses/>.
 */

/** @file roadveh_cmd.cpp Handling of road vehicles. */

#include "stdafx.h"
#include "roadveh.h"
#include "command_func.h"
#include "error_func.h"
#include "news_func.h"
#include "station_base.h"
#include "company_func.h"
#include "articulated_vehicles.h"
#include "newgrf_sound.h"
#include "pathfinder/yapf/yapf.h"
#include "strings_func.h"
#include "tunnelbridge_map.h"
#include "date_func.h"
#include "vehicle_func.h"
#include "sound_func.h"
#include "ai/ai.hpp"
#include "game/game.hpp"
#include "depot_map.h"
#include "effectvehicle_func.h"
#include "roadstop_base.h"
#include "spritecache.h"
#include "core/random_func.hpp"
#include "company_base.h"
#include "core/backup_type.hpp"
#include "infrastructure_func.h"
#include "newgrf.h"
#include "zoom_func.h"
#include "framerate_type.h"
#include "scope_info.h"
#include "string_func.h"
#include "core/checksum_func.hpp"
#include "newgrf_roadstop.h"
#include "road_cmd.h"
#include "newgrf_roadstop.h"

#include "table/strings.h"

#include "safeguards.h"

static const uint16_t _roadveh_images[] = {
	0xCD4, 0xCDC, 0xCE4, 0xCEC, 0xCF4, 0xCFC, 0xD0C, 0xD14,
	0xD24, 0xD1C, 0xD2C, 0xD04, 0xD1C, 0xD24, 0xD6C, 0xD74,
	0xD7C, 0xC14, 0xC1C, 0xC24, 0xC2C, 0xC34, 0xC3C, 0xC4C,
	0xC54, 0xC64, 0xC5C, 0xC6C, 0xC44, 0xC5C, 0xC64, 0xCAC,
	0xCB4, 0xCBC, 0xD94, 0xD9C, 0xDA4, 0xDAC, 0xDB4, 0xDBC,
	0xDCC, 0xDD4, 0xDE4, 0xDDC, 0xDEC, 0xDC4, 0xDDC, 0xDE4,
	0xE2C, 0xE34, 0xE3C, 0xC14, 0xC1C, 0xC2C, 0xC3C, 0xC4C,
	0xC5C, 0xC64, 0xC6C, 0xC74, 0xC84, 0xC94, 0xCA4
};

static const uint16_t _roadveh_full_adder[] = {
	 0,  88,   0,   0,   0,   0,  48,  48,
	48,  48,   0,   0,  64,  64,   0,  16,
	16,   0,  88,   0,   0,   0,   0,  48,
	48,  48,  48,   0,   0,  64,  64,   0,
	16,  16,   0,  88,   0,   0,   0,   0,
	48,  48,  48,  48,   0,   0,  64,  64,
	 0,  16,  16,   0,   8,   8,   8,   8,
	 0,   0,   0,   8,   8,   8,   8
};
static_assert(lengthof(_roadveh_images) == lengthof(_roadveh_full_adder));

template <>
bool IsValidImageIndex<VEH_ROAD>(uint8_t image_index)
{
	return image_index < lengthof(_roadveh_images);
}

static const Trackdir _road_reverse_table[DIAGDIR_END] = {
	TRACKDIR_RVREV_NE, TRACKDIR_RVREV_SE, TRACKDIR_RVREV_SW, TRACKDIR_RVREV_NW
};

/**
 * Check whether a roadvehicle is a bus
 * @return true if bus
 */
bool RoadVehicle::IsBus() const
{
	assert(this->IsFrontEngine());
	return IsCargoInClass(this->cargo_type, CargoClass::Passengers);
}

/**
 * Get the width of a road vehicle image in the GUI.
 * @param offset Additional offset for positioning the sprite; set to nullptr if not needed
 * @return Width in pixels
 */
int RoadVehicle::GetDisplayImageWidth(Point *offset) const
{
	int reference_width = ROADVEHINFO_DEFAULT_VEHICLE_WIDTH;

	if (offset != nullptr) {
		offset->x = ScaleSpriteTrad(reference_width) / 2;
		offset->y = 0;
	}
	return ScaleSpriteTrad(this->gcache.cached_veh_length * reference_width / VEHICLE_LENGTH);
}

static void GetRoadVehIcon(EngineID engine, EngineImageType image_type, VehicleSpriteSeq *result)
{
	const Engine *e = Engine::Get(engine);
	uint8_t spritenum = e->u.road.image_index;

	if (IsCustomVehicleSpriteNum(spritenum)) {
		GetCustomVehicleIcon(engine, DIR_W, image_type, result);
		if (result->IsValid()) return;

		spritenum = e->original_image_index;
	}

	assert(IsValidImageIndex<VEH_ROAD>(spritenum));
	result->Set(DIR_W + _roadveh_images[spritenum]);
}

void RoadVehicle::GetImage(Direction direction, EngineImageType image_type, VehicleSpriteSeq *result) const
{
	uint8_t spritenum = this->spritenum;

	if (IsCustomVehicleSpriteNum(spritenum)) {
		if (spritenum == CUSTOM_VEHICLE_SPRITENUM_REVERSED) direction = ReverseDir(direction);
		GetCustomVehicleSprite(this, direction, image_type, result);
		if (result->IsValid()) return;

		spritenum = this->GetEngine()->original_image_index;
	}

	assert(IsValidImageIndex<VEH_ROAD>(spritenum));
	SpriteID sprite = direction + _roadveh_images[spritenum];

	if (this->cargo.StoredCount() >= this->cargo_cap / 2U) sprite += _roadveh_full_adder[spritenum];

	result->Set(sprite);
}

/**
 * Draw a road vehicle engine.
 * @param left Left edge to draw within.
 * @param right Right edge to draw within.
 * @param preferred_x Preferred position of the engine.
 * @param y Vertical position of the engine.
 * @param engine Engine to draw
 * @param pal Palette to use.
 */
void DrawRoadVehEngine(int left, int right, int preferred_x, int y, EngineID engine, PaletteID pal, EngineImageType image_type)
{
	VehicleSpriteSeq seq;
	GetRoadVehIcon(engine, image_type, &seq);

	Rect16 rect = seq.GetBounds();
	preferred_x = SoftClamp(preferred_x,
			left - UnScaleGUI(rect.left),
			right - UnScaleGUI(rect.right));

	seq.Draw(preferred_x, y, pal, pal == PALETTE_CRASH);
}

/**
 * Get the size of the sprite of a road vehicle sprite heading west (used for lists).
 * @param engine The engine to get the sprite from.
 * @param[out] width The width of the sprite.
 * @param[out] height The height of the sprite.
 * @param[out] xoffs Number of pixels to shift the sprite to the right.
 * @param[out] yoffs Number of pixels to shift the sprite downwards.
 * @param image_type Context the sprite is used in.
 */
void GetRoadVehSpriteSize(EngineID engine, uint &width, uint &height, int &xoffs, int &yoffs, EngineImageType image_type)
{
	VehicleSpriteSeq seq;
	GetRoadVehIcon(engine, image_type, &seq);

	Rect rect = ConvertRect<Rect16, Rect>(seq.GetBounds());

	width  = UnScaleGUI(rect.Width());
	height = UnScaleGUI(rect.Height());
	xoffs  = UnScaleGUI(rect.left);
	yoffs  = UnScaleGUI(rect.top);
}

/**
 * Get length of a road vehicle.
 * @param v Road vehicle to query length.
 * @return Length of the given road vehicle.
 */
static uint GetRoadVehLength(const RoadVehicle *v)
{
	const Engine *e = v->GetEngine();
	uint length = VEHICLE_LENGTH;

	uint16_t veh_len = CALLBACK_FAILED;
	if (e->GetGRF() != nullptr && e->GetGRF()->grf_version >= 8) {
		/* Use callback 36 */
		veh_len = GetVehicleProperty(v, PROP_ROADVEH_SHORTEN_FACTOR, CALLBACK_FAILED);
		if (veh_len != CALLBACK_FAILED && veh_len >= VEHICLE_LENGTH) ErrorUnknownCallbackResult(e->GetGRFID(), CBID_VEHICLE_LENGTH, veh_len);
	} else {
		/* Use callback 11 */
		veh_len = GetVehicleCallback(CBID_VEHICLE_LENGTH, 0, 0, v->engine_type, v);
	}
	if (veh_len == CALLBACK_FAILED) veh_len = e->u.road.shorten_factor;
	if (veh_len != 0) {
		length -= Clamp(veh_len, 0, VEHICLE_LENGTH - 1);
	}

	return length;
}

/**
 * Update the cache of a road vehicle.
 * @param v Road vehicle needing an update of its cache.
 * @param same_length should length of vehicles stay the same?
 * @pre \a v must be first road vehicle.
 */
void RoadVehUpdateCache(RoadVehicle *v, bool same_length)
{
	assert(v->type == VEH_ROAD);
	assert(v->IsFrontEngine());

	v->InvalidateNewGRFCacheOfChain();

	const uint16_t old_total_length = v->gcache.cached_total_length;
	v->gcache.cached_total_length = 0;

	Vehicle *last_vis_effect = v;
	for (RoadVehicle *u = v; u != nullptr; u = u->Next()) {
		/* Check the v->first cache. */
		assert(u->First() == v);

		/* Update the 'first engine' */
		u->gcache.first_engine = (v == u) ? EngineID::Invalid() : v->engine_type;

		/* Update the length of the vehicle. */
		uint veh_len = GetRoadVehLength(u);
		/* Verify length hasn't changed. */
		if (same_length && veh_len != u->gcache.cached_veh_length) VehicleLengthChanged(u);

		u->gcache.cached_veh_length = veh_len;
		v->gcache.cached_total_length += u->gcache.cached_veh_length;

		/* Update visual effect */
		u->UpdateVisualEffect();
		ClrBit(u->vcache.cached_veh_flags, VCF_LAST_VISUAL_EFFECT);
		if (!(HasBit(u->vcache.cached_vis_effect, VE_ADVANCED_EFFECT) && GB(u->vcache.cached_vis_effect, 0, VE_ADVANCED_EFFECT) == VESM_NONE)) last_vis_effect = u;

		/* Update cargo aging period. */
		if (unlikely(v->GetGRFID() == std::byteswap<uint32_t>(0x44450602))) {
			/* skip callback for known bad GRFs */
			u->vcache.cached_cargo_age_period = EngInfo(u->engine_type)->cargo_age_period;
		} else {
			u->vcache.cached_cargo_age_period = GetVehicleProperty(u, PROP_ROADVEH_CARGO_AGE_PERIOD, EngInfo(u->engine_type)->cargo_age_period);
		}
	}
	SetBit(last_vis_effect->vcache.cached_veh_flags, VCF_LAST_VISUAL_EFFECT);

	uint max_speed = GetVehicleProperty(v, PROP_ROADVEH_SPEED, 0);
	v->vcache.cached_max_speed = (max_speed != 0) ? max_speed * 4 : RoadVehInfo(v->engine_type)->max_speed;

	if (same_length && old_total_length != v->gcache.cached_total_length) {
		if (IsInsideMM(v->state, RVSB_IN_DT_ROAD_STOP, RVSB_IN_DT_ROAD_STOP_END)) {
			RoadStop *rs = RoadStop::GetByTile(v->tile, GetRoadStopType(v->tile));
			rs->GetEntry(v)->AdjustOccupation((int)v->gcache.cached_total_length - (int)old_total_length);
		}
	}
}

/**
 * Build a road vehicle.
 * @param tile     tile of the depot where road vehicle is built.
 * @param flags    type of operation.
 * @param e        the engine to build.
 * @param[out] ret the vehicle that has been built.
 * @return the cost of this operation or an error.
 */
CommandCost CmdBuildRoadVehicle(TileIndex tile, DoCommandFlags flags, const Engine *e, Vehicle **ret)
{
	/* Check that the vehicle can drive on the road in question */
	RoadType rt = e->u.road.roadtype;
	const RoadTypeInfo *rti = GetRoadTypeInfo(rt);
	if (!HasTileAnyRoadType(tile, rti->powered_roadtypes)) return CommandCost(STR_ERROR_DEPOT_WRONG_DEPOT_TYPE);

	if (flags.Test(DoCommandFlag::Execute)) {
		const RoadVehicleInfo *rvi = &e->u.road;

		RoadVehicle *v = new RoadVehicle();
		*ret = v;
		v->direction = DiagDirToDir(GetRoadDepotDirection(tile));
		v->owner = _current_company;

		v->tile = tile;
		int x = TileX(tile) * TILE_SIZE + TILE_SIZE / 2;
		int y = TileY(tile) * TILE_SIZE + TILE_SIZE / 2;
		v->x_pos = x;
		v->y_pos = y;
		v->z_pos = GetSlopePixelZ(x, y, true);

		v->state = RVSB_IN_DEPOT;
		v->vehstatus = {VehState::Hidden, VehState::Stopped, VehState::DefaultPalette};

		v->spritenum = rvi->image_index;
		v->cargo_type = e->GetDefaultCargoType();
		assert(IsValidCargoType(v->cargo_type));
		v->cargo_cap = rvi->capacity;
		v->refit_cap = 0;

		v->last_station_visited = StationID::Invalid();
		v->last_loading_station = StationID::Invalid();
		v->engine_type = e->index;
		v->gcache.first_engine = EngineID::Invalid(); // needs to be set before first callback

		v->reliability = e->reliability;
		v->reliability_spd_dec = e->reliability_spd_dec;
		v->breakdown_chance_factor = 128;
		v->max_age = e->GetLifeLengthInDays();

		v->SetServiceInterval(Company::Get(v->owner)->settings.vehicle.servint_roadveh);

		v->date_of_last_service = EconTime::CurDate();
		v->date_of_last_service_newgrf = CalTime::CurDate();
		v->build_year = CalTime::CurYear();

		v->sprite_seq.Set(SPR_IMG_QUERY);
		v->random_bits = Random();
		v->SetFrontEngine();

		v->roadtype = rt;
		v->compatible_roadtypes = rti->powered_roadtypes;
		v->gcache.cached_veh_length = VEHICLE_LENGTH;

		if (e->flags.Test(EngineFlag::ExclusivePreview)) v->vehicle_flags.Set(VehicleFlag::BuiltAsPrototype);
		v->SetServiceIntervalIsPercent(Company::Get(_current_company)->settings.vehicle.servint_ispercent);
		v->vehicle_flags.Set(VehicleFlag::AutomateTimetable, Company::Get(_current_company)->settings.vehicle.auto_timetable_by_default);
		v->vehicle_flags.Set(VehicleFlag::TimetableSeparation, Company::Get(_current_company)->settings.vehicle.auto_separation_by_default);

		AddArticulatedParts(v);
		v->InvalidateNewGRFCacheOfChain();

		/* Call various callbacks after the whole consist has been constructed */
		for (RoadVehicle *u = v; u != nullptr; u = u->Next()) {
			u->cargo_cap = u->GetEngine()->DetermineCapacity(u);
			u->refit_cap = 0;
			v->InvalidateNewGRFCache();
			u->InvalidateNewGRFCache();
		}
		RoadVehUpdateCache(v);
		/* Initialize cached values for realistic acceleration. */
		if (_settings_game.vehicle.roadveh_acceleration_model != AM_ORIGINAL) v->CargoChanged();

		v->UpdatePosition();

		CheckConsistencyOfArticulatedVehicle(v);

		InvalidateVehicleTickCaches();
	}

	return CommandCost();
}

static FindDepotData FindClosestRoadDepot(const RoadVehicle *v, int max_distance)
{
	if (IsRoadDepotTile(v->tile)) return FindDepotData(v->tile, 0);

	return YapfRoadVehicleFindNearestDepot(v, max_distance);
}

ClosestDepot RoadVehicle::FindClosestDepot()
{
	FindDepotData rfdd = FindClosestRoadDepot(this, 0);
	if (rfdd.best_length == UINT_MAX) return ClosestDepot();

	return ClosestDepot(rfdd.tile, GetDepotIndex(rfdd.tile));
}

inline bool IsOneWayRoadTile(TileIndex tile)
{
	return MayHaveRoad(tile) && GetRoadCachedOneWayState(tile) != RCOWS_NORMAL;
}

inline bool IsOneWaySideJunctionRoadTile(TileIndex tile)
{
	return MayHaveRoad(tile) && (GetRoadCachedOneWayState(tile) == RCOWS_SIDE_JUNCTION || GetRoadCachedOneWayState(tile) == RCOWS_SIDE_JUNCTION_NO_EXIT);
}

static bool MayReverseOnOneWayRoadTile(TileIndex tile, DiagDirection dir)
{
	TrackdirBits bits = GetTileTrackdirBits(tile, TRANSPORT_ROAD, RTT_ROAD);
	return bits & DiagdirReachesTrackdirs(ReverseDiagDir(dir));
}

/**
 * Turn a roadvehicle around.
 * @param flags operation to perform
 * @param veh_id vehicle ID to turn
 * @return the cost of this operation or an error
 */
CommandCost CmdTurnRoadVeh(DoCommandFlags flags, VehicleID veh_id)
{
	RoadVehicle *v = RoadVehicle::GetIfValid(veh_id);
	if (v == nullptr) return CMD_ERROR;

	if (!v->IsPrimaryVehicle()) return CMD_ERROR;

	CommandCost ret = CheckVehicleControlAllowed(v);
	if (ret.Failed()) return ret;

	if (v->vehstatus.Any({VehState::Stopped, VehState::Crashed}) ||
			v->overtaking != 0 ||
			v->state == RVSB_WORMHOLE ||
			v->IsInDepot() ||
			v->current_order.IsType(OT_LOADING)) {
		return CMD_ERROR;
	}

	if (IsOneWayRoadTile(v->tile)) return CMD_ERROR;

	if (IsTileType(v->tile, MP_TUNNELBRIDGE) && DirToDiagDir(v->direction) == GetTunnelBridgeDirection(v->tile)) return CMD_ERROR;

	if (flags.Test(DoCommandFlag::Execute)) {
		v->reverse_ctr = 180;

		/* Unbunching data is no longer valid. */
		v->ResetDepotUnbunching();
	}

	return CommandCost();
}


void RoadVehicle::MarkDirty()
{
	for (RoadVehicle *v = this; v != nullptr; v = v->Next()) {
		v->colourmap = PAL_NONE;
		v->InvalidateImageCache();
		v->UpdateViewport(true, false);
	}
	this->CargoChanged();
}

void RoadVehicle::UpdateDeltaXY()
{
	static const int8_t _delta_xy_table[8][10] = {
		/* y_extent, x_extent, y_offs, x_offs, y_bb_offs, x_bb_offs, y_extent_shorten, x_extent_shorten, y_bb_offs_shorten, x_bb_offs_shorten */
		{3, 3, -1, -1,  0,  0, -1, -1, -1, -1}, // N
		{3, 7, -1, -3,  0, -1,  0, -1,  0,  0}, // NE
		{3, 3, -1, -1,  0,  0,  1, -1,  1, -1}, // E
		{7, 3, -3, -1, -1,  0,  0,  0,  1,  0}, // SE
		{3, 3, -1, -1,  0,  0,  1,  1,  1,  1}, // S
		{3, 7, -1, -3,  0, -1,  0,  0,  0,  1}, // SW
		{3, 3, -1, -1,  0,  0, -1,  1, -1,  1}, // W
		{7, 3, -3, -1, -1,  0, -1,  0,  0,  0}, // NW
	};

	int shorten = VEHICLE_LENGTH - this->gcache.cached_veh_length;
	if (!IsDiagonalDirection(this->direction)) shorten >>= 1;

	const int8_t *bb = _delta_xy_table[this->direction];
	this->x_bb_offs     = bb[5] + bb[9] * shorten;
	this->y_bb_offs     = bb[4] + bb[8] * shorten;;
	this->x_offs        = bb[3];
	this->y_offs        = bb[2];
	this->x_extent      = bb[1] + bb[7] * shorten;
	this->y_extent      = bb[0] + bb[6] * shorten;
	this->z_extent      = 6;
}

/**
 * Calculates the maximum speed of the vehicle, taking into account speed reductions following critical breakdowns
 * @return Maximum speed of the vehicle.
 */
int RoadVehicle::GetEffectiveMaxSpeed() const
{
	int max_speed = this->vcache.cached_max_speed;

	if (this->critical_breakdown_count == 0) return max_speed;

	for (uint i = 0; i < this->critical_breakdown_count; i++) {
		max_speed = std::min(max_speed - (max_speed / 3) + 1, max_speed);
	}

	/* clamp speed to be no less than lower of 5mph and 1/8 of base speed */
	return std::max<uint16_t>(max_speed, std::min<uint16_t>(10, (this->vcache.cached_max_speed + 7) >> 3));
}

/**
 * Calculates the maximum speed of the vehicle under its current conditions.
 * @return Maximum speed of the vehicle.
 */
inline int RoadVehicle::GetCurrentMaxSpeed() const
{
	int max_speed = std::min<int>(this->GetEffectiveMaxSpeed(), this->gcache.cached_max_track_speed);

	/* Limit speed to 50% while reversing, 75% in curves. */
	for (const RoadVehicle *u = this; u != nullptr; u = u->Next()) {
		if (_settings_game.vehicle.roadveh_acceleration_model == AM_REALISTIC) {
			if (this->state <= RVSB_TRACKDIR_MASK && IsReversingRoadTrackdir((Trackdir)this->state)) {
				max_speed = std::min(max_speed, this->gcache.cached_max_track_speed / 2);
			} else if ((u->direction & 1) == 0) {
				// Are we in a curve and should slow down?
				if (_settings_game.vehicle.slow_road_vehicles_in_curves) {
					max_speed = std::min(max_speed, this->gcache.cached_max_track_speed * 3 / 4);
				}
			}
		}

		/* Vehicle is on the middle part of a bridge. */
		if (u->state == RVSB_WORMHOLE && !u->vehstatus.Test(VehState::Hidden)) {
			max_speed = std::min(max_speed, GetBridgeSpec(GetBridgeType(u->tile))->speed * 2);
		}
	}

	return std::min(max_speed, this->current_order.GetMaxSpeed() * 2);
}

/**
 * Delete last vehicle of a chain road vehicles.
 * @param v First roadvehicle.
 */
static void DeleteLastRoadVeh(RoadVehicle *v)
{
	RoadVehicle *first = v->First();
	Vehicle *u = v;
	for (; v->Next() != nullptr; v = v->Next()) u = v;
	u->SetNext(nullptr);
	v->last_station_visited = first->last_station_visited; // for PreDestructor

	delete v;
}

static void RoadVehSetRandomDirection(RoadVehicle *v)
{
	static const DirDiff delta[] = {
		DIRDIFF_45LEFT, DIRDIFF_SAME, DIRDIFF_SAME, DIRDIFF_45RIGHT
	};

	do {
		uint32_t r = Random();

		v->direction = ChangeDir(v->direction, delta[r & 3]);
		v->UpdateViewport(true, true);
	} while ((v = v->Next()) != nullptr);
}

/**
 * Road vehicle chain has crashed.
 * @param v First roadvehicle.
 * @return whether the chain still exists.
 */
static bool RoadVehIsCrashed(RoadVehicle *v)
{
	v->crashed_ctr++;
	if (v->crashed_ctr == 2) {
		CreateEffectVehicleRel(v, 4, 4, 8, EV_EXPLOSION_LARGE);
	} else if (v->crashed_ctr <= 45) {
		if ((v->tick_counter & 7) == 0) RoadVehSetRandomDirection(v);
	} else if (v->crashed_ctr >= 2220 && !(v->tick_counter & 0x1F)) {
		bool ret = v->Next() != nullptr;
		DeleteLastRoadVeh(v);
		return ret;
	}

	return true;
}

struct CheckRoadVehCrashTrainInfo {
	const Vehicle *u;
	bool found = false;

	CheckRoadVehCrashTrainInfo(const Vehicle *u_)
			: u(u_) { }
};

/**
 * Check routine whether a road and a train vehicle have collided.
 * @param v    %Train vehicle to test.
 * @param data Info including road vehicle to test.
 * @return %Train vehicle if the vehicles collided, else \c nullptr.
 */
static Vehicle *EnumCheckRoadVehCrashTrain(Vehicle *v, void *data)
{
	CheckRoadVehCrashTrainInfo *info = (CheckRoadVehCrashTrainInfo*) data;

	if (abs(v->z_pos - info->u->z_pos) <= 6 &&
			abs(v->x_pos - info->u->x_pos) <= 4 &&
			abs(v->y_pos - info->u->y_pos) <= 4) {
		info->found = true;
		extern void TrainRoadVehicleCrashBreakdown(Vehicle *v);
		TrainRoadVehicleCrashBreakdown(v);
		return v;
	} else {
		return nullptr;
	}
}

uint RoadVehicle::Crash(bool flooded)
{
	uint victims = this->GroundVehicleBase::Crash(flooded);
	if (this->IsFrontEngine()) {
		victims += 1; // driver

		/* If we're in a drive through road stop we ought to leave it */
		if (IsInsideMM(this->state, RVSB_IN_DT_ROAD_STOP, RVSB_IN_DT_ROAD_STOP_END)) {
			RoadStop::GetByTile(this->tile, GetRoadStopType(this->tile))->Leave(this);
			this->state &= RVSB_ROAD_STOP_TRACKDIR_MASK;
		}
	}
	this->crashed_ctr = flooded ? 2000 : 1; // max 2220, disappear pretty fast when flooded
	return victims;
}

static void RoadVehCrash(RoadVehicle *v)
{
	uint victims = v->Crash();

	AI::NewEvent(v->owner, new ScriptEventVehicleCrashed(v->index, v->tile, ScriptEventVehicleCrashed::CRASH_RV_LEVEL_CROSSING, victims, v->owner));
	Game::NewEvent(new ScriptEventVehicleCrashed(v->index, v->tile, ScriptEventVehicleCrashed::CRASH_RV_LEVEL_CROSSING, victims, v->owner));

	EncodedString headline = (victims == 1)
		? GetEncodedString(STR_NEWS_ROAD_VEHICLE_CRASH_DRIVER)
		: GetEncodedString(STR_NEWS_ROAD_VEHICLE_CRASH, victims);
	NewsType newstype = v->owner == _local_company ? NewsType::Accident : NewsType::AccidentOther;

	AddTileNewsItem(std::move(headline), newstype, v->tile);

	ModifyStationRatingAround(v->tile, v->owner, -160, 22);
	if (_settings_client.sound.disaster) SndPlayVehicleFx(SND_12_EXPLOSION, v);
}

static bool RoadVehCheckTrainCrash(RoadVehicle *v)
{
	if (!HasBit(v->rvflags, RVF_ON_LEVEL_CROSSING)) return false;
	if (_roadtypes_non_train_colliding.Test(v->roadtype)) return false;

	bool still_on_level_crossing = false;

	for (RoadVehicle *u = v; u != nullptr; u = u->Next()) {
		if (u->state == RVSB_WORMHOLE) continue;

		TileIndex tile = u->tile;

		if (!IsLevelCrossingTile(tile)) continue;

		still_on_level_crossing = true;

		CheckRoadVehCrashTrainInfo info(u);
		FindVehicleOnPosXY(v->x_pos, v->y_pos, VEH_TRAIN, &info, EnumCheckRoadVehCrashTrain);
		if (info.found) {
			RoadVehCrash(v);
			return true;
		}
	}

	if (!still_on_level_crossing) {
		ClrBit(v->rvflags, RVF_ON_LEVEL_CROSSING);
	}

	return false;
}

TileIndex RoadVehicle::GetOrderStationLocation(StationID station)
{
	if (station == this->last_station_visited) this->last_station_visited = StationID::Invalid();

	const Station *st = Station::Get(station);
	if (!CanVehicleUseStation(this, st)) {
		/* There is no stop left at the station, so don't even TRY to go there */
		this->IncrementRealOrderIndex();
		return {};
	}

	return st->xy;
}

static void StartRoadVehSound(const RoadVehicle *v)
{
	if (!PlayVehicleSound(v, VSE_START)) {
		SoundID s = RoadVehInfo(v->engine_type)->sfx;
		if (s == SND_19_DEPARTURE_OLD_RV_1 && (v->tick_counter & 3) == 0) {
			s = SND_1A_DEPARTURE_OLD_RV_2;
		}
		SndPlayVehicleFx(s, v);
	}
}

struct RoadVehFindData {
	int x;
	int y;
	const RoadVehicle *veh;
	RoadVehicle *best;
	uint best_diff;
	Direction dir;
	RoadTypeCollisionMode collision_mode;
};

static Vehicle *EnumCheckRoadVehClose(Vehicle *veh, void *data)
{
	static const int8_t dist_x[] = { -4, -8, -4, -1, 4, 8, 4, 1 };
	static const int8_t dist_y[] = { -4, -1, 4, 8, 4, 1, -4, -8 };

	RoadVehFindData *rvf = (RoadVehFindData*)data;
	RoadVehicle *v = RoadVehicle::From(veh);

	int x_diff = v->x_pos - rvf->x;
	int y_diff = v->y_pos - rvf->y;

	/* Not a close Road vehicle when it's not a road vehicle, in the depot, or ourself. */
	if (v->IsInDepot() || rvf->veh->First() == v->First()) return nullptr;

	/* Not close when at a different height or when going in a different direction. */
	if (abs(v->z_pos - rvf->veh->z_pos) >= 6 || v->direction != rvf->dir) return nullptr;

	/* We 'return' the closest vehicle, in distance and then VehicleID as tie-breaker. */
	uint diff = abs(x_diff) + abs(y_diff);
	if (diff > rvf->best_diff || (diff == rvf->best_diff && v->index > rvf->best->index)) return nullptr;

	auto IsCloseOnAxis = [](int dist, int diff) {
		if (dist < 0) return diff > dist && diff <= 0;
		return diff < dist && diff >= 0;
	};

	if (IsCloseOnAxis(dist_x[v->direction], x_diff) && IsCloseOnAxis(dist_y[v->direction], y_diff)) {
		rvf->best = v;
		rvf->best_diff = diff;
	}

	return nullptr;
}

static RoadVehicle *RoadVehFindCloseTo(RoadVehicle *v, int x, int y, Direction dir, bool update_blocked_ctr = true)
{
	RoadTypeCollisionMode collision_mode = GetRoadTypeInfo(v->roadtype)->collision_mode;
	if (collision_mode == RTCM_NONE) return nullptr;

	RoadVehicle *front = v->First();
	if (front->reverse_ctr != 0) return nullptr;

	RoadVehFindData rvf;
	rvf.x = x;
	rvf.y = y;
	rvf.dir = dir;
	rvf.veh = v;
	rvf.best_diff = UINT_MAX;
	rvf.collision_mode = collision_mode;

	if (front->state == RVSB_WORMHOLE) {
		FindVehicleOnPos(v->tile, VEH_ROAD, &rvf, EnumCheckRoadVehClose);
		FindVehicleOnPos(GetOtherTunnelBridgeEnd(v->tile), VEH_ROAD, &rvf, EnumCheckRoadVehClose);
	} else {
		FindVehicleOnPosXY(x, y, VEH_ROAD, &rvf, EnumCheckRoadVehClose);
	}

	/* This code protects a roadvehicle from being blocked for ever
	 * If more than 1480 / 74 days a road vehicle is blocked, it will
	 * drive just through it. The ultimate backup-code of TTD.
	 * It can be disabled. */
	if (rvf.best_diff == UINT_MAX) {
		front->blocked_ctr = 0;
		return nullptr;
	}

	if (update_blocked_ctr && ++front->blocked_ctr > 1480 && (!_settings_game.vehicle.roadveh_cant_quantum_tunnel)) return nullptr;

	RoadVehicle *rv = rvf.best;
	if (rv != nullptr && front->IsRoadVehicleOnLevelCrossing() && (rv->First()->cur_speed == 0 || rv->First()->IsRoadVehicleStopped())) return nullptr;

	return rv;
}

/**
 * A road vehicle arrives at a station. If it is the first time, create a news item.
 * @param v  Road vehicle that arrived.
 * @param st Station where the road vehicle arrived.
 */
static void RoadVehArrivesAt(const RoadVehicle *v, Station *st)
{
	if (v->IsBus()) {
		/* Check if station was ever visited before */
		if (!(st->had_vehicle_of_type & HVOT_BUS)) {
			st->had_vehicle_of_type |= HVOT_BUS;
			AddVehicleNewsItem(
				GetEncodedString(RoadTypeIsRoad(v->roadtype) ? STR_NEWS_FIRST_BUS_ARRIVAL : STR_NEWS_FIRST_PASSENGER_TRAM_ARRIVAL, st->index),
				(v->owner == _local_company) ? NewsType::ArrivalCompany : NewsType::ArrivalOther,
				v->index,
				st->index
			);
			AI::NewEvent(v->owner, new ScriptEventStationFirstVehicle(st->index, v->index));
			Game::NewEvent(new ScriptEventStationFirstVehicle(st->index, v->index));
		}
	} else {
		/* Check if station was ever visited before */
		if (!(st->had_vehicle_of_type & HVOT_TRUCK)) {
			st->had_vehicle_of_type |= HVOT_TRUCK;
			AddVehicleNewsItem(
				GetEncodedString(RoadTypeIsRoad(v->roadtype) ? STR_NEWS_FIRST_TRUCK_ARRIVAL : STR_NEWS_FIRST_CARGO_TRAM_ARRIVAL, st->index),
				(v->owner == _local_company) ? NewsType::ArrivalCompany : NewsType::ArrivalOther,
				v->index,
				st->index
			);
			AI::NewEvent(v->owner, new ScriptEventStationFirstVehicle(st->index, v->index));
			Game::NewEvent(new ScriptEventStationFirstVehicle(st->index, v->index));
		}
	}
}

/**
 * This function looks at the vehicle and updates its speed (cur_speed
 * and subspeed) variables. Furthermore, it returns the distance that
 * the vehicle can drive this tick. #Vehicle::GetAdvanceDistance() determines
 * the distance to drive before moving a step on the map.
 * @param max_speed maximum speed as from GetCurrentMaxSpeed()
 * @return distance to drive.
 */
int RoadVehicle::UpdateSpeed(int max_speed)
{
	switch (_settings_game.vehicle.roadveh_acceleration_model) {
		default: NOT_REACHED();
		case AM_ORIGINAL: {
			int acceleration = this->overtaking != 0 ? 512 : 256;
			return this->DoUpdateSpeed({ acceleration, acceleration }, 0, max_speed, max_speed, false);
		}

		case AM_REALISTIC: {
			GroundVehicleAcceleration acceleration = this->GetAcceleration();
			if (this->overtaking != 0) acceleration.acceleration += 256;
			return this->DoUpdateSpeed(acceleration, this->GetAccelerationStatus() == AS_BRAKE ? 0 : 4, max_speed, max_speed, false);
		}
	}
}

static Direction RoadVehGetNewDirection(const RoadVehicle *v, int x, int y)
{
	static const Direction _roadveh_new_dir[] = {
		DIR_N , DIR_NW, DIR_W , INVALID_DIR,
		DIR_NE, DIR_N , DIR_SW, INVALID_DIR,
		DIR_E , DIR_SE, DIR_S
	};

	x = x - v->x_pos + 1;
	y = y - v->y_pos + 1;

	if ((uint)x > 2 || (uint)y > 2) return v->direction;
	return _roadveh_new_dir[y * 4 + x];
}

static Direction RoadVehGetSlidingDirection(const RoadVehicle *v, int x, int y)
{
	Direction new_dir = RoadVehGetNewDirection(v, x, y);
	Direction old_dir = v->direction;
	DirDiff delta;

	if (new_dir == old_dir) return old_dir;
	delta = (DirDifference(new_dir, old_dir) > DIRDIFF_REVERSE ? DIRDIFF_45LEFT : DIRDIFF_45RIGHT);
	return ChangeDir(old_dir, delta);
}

struct OvertakeData {
	const RoadVehicle *u;
	const RoadVehicle *v;
	TileIndex tile;
	Trackdir trackdir;
	int tunnelbridge_min;
	int tunnelbridge_max;
	RoadTypeCollisionMode collision_mode;
};

static Vehicle *EnumFindVehBlockingOvertake(Vehicle *v, void *data)
{
	const OvertakeData *od = (OvertakeData*)data;

	if (v->First() == od->u || v->First() == od->v) return nullptr;
	if (!_collision_mode_roadtypes[od->collision_mode].Test(RoadVehicle::From(v)->roadtype)) return nullptr;
	if (RoadVehicle::From(v)->overtaking != 0 || v->direction != od->v->direction) return v;

	/* Check if other vehicle is behind */
	switch (DirToDiagDir(v->direction)) {
		case DIAGDIR_NE:
			if (v->x_pos > od->v->x_pos) return nullptr;
			break;
		case DIAGDIR_SE:
			if (v->y_pos < od->v->y_pos) return nullptr;
			break;
		case DIAGDIR_SW:
			if (v->x_pos < od->v->x_pos) return nullptr;
			break;
		case DIAGDIR_NW:
			if (v->y_pos > od->v->y_pos) return nullptr;
			break;
		default:
			NOT_REACHED();
	}
	return v;
}

static Vehicle *EnumFindVehBlockingOvertakeTunnelBridge(Vehicle *v, void *data)
{
	const OvertakeData *od = (OvertakeData*)data;

	switch (DiagDirToAxis(DirToDiagDir(v->direction))) {
		case AXIS_X:
			if (v->x_pos < od->tunnelbridge_min || v->x_pos > od->tunnelbridge_max) return nullptr;
			break;
		case AXIS_Y:
			if (v->y_pos < od->tunnelbridge_min || v->y_pos > od->tunnelbridge_max) return nullptr;
			break;
		default:
			NOT_REACHED();
	}
	return EnumFindVehBlockingOvertake(v, data);
}

static Vehicle *EnumFindVehBlockingOvertakeBehind(Vehicle *v, void *data)
{
	const OvertakeData *od = (OvertakeData*)data;

	if (v->First() == od->u || v->First() == od->v) return nullptr;
	if (!_collision_mode_roadtypes[od->collision_mode].Test(RoadVehicle::From(v)->roadtype)) return nullptr;
	if (RoadVehicle::From(v)->overtaking != 0 && TileVirtXY(v->x_pos, v->y_pos) == od->tile) return v;
	return nullptr;
}

static bool CheckRoadInfraUnsuitableForOvertaking(OvertakeData *od)
{
	if (!HasTileAnyRoadType(od->tile, od->v->compatible_roadtypes)) return true;
	TrackStatus ts = GetTileTrackStatus(od->tile, TRANSPORT_ROAD, ((od->v->roadtype + 1) << 8) | GetRoadTramType(od->v->roadtype));
	TrackdirBits trackdirbits = TrackStatusToTrackdirBits(ts);
	TrackdirBits red_signals = TrackStatusToRedSignals(ts); // barred level crossing
	TrackBits trackbits = TrackdirBitsToTrackBits(trackdirbits);

	/* Track does not continue along overtaking direction || levelcrossing is barred */
	if (!HasBit(trackdirbits, od->trackdir) || (red_signals != TRACKDIR_BIT_NONE)) return true;
	/* Track has junction */
	if (trackbits & ~TRACK_BIT_CROSS) {
		RoadCachedOneWayState rcows = GetRoadCachedOneWayState(od->tile);
		if (rcows == RCOWS_SIDE_JUNCTION) {
			const RoadVehPathCache *pc = od->v->cached_path.get();
			if (pc != nullptr && !pc->empty() && pc->front_tile() == od->tile && !IsStraightRoadTrackdir(pc->front_td())) {
				/* cached path indicates that we are turning here, do not overtake */
				return true;
			}
		} else {
			return rcows == RCOWS_NORMAL || rcows == RCOWS_NO_ACCESS;
		}
	}

	return false;
}

/**
 * Check if overtaking is possible on a piece of track
 *
 * @param od Information about the tile and the involved vehicles
 * @return true if we have to abort overtaking
 */
static bool CheckRoadBlockedForOvertaking(OvertakeData *od)
{
	/* Are there more vehicles on the tile except the two vehicles involved in overtaking */
	return HasVehicleOnPos(od->tile, VEH_ROAD, od, EnumFindVehBlockingOvertake);
}

/**
 * Check if overtaking is possible on a piece of track
 *
 * @param od Information about the tile and the involved vehicles
 * @return true if we have to abort overtaking
 */
static bool IsNonOvertakingStationTile(TileIndex tile, DiagDirection diag_dir)
{
	if (!IsTileType(tile, MP_STATION) || IsRoadWaypoint(tile)) return false;
	if (!IsDriveThroughStopTile(tile)) return true;
	const DisallowedRoadDirections diagdir_to_drd[DIAGDIR_END] = { DRD_NORTHBOUND, DRD_NORTHBOUND, DRD_SOUTHBOUND, DRD_SOUTHBOUND };
	return GetDriveThroughStopDisallowedRoadDirections(tile) != diagdir_to_drd[diag_dir];
}

inline bool IsValidRoadVehStateForOvertake(const RoadVehicle *v)
{
	if (v->state == RVSB_IN_DEPOT) return false;
	if (v->state < TRACKDIR_END && !(IsValidTrackdir((Trackdir)v->state) && IsDiagonalTrackdir((Trackdir)v->state))) return false;
	return true;
}

static bool CheckTunnelBridgeBlockedForOvertaking(OvertakeData *od, TileIndex behind_end, TileIndex ahead_end, TileIndex pos, int ahead_extent, int behind_extent)
{
	switch (DirToDiagDir(od->v->direction)) {
		case DIAGDIR_NE:
			od->tunnelbridge_min = (TileX(pos) - ahead_extent) * TILE_SIZE;
			od->tunnelbridge_max = ((TileX(pos) + behind_extent) * TILE_SIZE) + TILE_UNIT_MASK;
			break;
		case DIAGDIR_SE:
			od->tunnelbridge_min = (TileY(pos) - behind_extent) * TILE_SIZE;
			od->tunnelbridge_max = ((TileY(pos) + ahead_extent) * TILE_SIZE) + TILE_UNIT_MASK;
			break;
		case DIAGDIR_SW:
			od->tunnelbridge_min = (TileX(pos) - behind_extent) * TILE_SIZE;
			od->tunnelbridge_max = ((TileX(pos) + ahead_extent) * TILE_SIZE) + TILE_UNIT_MASK;
			break;
		case DIAGDIR_NW:
			od->tunnelbridge_min = (TileY(pos) - ahead_extent) * TILE_SIZE;
			od->tunnelbridge_max = ((TileY(pos) + behind_extent) * TILE_SIZE) + TILE_UNIT_MASK;
			break;
		default:
			NOT_REACHED();
	}

	if (HasVehicleOnPos(behind_end, VEH_ROAD, od, EnumFindVehBlockingOvertakeTunnelBridge)) return true;
	if (HasVehicleOnPos(ahead_end, VEH_ROAD, od, EnumFindVehBlockingOvertakeTunnelBridge)) return true;
	return false;
}

static void RoadVehCheckOvertake(RoadVehicle *v, RoadVehicle *u)
{
	/* Trams can't overtake other trams */
	if (RoadTypeIsTram(v->roadtype)) return;

	/* Other vehicle is facing the opposite direction || direction is not a diagonal direction */
	if (v->direction == ReverseDir(u->Last()->direction) || !(v->direction & 1)) return;

	if (!IsValidRoadVehStateForOvertake(v)) return;

	/* Don't overtake in stations */
	if (IsNonOvertakingStationTile(u->tile, DirToDiagDir(u->direction))) return;

	/* If not permitted, articulated road vehicles can't overtake anything. */
	if (!_settings_game.vehicle.roadveh_articulated_overtaking && v->HasArticulatedPart()) return;

	/* Don't overtake if the vehicle is broken or about to break down */
	if (v->breakdown_ctr != 0) return;

	/* Vehicles chain is too long to overtake */
	if (v->GetOvertakingCounterThreshold() > 255) return;

	for (RoadVehicle *w = v; w != nullptr; w = w->Next()) {
		if (!IsValidRoadVehStateForOvertake(w)) return;

		/* Don't overtake in stations */
		if (IsNonOvertakingStationTile(w->tile, DirToDiagDir(w->direction))) return;

		/* Don't overtake if vehicle parts not all in same direction */
		if (w->direction != v->direction) return;

		/* Check if vehicle is in a road stop, depot, or not on a straight road */
		if ((w->state >= RVSB_IN_ROAD_STOP || !IsStraightRoadTrackdir((Trackdir)(w->state & RVSB_TRACKDIR_MASK))) &&
				!IsInsideMM(w->state, RVSB_IN_DT_ROAD_STOP, RVSB_IN_DT_ROAD_STOP_END) && w->state != RVSB_WORMHOLE) {
			return;
		}
	}

	/* Can't overtake a vehicle that is moving faster than us. If the vehicle in front is
	 * accelerating, take the maximum speed for the comparison, else the current speed.
	 * Original acceleration always accelerates, so always use the maximum speed. */
	int u_speed = (_settings_game.vehicle.roadveh_acceleration_model == AM_ORIGINAL || u->GetAcceleration().acceleration > 0) ? u->GetCurrentMaxSpeed() : u->cur_speed;
	if (u_speed >= v->GetCurrentMaxSpeed() &&
			!u->vehstatus.Test(VehState::Stopped) &&
			u->cur_speed != 0) {
		return;
	}

	OvertakeData od;
	od.v = v;
	od.u = u;
	od.trackdir = DiagDirToDiagTrackdir(DirToDiagDir(v->direction));
	od.collision_mode = GetRoadTypeInfo(v->roadtype)->collision_mode;

	/* Are the current and the next tile suitable for overtaking?
	 *  - Does the track continue along od.trackdir
	 *  - No junctions
	 *  - No barred levelcrossing
	 *  - No other vehicles in the way
	 */
	int tile_count = 1 + CeilDiv(v->gcache.cached_total_length, TILE_SIZE);
	TileIndex check_tile = v->tile;
	DiagDirection dir = DirToDiagDir(v->direction);
	TileIndexDiff check_tile_diff = TileOffsByDiagDir(DirToDiagDir(v->direction));
	TileIndex behind_check_tile = v->tile - check_tile_diff;

	int tile_offset = ((DiagDirToAxis(DirToDiagDir(v->direction)) == AXIS_X) ? v->x_pos : v->y_pos) & 0xF;
	int tile_ahead_margin = ((dir == DIAGDIR_SE || dir == DIAGDIR_SW) ? TILE_SIZE - 1 - tile_offset : tile_offset);;
	int behind_tile_count = (v->gcache.cached_total_length + tile_ahead_margin) / TILE_SIZE;

	if (IsTileType(check_tile, MP_TUNNELBRIDGE)) {
		TileIndex behind_end = GetOtherTunnelBridgeEnd(check_tile);
		if (IsBridgeTile(check_tile) && (IsRoadCustomBridgeHeadTile(check_tile) || IsRoadCustomBridgeHeadTile(behind_end))) return;
		if (GetTunnelBridgeDirection(check_tile) == dir) std::swap(check_tile, behind_end);
		TileIndex veh_tile = TileVirtXY(v->x_pos, v->y_pos);
		bool one_way = GetRoadCachedOneWayState(check_tile) != RCOWS_NORMAL;
		if (CheckTunnelBridgeBlockedForOvertaking(&od, behind_end, check_tile, veh_tile, one_way ? 0 : (tile_count  - 1), behind_tile_count)) return;

		tile_count -= DistanceManhattan(check_tile, veh_tile);
		behind_tile_count -= DistanceManhattan(behind_end, veh_tile);
		check_tile += check_tile_diff;
		behind_check_tile = behind_end - check_tile_diff;
	}
	for (; tile_count > 0; tile_count--, check_tile += check_tile_diff) {
		od.tile = check_tile;
		if (CheckRoadInfraUnsuitableForOvertaking(&od)) return;
		if (IsTileType(check_tile, MP_TUNNELBRIDGE)) {
			TileIndex ahead_end = GetOtherTunnelBridgeEnd(check_tile);
			if (IsBridgeTile(check_tile) && (IsRoadCustomBridgeHeadTile(check_tile) || IsRoadCustomBridgeHeadTile(ahead_end))) return;
			if (GetRoadCachedOneWayState(check_tile) == RCOWS_NORMAL && CheckTunnelBridgeBlockedForOvertaking(&od, check_tile, ahead_end, check_tile, tile_count - 1, 0)) return;
			tile_count -= DistanceManhattan(check_tile, ahead_end);
			check_tile = ahead_end;
			continue;
		}
		if (IsStationRoadStopTile(check_tile) && IsDriveThroughStopTile(check_tile) && GetDriveThroughStopDisallowedRoadDirections(check_tile) != DRD_NONE) {
			const RoadStop *rs = RoadStop::GetByTile(check_tile, GetRoadStopType(check_tile));
			DiagDirection dir = DirToDiagDir(v->direction);
			const RoadStop::Entry *entry = rs->GetEntry(dir);
			const RoadStop::Entry *opposite_entry = rs->GetEntry(ReverseDiagDir(dir));
			if (entry->GetOccupied() < opposite_entry->GetOccupied()) return;
			break;
		}
		if (check_tile != v->tile && GetRoadCachedOneWayState(check_tile) != RCOWS_NORMAL) {
			/* one-way road, don't worry about other vehicles */
			continue;
		}
		if (CheckRoadBlockedForOvertaking(&od)) return;
	}

	for (; behind_tile_count > 0; behind_tile_count--, behind_check_tile -= check_tile_diff) {
		od.tile = behind_check_tile;
		if (behind_tile_count == 1) {
			RoadBits rb = GetAnyRoadBits(behind_check_tile, RTT_ROAD);
			if ((rb & DiagDirToRoadBits(dir)) && HasVehicleOnPos(behind_check_tile, VEH_ROAD, &od, EnumFindVehBlockingOvertakeBehind)) return;
		} else {
			if (CheckRoadInfraUnsuitableForOvertaking(&od)) return;
			if (IsTileType(behind_check_tile, MP_TUNNELBRIDGE)) {
				TileIndex behind_end = GetOtherTunnelBridgeEnd(behind_check_tile);
				if (IsBridgeTile(behind_check_tile) && (IsRoadCustomBridgeHeadTile(behind_check_tile) || IsRoadCustomBridgeHeadTile(behind_end))) return;
				if (CheckTunnelBridgeBlockedForOvertaking(&od, behind_check_tile, behind_end, behind_check_tile, 0, behind_tile_count - 1)) return;
				behind_tile_count -= DistanceManhattan(behind_check_tile, behind_end);
				check_tile = behind_end;
				continue;
			}
			if (CheckRoadBlockedForOvertaking(&od)) return;
		}
	}

	/* When the vehicle in front of us is stopped we may only take
	 * half the time to pass it than when the vehicle is moving. */
	v->overtaking_ctr = (od.u->cur_speed == 0 || od.u->IsRoadVehicleStopped()) ? RV_OVERTAKE_TIMEOUT / 2 : 0;
	v->SetRoadVehicleOvertaking(RVSB_DRIVE_SIDE);
}

static void RoadZPosAffectSpeed(RoadVehicle *v, int old_z)
{
	if (old_z == v->z_pos || _settings_game.vehicle.roadveh_acceleration_model != AM_ORIGINAL) return;

	if (old_z < v->z_pos) {
		v->cur_speed = v->cur_speed * 232 / 256; // slow down by ~10%
	} else {
		uint16_t spd = v->cur_speed + 2;
		if (spd <= v->gcache.cached_max_track_speed) v->cur_speed = spd;
	}
}

static int PickRandomBit(uint bits)
{
	uint i;
	uint num = RandomRange(CountBits(bits));

	for (i = 0; !(bits & 1) || (int)--num >= 0; bits >>= 1, i++) {}
	return i;
}

/**
 * Returns direction to for a road vehicle to take or
 * INVALID_TRACKDIR if the direction is currently blocked
 * @param v        the Vehicle to do the pathfinding for
 * @param tile     the where to start the pathfinding
 * @param enterdir the direction the vehicle enters the tile from
 * @return the Trackdir to take
 */
static Trackdir RoadFindPathToDest(RoadVehicle *v, TileIndex tile, DiagDirection enterdir)
{
#define return_track(x) { best_track = (Trackdir)x; goto found_best_track; }

	TileIndex desttile;
	Trackdir best_track;
	bool path_found = true;

	TrackStatus ts = GetTileTrackStatus(tile, TRANSPORT_ROAD, ((v->roadtype + 1) << 8) | GetRoadTramType(v->roadtype));
	TrackdirBits red_signals = TrackStatusToRedSignals(ts); // crossing
	TrackdirBits trackdirs = TrackStatusToTrackdirBits(ts);

	if (IsTileType(tile, MP_ROAD)) {
		if (IsRoadDepot(tile) && (!IsInfraTileUsageAllowed(VEH_ROAD, v->owner, tile) || GetRoadDepotDirection(tile) == enterdir)) {
			/* Road depot owned by another company or with the wrong orientation */
			trackdirs = TRACKDIR_BIT_NONE;
		}
	} else if (IsTileType(tile, MP_STATION) && IsBayRoadStopTile(tile)) {
		/* Standard road stop (drive-through stops are treated as normal road) */

		if (!IsInfraTileUsageAllowed(VEH_ROAD, v->owner, tile) || GetBayRoadStopDir(tile) == enterdir || v->HasArticulatedPart()) {
			/* different station owner or wrong orientation or the vehicle has articulated parts */
			trackdirs = TRACKDIR_BIT_NONE;
		} else {
			/* Our station */
			RoadStopType rstype = v->IsBus() ? RoadStopType::Bus : RoadStopType::Truck;

			if (GetRoadStopType(tile) != rstype) {
				/* Wrong station type */
				trackdirs = TRACKDIR_BIT_NONE;
			} else {
				/* Proper station type, check if there is free loading bay */
				if (!_settings_game.pf.roadveh_queue && IsBayRoadStopTile(tile) &&
						!RoadStop::GetByTile(tile, rstype)->HasFreeBay()) {
					/* Station is full and RV queuing is off */
					trackdirs = TRACKDIR_BIT_NONE;
				}
			}
		}
	}
	/* The above lookups should be moved to GetTileTrackStatus in the
	 * future, but that requires more changes to the pathfinder and other
	 * stuff, probably even more arguments to GTTS.
	 */

	/* Remove tracks unreachable from the enter dir */
	trackdirs &= DiagdirReachesTrackdirs(enterdir);
	if (trackdirs == TRACKDIR_BIT_NONE) {
		/* If vehicle expected a path, it no longer exists, so invalidate it. */
		if (v->cached_path != nullptr) v->cached_path->clear();
		/* No reachable tracks, so we'll reverse */
		return_track(_road_reverse_table[enterdir]);
	}

	if (v->reverse_ctr != 0) {
		bool reverse = true;
		if (RoadTypeIsTram(v->roadtype)) {
			/* Trams may only reverse on a tile if it contains at least the straight
			 * trackbits or when it is a valid turning tile (i.e. one roadbit) */
			RoadBits rb = GetAnyRoadBits(tile, RTT_TRAM);
			RoadBits straight = AxisToRoadBits(DiagDirToAxis(enterdir));
			reverse = ((rb & straight) == straight) ||
			          (rb == DiagDirToRoadBits(enterdir));
		}
		if (reverse) {
			v->reverse_ctr = 0;
			if (v->tile != tile) {
				return_track(_road_reverse_table[enterdir]);
			}
		}
	}

	desttile = v->dest_tile;
	if (desttile == 0) {
		/* We've got no destination, pick a random track */
		return_track(PickRandomBit(trackdirs));
	}

	/* Only one track to choose between? */
	if (KillFirstBit(trackdirs) == TRACKDIR_BIT_NONE) {
		if (v->cached_path != nullptr && !v->cached_path->empty() && v->cached_path->front_tile() == tile) {
			/* Vehicle expected a choice here, invalidate its path. */
			v->cached_path->clear();
		}
		return_track(FindFirstBit(trackdirs));
	}

	/* Path cache is out of date, clear it */
	if (v->cached_path != nullptr && !v->cached_path->empty() && v->cached_path->layout_ctr != _road_layout_change_counter) {
		v->cached_path->clear();
	}

	/* Attempt to follow cached path. */
	if (v->cached_path != nullptr && !v->cached_path->empty()) {
		if (v->cached_path->front_tile() != tile) {
			/* Vehicle didn't expect a choice here, invalidate its path. */
			v->cached_path->clear();
		} else {
			Trackdir trackdir = v->cached_path->front_td();

			if (HasBit(trackdirs, trackdir)) {
				v->cached_path->pop_front();
				return_track(trackdir);
			}

			/* Vehicle expected a choice which is no longer available. */
			v->cached_path->clear();
		}
	}

	best_track = YapfRoadVehicleChooseTrack(v, tile, enterdir, trackdirs, path_found, v->GetOrCreatePathCache());
	DEBUG_UPDATESTATECHECKSUM("RoadFindPathToDest: v: {}, path_found: {}, best_track: {}", v->index, path_found, best_track);
	UpdateStateChecksum((((uint64_t) v->index.base()) << 32) | (path_found << 16) | best_track);
	v->HandlePathfindingResult(path_found);

found_best_track:;

	if (HasBit(red_signals, best_track)) return INVALID_TRACKDIR;

	return best_track;
}

struct RoadDriveEntry {
	uint8_t x, y;
};

#include "table/roadveh_movement.h"

static bool RoadVehLeaveDepot(RoadVehicle *v, bool first)
{
	/* Don't leave unless v and following wagons are in the depot. */
	for (const RoadVehicle *u = v; u != nullptr; u = u->Next()) {
		if (u->state != RVSB_IN_DEPOT || u->tile != v->tile) return false;
	}

	DiagDirection dir = GetRoadDepotDirection(v->tile);
	v->direction = DiagDirToDir(dir);

	Trackdir tdir = DiagDirToDiagTrackdir(dir);
	const RoadDriveEntry *rdp = _road_drive_data[GetRoadTramType(v->roadtype)][(_settings_game.vehicle.road_side << RVS_DRIVE_SIDE) + tdir];

	int x = TileX(v->tile) * TILE_SIZE + (rdp[RVC_DEPOT_START_FRAME].x & 0xF);
	int y = TileY(v->tile) * TILE_SIZE + (rdp[RVC_DEPOT_START_FRAME].y & 0xF);

	if (first) {
		/* We are leaving a depot, but have to go to the exact same one; re-enter */
		if (v->current_order.IsType(OT_GOTO_DEPOT) && v->tile == v->dest_tile) {
			VehicleEnterDepot(v);
			return true;
		}

		if (RoadVehFindCloseTo(v, x, y, v->direction, false) != nullptr) return true;

		VehicleServiceInDepot(v);
		v->LeaveUnbunchingDepot();

		StartRoadVehSound(v);

		/* Vehicle is about to leave a depot */
		v->cur_speed = 0;
	}

	v->vehstatus.Reset(VehState::Hidden);
	v->InvalidateImageCache();
	v->state = tdir;
	v->frame = RVC_DEPOT_START_FRAME;
	v->UpdateIsDrawn();

	v->x_pos = x;
	v->y_pos = y;
	v->UpdatePosition();
	v->UpdateInclination(true, true);

	InvalidateWindowData(WC_VEHICLE_DEPOT, v->tile.base());

	return true;
}

static Trackdir FollowPreviousRoadVehicle(const RoadVehicle *v, const RoadVehicle *prev, TileIndex tile, DiagDirection entry_dir, bool already_reversed)
{
	if (prev->tile == v->tile && !already_reversed) {
		/* If the previous vehicle is on the same tile as this vehicle is
		 * then it must have reversed. */
		return _road_reverse_table[entry_dir];
	}

	uint8_t prev_state = prev->state;
	Trackdir dir;

	if (prev_state == RVSB_WORMHOLE || prev_state == RVSB_IN_DEPOT) {
		DiagDirection diag_dir = INVALID_DIAGDIR;

		if (IsTileType(tile, MP_TUNNELBRIDGE)) {
			diag_dir = GetTunnelBridgeDirection(tile);
		} else if (IsRoadDepotTile(tile)) {
			diag_dir = ReverseDiagDir(GetRoadDepotDirection(tile));
		}

		if (diag_dir == INVALID_DIAGDIR) return INVALID_TRACKDIR;
		dir = DiagDirToDiagTrackdir(diag_dir);
	} else {
		if (already_reversed && prev->tile != tile) {
			/*
			 * The vehicle has reversed, but did not go straight back.
			 * It immediately turn onto another tile. This means that
			 * the roadstate of the previous vehicle cannot be used
			 * as the direction we have to go with this vehicle.
			 *
			 * Next table is build in the following way:
			 *  - first row for when the vehicle in front went to the northern or
			 *    western tile, second for southern and eastern.
			 *  - columns represent the entry direction.
			 *  - cell values are determined by the Trackdir one has to take from
			 *    the entry dir (column) to the tile in north or south by only
			 *    going over the trackdirs used for turning 90 degrees, i.e.
			 *    TRACKDIR_{UPPER,RIGHT,LOWER,LEFT}_{N,E,S,W}.
			 */
			static const Trackdir reversed_turn_lookup[2][DIAGDIR_END] = {
				{ TRACKDIR_UPPER_W, TRACKDIR_RIGHT_N, TRACKDIR_LEFT_N,  TRACKDIR_UPPER_E },
				{ TRACKDIR_RIGHT_S, TRACKDIR_LOWER_W, TRACKDIR_LOWER_E, TRACKDIR_LEFT_S  }};
			dir = reversed_turn_lookup[prev->tile < tile ? 0 : 1][ReverseDiagDir(entry_dir)];
		} else if (HasBit(prev_state, RVS_IN_DT_ROAD_STOP)) {
			dir = (Trackdir)(prev_state & RVSB_ROAD_STOP_TRACKDIR_MASK);
		} else if (prev_state < TRACKDIR_END) {
			dir = (Trackdir)prev_state;
		} else {
			return INVALID_TRACKDIR;
		}
	}

	/* Do some sanity checking. */
	static const RoadBits required_roadbits[] = {
		ROAD_X,            ROAD_Y,            ROAD_NW | ROAD_NE, ROAD_SW | ROAD_SE,
		ROAD_NW | ROAD_SW, ROAD_NE | ROAD_SE, ROAD_X,            ROAD_Y
	};
	RoadBits required = required_roadbits[dir & 0x07];

	if ((required & GetAnyRoadBits(tile, GetRoadTramType(v->roadtype), false)) == ROAD_NONE) {
		dir = INVALID_TRACKDIR;
	}

	return dir;
}

/**
 * Can a tram track build without destruction on the given tile?
 * @param c the company that would be building the tram tracks
 * @param t the tile to build on.
 * @param rt the tram type to build.
 * @param r the road bits needed.
 * @return true when a track track can be build on 't'
 */
static bool CanBuildTramTrackOnTile(CompanyID c, TileIndex t, RoadType rt, RoadBits r)
{
	/* The 'current' company is not necessarily the owner of the vehicle. */
	Backup<CompanyID> cur_company(_current_company, c, FILE_LINE);

	CommandCost ret = Command<CMD_BUILD_ROAD>::Do(DoCommandFlag::NoWater, t, r, rt, DRD_NONE, TownID::Invalid(), BuildRoadFlags::None);

	cur_company.Restore();
	return ret.Succeeded();
}

static bool IsRoadVehicleOnOtherSideOfRoad(const RoadVehicle *v)
{
	bool is_right;
	switch (DirToDiagDir(v->direction)) {
		case DIAGDIR_NE:
			is_right = ((TILE_UNIT_MASK & v->y_pos) == 9);
			break;
		case DIAGDIR_SE:
			is_right = ((TILE_UNIT_MASK & v->x_pos) == 9);
			break;
		case DIAGDIR_SW:
			is_right = ((TILE_UNIT_MASK & v->y_pos) == 5);
			break;
		case DIAGDIR_NW:
			is_right = ((TILE_UNIT_MASK & v->x_pos) == 5);
			break;
		default:
			NOT_REACHED();
	}

	return is_right != (bool) _settings_game.vehicle.road_side;
}

struct FinishOvertakeData {
	Direction direction;
	const Vehicle *v;
	int min_coord;
	int max_coord;
	uint8_t not_road_pos;
	RoadTypeCollisionMode collision_mode;
};

static Vehicle *EnumFindVehBlockingFinishOvertake(Vehicle *v, void *data)
{
	const FinishOvertakeData *od = (FinishOvertakeData*)data;

	if (v->First() == od->v) return nullptr;
	if (!_collision_mode_roadtypes[od->collision_mode].Test(RoadVehicle::From(v)->roadtype)) return nullptr;

	/* Check if other vehicle is behind */
	switch (DirToDiagDir(v->direction)) {
		case DIAGDIR_NE:
		case DIAGDIR_SW:
			if ((v->y_pos & TILE_UNIT_MASK) == od->not_road_pos) return nullptr;
			if (v->x_pos >= od->min_coord && v->x_pos <= od->max_coord) return v;
			break;
		case DIAGDIR_SE:
		case DIAGDIR_NW:
			if ((v->x_pos & TILE_UNIT_MASK) == od->not_road_pos) return nullptr;
			if (v->y_pos >= od->min_coord && v->y_pos <= od->max_coord) return v;
			break;
		default:
			NOT_REACHED();
	}
	return nullptr;
}

static void RoadVehCheckFinishOvertake(RoadVehicle *v)
{
	/* Cancel overtake if the vehicle is broken or about to break down */
	if (v->breakdown_ctr != 0) {
		v->SetRoadVehicleOvertaking(0);
		return;
	}

	FinishOvertakeData od;
	od.direction = v->direction;
	od.v = v;
	od.collision_mode = GetRoadTypeInfo(v->roadtype)->collision_mode;

	const RoadVehicle *last = v->Last();
	const int front_margin = 10;
	const int back_margin = 10;
	DiagDirection dir = DirToDiagDir(v->direction);
	switch (dir) {
		case DIAGDIR_NE:
			od.min_coord = v->x_pos - front_margin;
			od.max_coord = last->x_pos + back_margin;
			od.not_road_pos = (_settings_game.vehicle.road_side ? 5 : 9);
			break;
		case DIAGDIR_SE:
			od.min_coord = last->y_pos - back_margin;
			od.max_coord = v->y_pos + front_margin;
			od.not_road_pos = (_settings_game.vehicle.road_side ? 5 : 9);
			break;
		case DIAGDIR_SW:
			od.min_coord = last->x_pos - back_margin;
			od.max_coord = v->x_pos + front_margin;
			od.not_road_pos = (_settings_game.vehicle.road_side ? 9 : 5);
			break;
		case DIAGDIR_NW:
			od.min_coord = v->y_pos - front_margin;
			od.max_coord = last->y_pos + back_margin;
			od.not_road_pos = (_settings_game.vehicle.road_side ? 9 : 5);
			break;
		default:
			NOT_REACHED();
	}

	TileIndexDiffC ti = TileIndexDiffCByDiagDir(DirToDiagDir(v->direction));
	bool check_ahead = true;
	int tiles_behind = 1 + CeilDiv(v->gcache.cached_total_length, TILE_SIZE);

	TileIndex check_tile = v->tile;
	if (IsTileType(check_tile, MP_TUNNELBRIDGE)) {
		TileIndex ahead = GetOtherTunnelBridgeEnd(check_tile);
		if (v->state == RVSB_WORMHOLE) {
			check_ahead = false;
		}
		if (GetTunnelBridgeDirection(check_tile) == dir) {
			check_ahead = false;
		} else if (GetTunnelBridgeDirection(check_tile) == ReverseDiagDir(dir)) {
			std::swap(ahead, check_tile);
		}

		if (HasVehicleOnPos(ahead, VEH_ROAD, &od, EnumFindVehBlockingFinishOvertake)) return;
		if (HasVehicleOnPos(check_tile, VEH_ROAD, &od, EnumFindVehBlockingFinishOvertake)) return;
		tiles_behind -= 1 + DistanceManhattan(check_tile, TileVirtXY(v->x_pos, v->y_pos));
		check_tile = TileAddWrap(check_tile, -ti.x, -ti.y);
	}

	if (check_ahead) {
		TileIndex ahead_tile = TileAddWrap(check_tile, ti.x, ti.y);
		if (ahead_tile != INVALID_TILE) {
			if (HasVehicleOnPos(ahead_tile, VEH_ROAD, &od, EnumFindVehBlockingFinishOvertake)) return;
			if (IsTileType(ahead_tile, MP_TUNNELBRIDGE) && HasVehicleOnPos(GetOtherTunnelBridgeEnd(ahead_tile), VEH_ROAD, &od, EnumFindVehBlockingFinishOvertake)) return;
		}
	}

	for (; check_tile != INVALID_TILE && tiles_behind > 0; tiles_behind--, check_tile = TileAddWrap(check_tile, -ti.x, -ti.y)) {
		if (HasVehicleOnPos(check_tile, VEH_ROAD, &od, EnumFindVehBlockingFinishOvertake)) return;
		if (IsTileType(check_tile, MP_TUNNELBRIDGE)) {
			TileIndex other_end = GetOtherTunnelBridgeEnd(check_tile);
			tiles_behind -= DistanceManhattan(other_end, check_tile);
			if (HasVehicleOnPos(other_end, VEH_ROAD, &od, EnumFindVehBlockingFinishOvertake)) return;
			check_tile = other_end;
		}
	}

	/* road on the normal side is clear, finish overtake */
	v->SetRoadVehicleOvertaking(0);
}

inline uint8_t IncreaseOvertakingCounter(RoadVehicle *v)
{
	if (v->overtaking_ctr != 255) v->overtaking_ctr++;
	return v->overtaking_ctr;
}

static bool CheckRestartLoadingAtRoadStop(RoadVehicle *v)
{
	if (v->GetNumOrders() < 1 || !Company::Get(v->owner)->settings.remain_if_next_order_same_station) return false;

	if (v->cur_implicit_order_index < v->GetNumOrders() && v->GetOrder(v->cur_implicit_order_index)->IsType(OT_IMPLICIT)) return false;

	StationID station_id = v->current_order.GetDestination().ToStationID();
	VehicleOrderID next_order_idx = AdvanceOrderIndexDeferred(v, v->cur_implicit_order_index);
	const Order *next_order = v->GetOrder(next_order_idx);
	FlushAdvanceOrderIndexDeferred(v, false);
	if (next_order != nullptr && next_order->IsType(OT_GOTO_STATION) && next_order->GetDestination() == station_id &&
			(next_order->GetRoadVehTravelDirection() == INVALID_DIAGDIR || next_order->GetRoadVehTravelDirection() == DirToDiagDir(v->direction)) &&
			!(next_order->GetNonStopType() & ONSF_NO_STOP_AT_DESTINATION_STATION) &&
			IsInfraTileUsageAllowed(VEH_ROAD, v->owner, v->tile) &&
			GetRoadStopType(v->tile) == (v->IsBus() ? RoadStopType::Bus : RoadStopType::Truck) &&
			GetStationIndex(v->tile) == station_id) {
		v->current_order.Free();
		ProcessOrders(v);

		/* Double check that order prediction was correct and v->current_order is now for the same station */
		if (v->current_order.IsType(OT_GOTO_STATION) && v->current_order.GetDestination() == station_id &&
				!(v->current_order.GetNonStopType() & ONSF_NO_STOP_AT_DESTINATION_STATION)) {
			v->last_station_visited = station_id;
			v->BeginLoading();
			return true;
		} else {
			/* Order prediction was incorrect, this should not be reached, just restore the leave station order */
			v->current_order.MakeLeaveStation();
			v->current_order.SetDestination(station_id);
		}
	}

	return false;
}

bool IndividualRoadVehicleController(RoadVehicle *v, const RoadVehicle *prev)
{
	SCOPE_INFO_FMT([&], "IndividualRoadVehicleController: {}, {}", VehicleInfoDumper(v), VehicleInfoDumper(prev));
	if (v->overtaking & RVSB_DRIVE_SIDE && v->IsFrontEngine())  {
		if (IsNonOvertakingStationTile(v->tile, DirToDiagDir(v->direction))) {
			/* Force us to be not overtaking! */
			v->SetRoadVehicleOvertaking(0);
		} else if (v->HasArticulatedPart() && (v->state >= RVSB_IN_ROAD_STOP || !IsStraightRoadTrackdir((Trackdir)v->state)) && !IsInsideMM(v->state, RVSB_IN_DT_ROAD_STOP, RVSB_IN_DT_ROAD_STOP_END) && v->state != RVSB_WORMHOLE) {
			/* Articulated RVs may not overtake on corners */
			v->SetRoadVehicleOvertaking(0);
		} else if (v->HasArticulatedPart() && IsBridgeTile(v->tile) && (IsRoadCustomBridgeHeadTile(v->tile) || IsRoadCustomBridgeHeadTile(GetOtherBridgeEnd(v->tile)))) {
			/* Articulated RVs may not overtake on custom bridge heads */
			v->SetRoadVehicleOvertaking(0);
		} else if (v->state < RVSB_IN_ROAD_STOP && !IsStraightRoadTrackdir((Trackdir)v->state) && IsOneWaySideJunctionRoadTile(v->tile)) {
			/* No turning to/from overtaking lane on one way side road junctions */
			v->SetRoadVehicleOvertaking(0);
		} else if (IncreaseOvertakingCounter(v) >= RV_OVERTAKE_TIMEOUT) {
			/* If overtaking just aborts at a random moment, we can have a out-of-bound problem,
			 *  if the vehicle started a corner. To protect that, only allow an abort of
			 *  overtake if we are on straight roads */
			if (v->overtaking_ctr >= v->GetOvertakingCounterThreshold() && (v->state == RVSB_WORMHOLE || (v->state < RVSB_IN_ROAD_STOP && IsStraightRoadTrackdir((Trackdir)v->state)))) {
				if (IsOneWayRoadTile(v->tile)) {
					RoadVehCheckFinishOvertake(v);
				} else {
					v->SetRoadVehicleOvertaking(0);
				}
			}
		}
	}

	/* If this vehicle is in a depot and we've reached this point it must be
	 * one of the articulated parts. It will stay in the depot until activated
	 * by the previous vehicle in the chain when it gets to the right place. */
	if (v->IsInDepot()) return true;

	bool no_advance_tile = false;

	if (v->state == RVSB_WORMHOLE) {
		/* Vehicle is entering a depot or is on a bridge or in a tunnel */
		GetNewVehiclePosResult gp = GetNewVehiclePos(v);
		if (v->overtaking & 1) {
			DiagDirection dir = DirToDiagDir(v->direction);
			switch (dir) {
				case DIAGDIR_NE:
				case DIAGDIR_SW:
					SB(gp.y, 0, 4, (_settings_game.vehicle.road_side ^ (dir >> 1) ^ (v->overtaking >> RVS_DRIVE_SIDE)) ? 9 : 5);
					break;
				case DIAGDIR_SE:
				case DIAGDIR_NW:
					SB(gp.x, 0, 4, (_settings_game.vehicle.road_side ^ (dir >> 1) ^ (v->overtaking >> RVS_DRIVE_SIDE)) ? 9 : 5);
					break;
				default:
					NOT_REACHED();
			}
		}
		if (v->IsFrontEngine()) {
			RoadVehicle *u = RoadVehFindCloseTo(v, gp.x, gp.y, v->direction);
			if (u != nullptr) {
				u = u->First();
				/* There is a vehicle in front overtake it if possible */
				uint8_t old_overtaking = v->overtaking;
				if (v->overtaking == 0) RoadVehCheckOvertake(v, u);
				if (v->overtaking == old_overtaking) {
					v->cur_speed = u->cur_speed;
				}
				return false;
			}
		}
		v->overtaking &= ~1;

<<<<<<< HEAD
		if (IsTileType(gp.new_tile, MP_TUNNELBRIDGE) && HasBit(VehicleEnterTile(v, gp.new_tile, gp.x, gp.y), VETS_ENTERED_WORMHOLE)) {
			if (IsRoadCustomBridgeHeadTile(gp.new_tile)) {
				v->frame = 15;
				no_advance_tile = true;
			} else {
				/* Vehicle has just entered a bridge or tunnel */
				v->x_pos = gp.x;
				v->y_pos = gp.y;
				v->UpdatePosition();
				v->UpdateInclination(true, true);
				return true;
			}
		} else {
=======
		if (IsTileType(gp.new_tile, MP_TUNNELBRIDGE) && VehicleEnterTile(v, gp.new_tile, gp.x, gp.y).Test(VehicleEnterTileState::EnteredWormhole)) {
			/* Vehicle has just entered a bridge or tunnel */
>>>>>>> 7d03cee5
			v->x_pos = gp.x;
			v->y_pos = gp.y;
			v->UpdatePosition();
			RoadZPosAffectSpeed(v, v->UpdateInclination(false, false, true));
			if (v->IsDrawn()) v->Vehicle::UpdateViewport(true);
			return true;
		}
	}

	/* Get move position data for next frame.
	 * For a drive-through road stop use 'straight road' move data.
	 * In this case v->state is masked to give the road stop entry direction. */
	RoadDriveEntry rd = _road_drive_data[GetRoadTramType(v->roadtype)][(
		(HasBit(v->state, RVS_IN_DT_ROAD_STOP) ? v->state & RVSB_ROAD_STOP_TRACKDIR_MASK : v->state) +
		(_settings_game.vehicle.road_side << RVS_DRIVE_SIDE)) ^ v->overtaking][v->frame + 1];

	if (rd.x & RDE_NEXT_TILE) {
		TileIndex tile = v->tile;
		if (!no_advance_tile) tile += TileOffsByDiagDir((DiagDirection)(rd.x & 3));
		Trackdir dir;

		if (v->IsFrontEngine()) {
			/* If this is the front engine, look for the right path. */
			if (HasTileAnyRoadType(tile, v->compatible_roadtypes)) {
				dir = RoadFindPathToDest(v, tile, (DiagDirection)(rd.x & 3));
			} else {
				dir = _road_reverse_table[(DiagDirection)(rd.x & 3)];
			}
		} else if (no_advance_tile) {
			/* Follow previous vehicle out of custom bridge wormhole */
			dir = (Trackdir) prev->state;
		} else {
			dir = FollowPreviousRoadVehicle(v, prev, tile, (DiagDirection)(rd.x & 3), false);
		}

		if (dir == INVALID_TRACKDIR) {
			if (!v->IsFrontEngine()) FatalError("Disconnecting road vehicle.");
			v->cur_speed = 0;
			return false;
		}

again:
		uint start_frame = RVC_DEFAULT_START_FRAME;
		if (IsReversingRoadTrackdir(dir)) {
			/* When turning around we can't be overtaking. */
			v->SetRoadVehicleOvertaking(0);

			if (no_advance_tile) {
				Debug(misc, 0, "Road vehicle attempted to turn around on a single road piece bridge head");
			}

			/* Turning around */
			if (RoadTypeIsTram(v->roadtype)) {
				/* Determine the road bits the tram needs to be able to turn around
				 * using the 'big' corner loop. */
				RoadBits needed;
				switch (dir) {
					default: NOT_REACHED();
					case TRACKDIR_RVREV_NE: needed = ROAD_SW; break;
					case TRACKDIR_RVREV_SE: needed = ROAD_NW; break;
					case TRACKDIR_RVREV_SW: needed = ROAD_NE; break;
					case TRACKDIR_RVREV_NW: needed = ROAD_SE; break;
				}
				auto tile_turn_ok = [&]() -> bool {
					if (IsNormalRoadTile(tile)) {
						return !HasRoadWorks(tile) && HasTileAnyRoadType(tile, v->compatible_roadtypes) && (needed & GetRoadBits(tile, RTT_TRAM)) != ROAD_NONE;
					} else if (IsRoadCustomBridgeHeadTile(tile)) {
						return HasTileAnyRoadType(tile, v->compatible_roadtypes) && (needed & GetCustomBridgeHeadRoadBits(tile, RTT_TRAM) & ~DiagDirToRoadBits(GetTunnelBridgeDirection(tile))) != ROAD_NONE;
					} else {
						return false;
					}
				};
				if ((v->Previous() != nullptr && v->Previous()->tile == tile) || (v->IsFrontEngine() && tile_turn_ok())) {
					/*
					 * Taking the 'big' corner for trams only happens when:
					 * - The previous vehicle in this (articulated) tram chain is
					 *   already on the 'next' tile, we just follow them regardless of
					 *   anything. When it is NOT on the 'next' tile, the tram started
					 *   doing a reversing turn when the piece of tram track on the next
					 *   tile did not exist yet. Do not use the big tram loop as that is
					 *   going to cause the tram to split up.
					 * - Or the front of the tram can drive over the next tile.
					 */
				} else if (!v->IsFrontEngine() || !CanBuildTramTrackOnTile(v->owner, tile, v->roadtype, needed) || ((~needed & GetAnyRoadBits(v->tile, RTT_TRAM, false)) == ROAD_NONE)) {
					/*
					 * Taking the 'small' corner for trams only happens when:
					 * - We are not the from vehicle of an articulated tram.
					 * - Or when the company cannot build on the next tile.
					 *
					 * The 'small' corner means that the vehicle is on the end of a
					 * tram track and needs to start turning there. To do this properly
					 * the tram needs to start at an offset in the tram turning 'code'
					 * for 'big' corners. It furthermore does not go to the next tile,
					 * so that needs to be fixed too.
					 */
					tile = v->tile;
					start_frame = RVC_TURN_AROUND_START_FRAME_SHORT_TRAM;
				} else {
					/* The company can build on the next tile, so wait till they do. */
					v->cur_speed = 0;
					return false;
				}
			} else if (IsOneWayRoadTile(v->tile) && !MayReverseOnOneWayRoadTile(v->tile, (DiagDirection)(rd.x & 3))) {
				v->cur_speed = 0;
				return false;
			} else {
				tile = v->tile;
			}
		}

		/* Get position data for first frame on the new tile */
		const RoadDriveEntry *rdp = _road_drive_data[GetRoadTramType(v->roadtype)][(dir + (_settings_game.vehicle.road_side << RVS_DRIVE_SIDE)) ^ v->overtaking];

		int x = TileX(tile) * TILE_SIZE + rdp[start_frame].x;
		int y = TileY(tile) * TILE_SIZE + rdp[start_frame].y;

		Direction new_dir = RoadVehGetSlidingDirection(v, x, y);
		if (v->IsFrontEngine()) {
			const Vehicle *u = RoadVehFindCloseTo(v, x, y, new_dir);
			if (u != nullptr) {
				v->cur_speed = u->First()->cur_speed;
				/* We might be blocked, prevent pathfinding rerun as we already know where we are heading to. */
				v->GetOrCreatePathCache().push_front(tile, dir);
				return false;
			}
		}

		auto vets = VehicleEnterTile(v, tile, x, y);
		if (vets.Test(VehicleEnterTileState::CannotEnter)) {
			if (!IsTileType(tile, MP_TUNNELBRIDGE)) {
				v->cur_speed = 0;
				return false;
			}
			/* Try an about turn to re-enter the previous tile */
			dir = _road_reverse_table[rd.x & 3];
			goto again;
		}

		if (IsInsideMM(v->state, RVSB_IN_ROAD_STOP, RVSB_IN_DT_ROAD_STOP_END) && IsTileType(v->tile, MP_STATION)) {
			if (IsReversingRoadTrackdir(dir) && IsInsideMM(v->state, RVSB_IN_ROAD_STOP, RVSB_IN_ROAD_STOP_END)) {
				/* New direction is trying to turn vehicle around.
				 * We can't turn at the exit of a road stop so wait.*/
				v->cur_speed = 0;
				return false;
			}

			/* If we are a drive through road stop and the next tile is of
			 * the same road stop and the next tile isn't this one (i.e. we
			 * are not reversing), then keep the reservation and state.
			 * This way we will not be shortly unregister from the road
			 * stop. It also makes it possible to load when on the edge of
			 * two road stops; otherwise you could get vehicles that should
			 * be loading but are not actually loading. */
			if (IsStationRoadStopTile(v->tile) && IsDriveThroughStopTile(v->tile) &&
					RoadStop::IsDriveThroughRoadStopContinuation(v->tile, tile) &&
					v->tile != tile) {
				/* So, keep 'our' state */
				dir = (Trackdir)v->state;
			} else if (IsStationRoadStop(v->tile)) {
				/* We're not continuing our drive through road stop, so leave. */
				RoadStop::GetByTile(v->tile, GetRoadStopType(v->tile))->Leave(v);
			}
		}

<<<<<<< HEAD
		if (!HasBit(r, VETS_ENTERED_WORMHOLE)) {
			v->InvalidateImageCache();
=======
		if (!vets.Test(VehicleEnterTileState::EnteredWormhole)) {
>>>>>>> 7d03cee5
			TileIndex old_tile = v->tile;

			v->tile = tile;
			v->state = (uint8_t)dir;
			v->frame = start_frame;
			RoadTramType rtt = GetRoadTramType(v->roadtype);
			if (GetRoadType(old_tile, rtt) != GetRoadType(tile, rtt)) {
				if (v->IsFrontEngine()) {
					RoadVehUpdateCache(v);
				}
				v->First()->CargoChanged();
			}
		}
		if (new_dir != v->direction) {
			v->direction = new_dir;
			if (_settings_game.vehicle.roadveh_acceleration_model == AM_ORIGINAL) v->cur_speed -= v->cur_speed >> 2;
		}
		v->x_pos = x;
		v->y_pos = y;
		v->UpdatePosition();
		RoadZPosAffectSpeed(v, v->UpdateInclination(true, true));
		return true;
	}

	if (rd.x & RDE_TURNED) {
		/* Vehicle has finished turning around, it will now head back onto the same tile */
		Trackdir dir;
		uint turn_around_start_frame = RVC_TURN_AROUND_START_FRAME;

		if (RoadTypeIsTram(v->roadtype) && !IsRoadDepotTile(v->tile) && HasExactlyOneBit(GetAnyRoadBits(v->tile, RTT_TRAM, false))) {
			/*
			 * The tram is turning around with one tram 'roadbit'. This means that
			 * it is using the 'big' corner 'drive data'. However, to support the
			 * trams to take a small corner, there is a 'turned' marker in the middle
			 * of the turning 'drive data'. When the tram took the long corner, we
			 * will still use the 'big' corner drive data, but we advance it one
			 * frame. We furthermore set the driving direction so the turning is
			 * going to be properly shown.
			 */
			turn_around_start_frame = RVC_START_FRAME_AFTER_LONG_TRAM;
			switch (rd.x & 0x3) {
				default: NOT_REACHED();
				case DIAGDIR_NW: dir = TRACKDIR_RVREV_SE; break;
				case DIAGDIR_NE: dir = TRACKDIR_RVREV_SW; break;
				case DIAGDIR_SE: dir = TRACKDIR_RVREV_NW; break;
				case DIAGDIR_SW: dir = TRACKDIR_RVREV_NE; break;
			}
		} else {
			if (v->IsFrontEngine()) {
				/* If this is the front engine, look for the right path. */
				dir = RoadFindPathToDest(v, v->tile, (DiagDirection)(rd.x & 3));
			} else {
				dir = FollowPreviousRoadVehicle(v, prev, v->tile, (DiagDirection)(rd.x & 3), true);
			}
		}

		if (dir == INVALID_TRACKDIR) {
			v->cur_speed = 0;
			return false;
		}

		const RoadDriveEntry *rdp = _road_drive_data[GetRoadTramType(v->roadtype)][(_settings_game.vehicle.road_side << RVS_DRIVE_SIDE) + dir];

		int x = TileX(v->tile) * TILE_SIZE + rdp[turn_around_start_frame].x;
		int y = TileY(v->tile) * TILE_SIZE + rdp[turn_around_start_frame].y;

		Direction new_dir = RoadVehGetSlidingDirection(v, x, y);
		if (v->IsFrontEngine()) {
			const Vehicle *u = RoadVehFindCloseTo(v, x, y, new_dir);
			if (u != nullptr) {
				v->cur_speed = u->First()->cur_speed;
				/* We might be blocked, prevent pathfinding rerun as we already know where we are heading to. */
				v->GetOrCreatePathCache().push_front(v->tile, dir);
				return false;
			}
		}

		auto vets = VehicleEnterTile(v, v->tile, x, y);
		if (vets.Test(VehicleEnterTileState::CannotEnter)) {
			v->cur_speed = 0;
			return false;
		}

		v->InvalidateImageCache();
		v->state = dir;
		v->frame = turn_around_start_frame;

		if (new_dir != v->direction) {
			v->direction = new_dir;
			if (_settings_game.vehicle.roadveh_acceleration_model == AM_ORIGINAL) v->cur_speed -= v->cur_speed >> 2;
		}

		v->x_pos = x;
		v->y_pos = y;
		v->UpdatePosition();
		RoadZPosAffectSpeed(v, v->UpdateInclination(true, true));
		return true;
	}

	/* This vehicle is not in a wormhole and it hasn't entered a new tile. If
	 * it's on a depot tile, check if it's time to activate the next vehicle in
	 * the chain yet. */
	if (v->Next() != nullptr && IsRoadDepotTile(v->tile)) {
		if (v->frame == v->gcache.cached_veh_length + RVC_DEPOT_START_FRAME) {
			RoadVehLeaveDepot(v->Next(), false);
		}
	}

	/* Calculate new position for the vehicle */
	int x = (v->x_pos & ~15) + (rd.x & 15);
	int y = (v->y_pos & ~15) + (rd.y & 15);

	Direction new_dir = RoadVehGetSlidingDirection(v, x, y);

	if (v->IsFrontEngine() && !IsInsideMM(v->state, RVSB_IN_ROAD_STOP, RVSB_IN_ROAD_STOP_END)) {
		/* Vehicle is not in a road stop.
		 * Check for another vehicle to overtake */
		RoadVehicle *u = RoadVehFindCloseTo(v, x, y, new_dir);

		if (u != nullptr) {
			u = u->First();
			/* There is a vehicle in front overtake it if possible */
			uint8_t old_overtaking = v->overtaking;
			if (v->overtaking == 0) RoadVehCheckOvertake(v, u);
			if (v->overtaking == old_overtaking) v->cur_speed = u->cur_speed;

			/* In case an RV is stopped in a road stop, why not try to load? */
			if (v->cur_speed == 0 && IsInsideMM(v->state, RVSB_IN_DT_ROAD_STOP, RVSB_IN_DT_ROAD_STOP_END) &&
					v->current_order.ShouldStopAtStation(v, GetStationIndex(v->tile), false) &&
					IsInfraTileUsageAllowed(VEH_ROAD, v->owner, v->tile) && !v->current_order.IsType(OT_LEAVESTATION) &&
					GetRoadStopType(v->tile) == (v->IsBus() ? RoadStopType::Bus : RoadStopType::Truck)) {
				uint8_t cur_overtaking = IsRoadVehicleOnOtherSideOfRoad(v) ? RVSB_DRIVE_SIDE : 0;
				if (cur_overtaking != v->overtaking) v->SetRoadVehicleOvertaking(cur_overtaking);
				Station *st = Station::GetByTile(v->tile);
				v->last_station_visited = st->index;
				RoadVehArrivesAt(v, st);
				v->BeginLoading();
				TriggerRoadStopRandomisation(st, v->tile, RSRT_VEH_ARRIVES);
				TriggerRoadStopAnimation(st, v->tile, SAT_TRAIN_ARRIVES);
			}
			return false;
		}
	}

	Direction old_dir = v->direction;
	if (new_dir != old_dir) {
		v->direction = new_dir;
		if (_settings_game.vehicle.roadveh_acceleration_model == AM_ORIGINAL) v->cur_speed -= v->cur_speed >> 2;

		/* Delay the vehicle in curves by making it require one additional frame per turning direction (two in total).
		 * A vehicle has to spend at least 9 frames on a tile, so the following articulated part can follow.
		 * (The following part may only be one tile behind, and the front part is moved before the following ones.)
		 * The short (inner) curve has 8 frames, this elongates it to 10. */
		v->UpdateViewport(true, true);
		return true;
	}

	/* If the vehicle is in a normal road stop and the frame equals the stop frame OR
	 * if the vehicle is in a drive-through road stop and this is the destination station
	 * and it's the correct type of stop (bus or truck) and the frame equals the stop frame...
	 * (the station test and stop type test ensure that other vehicles, using the road stop as
	 * a through route, do not stop) */
	if (v->IsFrontEngine() && ((IsInsideMM(v->state, RVSB_IN_ROAD_STOP, RVSB_IN_ROAD_STOP_END) &&
			_road_stop_stop_frame[v->state - RVSB_IN_ROAD_STOP + (_settings_game.vehicle.road_side << RVS_DRIVE_SIDE)] == v->frame) ||
			(IsInsideMM(v->state, RVSB_IN_DT_ROAD_STOP, RVSB_IN_DT_ROAD_STOP_END) &&
			v->current_order.ShouldStopAtStation(v, GetStationIndex(v->tile), false) &&
			IsInfraTileUsageAllowed(VEH_ROAD, v->owner, v->tile) &&
			GetRoadStopType(v->tile) == (v->IsBus() ? RoadStopType::Bus : RoadStopType::Truck) &&
			v->frame == RVC_DRIVE_THROUGH_STOP_FRAME))) {

		RoadStop *rs = RoadStop::GetByTile(v->tile, GetRoadStopType(v->tile));
		Station *st = Station::GetByTile(v->tile);

		/* Vehicle is at the stop position (at a bay) in a road stop.
		 * Note, if vehicle is loading/unloading it has already been handled,
		 * so if we get here the vehicle has just arrived or is just ready to leave. */
		if (!HasBit(v->state, RVS_ENTERED_STOP)) {
			/* Vehicle has arrived at a bay in a road stop */

			if (IsDriveThroughStopTile(v->tile)) {
				TileIndex next_tile = TileAddByDir(v->tile, v->direction);

				/* Check if next inline bay is free and has compatible road. */
				if (RoadStop::IsDriveThroughRoadStopContinuation(v->tile, next_tile) && HasTileAnyRoadType(next_tile, v->compatible_roadtypes)) {
					v->frame++;
					v->x_pos = x;
					v->y_pos = y;
					v->UpdatePosition();
					RoadZPosAffectSpeed(v, v->UpdateInclination(true, false));
					return true;
				}
			}

			rs->SetEntranceBusy(false);
			SetBit(v->state, RVS_ENTERED_STOP);

			v->last_station_visited = st->index;

			if (IsDriveThroughStopTile(v->tile) || (v->current_order.IsType(OT_GOTO_STATION) && v->current_order.GetDestination() == st->index)) {
				RoadVehArrivesAt(v, st);
				v->BeginLoading();
				TriggerRoadStopRandomisation(st, v->tile, RSRT_VEH_ARRIVES);
				TriggerRoadStopAnimation(st, v->tile, SAT_TRAIN_ARRIVES);
				return false;
			}
		} else {
			if (v->current_order.IsType(OT_LEAVESTATION)) {
				if (CheckRestartLoadingAtRoadStop(v)) return false;
			}

			/* Vehicle is ready to leave a bay in a road stop */
			if (rs->IsEntranceBusy()) {
				/* Road stop entrance is busy, so wait as there is nowhere else to go */
				v->cur_speed = 0;
				return false;
			}
			if (v->current_order.IsType(OT_LEAVESTATION)) {
				v->PlayLeaveStationSound();
				v->current_order.Free();
			}
		}

		if (IsBayRoadStopTile(v->tile)) rs->SetEntranceBusy(true);

		StartRoadVehSound(v);
		SetWindowWidgetDirty(WC_VEHICLE_VIEW, v->index, WID_VV_START_STOP);
	}

	/* Check tile position conditions - i.e. stop position in depot,
	 * entry onto bridge or into tunnel */
	auto vets = VehicleEnterTile(v, v->tile, x, y);
	if (vets.Test(VehicleEnterTileState::CannotEnter)) {
		v->cur_speed = 0;
		return false;
	}

	if (v->current_order.IsType(OT_LEAVESTATION) && IsDriveThroughStopTile(v->tile)) {
		if (CheckRestartLoadingAtRoadStop(v)) return false;
		v->PlayLeaveStationSound();
		v->current_order.Free();
	}

	/* Move to next frame unless vehicle arrived at a stop position
	 * in a depot or entered a tunnel/bridge */
	if (!vets.Test(VehicleEnterTileState::EnteredWormhole)) v->frame++;
	v->x_pos = x;
	v->y_pos = y;
	v->UpdatePosition();
	RoadZPosAffectSpeed(v, v->UpdateInclination(false, true, v->state == RVSB_WORMHOLE));
	return true;
}

static bool RoadVehController(RoadVehicle *v)
{
	/* decrease counters */
	v->current_order_time++;
	if (v->reverse_ctr != 0) v->reverse_ctr--;

	/* handle crashed */
	if (v->vehstatus.Test(VehState::Crashed) || RoadVehCheckTrainCrash(v)) {
		return RoadVehIsCrashed(v);
	}

	/* road vehicle has broken down? */
	if (v->HandleBreakdown()) return true;
	if (v->IsRoadVehicleStopped()) {
		v->cur_speed = 0;
		v->SetLastSpeed();
		return true;
	}

	ProcessOrders(v);
	v->HandleLoading();

	if (v->current_order.IsType(OT_LOADING)) return true;

	v->HandleWaiting(false, true);
	if (v->current_order.IsType(OT_WAITING)) return true;

	if (v->IsInDepot()) {
		/* Check if we should wait here for unbunching. */
		if (v->IsWaitingForUnbunching()) return true;
		if (RoadVehLeaveDepot(v, true)) return true;
	}

	int j;
	{
		int max_speed = v->GetCurrentMaxSpeed();
		v->ShowVisualEffect(max_speed);

		/* Check how far the vehicle needs to proceed */
		j = v->UpdateSpeed(max_speed);
	 }

	int adv_spd = v->GetAdvanceDistance();
	bool blocked = false;
	while (j >= adv_spd) {
		j -= adv_spd;

		RoadVehicle *u = v;
		for (RoadVehicle *prev = nullptr; u != nullptr; prev = u, u = u->Next()) {
			if (!IndividualRoadVehicleController(u, prev)) {
				blocked = true;
				break;
			}
		}
		if (blocked) break;

		/* Determine distance to next map position */
		adv_spd = v->GetAdvanceDistance();

		/* Test for a collision, but only if another movement will occur. */
		if (j >= adv_spd && RoadVehCheckTrainCrash(v)) break;
	}

	v->SetLastSpeed();

	for (RoadVehicle *u = v; u != nullptr; u = u->Next()) {
		if (!(u->IsDrawn())) continue;

		u->UpdateViewport(false, false);
	}

	/* If movement is blocked, set 'progress' to its maximum, so the roadvehicle does
	 * not accelerate again before it can actually move. I.e. make sure it tries to advance again
	 * on next tick to discover whether it is still blocked. */
	if (v->progress == 0) v->progress = blocked ? adv_spd - 1 : j;

	return true;
}

Money RoadVehicle::GetRunningCost() const
{
	const Engine *e = this->GetEngine();
	if (e->u.road.running_cost_class == INVALID_PRICE) return 0;

	uint cost_factor = GetVehicleProperty(this, PROP_ROADVEH_RUNNING_COST_FACTOR, e->u.road.running_cost);
	if (cost_factor == 0) return 0;

	Money cost = GetPrice(e->u.road.running_cost_class, cost_factor, e->GetGRF());

	if (this->cur_speed == 0) {
		if (this->IsInDepot()) {
			/* running costs if in depot */
			cost = CeilDivT<Money>(cost, _settings_game.difficulty.vehicle_costs_in_depot);
		} else {
			/* running costs if stopped */
			cost = CeilDivT<Money>(cost, _settings_game.difficulty.vehicle_costs_when_stopped);
		}
	}
	return cost;
}

bool RoadVehicle::Tick()
{
	DEBUG_UPDATESTATECHECKSUM("RoadVehicle::Tick 1: v: {}, x: {}, y: {}", this->index, this->x_pos, this->y_pos);
	UpdateStateChecksum((((uint64_t) this->x_pos) << 32) | this->y_pos);
	DEBUG_UPDATESTATECHECKSUM("RoadVehicle::Tick 2: v: {}, state: {}, frame: {}", this->index, this->state, this->frame);
	UpdateStateChecksum((((uint64_t) this->state) << 32) | this->frame);
	if (this->IsFrontEngine()) {
		if (!(this->IsRoadVehicleStopped() || this->IsWaitingInDepot())) this->running_ticks++;
		return RoadVehController(this);
	}

	return true;
}

void RoadVehicle::SetDestTile(TileIndex tile)
{
	if (tile == this->dest_tile) return;
	if (this->cached_path != nullptr) this->cached_path->clear();
	this->dest_tile = tile;
}

void RoadVehicle::SetRoadVehicleOvertaking(uint8_t overtaking)
{
	if (IsInsideMM(this->state, RVSB_IN_DT_ROAD_STOP, RVSB_IN_DT_ROAD_STOP_END)) RoadStop::GetByTile(this->tile, GetRoadStopType(this->tile))->Leave(this);

	for (RoadVehicle *u = this; u != nullptr; u = u->Next()) {
		u->overtaking = overtaking;
		if (u->state == RVSB_WORMHOLE) u->overtaking |= 1;
	}

	if (IsInsideMM(this->state, RVSB_IN_DT_ROAD_STOP, RVSB_IN_DT_ROAD_STOP_END)) RoadStop::GetByTile(this->tile, GetRoadStopType(this->tile))->Enter(this);
}

static void CheckIfRoadVehNeedsService(RoadVehicle *v)
{
	/* If we already got a slot at a stop, use that FIRST, and go to a depot later */
	if (Company::Get(v->owner)->settings.vehicle.servint_roadveh == 0 || !v->NeedsAutomaticServicing()) return;
	if (v->IsChainInDepot()) {
		VehicleServiceInDepot(v);
		return;
	}

	uint max_penalty = _settings_game.pf.yapf.maximum_go_to_depot_penalty;

	FindDepotData rfdd = FindClosestRoadDepot(v, max_penalty * (v->current_order.IsType(OT_GOTO_DEPOT) ? 2 : 1));
	/* Only go to the depot if it is not too far out of our way. */
	if (rfdd.best_length == UINT_MAX || rfdd.best_length > max_penalty * (v->current_order.IsType(OT_GOTO_DEPOT) && v->current_order.GetDestination() == GetDepotIndex(rfdd.tile) ? 2 : 1)) {
		if (v->current_order.IsType(OT_GOTO_DEPOT)) {
			/* If we were already heading for a depot but it has
			 * suddenly moved farther away, we continue our normal
			 * schedule? */
			v->current_order.MakeDummy();
			SetWindowWidgetDirty(WC_VEHICLE_VIEW, v->index, WID_VV_START_STOP);
		}
		return;
	}

	DepotID depot = GetDepotIndex(rfdd.tile);

	if (v->current_order.IsType(OT_GOTO_DEPOT) &&
			v->current_order.GetNonStopType() & ONSF_NO_STOP_AT_INTERMEDIATE_STATIONS &&
			!Chance16(1, 20)) {
		return;
	}

	SetBit(v->gv_flags, GVF_SUPPRESS_IMPLICIT_ORDERS);
	v->current_order.MakeGoToDepot(depot, ODTFB_SERVICE);
	v->SetDestTile(rfdd.tile);
	SetWindowWidgetDirty(WC_VEHICLE_VIEW, v->index, WID_VV_START_STOP);
}

void RoadVehicle::OnNewDay()
{
	if (!this->IsFrontEngine()) return;

	if (!EconTime::UsingWallclockUnits()) AgeVehicle(this);
	EconomyAgeVehicle(this);

	if ((++this->day_counter & 7) == 0) DecreaseVehicleValue(this);
}

void RoadVehicle::OnPeriodic()
{
	if (!this->IsFrontEngine()) return;

	if (this->blocked_ctr == 0) CheckVehicleBreakdown(this);

	CheckIfRoadVehNeedsService(this);

	CheckOrders(this);

	if (this->running_ticks == 0) return;

	CommandCost cost(EXPENSES_ROADVEH_RUN, this->GetRunningCost() * this->running_ticks / (DAYS_IN_YEAR * DAY_TICKS));

	this->profit_this_year -= cost.GetCost();
	this->running_ticks = 0;

	SubtractMoneyFromCompanyFract(this->owner, cost);

	SetWindowDirty(WC_VEHICLE_DETAILS, this->index);
	DirtyVehicleListWindowForVehicle(this);
}

Trackdir RoadVehicle::GetVehicleTrackdir() const
{
	if (this->vehstatus.Test(VehState::Crashed)) return INVALID_TRACKDIR;

	if (this->IsInDepot()) {
		/* We'll assume the road vehicle is facing outwards */
		return DiagDirToDiagTrackdir(GetRoadDepotDirection(this->tile));
	}

	if (IsBayRoadStopTile(this->tile)) {
		/* We'll assume the road vehicle is facing outwards */
		return DiagDirToDiagTrackdir(GetBayRoadStopDir(this->tile)); // Road vehicle in a station
	}

	/* Drive through road stops / wormholes (tunnels) */
	if (this->state > RVSB_TRACKDIR_MASK) return DiagDirToDiagTrackdir(DirToDiagDir(this->direction));

	/* If vehicle's state is a valid track direction (vehicle is not turning around) return it,
	 * otherwise transform it into a valid track direction */
	return (Trackdir)((IsReversingRoadTrackdir((Trackdir)this->state)) ? (this->state - 6) : this->state);
}

uint16_t RoadVehicle::GetMaxWeight() const
{
	uint16_t weight = CargoSpec::Get(this->cargo_type)->WeightOfNUnits(this->GetEngine()->DetermineCapacity(this));

	/* Vehicle weight is not added for articulated parts. */
	if (!this->IsArticulatedPart()) {
		/* Road vehicle weight is in units of 1/4 t. */
		weight += GetVehicleProperty(this, PROP_ROADVEH_WEIGHT, RoadVehInfo(this->engine_type)->weight) / 4;
	}

	return weight;
}<|MERGE_RESOLUTION|>--- conflicted
+++ resolved
@@ -1691,8 +1691,7 @@
 		}
 		v->overtaking &= ~1;
 
-<<<<<<< HEAD
-		if (IsTileType(gp.new_tile, MP_TUNNELBRIDGE) && HasBit(VehicleEnterTile(v, gp.new_tile, gp.x, gp.y), VETS_ENTERED_WORMHOLE)) {
+		if (IsTileType(gp.new_tile, MP_TUNNELBRIDGE) && VehicleEnterTile(v, gp.new_tile, gp.x, gp.y).Test(VehicleEnterTileState::EnteredWormhole)) {
 			if (IsRoadCustomBridgeHeadTile(gp.new_tile)) {
 				v->frame = 15;
 				no_advance_tile = true;
@@ -1705,10 +1704,6 @@
 				return true;
 			}
 		} else {
-=======
-		if (IsTileType(gp.new_tile, MP_TUNNELBRIDGE) && VehicleEnterTile(v, gp.new_tile, gp.x, gp.y).Test(VehicleEnterTileState::EnteredWormhole)) {
-			/* Vehicle has just entered a bridge or tunnel */
->>>>>>> 7d03cee5
 			v->x_pos = gp.x;
 			v->y_pos = gp.y;
 			v->UpdatePosition();
@@ -1873,12 +1868,8 @@
 			}
 		}
 
-<<<<<<< HEAD
-		if (!HasBit(r, VETS_ENTERED_WORMHOLE)) {
+		if (!vets.Test(VehicleEnterTileState::EnteredWormhole)) {
 			v->InvalidateImageCache();
-=======
-		if (!vets.Test(VehicleEnterTileState::EnteredWormhole)) {
->>>>>>> 7d03cee5
 			TileIndex old_tile = v->tile;
 
 			v->tile = tile;
