/*
 * This file is part of OpenTTD.
 * OpenTTD is free software; you can redistribute it and/or modify it under the terms of the GNU General Public License as published by the Free Software Foundation, version 2.
 * OpenTTD is distributed in the hope that it will be useful, but WITHOUT ANY WARRANTY; without even the implied warranty of MERCHANTABILITY or FITNESS FOR A PARTICULAR PURPOSE.
 * See the GNU General Public License for more details. You should have received a copy of the GNU General Public License along with OpenTTD. If not, see <http://www.gnu.org/licenses/>.
 */

/** @file roadveh_cmd.cpp Handling of road vehicles. */

#include "stdafx.h"
#include "roadveh.h"
#include "command_func.h"
#include "error_func.h"
#include "news_func.h"
#include "station_base.h"
#include "company_func.h"
#include "articulated_vehicles.h"
#include "newgrf_sound.h"
#include "pathfinder/yapf/yapf.h"
#include "strings_func.h"
#include "tunnelbridge_map.h"
#include "date_func.h"
#include "vehicle_func.h"
#include "sound_func.h"
#include "ai/ai.hpp"
#include "game/game.hpp"
#include "depot_map.h"
#include "effectvehicle_func.h"
#include "roadstop_base.h"
#include "spritecache.h"
#include "core/random_func.hpp"
#include "company_base.h"
#include "core/backup_type.hpp"
#include "infrastructure_func.h"
#include "newgrf.h"
#include "zoom_func.h"
#include "framerate_type.h"
#include "scope_info.h"
#include "string_func.h"
#include "core/checksum_func.hpp"
#include "newgrf_roadstop.h"
#include "road_cmd.h"

#include "table/strings.h"

#include "safeguards.h"

static const uint16_t _roadveh_images[] = {
	0xCD4, 0xCDC, 0xCE4, 0xCEC, 0xCF4, 0xCFC, 0xD0C, 0xD14,
	0xD24, 0xD1C, 0xD2C, 0xD04, 0xD1C, 0xD24, 0xD6C, 0xD74,
	0xD7C, 0xC14, 0xC1C, 0xC24, 0xC2C, 0xC34, 0xC3C, 0xC4C,
	0xC54, 0xC64, 0xC5C, 0xC6C, 0xC44, 0xC5C, 0xC64, 0xCAC,
	0xCB4, 0xCBC, 0xD94, 0xD9C, 0xDA4, 0xDAC, 0xDB4, 0xDBC,
	0xDCC, 0xDD4, 0xDE4, 0xDDC, 0xDEC, 0xDC4, 0xDDC, 0xDE4,
	0xE2C, 0xE34, 0xE3C, 0xC14, 0xC1C, 0xC2C, 0xC3C, 0xC4C,
	0xC5C, 0xC64, 0xC6C, 0xC74, 0xC84, 0xC94, 0xCA4
};

static const uint16_t _roadveh_full_adder[] = {
	 0,  88,   0,   0,   0,   0,  48,  48,
	48,  48,   0,   0,  64,  64,   0,  16,
	16,   0,  88,   0,   0,   0,   0,  48,
	48,  48,  48,   0,   0,  64,  64,   0,
	16,  16,   0,  88,   0,   0,   0,   0,
	48,  48,  48,  48,   0,   0,  64,  64,
	 0,  16,  16,   0,   8,   8,   8,   8,
	 0,   0,   0,   8,   8,   8,   8
};
static_assert(lengthof(_roadveh_images) == lengthof(_roadveh_full_adder));

template <>
bool IsValidImageIndex<VEH_ROAD>(uint8_t image_index)
{
	return image_index < lengthof(_roadveh_images);
}

static const Trackdir _road_reverse_table[DIAGDIR_END] = {
	TRACKDIR_RVREV_NE, TRACKDIR_RVREV_SE, TRACKDIR_RVREV_SW, TRACKDIR_RVREV_NW
};

/**
 * Check whether a roadvehicle is a bus
 * @return true if bus
 */
bool RoadVehicle::IsBus() const
{
	assert(this->IsFrontEngine());
	return IsCargoInClass(this->cargo_type, CargoClass::Passengers);
}

/**
 * Get the width of a road vehicle image in the GUI.
 * @param offset Additional offset for positioning the sprite; set to nullptr if not needed
 * @return Width in pixels
 */
int RoadVehicle::GetDisplayImageWidth(Point *offset) const
{
	int reference_width = ROADVEHINFO_DEFAULT_VEHICLE_WIDTH;

	if (offset != nullptr) {
		offset->x = ScaleSpriteTrad(reference_width) / 2;
		offset->y = 0;
	}
	return ScaleSpriteTrad(this->gcache.cached_veh_length * reference_width / VEHICLE_LENGTH);
}

static void GetRoadVehIcon(EngineID engine, EngineImageType image_type, VehicleSpriteSeq *result)
{
	const Engine *e = Engine::Get(engine);
	uint8_t spritenum = e->u.road.image_index;

	if (is_custom_sprite(spritenum)) {
		GetCustomVehicleIcon(engine, DIR_W, image_type, result);
		if (result->IsValid()) return;

		spritenum = e->original_image_index;
	}

	assert(IsValidImageIndex<VEH_ROAD>(spritenum));
	result->Set(DIR_W + _roadveh_images[spritenum]);
}

void RoadVehicle::GetImage(Direction direction, EngineImageType image_type, VehicleSpriteSeq *result) const
{
	uint8_t spritenum = this->spritenum;

	if (is_custom_sprite(spritenum)) {
		GetCustomVehicleSprite(this, (Direction)(direction + 4 * IS_CUSTOM_SECONDHEAD_SPRITE(spritenum)), image_type, result);
		if (result->IsValid()) return;

		spritenum = this->GetEngine()->original_image_index;
	}

	assert(IsValidImageIndex<VEH_ROAD>(spritenum));
	SpriteID sprite = direction + _roadveh_images[spritenum];

	if (this->cargo.StoredCount() >= this->cargo_cap / 2U) sprite += _roadveh_full_adder[spritenum];

	result->Set(sprite);
}

/**
 * Draw a road vehicle engine.
 * @param left Left edge to draw within.
 * @param right Right edge to draw within.
 * @param preferred_x Preferred position of the engine.
 * @param y Vertical position of the engine.
 * @param engine Engine to draw
 * @param pal Palette to use.
 */
void DrawRoadVehEngine(int left, int right, int preferred_x, int y, EngineID engine, PaletteID pal, EngineImageType image_type)
{
	VehicleSpriteSeq seq;
	GetRoadVehIcon(engine, image_type, &seq);

	Rect16 rect = seq.GetBounds();
	preferred_x = SoftClamp(preferred_x,
			left - UnScaleGUI(rect.left),
			right - UnScaleGUI(rect.right));

	seq.Draw(preferred_x, y, pal, pal == PALETTE_CRASH);
}

/**
 * Get the size of the sprite of a road vehicle sprite heading west (used for lists).
 * @param engine The engine to get the sprite from.
 * @param[out] width The width of the sprite.
 * @param[out] height The height of the sprite.
 * @param[out] xoffs Number of pixels to shift the sprite to the right.
 * @param[out] yoffs Number of pixels to shift the sprite downwards.
 * @param image_type Context the sprite is used in.
 */
void GetRoadVehSpriteSize(EngineID engine, uint &width, uint &height, int &xoffs, int &yoffs, EngineImageType image_type)
{
	VehicleSpriteSeq seq;
	GetRoadVehIcon(engine, image_type, &seq);

	Rect rect = ConvertRect<Rect16, Rect>(seq.GetBounds());

	width  = UnScaleGUI(rect.Width());
	height = UnScaleGUI(rect.Height());
	xoffs  = UnScaleGUI(rect.left);
	yoffs  = UnScaleGUI(rect.top);
}

/**
 * Get length of a road vehicle.
 * @param v Road vehicle to query length.
 * @return Length of the given road vehicle.
 */
static uint GetRoadVehLength(const RoadVehicle *v)
{
	const Engine *e = v->GetEngine();
	uint length = VEHICLE_LENGTH;

	uint16_t veh_len = CALLBACK_FAILED;
	if (e->GetGRF() != nullptr && e->GetGRF()->grf_version >= 8) {
		/* Use callback 36 */
		veh_len = GetVehicleProperty(v, PROP_ROADVEH_SHORTEN_FACTOR, CALLBACK_FAILED);
		if (veh_len != CALLBACK_FAILED && veh_len >= VEHICLE_LENGTH) ErrorUnknownCallbackResult(e->GetGRFID(), CBID_VEHICLE_LENGTH, veh_len);
	} else {
		/* Use callback 11 */
		veh_len = GetVehicleCallback(CBID_VEHICLE_LENGTH, 0, 0, v->engine_type, v);
	}
	if (veh_len == CALLBACK_FAILED) veh_len = e->u.road.shorten_factor;
	if (veh_len != 0) {
		length -= Clamp(veh_len, 0, VEHICLE_LENGTH - 1);
	}

	return length;
}

/**
 * Update the cache of a road vehicle.
 * @param v Road vehicle needing an update of its cache.
 * @param same_length should length of vehicles stay the same?
 * @pre \a v must be first road vehicle.
 */
void RoadVehUpdateCache(RoadVehicle *v, bool same_length)
{
	assert(v->type == VEH_ROAD);
	assert(v->IsFrontEngine());

	v->InvalidateNewGRFCacheOfChain();

	const uint16_t old_total_length = v->gcache.cached_total_length;
	v->gcache.cached_total_length = 0;

	Vehicle *last_vis_effect = v;
	for (RoadVehicle *u = v; u != nullptr; u = u->Next()) {
		/* Check the v->first cache. */
		assert(u->First() == v);

		/* Update the 'first engine' */
		u->gcache.first_engine = (v == u) ? EngineID::Invalid() : v->engine_type;

		/* Update the length of the vehicle. */
		uint veh_len = GetRoadVehLength(u);
		/* Verify length hasn't changed. */
		if (same_length && veh_len != u->gcache.cached_veh_length) VehicleLengthChanged(u);

		u->gcache.cached_veh_length = veh_len;
		v->gcache.cached_total_length += u->gcache.cached_veh_length;

		/* Update visual effect */
		u->UpdateVisualEffect();
		ClrBit(u->vcache.cached_veh_flags, VCF_LAST_VISUAL_EFFECT);
		if (!(HasBit(u->vcache.cached_vis_effect, VE_ADVANCED_EFFECT) && GB(u->vcache.cached_vis_effect, 0, VE_ADVANCED_EFFECT) == VESM_NONE)) last_vis_effect = u;

		/* Update cargo aging period. */
		if (unlikely(v->GetGRFID() == std::byteswap<uint32_t>(0x44450602))) {
			/* skip callback for known bad GRFs */
			u->vcache.cached_cargo_age_period = EngInfo(u->engine_type)->cargo_age_period;
		} else {
			u->vcache.cached_cargo_age_period = GetVehicleProperty(u, PROP_ROADVEH_CARGO_AGE_PERIOD, EngInfo(u->engine_type)->cargo_age_period);
		}
	}
	SetBit(last_vis_effect->vcache.cached_veh_flags, VCF_LAST_VISUAL_EFFECT);

	uint max_speed = GetVehicleProperty(v, PROP_ROADVEH_SPEED, 0);
	v->vcache.cached_max_speed = (max_speed != 0) ? max_speed * 4 : RoadVehInfo(v->engine_type)->max_speed;

	if (same_length && old_total_length != v->gcache.cached_total_length) {
		if (IsInsideMM(v->state, RVSB_IN_DT_ROAD_STOP, RVSB_IN_DT_ROAD_STOP_END)) {
			RoadStop *rs = RoadStop::GetByTile(v->tile, GetRoadStopType(v->tile));
			rs->GetEntry(v)->AdjustOccupation((int)v->gcache.cached_total_length - (int)old_total_length);
		}
	}
}

/**
 * Build a road vehicle.
 * @param tile     tile of the depot where road vehicle is built.
 * @param flags    type of operation.
 * @param e        the engine to build.
 * @param[out] ret the vehicle that has been built.
 * @return the cost of this operation or an error.
 */
CommandCost CmdBuildRoadVehicle(TileIndex tile, DoCommandFlags flags, const Engine *e, Vehicle **ret)
{
	/* Check that the vehicle can drive on the road in question */
	RoadType rt = e->u.road.roadtype;
	const RoadTypeInfo *rti = GetRoadTypeInfo(rt);
	if (!HasTileAnyRoadType(tile, rti->powered_roadtypes)) return CommandCost(STR_ERROR_DEPOT_WRONG_DEPOT_TYPE);

	if (flags.Test(DoCommandFlag::Execute)) {
		const RoadVehicleInfo *rvi = &e->u.road;

		RoadVehicle *v = new RoadVehicle();
		*ret = v;
		v->direction = DiagDirToDir(GetRoadDepotDirection(tile));
		v->owner = _current_company;

		v->tile = tile;
		int x = TileX(tile) * TILE_SIZE + TILE_SIZE / 2;
		int y = TileY(tile) * TILE_SIZE + TILE_SIZE / 2;
		v->x_pos = x;
		v->y_pos = y;
		v->z_pos = GetSlopePixelZ(x, y, true);

		v->state = RVSB_IN_DEPOT;
		v->vehstatus = {VehState::Hidden, VehState::Stopped, VehState::DefaultPalette};

		v->spritenum = rvi->image_index;
		v->cargo_type = e->GetDefaultCargoType();
		assert(IsValidCargoType(v->cargo_type));
		v->cargo_cap = rvi->capacity;
		v->refit_cap = 0;

		v->last_station_visited = StationID::Invalid();
		v->last_loading_station = StationID::Invalid();
		v->engine_type = e->index;
		v->gcache.first_engine = EngineID::Invalid(); // needs to be set before first callback

		v->reliability = e->reliability;
		v->reliability_spd_dec = e->reliability_spd_dec;
		v->breakdown_chance_factor = 128;
		v->max_age = e->GetLifeLengthInDays();

		v->SetServiceInterval(Company::Get(v->owner)->settings.vehicle.servint_roadveh);

		v->date_of_last_service = EconTime::CurDate();
		v->date_of_last_service_newgrf = CalTime::CurDate();
		v->build_year = CalTime::CurYear();

		v->sprite_seq.Set(SPR_IMG_QUERY);
		v->random_bits = Random();
		v->SetFrontEngine();

		v->roadtype = rt;
		v->compatible_roadtypes = rti->powered_roadtypes;
		v->gcache.cached_veh_length = VEHICLE_LENGTH;

		if (e->flags.Test(EngineFlag::ExclusivePreview)) SetBit(v->vehicle_flags, VF_BUILT_AS_PROTOTYPE);
		v->SetServiceIntervalIsPercent(Company::Get(_current_company)->settings.vehicle.servint_ispercent);
		AssignBit(v->vehicle_flags, VF_AUTOMATE_TIMETABLE, Company::Get(_current_company)->settings.vehicle.auto_timetable_by_default);
		AssignBit(v->vehicle_flags, VF_TIMETABLE_SEPARATION, Company::Get(_current_company)->settings.vehicle.auto_separation_by_default);

		AddArticulatedParts(v);
		v->InvalidateNewGRFCacheOfChain();

		/* Call various callbacks after the whole consist has been constructed */
		for (RoadVehicle *u = v; u != nullptr; u = u->Next()) {
			u->cargo_cap = u->GetEngine()->DetermineCapacity(u);
			u->refit_cap = 0;
			v->InvalidateNewGRFCache();
			u->InvalidateNewGRFCache();
		}
		RoadVehUpdateCache(v);
		/* Initialize cached values for realistic acceleration. */
		if (_settings_game.vehicle.roadveh_acceleration_model != AM_ORIGINAL) v->CargoChanged();

		v->UpdatePosition();

		CheckConsistencyOfArticulatedVehicle(v);

		InvalidateVehicleTickCaches();
	}

	return CommandCost();
}

static FindDepotData FindClosestRoadDepot(const RoadVehicle *v, int max_distance)
{
	if (IsRoadDepotTile(v->tile)) return FindDepotData(v->tile, 0);

	return YapfRoadVehicleFindNearestDepot(v, max_distance);
}

ClosestDepot RoadVehicle::FindClosestDepot()
{
	FindDepotData rfdd = FindClosestRoadDepot(this, 0);
	if (rfdd.best_length == UINT_MAX) return ClosestDepot();

	return ClosestDepot(rfdd.tile, GetDepotIndex(rfdd.tile));
}

inline bool IsOneWayRoadTile(TileIndex tile)
{
	return MayHaveRoad(tile) && GetRoadCachedOneWayState(tile) != RCOWS_NORMAL;
}

inline bool IsOneWaySideJunctionRoadTile(TileIndex tile)
{
	return MayHaveRoad(tile) && (GetRoadCachedOneWayState(tile) == RCOWS_SIDE_JUNCTION || GetRoadCachedOneWayState(tile) == RCOWS_SIDE_JUNCTION_NO_EXIT);
}

static bool MayReverseOnOneWayRoadTile(TileIndex tile, DiagDirection dir)
{
	TrackdirBits bits = GetTileTrackdirBits(tile, TRANSPORT_ROAD, RTT_ROAD);
	return bits & DiagdirReachesTrackdirs(ReverseDiagDir(dir));
}

/**
 * Turn a roadvehicle around.
 * @param flags operation to perform
 * @param veh_id vehicle ID to turn
 * @return the cost of this operation or an error
 */
CommandCost CmdTurnRoadVeh(DoCommandFlags flags, VehicleID veh_id)
{
	RoadVehicle *v = RoadVehicle::GetIfValid(veh_id);
	if (v == nullptr) return CMD_ERROR;

	if (!v->IsPrimaryVehicle()) return CMD_ERROR;

	CommandCost ret = CheckVehicleControlAllowed(v);
	if (ret.Failed()) return ret;

<<<<<<< HEAD
	if ((v->vehstatus & VS_STOPPED) ||
			(v->vehstatus & VS_CRASHED) ||
=======
	if (v->vehstatus.Any({VehState::Stopped, VehState::Crashed}) ||
			v->breakdown_ctr != 0 ||
>>>>>>> 0de7fd3c
			v->overtaking != 0 ||
			v->state == RVSB_WORMHOLE ||
			v->IsInDepot() ||
			v->current_order.IsType(OT_LOADING)) {
		return CMD_ERROR;
	}

	if (IsOneWayRoadTile(v->tile)) return CMD_ERROR;

	if (IsTileType(v->tile, MP_TUNNELBRIDGE) && DirToDiagDir(v->direction) == GetTunnelBridgeDirection(v->tile)) return CMD_ERROR;

	if (flags.Test(DoCommandFlag::Execute)) {
		v->reverse_ctr = 180;

		/* Unbunching data is no longer valid. */
		v->ResetDepotUnbunching();
	}

	return CommandCost();
}


void RoadVehicle::MarkDirty()
{
	for (RoadVehicle *v = this; v != nullptr; v = v->Next()) {
		v->colourmap = PAL_NONE;
		v->InvalidateImageCache();
		v->UpdateViewport(true, false);
	}
	this->CargoChanged();
}

void RoadVehicle::UpdateDeltaXY()
{
	static const int8_t _delta_xy_table[8][10] = {
		/* y_extent, x_extent, y_offs, x_offs, y_bb_offs, x_bb_offs, y_extent_shorten, x_extent_shorten, y_bb_offs_shorten, x_bb_offs_shorten */
		{3, 3, -1, -1,  0,  0, -1, -1, -1, -1}, // N
		{3, 7, -1, -3,  0, -1,  0, -1,  0,  0}, // NE
		{3, 3, -1, -1,  0,  0,  1, -1,  1, -1}, // E
		{7, 3, -3, -1, -1,  0,  0,  0,  1,  0}, // SE
		{3, 3, -1, -1,  0,  0,  1,  1,  1,  1}, // S
		{3, 7, -1, -3,  0, -1,  0,  0,  0,  1}, // SW
		{3, 3, -1, -1,  0,  0, -1,  1, -1,  1}, // W
		{7, 3, -3, -1, -1,  0, -1,  0,  0,  0}, // NW
	};

	int shorten = VEHICLE_LENGTH - this->gcache.cached_veh_length;
	if (!IsDiagonalDirection(this->direction)) shorten >>= 1;

	const int8_t *bb = _delta_xy_table[this->direction];
	this->x_bb_offs     = bb[5] + bb[9] * shorten;
	this->y_bb_offs     = bb[4] + bb[8] * shorten;;
	this->x_offs        = bb[3];
	this->y_offs        = bb[2];
	this->x_extent      = bb[1] + bb[7] * shorten;
	this->y_extent      = bb[0] + bb[6] * shorten;
	this->z_extent      = 6;
}

/**
 * Calculates the maximum speed of the vehicle, taking into account speed reductions following critical breakdowns
 * @return Maximum speed of the vehicle.
 */
int RoadVehicle::GetEffectiveMaxSpeed() const
{
	int max_speed = this->vcache.cached_max_speed;

	if (this->critical_breakdown_count == 0) return max_speed;

	for (uint i = 0; i < this->critical_breakdown_count; i++) {
		max_speed = std::min(max_speed - (max_speed / 3) + 1, max_speed);
	}

	/* clamp speed to be no less than lower of 5mph and 1/8 of base speed */
	return std::max<uint16_t>(max_speed, std::min<uint16_t>(10, (this->vcache.cached_max_speed + 7) >> 3));
}

/**
 * Calculates the maximum speed of the vehicle under its current conditions.
 * @return Maximum speed of the vehicle.
 */
inline int RoadVehicle::GetCurrentMaxSpeed() const
{
	int max_speed = std::min<int>(this->GetEffectiveMaxSpeed(), this->gcache.cached_max_track_speed);

	/* Limit speed to 50% while reversing, 75% in curves. */
	for (const RoadVehicle *u = this; u != nullptr; u = u->Next()) {
		if (_settings_game.vehicle.roadveh_acceleration_model == AM_REALISTIC) {
			if (this->state <= RVSB_TRACKDIR_MASK && IsReversingRoadTrackdir((Trackdir)this->state)) {
				max_speed = std::min(max_speed, this->gcache.cached_max_track_speed / 2);
			} else if ((u->direction & 1) == 0) {
				// Are we in a curve and should slow down?
				if (_settings_game.vehicle.slow_road_vehicles_in_curves) {
					max_speed = std::min(max_speed, this->gcache.cached_max_track_speed * 3 / 4);
				}
			}
		}

		/* Vehicle is on the middle part of a bridge. */
		if (u->state == RVSB_WORMHOLE && !u->vehstatus.Test(VehState::Hidden)) {
			max_speed = std::min(max_speed, GetBridgeSpec(GetBridgeType(u->tile))->speed * 2);
		}
	}

	return std::min(max_speed, this->current_order.GetMaxSpeed() * 2);
}

/**
 * Delete last vehicle of a chain road vehicles.
 * @param v First roadvehicle.
 */
static void DeleteLastRoadVeh(RoadVehicle *v)
{
	RoadVehicle *first = v->First();
	Vehicle *u = v;
	for (; v->Next() != nullptr; v = v->Next()) u = v;
	u->SetNext(nullptr);
	v->last_station_visited = first->last_station_visited; // for PreDestructor

	delete v;
}

static void RoadVehSetRandomDirection(RoadVehicle *v)
{
	static const DirDiff delta[] = {
		DIRDIFF_45LEFT, DIRDIFF_SAME, DIRDIFF_SAME, DIRDIFF_45RIGHT
	};

	do {
		uint32_t r = Random();

		v->direction = ChangeDir(v->direction, delta[r & 3]);
		v->UpdateViewport(true, true);
	} while ((v = v->Next()) != nullptr);
}

/**
 * Road vehicle chain has crashed.
 * @param v First roadvehicle.
 * @return whether the chain still exists.
 */
static bool RoadVehIsCrashed(RoadVehicle *v)
{
	v->crashed_ctr++;
	if (v->crashed_ctr == 2) {
		CreateEffectVehicleRel(v, 4, 4, 8, EV_EXPLOSION_LARGE);
	} else if (v->crashed_ctr <= 45) {
		if ((v->tick_counter & 7) == 0) RoadVehSetRandomDirection(v);
	} else if (v->crashed_ctr >= 2220 && !(v->tick_counter & 0x1F)) {
		bool ret = v->Next() != nullptr;
		DeleteLastRoadVeh(v);
		return ret;
	}

	return true;
}

struct CheckRoadVehCrashTrainInfo {
	const Vehicle *u;
	bool found = false;

	CheckRoadVehCrashTrainInfo(const Vehicle *u_)
			: u(u_) { }
};

/**
 * Check routine whether a road and a train vehicle have collided.
 * @param v    %Train vehicle to test.
 * @param data Info including road vehicle to test.
 * @return %Train vehicle if the vehicles collided, else \c nullptr.
 */
static Vehicle *EnumCheckRoadVehCrashTrain(Vehicle *v, void *data)
{
	CheckRoadVehCrashTrainInfo *info = (CheckRoadVehCrashTrainInfo*) data;

	if (abs(v->z_pos - info->u->z_pos) <= 6 &&
			abs(v->x_pos - info->u->x_pos) <= 4 &&
			abs(v->y_pos - info->u->y_pos) <= 4) {
		info->found = true;
		extern void TrainRoadVehicleCrashBreakdown(Vehicle *v);
		TrainRoadVehicleCrashBreakdown(v);
		return v;
	} else {
		return nullptr;
	}
}

uint RoadVehicle::Crash(bool flooded)
{
	uint victims = this->GroundVehicleBase::Crash(flooded);
	if (this->IsFrontEngine()) {
		victims += 1; // driver

		/* If we're in a drive through road stop we ought to leave it */
		if (IsInsideMM(this->state, RVSB_IN_DT_ROAD_STOP, RVSB_IN_DT_ROAD_STOP_END)) {
			RoadStop::GetByTile(this->tile, GetRoadStopType(this->tile))->Leave(this);
			this->state &= RVSB_ROAD_STOP_TRACKDIR_MASK;
		}
	}
	this->crashed_ctr = flooded ? 2000 : 1; // max 2220, disappear pretty fast when flooded
	return victims;
}

static void RoadVehCrash(RoadVehicle *v)
{
	uint victims = v->Crash();

	AI::NewEvent(v->owner, new ScriptEventVehicleCrashed(v->index, v->tile, ScriptEventVehicleCrashed::CRASH_RV_LEVEL_CROSSING, victims, v->owner));
	Game::NewEvent(new ScriptEventVehicleCrashed(v->index, v->tile, ScriptEventVehicleCrashed::CRASH_RV_LEVEL_CROSSING, victims, v->owner));

	EncodedString headline = (victims == 1)
		? GetEncodedString(STR_NEWS_ROAD_VEHICLE_CRASH_DRIVER)
		: GetEncodedString(STR_NEWS_ROAD_VEHICLE_CRASH, victims);
	NewsType newstype = v->owner == _local_company ? NewsType::Accident : NewsType::AccidentOther;

	AddTileNewsItem(std::move(headline), newstype, v->tile);

	ModifyStationRatingAround(v->tile, v->owner, -160, 22);
	if (_settings_client.sound.disaster) SndPlayVehicleFx(SND_12_EXPLOSION, v);
}

static bool RoadVehCheckTrainCrash(RoadVehicle *v)
{
	if (!HasBit(v->rvflags, RVF_ON_LEVEL_CROSSING)) return false;
	if (HasBit(_roadtypes_non_train_colliding, v->roadtype)) return false;

	bool still_on_level_crossing = false;

	for (RoadVehicle *u = v; u != nullptr; u = u->Next()) {
		if (u->state == RVSB_WORMHOLE) continue;

		TileIndex tile = u->tile;

		if (!IsLevelCrossingTile(tile)) continue;

		still_on_level_crossing = true;

		CheckRoadVehCrashTrainInfo info(u);
		FindVehicleOnPosXY(v->x_pos, v->y_pos, VEH_TRAIN, &info, EnumCheckRoadVehCrashTrain);
		if (info.found) {
			RoadVehCrash(v);
			return true;
		}
	}

	if (!still_on_level_crossing) {
		ClrBit(v->rvflags, RVF_ON_LEVEL_CROSSING);
	}

	return false;
}

TileIndex RoadVehicle::GetOrderStationLocation(StationID station)
{
	if (station == this->last_station_visited) this->last_station_visited = StationID::Invalid();

	const Station *st = Station::Get(station);
	if (!CanVehicleUseStation(this, st)) {
		/* There is no stop left at the station, so don't even TRY to go there */
		this->IncrementRealOrderIndex();
		return {};
	}

	return st->xy;
}

static void StartRoadVehSound(const RoadVehicle *v)
{
	if (!PlayVehicleSound(v, VSE_START)) {
		SoundID s = RoadVehInfo(v->engine_type)->sfx;
		if (s == SND_19_DEPARTURE_OLD_RV_1 && (v->tick_counter & 3) == 0) {
			s = SND_1A_DEPARTURE_OLD_RV_2;
		}
		SndPlayVehicleFx(s, v);
	}
}

struct RoadVehFindData {
	int x;
	int y;
	const RoadVehicle *veh;
	RoadVehicle *best;
	uint best_diff;
	Direction dir;
	RoadTypeCollisionMode collision_mode;
};

static Vehicle *EnumCheckRoadVehClose(Vehicle *veh, void *data)
{
	static const int8_t dist_x[] = { -4, -8, -4, -1, 4, 8, 4, 1 };
	static const int8_t dist_y[] = { -4, -1, 4, 8, 4, 1, -4, -8 };

	RoadVehFindData *rvf = (RoadVehFindData*)data;
	RoadVehicle *v = RoadVehicle::From(veh);

	short x_diff = v->x_pos - rvf->x;
	short y_diff = v->y_pos - rvf->y;

	if (!v->IsInDepot() &&
			abs(v->z_pos - rvf->veh->z_pos) < 6 &&
			v->direction == rvf->dir &&
			rvf->veh->First() != v->First() &&
			HasBit(_collision_mode_roadtypes[rvf->collision_mode], v->roadtype) &&
			(dist_x[v->direction] >= 0 || (x_diff > dist_x[v->direction] && x_diff <= 0)) &&
			(dist_x[v->direction] <= 0 || (x_diff < dist_x[v->direction] && x_diff >= 0)) &&
			(dist_y[v->direction] >= 0 || (y_diff > dist_y[v->direction] && y_diff <= 0)) &&
			(dist_y[v->direction] <= 0 || (y_diff < dist_y[v->direction] && y_diff >= 0))) {
		uint diff = abs(x_diff) + abs(y_diff);

		if (diff < rvf->best_diff || (diff == rvf->best_diff && v->index < rvf->best->index)) {
			rvf->best = v;
			rvf->best_diff = diff;
		}
	}

	return nullptr;
}

static RoadVehicle *RoadVehFindCloseTo(RoadVehicle *v, int x, int y, Direction dir, bool update_blocked_ctr = true)
{
	RoadTypeCollisionMode collision_mode = GetRoadTypeInfo(v->roadtype)->collision_mode;
	if (collision_mode == RTCM_NONE) return nullptr;

	RoadVehicle *front = v->First();
	if (front->reverse_ctr != 0) return nullptr;

	RoadVehFindData rvf;
	rvf.x = x;
	rvf.y = y;
	rvf.dir = dir;
	rvf.veh = v;
	rvf.best_diff = UINT_MAX;
	rvf.collision_mode = collision_mode;

	if (front->state == RVSB_WORMHOLE) {
		FindVehicleOnPos(v->tile, VEH_ROAD, &rvf, EnumCheckRoadVehClose);
		FindVehicleOnPos(GetOtherTunnelBridgeEnd(v->tile), VEH_ROAD, &rvf, EnumCheckRoadVehClose);
	} else {
		FindVehicleOnPosXY(x, y, VEH_ROAD, &rvf, EnumCheckRoadVehClose);
	}

	/* This code protects a roadvehicle from being blocked for ever
	 * If more than 1480 / 74 days a road vehicle is blocked, it will
	 * drive just through it. The ultimate backup-code of TTD.
	 * It can be disabled. */
	if (rvf.best_diff == UINT_MAX) {
		front->blocked_ctr = 0;
		return nullptr;
	}

	if (update_blocked_ctr && ++front->blocked_ctr > 1480 && (!_settings_game.vehicle.roadveh_cant_quantum_tunnel)) return nullptr;

	RoadVehicle *rv = rvf.best;
	if (rv != nullptr && front->IsRoadVehicleOnLevelCrossing() && (rv->First()->cur_speed == 0 || rv->First()->IsRoadVehicleStopped())) return nullptr;

	return rv;
}

/**
 * A road vehicle arrives at a station. If it is the first time, create a news item.
 * @param v  Road vehicle that arrived.
 * @param st Station where the road vehicle arrived.
 */
static void RoadVehArrivesAt(const RoadVehicle *v, Station *st)
{
	if (v->IsBus()) {
		/* Check if station was ever visited before */
		if (!(st->had_vehicle_of_type & HVOT_BUS)) {
			st->had_vehicle_of_type |= HVOT_BUS;
			AddVehicleNewsItem(
				GetEncodedString(RoadTypeIsRoad(v->roadtype) ? STR_NEWS_FIRST_BUS_ARRIVAL : STR_NEWS_FIRST_PASSENGER_TRAM_ARRIVAL, st->index),
				(v->owner == _local_company) ? NewsType::ArrivalCompany : NewsType::ArrivalOther,
				v->index,
				st->index
			);
			AI::NewEvent(v->owner, new ScriptEventStationFirstVehicle(st->index, v->index));
			Game::NewEvent(new ScriptEventStationFirstVehicle(st->index, v->index));
		}
	} else {
		/* Check if station was ever visited before */
		if (!(st->had_vehicle_of_type & HVOT_TRUCK)) {
			st->had_vehicle_of_type |= HVOT_TRUCK;
			AddVehicleNewsItem(
				GetEncodedString(RoadTypeIsRoad(v->roadtype) ? STR_NEWS_FIRST_TRUCK_ARRIVAL : STR_NEWS_FIRST_CARGO_TRAM_ARRIVAL, st->index),
				(v->owner == _local_company) ? NewsType::ArrivalCompany : NewsType::ArrivalOther,
				v->index,
				st->index
			);
			AI::NewEvent(v->owner, new ScriptEventStationFirstVehicle(st->index, v->index));
			Game::NewEvent(new ScriptEventStationFirstVehicle(st->index, v->index));
		}
	}
}

/**
 * This function looks at the vehicle and updates its speed (cur_speed
 * and subspeed) variables. Furthermore, it returns the distance that
 * the vehicle can drive this tick. #Vehicle::GetAdvanceDistance() determines
 * the distance to drive before moving a step on the map.
 * @param max_speed maximum speed as from GetCurrentMaxSpeed()
 * @return distance to drive.
 */
int RoadVehicle::UpdateSpeed(int max_speed)
{
	switch (_settings_game.vehicle.roadveh_acceleration_model) {
		default: NOT_REACHED();
		case AM_ORIGINAL: {
			int acceleration = this->overtaking != 0 ? 512 : 256;
			return this->DoUpdateSpeed({ acceleration, acceleration }, 0, max_speed, max_speed, false);
		}

		case AM_REALISTIC: {
			GroundVehicleAcceleration acceleration = this->GetAcceleration();
			if (this->overtaking != 0) acceleration.acceleration += 256;
			return this->DoUpdateSpeed(acceleration, this->GetAccelerationStatus() == AS_BRAKE ? 0 : 4, max_speed, max_speed, false);
		}
	}
}

static Direction RoadVehGetNewDirection(const RoadVehicle *v, int x, int y)
{
	static const Direction _roadveh_new_dir[] = {
		DIR_N , DIR_NW, DIR_W , INVALID_DIR,
		DIR_NE, DIR_N , DIR_SW, INVALID_DIR,
		DIR_E , DIR_SE, DIR_S
	};

	x = x - v->x_pos + 1;
	y = y - v->y_pos + 1;

	if ((uint)x > 2 || (uint)y > 2) return v->direction;
	return _roadveh_new_dir[y * 4 + x];
}

static Direction RoadVehGetSlidingDirection(const RoadVehicle *v, int x, int y)
{
	Direction new_dir = RoadVehGetNewDirection(v, x, y);
	Direction old_dir = v->direction;
	DirDiff delta;

	if (new_dir == old_dir) return old_dir;
	delta = (DirDifference(new_dir, old_dir) > DIRDIFF_REVERSE ? DIRDIFF_45LEFT : DIRDIFF_45RIGHT);
	return ChangeDir(old_dir, delta);
}

struct OvertakeData {
	const RoadVehicle *u;
	const RoadVehicle *v;
	TileIndex tile;
	Trackdir trackdir;
	int tunnelbridge_min;
	int tunnelbridge_max;
	RoadTypeCollisionMode collision_mode;
};

static Vehicle *EnumFindVehBlockingOvertake(Vehicle *v, void *data)
{
	const OvertakeData *od = (OvertakeData*)data;

	if (v->First() == od->u || v->First() == od->v) return nullptr;
	if (!HasBit(_collision_mode_roadtypes[od->collision_mode], RoadVehicle::From(v)->roadtype)) return nullptr;
	if (RoadVehicle::From(v)->overtaking != 0 || v->direction != od->v->direction) return v;

	/* Check if other vehicle is behind */
	switch (DirToDiagDir(v->direction)) {
		case DIAGDIR_NE:
			if (v->x_pos > od->v->x_pos) return nullptr;
			break;
		case DIAGDIR_SE:
			if (v->y_pos < od->v->y_pos) return nullptr;
			break;
		case DIAGDIR_SW:
			if (v->x_pos < od->v->x_pos) return nullptr;
			break;
		case DIAGDIR_NW:
			if (v->y_pos > od->v->y_pos) return nullptr;
			break;
		default:
			NOT_REACHED();
	}
	return v;
}

static Vehicle *EnumFindVehBlockingOvertakeTunnelBridge(Vehicle *v, void *data)
{
	const OvertakeData *od = (OvertakeData*)data;

	switch (DiagDirToAxis(DirToDiagDir(v->direction))) {
		case AXIS_X:
			if (v->x_pos < od->tunnelbridge_min || v->x_pos > od->tunnelbridge_max) return nullptr;
			break;
		case AXIS_Y:
			if (v->y_pos < od->tunnelbridge_min || v->y_pos > od->tunnelbridge_max) return nullptr;
			break;
		default:
			NOT_REACHED();
	}
	return EnumFindVehBlockingOvertake(v, data);
}

static Vehicle *EnumFindVehBlockingOvertakeBehind(Vehicle *v, void *data)
{
	const OvertakeData *od = (OvertakeData*)data;

	if (v->First() == od->u || v->First() == od->v) return nullptr;
	if (!HasBit(_collision_mode_roadtypes[od->collision_mode], RoadVehicle::From(v)->roadtype)) return nullptr;
	if (RoadVehicle::From(v)->overtaking != 0 && TileVirtXY(v->x_pos, v->y_pos) == od->tile) return v;
	return nullptr;
}

static bool CheckRoadInfraUnsuitableForOvertaking(OvertakeData *od)
{
	if (!HasTileAnyRoadType(od->tile, od->v->compatible_roadtypes)) return true;
	TrackStatus ts = GetTileTrackStatus(od->tile, TRANSPORT_ROAD, ((od->v->roadtype + 1) << 8) | GetRoadTramType(od->v->roadtype));
	TrackdirBits trackdirbits = TrackStatusToTrackdirBits(ts);
	TrackdirBits red_signals = TrackStatusToRedSignals(ts); // barred level crossing
	TrackBits trackbits = TrackdirBitsToTrackBits(trackdirbits);

	/* Track does not continue along overtaking direction || levelcrossing is barred */
	if (!HasBit(trackdirbits, od->trackdir) || (red_signals != TRACKDIR_BIT_NONE)) return true;
	/* Track has junction */
	if (trackbits & ~TRACK_BIT_CROSS) {
		RoadCachedOneWayState rcows = GetRoadCachedOneWayState(od->tile);
		if (rcows == RCOWS_SIDE_JUNCTION) {
			const RoadVehPathCache *pc = od->v->cached_path.get();
			if (pc != nullptr && !pc->empty() && pc->front_tile() == od->tile && !IsStraightRoadTrackdir(pc->front_td())) {
				/* cached path indicates that we are turning here, do not overtake */
				return true;
			}
		} else {
			return rcows == RCOWS_NORMAL || rcows == RCOWS_NO_ACCESS;
		}
	}

	return false;
}

/**
 * Check if overtaking is possible on a piece of track
 *
 * @param od Information about the tile and the involved vehicles
 * @return true if we have to abort overtaking
 */
static bool CheckRoadBlockedForOvertaking(OvertakeData *od)
{
	/* Are there more vehicles on the tile except the two vehicles involved in overtaking */
	return HasVehicleOnPos(od->tile, VEH_ROAD, od, EnumFindVehBlockingOvertake);
}

/**
 * Check if overtaking is possible on a piece of track
 *
 * @param od Information about the tile and the involved vehicles
 * @return true if we have to abort overtaking
 */
static bool IsNonOvertakingStationTile(TileIndex tile, DiagDirection diag_dir)
{
	if (!IsTileType(tile, MP_STATION) || IsRoadWaypoint(tile)) return false;
	if (!IsDriveThroughStopTile(tile)) return true;
	const DisallowedRoadDirections diagdir_to_drd[DIAGDIR_END] = { DRD_NORTHBOUND, DRD_NORTHBOUND, DRD_SOUTHBOUND, DRD_SOUTHBOUND };
	return GetDriveThroughStopDisallowedRoadDirections(tile) != diagdir_to_drd[diag_dir];
}

inline bool IsValidRoadVehStateForOvertake(const RoadVehicle *v)
{
	if (v->state == RVSB_IN_DEPOT) return false;
	if (v->state < TRACKDIR_END && !(IsValidTrackdir((Trackdir)v->state) && IsDiagonalTrackdir((Trackdir)v->state))) return false;
	return true;
}

static bool CheckTunnelBridgeBlockedForOvertaking(OvertakeData *od, TileIndex behind_end, TileIndex ahead_end, TileIndex pos, int ahead_extent, int behind_extent)
{
	switch (DirToDiagDir(od->v->direction)) {
		case DIAGDIR_NE:
			od->tunnelbridge_min = (TileX(pos) - ahead_extent) * TILE_SIZE;
			od->tunnelbridge_max = ((TileX(pos) + behind_extent) * TILE_SIZE) + TILE_UNIT_MASK;
			break;
		case DIAGDIR_SE:
			od->tunnelbridge_min = (TileY(pos) - behind_extent) * TILE_SIZE;
			od->tunnelbridge_max = ((TileY(pos) + ahead_extent) * TILE_SIZE) + TILE_UNIT_MASK;
			break;
		case DIAGDIR_SW:
			od->tunnelbridge_min = (TileX(pos) - behind_extent) * TILE_SIZE;
			od->tunnelbridge_max = ((TileX(pos) + ahead_extent) * TILE_SIZE) + TILE_UNIT_MASK;
			break;
		case DIAGDIR_NW:
			od->tunnelbridge_min = (TileY(pos) - ahead_extent) * TILE_SIZE;
			od->tunnelbridge_max = ((TileY(pos) + behind_extent) * TILE_SIZE) + TILE_UNIT_MASK;
			break;
		default:
			NOT_REACHED();
	}

	if (HasVehicleOnPos(behind_end, VEH_ROAD, od, EnumFindVehBlockingOvertakeTunnelBridge)) return true;
	if (HasVehicleOnPos(ahead_end, VEH_ROAD, od, EnumFindVehBlockingOvertakeTunnelBridge)) return true;
	return false;
}

static void RoadVehCheckOvertake(RoadVehicle *v, RoadVehicle *u)
{
	/* Trams can't overtake other trams */
	if (RoadTypeIsTram(v->roadtype)) return;

	/* Other vehicle is facing the opposite direction || direction is not a diagonal direction */
	if (v->direction == ReverseDir(u->Last()->direction) || !(v->direction & 1)) return;

	if (!IsValidRoadVehStateForOvertake(v)) return;

	/* Don't overtake in stations */
	if (IsNonOvertakingStationTile(u->tile, DirToDiagDir(u->direction))) return;

	/* If not permitted, articulated road vehicles can't overtake anything. */
	if (!_settings_game.vehicle.roadveh_articulated_overtaking && v->HasArticulatedPart()) return;

	/* Don't overtake if the vehicle is broken or about to break down */
	if (v->breakdown_ctr != 0) return;

	/* Vehicles chain is too long to overtake */
	if (v->GetOvertakingCounterThreshold() > 255) return;

	for (RoadVehicle *w = v; w != nullptr; w = w->Next()) {
		if (!IsValidRoadVehStateForOvertake(w)) return;

		/* Don't overtake in stations */
		if (IsNonOvertakingStationTile(w->tile, DirToDiagDir(w->direction))) return;

		/* Don't overtake if vehicle parts not all in same direction */
		if (w->direction != v->direction) return;

		/* Check if vehicle is in a road stop, depot, or not on a straight road */
		if ((w->state >= RVSB_IN_ROAD_STOP || !IsStraightRoadTrackdir((Trackdir)(w->state & RVSB_TRACKDIR_MASK))) &&
				!IsInsideMM(w->state, RVSB_IN_DT_ROAD_STOP, RVSB_IN_DT_ROAD_STOP_END) && w->state != RVSB_WORMHOLE) {
			return;
		}
	}

	/* Can't overtake a vehicle that is moving faster than us. If the vehicle in front is
	 * accelerating, take the maximum speed for the comparison, else the current speed.
	 * Original acceleration always accelerates, so always use the maximum speed. */
	int u_speed = (_settings_game.vehicle.roadveh_acceleration_model == AM_ORIGINAL || u->GetAcceleration().acceleration > 0) ? u->GetCurrentMaxSpeed() : u->cur_speed;
	if (u_speed >= v->GetCurrentMaxSpeed() &&
			!u->vehstatus.Test(VehState::Stopped) &&
			u->cur_speed != 0) {
		return;
	}

	OvertakeData od;
	od.v = v;
	od.u = u;
	od.trackdir = DiagDirToDiagTrackdir(DirToDiagDir(v->direction));
	od.collision_mode = GetRoadTypeInfo(v->roadtype)->collision_mode;

	/* Are the current and the next tile suitable for overtaking?
	 *  - Does the track continue along od.trackdir
	 *  - No junctions
	 *  - No barred levelcrossing
	 *  - No other vehicles in the way
	 */
	int tile_count = 1 + CeilDiv(v->gcache.cached_total_length, TILE_SIZE);
	TileIndex check_tile = v->tile;
	DiagDirection dir = DirToDiagDir(v->direction);
	TileIndexDiff check_tile_diff = TileOffsByDiagDir(DirToDiagDir(v->direction));
	TileIndex behind_check_tile = v->tile - check_tile_diff;

	int tile_offset = ((DiagDirToAxis(DirToDiagDir(v->direction)) == AXIS_X) ? v->x_pos : v->y_pos) & 0xF;
	int tile_ahead_margin = ((dir == DIAGDIR_SE || dir == DIAGDIR_SW) ? TILE_SIZE - 1 - tile_offset : tile_offset);;
	int behind_tile_count = (v->gcache.cached_total_length + tile_ahead_margin) / TILE_SIZE;

	if (IsTileType(check_tile, MP_TUNNELBRIDGE)) {
		TileIndex behind_end = GetOtherTunnelBridgeEnd(check_tile);
		if (IsBridgeTile(check_tile) && (IsRoadCustomBridgeHeadTile(check_tile) || IsRoadCustomBridgeHeadTile(behind_end))) return;
		if (GetTunnelBridgeDirection(check_tile) == dir) std::swap(check_tile, behind_end);
		TileIndex veh_tile = TileVirtXY(v->x_pos, v->y_pos);
		bool one_way = GetRoadCachedOneWayState(check_tile) != RCOWS_NORMAL;
		if (CheckTunnelBridgeBlockedForOvertaking(&od, behind_end, check_tile, veh_tile, one_way ? 0 : (tile_count  - 1), behind_tile_count)) return;

		tile_count -= DistanceManhattan(check_tile, veh_tile);
		behind_tile_count -= DistanceManhattan(behind_end, veh_tile);
		check_tile += check_tile_diff;
		behind_check_tile = behind_end - check_tile_diff;
	}
	for (; tile_count > 0; tile_count--, check_tile += check_tile_diff) {
		od.tile = check_tile;
		if (CheckRoadInfraUnsuitableForOvertaking(&od)) return;
		if (IsTileType(check_tile, MP_TUNNELBRIDGE)) {
			TileIndex ahead_end = GetOtherTunnelBridgeEnd(check_tile);
			if (IsBridgeTile(check_tile) && (IsRoadCustomBridgeHeadTile(check_tile) || IsRoadCustomBridgeHeadTile(ahead_end))) return;
			if (GetRoadCachedOneWayState(check_tile) == RCOWS_NORMAL && CheckTunnelBridgeBlockedForOvertaking(&od, check_tile, ahead_end, check_tile, tile_count - 1, 0)) return;
			tile_count -= DistanceManhattan(check_tile, ahead_end);
			check_tile = ahead_end;
			continue;
		}
		if (IsStationRoadStopTile(check_tile) && IsDriveThroughStopTile(check_tile) && GetDriveThroughStopDisallowedRoadDirections(check_tile) != DRD_NONE) {
			const RoadStop *rs = RoadStop::GetByTile(check_tile, GetRoadStopType(check_tile));
			DiagDirection dir = DirToDiagDir(v->direction);
			const RoadStop::Entry *entry = rs->GetEntry(dir);
			const RoadStop::Entry *opposite_entry = rs->GetEntry(ReverseDiagDir(dir));
			if (entry->GetOccupied() < opposite_entry->GetOccupied()) return;
			break;
		}
		if (check_tile != v->tile && GetRoadCachedOneWayState(check_tile) != RCOWS_NORMAL) {
			/* one-way road, don't worry about other vehicles */
			continue;
		}
		if (CheckRoadBlockedForOvertaking(&od)) return;
	}

	for (; behind_tile_count > 0; behind_tile_count--, behind_check_tile -= check_tile_diff) {
		od.tile = behind_check_tile;
		if (behind_tile_count == 1) {
			RoadBits rb = GetAnyRoadBits(behind_check_tile, RTT_ROAD);
			if ((rb & DiagDirToRoadBits(dir)) && HasVehicleOnPos(behind_check_tile, VEH_ROAD, &od, EnumFindVehBlockingOvertakeBehind)) return;
		} else {
			if (CheckRoadInfraUnsuitableForOvertaking(&od)) return;
			if (IsTileType(behind_check_tile, MP_TUNNELBRIDGE)) {
				TileIndex behind_end = GetOtherTunnelBridgeEnd(behind_check_tile);
				if (IsBridgeTile(behind_check_tile) && (IsRoadCustomBridgeHeadTile(behind_check_tile) || IsRoadCustomBridgeHeadTile(behind_end))) return;
				if (CheckTunnelBridgeBlockedForOvertaking(&od, behind_check_tile, behind_end, behind_check_tile, 0, behind_tile_count - 1)) return;
				behind_tile_count -= DistanceManhattan(behind_check_tile, behind_end);
				check_tile = behind_end;
				continue;
			}
			if (CheckRoadBlockedForOvertaking(&od)) return;
		}
	}

	/* When the vehicle in front of us is stopped we may only take
	 * half the time to pass it than when the vehicle is moving. */
<<<<<<< HEAD
	v->overtaking_ctr = (od.u->cur_speed == 0 || od.u->IsRoadVehicleStopped()) ? RV_OVERTAKE_TIMEOUT / 2 : 0;
	v->SetRoadVehicleOvertaking(RVSB_DRIVE_SIDE);
=======
	v->overtaking_ctr = (od.u->cur_speed == 0 || od.u->vehstatus.Test(VehState::Stopped)) ? RV_OVERTAKE_TIMEOUT / 2 : 0;
	v->overtaking = RVSB_DRIVE_SIDE;
>>>>>>> 0de7fd3c
}

static void RoadZPosAffectSpeed(RoadVehicle *v, int old_z)
{
	if (old_z == v->z_pos || _settings_game.vehicle.roadveh_acceleration_model != AM_ORIGINAL) return;

	if (old_z < v->z_pos) {
		v->cur_speed = v->cur_speed * 232 / 256; // slow down by ~10%
	} else {
		uint16_t spd = v->cur_speed + 2;
		if (spd <= v->gcache.cached_max_track_speed) v->cur_speed = spd;
	}
}

static int PickRandomBit(uint bits)
{
	uint i;
	uint num = RandomRange(CountBits(bits));

	for (i = 0; !(bits & 1) || (int)--num >= 0; bits >>= 1, i++) {}
	return i;
}

/**
 * Returns direction to for a road vehicle to take or
 * INVALID_TRACKDIR if the direction is currently blocked
 * @param v        the Vehicle to do the pathfinding for
 * @param tile     the where to start the pathfinding
 * @param enterdir the direction the vehicle enters the tile from
 * @return the Trackdir to take
 */
static Trackdir RoadFindPathToDest(RoadVehicle *v, TileIndex tile, DiagDirection enterdir)
{
#define return_track(x) { best_track = (Trackdir)x; goto found_best_track; }

	TileIndex desttile;
	Trackdir best_track;
	bool path_found = true;

	TrackStatus ts = GetTileTrackStatus(tile, TRANSPORT_ROAD, ((v->roadtype + 1) << 8) | GetRoadTramType(v->roadtype));
	TrackdirBits red_signals = TrackStatusToRedSignals(ts); // crossing
	TrackdirBits trackdirs = TrackStatusToTrackdirBits(ts);

	if (IsTileType(tile, MP_ROAD)) {
		if (IsRoadDepot(tile) && (!IsInfraTileUsageAllowed(VEH_ROAD, v->owner, tile) || GetRoadDepotDirection(tile) == enterdir)) {
			/* Road depot owned by another company or with the wrong orientation */
			trackdirs = TRACKDIR_BIT_NONE;
		}
	} else if (IsTileType(tile, MP_STATION) && IsBayRoadStopTile(tile)) {
		/* Standard road stop (drive-through stops are treated as normal road) */

		if (!IsInfraTileUsageAllowed(VEH_ROAD, v->owner, tile) || GetBayRoadStopDir(tile) == enterdir || v->HasArticulatedPart()) {
			/* different station owner or wrong orientation or the vehicle has articulated parts */
			trackdirs = TRACKDIR_BIT_NONE;
		} else {
			/* Our station */
			RoadStopType rstype = v->IsBus() ? RoadStopType::Bus : RoadStopType::Truck;

			if (GetRoadStopType(tile) != rstype) {
				/* Wrong station type */
				trackdirs = TRACKDIR_BIT_NONE;
			} else {
				/* Proper station type, check if there is free loading bay */
				if (!_settings_game.pf.roadveh_queue && IsBayRoadStopTile(tile) &&
						!RoadStop::GetByTile(tile, rstype)->HasFreeBay()) {
					/* Station is full and RV queuing is off */
					trackdirs = TRACKDIR_BIT_NONE;
				}
			}
		}
	}
	/* The above lookups should be moved to GetTileTrackStatus in the
	 * future, but that requires more changes to the pathfinder and other
	 * stuff, probably even more arguments to GTTS.
	 */

	/* Remove tracks unreachable from the enter dir */
	trackdirs &= DiagdirReachesTrackdirs(enterdir);
	if (trackdirs == TRACKDIR_BIT_NONE) {
		/* If vehicle expected a path, it no longer exists, so invalidate it. */
		if (v->cached_path != nullptr) v->cached_path->clear();
		/* No reachable tracks, so we'll reverse */
		return_track(_road_reverse_table[enterdir]);
	}

	if (v->reverse_ctr != 0) {
		bool reverse = true;
		if (RoadTypeIsTram(v->roadtype)) {
			/* Trams may only reverse on a tile if it contains at least the straight
			 * trackbits or when it is a valid turning tile (i.e. one roadbit) */
			RoadBits rb = GetAnyRoadBits(tile, RTT_TRAM);
			RoadBits straight = AxisToRoadBits(DiagDirToAxis(enterdir));
			reverse = ((rb & straight) == straight) ||
			          (rb == DiagDirToRoadBits(enterdir));
		}
		if (reverse) {
			v->reverse_ctr = 0;
			if (v->tile != tile) {
				return_track(_road_reverse_table[enterdir]);
			}
		}
	}

	desttile = v->dest_tile;
	if (desttile == 0) {
		/* We've got no destination, pick a random track */
		return_track(PickRandomBit(trackdirs));
	}

	/* Only one track to choose between? */
	if (KillFirstBit(trackdirs) == TRACKDIR_BIT_NONE) {
		if (v->cached_path != nullptr && !v->cached_path->empty() && v->cached_path->front_tile() == tile) {
			/* Vehicle expected a choice here, invalidate its path. */
			v->cached_path->clear();
		}
		return_track(FindFirstBit(trackdirs));
	}

	/* Path cache is out of date, clear it */
	if (v->cached_path != nullptr && !v->cached_path->empty() && v->cached_path->layout_ctr != _road_layout_change_counter) {
		v->cached_path->clear();
	}

	/* Attempt to follow cached path. */
	if (v->cached_path != nullptr && !v->cached_path->empty()) {
		if (v->cached_path->front_tile() != tile) {
			/* Vehicle didn't expect a choice here, invalidate its path. */
			v->cached_path->clear();
		} else {
			Trackdir trackdir = v->cached_path->front_td();

			if (HasBit(trackdirs, trackdir)) {
				v->cached_path->pop_front();
				return_track(trackdir);
			}

			/* Vehicle expected a choice which is no longer available. */
			v->cached_path->clear();
		}
	}

	best_track = YapfRoadVehicleChooseTrack(v, tile, enterdir, trackdirs, path_found, v->GetOrCreatePathCache());
	DEBUG_UPDATESTATECHECKSUM("RoadFindPathToDest: v: {}, path_found: {}, best_track: {}", v->index, path_found, best_track);
	UpdateStateChecksum((((uint64_t) v->index.base()) << 32) | (path_found << 16) | best_track);
	v->HandlePathfindingResult(path_found);

found_best_track:;

	if (HasBit(red_signals, best_track)) return INVALID_TRACKDIR;

	return best_track;
}

struct RoadDriveEntry {
	uint8_t x, y;
};

#include "table/roadveh_movement.h"

static bool RoadVehLeaveDepot(RoadVehicle *v, bool first)
{
	/* Don't leave unless v and following wagons are in the depot. */
	for (const RoadVehicle *u = v; u != nullptr; u = u->Next()) {
		if (u->state != RVSB_IN_DEPOT || u->tile != v->tile) return false;
	}

	DiagDirection dir = GetRoadDepotDirection(v->tile);
	v->direction = DiagDirToDir(dir);

	Trackdir tdir = DiagDirToDiagTrackdir(dir);
	const RoadDriveEntry *rdp = _road_drive_data[GetRoadTramType(v->roadtype)][(_settings_game.vehicle.road_side << RVS_DRIVE_SIDE) + tdir];

	int x = TileX(v->tile) * TILE_SIZE + (rdp[RVC_DEPOT_START_FRAME].x & 0xF);
	int y = TileY(v->tile) * TILE_SIZE + (rdp[RVC_DEPOT_START_FRAME].y & 0xF);

	if (first) {
		/* We are leaving a depot, but have to go to the exact same one; re-enter */
		if (v->current_order.IsType(OT_GOTO_DEPOT) && v->tile == v->dest_tile) {
			VehicleEnterDepot(v);
			return true;
		}

		if (RoadVehFindCloseTo(v, x, y, v->direction, false) != nullptr) return true;

		VehicleServiceInDepot(v);
		v->LeaveUnbunchingDepot();

		StartRoadVehSound(v);

		/* Vehicle is about to leave a depot */
		v->cur_speed = 0;
	}

<<<<<<< HEAD
	v->vehstatus &= ~VS_HIDDEN;
	v->InvalidateImageCache();
=======
	v->vehstatus.Reset(VehState::Hidden);
>>>>>>> 0de7fd3c
	v->state = tdir;
	v->frame = RVC_DEPOT_START_FRAME;
	v->UpdateIsDrawn();

	v->x_pos = x;
	v->y_pos = y;
	v->UpdatePosition();
	v->UpdateInclination(true, true);

	InvalidateWindowData(WC_VEHICLE_DEPOT, v->tile.base());

	return true;
}

static Trackdir FollowPreviousRoadVehicle(const RoadVehicle *v, const RoadVehicle *prev, TileIndex tile, DiagDirection entry_dir, bool already_reversed)
{
	if (prev->tile == v->tile && !already_reversed) {
		/* If the previous vehicle is on the same tile as this vehicle is
		 * then it must have reversed. */
		return _road_reverse_table[entry_dir];
	}

	uint8_t prev_state = prev->state;
	Trackdir dir;

	if (prev_state == RVSB_WORMHOLE || prev_state == RVSB_IN_DEPOT) {
		DiagDirection diag_dir = INVALID_DIAGDIR;

		if (IsTileType(tile, MP_TUNNELBRIDGE)) {
			diag_dir = GetTunnelBridgeDirection(tile);
		} else if (IsRoadDepotTile(tile)) {
			diag_dir = ReverseDiagDir(GetRoadDepotDirection(tile));
		}

		if (diag_dir == INVALID_DIAGDIR) return INVALID_TRACKDIR;
		dir = DiagDirToDiagTrackdir(diag_dir);
	} else {
		if (already_reversed && prev->tile != tile) {
			/*
			 * The vehicle has reversed, but did not go straight back.
			 * It immediately turn onto another tile. This means that
			 * the roadstate of the previous vehicle cannot be used
			 * as the direction we have to go with this vehicle.
			 *
			 * Next table is build in the following way:
			 *  - first row for when the vehicle in front went to the northern or
			 *    western tile, second for southern and eastern.
			 *  - columns represent the entry direction.
			 *  - cell values are determined by the Trackdir one has to take from
			 *    the entry dir (column) to the tile in north or south by only
			 *    going over the trackdirs used for turning 90 degrees, i.e.
			 *    TRACKDIR_{UPPER,RIGHT,LOWER,LEFT}_{N,E,S,W}.
			 */
			static const Trackdir reversed_turn_lookup[2][DIAGDIR_END] = {
				{ TRACKDIR_UPPER_W, TRACKDIR_RIGHT_N, TRACKDIR_LEFT_N,  TRACKDIR_UPPER_E },
				{ TRACKDIR_RIGHT_S, TRACKDIR_LOWER_W, TRACKDIR_LOWER_E, TRACKDIR_LEFT_S  }};
			dir = reversed_turn_lookup[prev->tile < tile ? 0 : 1][ReverseDiagDir(entry_dir)];
		} else if (HasBit(prev_state, RVS_IN_DT_ROAD_STOP)) {
			dir = (Trackdir)(prev_state & RVSB_ROAD_STOP_TRACKDIR_MASK);
		} else if (prev_state < TRACKDIR_END) {
			dir = (Trackdir)prev_state;
		} else {
			return INVALID_TRACKDIR;
		}
	}

	/* Do some sanity checking. */
	static const RoadBits required_roadbits[] = {
		ROAD_X,            ROAD_Y,            ROAD_NW | ROAD_NE, ROAD_SW | ROAD_SE,
		ROAD_NW | ROAD_SW, ROAD_NE | ROAD_SE, ROAD_X,            ROAD_Y
	};
	RoadBits required = required_roadbits[dir & 0x07];

	if ((required & GetAnyRoadBits(tile, GetRoadTramType(v->roadtype), false)) == ROAD_NONE) {
		dir = INVALID_TRACKDIR;
	}

	return dir;
}

/**
 * Can a tram track build without destruction on the given tile?
 * @param c the company that would be building the tram tracks
 * @param t the tile to build on.
 * @param rt the tram type to build.
 * @param r the road bits needed.
 * @return true when a track track can be build on 't'
 */
static bool CanBuildTramTrackOnTile(CompanyID c, TileIndex t, RoadType rt, RoadBits r)
{
	/* The 'current' company is not necessarily the owner of the vehicle. */
	Backup<CompanyID> cur_company(_current_company, c, FILE_LINE);

	CommandCost ret = Command<CMD_BUILD_ROAD>::Do(DoCommandFlag::NoWater, t, r, rt, DRD_NONE, TownID::Invalid(), BuildRoadFlags::None);

	cur_company.Restore();
	return ret.Succeeded();
}

static bool IsRoadVehicleOnOtherSideOfRoad(const RoadVehicle *v)
{
	bool is_right;
	switch (DirToDiagDir(v->direction)) {
		case DIAGDIR_NE:
			is_right = ((TILE_UNIT_MASK & v->y_pos) == 9);
			break;
		case DIAGDIR_SE:
			is_right = ((TILE_UNIT_MASK & v->x_pos) == 9);
			break;
		case DIAGDIR_SW:
			is_right = ((TILE_UNIT_MASK & v->y_pos) == 5);
			break;
		case DIAGDIR_NW:
			is_right = ((TILE_UNIT_MASK & v->x_pos) == 5);
			break;
		default:
			NOT_REACHED();
	}

	return is_right != (bool) _settings_game.vehicle.road_side;
}

struct FinishOvertakeData {
	Direction direction;
	const Vehicle *v;
	int min_coord;
	int max_coord;
	uint8_t not_road_pos;
	RoadTypeCollisionMode collision_mode;
};

static Vehicle *EnumFindVehBlockingFinishOvertake(Vehicle *v, void *data)
{
	const FinishOvertakeData *od = (FinishOvertakeData*)data;

	if (v->First() == od->v) return nullptr;
	if (!HasBit(_collision_mode_roadtypes[od->collision_mode], RoadVehicle::From(v)->roadtype)) return nullptr;

	/* Check if other vehicle is behind */
	switch (DirToDiagDir(v->direction)) {
		case DIAGDIR_NE:
		case DIAGDIR_SW:
			if ((v->y_pos & TILE_UNIT_MASK) == od->not_road_pos) return nullptr;
			if (v->x_pos >= od->min_coord && v->x_pos <= od->max_coord) return v;
			break;
		case DIAGDIR_SE:
		case DIAGDIR_NW:
			if ((v->x_pos & TILE_UNIT_MASK) == od->not_road_pos) return nullptr;
			if (v->y_pos >= od->min_coord && v->y_pos <= od->max_coord) return v;
			break;
		default:
			NOT_REACHED();
	}
	return nullptr;
}

static void RoadVehCheckFinishOvertake(RoadVehicle *v)
{
	/* Cancel overtake if the vehicle is broken or about to break down */
	if (v->breakdown_ctr != 0) {
		v->SetRoadVehicleOvertaking(0);
		return;
	}

	FinishOvertakeData od;
	od.direction = v->direction;
	od.v = v;
	od.collision_mode = GetRoadTypeInfo(v->roadtype)->collision_mode;

	const RoadVehicle *last = v->Last();
	const int front_margin = 10;
	const int back_margin = 10;
	DiagDirection dir = DirToDiagDir(v->direction);
	switch (dir) {
		case DIAGDIR_NE:
			od.min_coord = v->x_pos - front_margin;
			od.max_coord = last->x_pos + back_margin;
			od.not_road_pos = (_settings_game.vehicle.road_side ? 5 : 9);
			break;
		case DIAGDIR_SE:
			od.min_coord = last->y_pos - back_margin;
			od.max_coord = v->y_pos + front_margin;
			od.not_road_pos = (_settings_game.vehicle.road_side ? 5 : 9);
			break;
		case DIAGDIR_SW:
			od.min_coord = last->x_pos - back_margin;
			od.max_coord = v->x_pos + front_margin;
			od.not_road_pos = (_settings_game.vehicle.road_side ? 9 : 5);
			break;
		case DIAGDIR_NW:
			od.min_coord = v->y_pos - front_margin;
			od.max_coord = last->y_pos + back_margin;
			od.not_road_pos = (_settings_game.vehicle.road_side ? 9 : 5);
			break;
		default:
			NOT_REACHED();
	}

	TileIndexDiffC ti = TileIndexDiffCByDiagDir(DirToDiagDir(v->direction));
	bool check_ahead = true;
	int tiles_behind = 1 + CeilDiv(v->gcache.cached_total_length, TILE_SIZE);

	TileIndex check_tile = v->tile;
	if (IsTileType(check_tile, MP_TUNNELBRIDGE)) {
		TileIndex ahead = GetOtherTunnelBridgeEnd(check_tile);
		if (v->state == RVSB_WORMHOLE) {
			check_ahead = false;
		}
		if (GetTunnelBridgeDirection(check_tile) == dir) {
			check_ahead = false;
		} else if (GetTunnelBridgeDirection(check_tile) == ReverseDiagDir(dir)) {
			std::swap(ahead, check_tile);
		}

		if (HasVehicleOnPos(ahead, VEH_ROAD, &od, EnumFindVehBlockingFinishOvertake)) return;
		if (HasVehicleOnPos(check_tile, VEH_ROAD, &od, EnumFindVehBlockingFinishOvertake)) return;
		tiles_behind -= 1 + DistanceManhattan(check_tile, TileVirtXY(v->x_pos, v->y_pos));
		check_tile = TileAddWrap(check_tile, -ti.x, -ti.y);
	}

	if (check_ahead) {
		TileIndex ahead_tile = TileAddWrap(check_tile, ti.x, ti.y);
		if (ahead_tile != INVALID_TILE) {
			if (HasVehicleOnPos(ahead_tile, VEH_ROAD, &od, EnumFindVehBlockingFinishOvertake)) return;
			if (IsTileType(ahead_tile, MP_TUNNELBRIDGE) && HasVehicleOnPos(GetOtherTunnelBridgeEnd(ahead_tile), VEH_ROAD, &od, EnumFindVehBlockingFinishOvertake)) return;
		}
	}

	for (; check_tile != INVALID_TILE && tiles_behind > 0; tiles_behind--, check_tile = TileAddWrap(check_tile, -ti.x, -ti.y)) {
		if (HasVehicleOnPos(check_tile, VEH_ROAD, &od, EnumFindVehBlockingFinishOvertake)) return;
		if (IsTileType(check_tile, MP_TUNNELBRIDGE)) {
			TileIndex other_end = GetOtherTunnelBridgeEnd(check_tile);
			tiles_behind -= DistanceManhattan(other_end, check_tile);
			if (HasVehicleOnPos(other_end, VEH_ROAD, &od, EnumFindVehBlockingFinishOvertake)) return;
			check_tile = other_end;
		}
	}

	/* road on the normal side is clear, finish overtake */
	v->SetRoadVehicleOvertaking(0);
}

inline uint8_t IncreaseOvertakingCounter(RoadVehicle *v)
{
	if (v->overtaking_ctr != 255) v->overtaking_ctr++;
	return v->overtaking_ctr;
}

static bool CheckRestartLoadingAtRoadStop(RoadVehicle *v)
{
	if (v->GetNumOrders() < 1 || !Company::Get(v->owner)->settings.remain_if_next_order_same_station) return false;

	if (v->cur_implicit_order_index < v->GetNumOrders() && v->GetOrder(v->cur_implicit_order_index)->IsType(OT_IMPLICIT)) return false;

	StationID station_id = v->current_order.GetDestination().ToStationID();
	VehicleOrderID next_order_idx = AdvanceOrderIndexDeferred(v, v->cur_implicit_order_index);
	const Order *next_order = v->GetOrder(next_order_idx);
	FlushAdvanceOrderIndexDeferred(v, false);
	if (next_order != nullptr && next_order->IsType(OT_GOTO_STATION) && next_order->GetDestination() == station_id &&
			(next_order->GetRoadVehTravelDirection() == INVALID_DIAGDIR || next_order->GetRoadVehTravelDirection() == DirToDiagDir(v->direction)) &&
			!(next_order->GetNonStopType() & ONSF_NO_STOP_AT_DESTINATION_STATION) &&
			IsInfraTileUsageAllowed(VEH_ROAD, v->owner, v->tile) &&
			GetRoadStopType(v->tile) == (v->IsBus() ? RoadStopType::Bus : RoadStopType::Truck) &&
			GetStationIndex(v->tile) == station_id) {
		v->current_order.Free();
		ProcessOrders(v);

		/* Double check that order prediction was correct and v->current_order is now for the same station */
		if (v->current_order.IsType(OT_GOTO_STATION) && v->current_order.GetDestination() == station_id &&
				!(v->current_order.GetNonStopType() & ONSF_NO_STOP_AT_DESTINATION_STATION)) {
			v->last_station_visited = station_id;
			v->BeginLoading();
			return true;
		} else {
			/* Order prediction was incorrect, this should not be reached, just restore the leave station order */
			v->current_order.MakeLeaveStation();
			v->current_order.SetDestination(station_id);
		}
	}

	return false;
}

bool IndividualRoadVehicleController(RoadVehicle *v, const RoadVehicle *prev)
{
	SCOPE_INFO_FMT([&], "IndividualRoadVehicleController: {}, {}", VehicleInfoDumper(v), VehicleInfoDumper(prev));
	if (v->overtaking & RVSB_DRIVE_SIDE && v->IsFrontEngine())  {
		if (IsNonOvertakingStationTile(v->tile, DirToDiagDir(v->direction))) {
			/* Force us to be not overtaking! */
			v->SetRoadVehicleOvertaking(0);
		} else if (v->HasArticulatedPart() && (v->state >= RVSB_IN_ROAD_STOP || !IsStraightRoadTrackdir((Trackdir)v->state)) && !IsInsideMM(v->state, RVSB_IN_DT_ROAD_STOP, RVSB_IN_DT_ROAD_STOP_END) && v->state != RVSB_WORMHOLE) {
			/* Articulated RVs may not overtake on corners */
			v->SetRoadVehicleOvertaking(0);
		} else if (v->HasArticulatedPart() && IsBridgeTile(v->tile) && (IsRoadCustomBridgeHeadTile(v->tile) || IsRoadCustomBridgeHeadTile(GetOtherBridgeEnd(v->tile)))) {
			/* Articulated RVs may not overtake on custom bridge heads */
			v->SetRoadVehicleOvertaking(0);
		} else if (v->state < RVSB_IN_ROAD_STOP && !IsStraightRoadTrackdir((Trackdir)v->state) && IsOneWaySideJunctionRoadTile(v->tile)) {
			/* No turning to/from overtaking lane on one way side road junctions */
			v->SetRoadVehicleOvertaking(0);
		} else if (IncreaseOvertakingCounter(v) >= RV_OVERTAKE_TIMEOUT) {
			/* If overtaking just aborts at a random moment, we can have a out-of-bound problem,
			 *  if the vehicle started a corner. To protect that, only allow an abort of
			 *  overtake if we are on straight roads */
			if (v->overtaking_ctr >= v->GetOvertakingCounterThreshold() && (v->state == RVSB_WORMHOLE || (v->state < RVSB_IN_ROAD_STOP && IsStraightRoadTrackdir((Trackdir)v->state)))) {
				if (IsOneWayRoadTile(v->tile)) {
					RoadVehCheckFinishOvertake(v);
				} else {
					v->SetRoadVehicleOvertaking(0);
				}
			}
		}
	}

	/* If this vehicle is in a depot and we've reached this point it must be
	 * one of the articulated parts. It will stay in the depot until activated
	 * by the previous vehicle in the chain when it gets to the right place. */
	if (v->IsInDepot()) return true;

	bool no_advance_tile = false;

	if (v->state == RVSB_WORMHOLE) {
		/* Vehicle is entering a depot or is on a bridge or in a tunnel */
		GetNewVehiclePosResult gp = GetNewVehiclePos(v);
		if (v->overtaking & 1) {
			DiagDirection dir = DirToDiagDir(v->direction);
			switch (dir) {
				case DIAGDIR_NE:
				case DIAGDIR_SW:
					SB(gp.y, 0, 4, (_settings_game.vehicle.road_side ^ (dir >> 1) ^ (v->overtaking >> RVS_DRIVE_SIDE)) ? 9 : 5);
					break;
				case DIAGDIR_SE:
				case DIAGDIR_NW:
					SB(gp.x, 0, 4, (_settings_game.vehicle.road_side ^ (dir >> 1) ^ (v->overtaking >> RVS_DRIVE_SIDE)) ? 9 : 5);
					break;
				default:
					NOT_REACHED();
			}
		}
		if (v->IsFrontEngine()) {
			RoadVehicle *u = RoadVehFindCloseTo(v, gp.x, gp.y, v->direction);
			if (u != nullptr) {
				u = u->First();
				/* There is a vehicle in front overtake it if possible */
				uint8_t old_overtaking = v->overtaking;
				if (v->overtaking == 0) RoadVehCheckOvertake(v, u);
				if (v->overtaking == old_overtaking) {
					v->cur_speed = u->cur_speed;
				}
				return false;
			}
		}
		v->overtaking &= ~1;

		if (IsTileType(gp.new_tile, MP_TUNNELBRIDGE) && HasBit(VehicleEnterTile(v, gp.new_tile, gp.x, gp.y), VETS_ENTERED_WORMHOLE)) {
			if (IsRoadCustomBridgeHeadTile(gp.new_tile)) {
				v->frame = 15;
				no_advance_tile = true;
			} else {
				/* Vehicle has just entered a bridge or tunnel */
				v->x_pos = gp.x;
				v->y_pos = gp.y;
				v->UpdatePosition();
				v->UpdateInclination(true, true);
				return true;
			}
		} else {
			v->x_pos = gp.x;
			v->y_pos = gp.y;
			v->UpdatePosition();
			RoadZPosAffectSpeed(v, v->UpdateInclination(false, false, true));
			if (v->IsDrawn()) v->Vehicle::UpdateViewport(true);
			return true;
		}
<<<<<<< HEAD
=======

		v->x_pos = gp.x;
		v->y_pos = gp.y;
		v->UpdatePosition();
		if (!v->vehstatus.Test(VehState::Hidden)) v->Vehicle::UpdateViewport(true);
		return true;
>>>>>>> 0de7fd3c
	}

	/* Get move position data for next frame.
	 * For a drive-through road stop use 'straight road' move data.
	 * In this case v->state is masked to give the road stop entry direction. */
	RoadDriveEntry rd = _road_drive_data[GetRoadTramType(v->roadtype)][(
		(HasBit(v->state, RVS_IN_DT_ROAD_STOP) ? v->state & RVSB_ROAD_STOP_TRACKDIR_MASK : v->state) +
		(_settings_game.vehicle.road_side << RVS_DRIVE_SIDE)) ^ v->overtaking][v->frame + 1];

	if (rd.x & RDE_NEXT_TILE) {
		TileIndex tile = v->tile;
		if (!no_advance_tile) tile += TileOffsByDiagDir((DiagDirection)(rd.x & 3));
		Trackdir dir;

		if (v->IsFrontEngine()) {
			/* If this is the front engine, look for the right path. */
			if (HasTileAnyRoadType(tile, v->compatible_roadtypes)) {
				dir = RoadFindPathToDest(v, tile, (DiagDirection)(rd.x & 3));
			} else {
				dir = _road_reverse_table[(DiagDirection)(rd.x & 3)];
			}
		} else if (no_advance_tile) {
			/* Follow previous vehicle out of custom bridge wormhole */
			dir = (Trackdir) prev->state;
		} else {
			dir = FollowPreviousRoadVehicle(v, prev, tile, (DiagDirection)(rd.x & 3), false);
		}

		if (dir == INVALID_TRACKDIR) {
			if (!v->IsFrontEngine()) FatalError("Disconnecting road vehicle.");
			v->cur_speed = 0;
			return false;
		}

again:
		uint start_frame = RVC_DEFAULT_START_FRAME;
		if (IsReversingRoadTrackdir(dir)) {
			/* When turning around we can't be overtaking. */
			v->SetRoadVehicleOvertaking(0);

			if (no_advance_tile) {
				Debug(misc, 0, "Road vehicle attempted to turn around on a single road piece bridge head");
			}

			/* Turning around */
			if (RoadTypeIsTram(v->roadtype)) {
				/* Determine the road bits the tram needs to be able to turn around
				 * using the 'big' corner loop. */
				RoadBits needed;
				switch (dir) {
					default: NOT_REACHED();
					case TRACKDIR_RVREV_NE: needed = ROAD_SW; break;
					case TRACKDIR_RVREV_SE: needed = ROAD_NW; break;
					case TRACKDIR_RVREV_SW: needed = ROAD_NE; break;
					case TRACKDIR_RVREV_NW: needed = ROAD_SE; break;
				}
				auto tile_turn_ok = [&]() -> bool {
					if (IsNormalRoadTile(tile)) {
						return !HasRoadWorks(tile) && HasTileAnyRoadType(tile, v->compatible_roadtypes) && (needed & GetRoadBits(tile, RTT_TRAM)) != ROAD_NONE;
					} else if (IsRoadCustomBridgeHeadTile(tile)) {
						return HasTileAnyRoadType(tile, v->compatible_roadtypes) && (needed & GetCustomBridgeHeadRoadBits(tile, RTT_TRAM) & ~DiagDirToRoadBits(GetTunnelBridgeDirection(tile))) != ROAD_NONE;
					} else {
						return false;
					}
				};
				if ((v->Previous() != nullptr && v->Previous()->tile == tile) || (v->IsFrontEngine() && tile_turn_ok())) {
					/*
					 * Taking the 'big' corner for trams only happens when:
					 * - The previous vehicle in this (articulated) tram chain is
					 *   already on the 'next' tile, we just follow them regardless of
					 *   anything. When it is NOT on the 'next' tile, the tram started
					 *   doing a reversing turn when the piece of tram track on the next
					 *   tile did not exist yet. Do not use the big tram loop as that is
					 *   going to cause the tram to split up.
					 * - Or the front of the tram can drive over the next tile.
					 */
				} else if (!v->IsFrontEngine() || !CanBuildTramTrackOnTile(v->owner, tile, v->roadtype, needed) || ((~needed & GetAnyRoadBits(v->tile, RTT_TRAM, false)) == ROAD_NONE)) {
					/*
					 * Taking the 'small' corner for trams only happens when:
					 * - We are not the from vehicle of an articulated tram.
					 * - Or when the company cannot build on the next tile.
					 *
					 * The 'small' corner means that the vehicle is on the end of a
					 * tram track and needs to start turning there. To do this properly
					 * the tram needs to start at an offset in the tram turning 'code'
					 * for 'big' corners. It furthermore does not go to the next tile,
					 * so that needs to be fixed too.
					 */
					tile = v->tile;
					start_frame = RVC_TURN_AROUND_START_FRAME_SHORT_TRAM;
				} else {
					/* The company can build on the next tile, so wait till they do. */
					v->cur_speed = 0;
					return false;
				}
			} else if (IsOneWayRoadTile(v->tile) && !MayReverseOnOneWayRoadTile(v->tile, (DiagDirection)(rd.x & 3))) {
				v->cur_speed = 0;
				return false;
			} else {
				tile = v->tile;
			}
		}

		/* Get position data for first frame on the new tile */
		const RoadDriveEntry *rdp = _road_drive_data[GetRoadTramType(v->roadtype)][(dir + (_settings_game.vehicle.road_side << RVS_DRIVE_SIDE)) ^ v->overtaking];

		int x = TileX(tile) * TILE_SIZE + rdp[start_frame].x;
		int y = TileY(tile) * TILE_SIZE + rdp[start_frame].y;

		Direction new_dir = RoadVehGetSlidingDirection(v, x, y);
		if (v->IsFrontEngine()) {
			const Vehicle *u = RoadVehFindCloseTo(v, x, y, new_dir);
			if (u != nullptr) {
				v->cur_speed = u->First()->cur_speed;
				/* We might be blocked, prevent pathfinding rerun as we already know where we are heading to. */
				v->GetOrCreatePathCache().push_front(tile, dir);
				return false;
			}
		}

		uint32_t r = VehicleEnterTile(v, tile, x, y);
		if (HasBit(r, VETS_CANNOT_ENTER)) {
			if (!IsTileType(tile, MP_TUNNELBRIDGE)) {
				v->cur_speed = 0;
				return false;
			}
			/* Try an about turn to re-enter the previous tile */
			dir = _road_reverse_table[rd.x & 3];
			goto again;
		}

		if (IsInsideMM(v->state, RVSB_IN_ROAD_STOP, RVSB_IN_DT_ROAD_STOP_END) && IsTileType(v->tile, MP_STATION)) {
			if (IsReversingRoadTrackdir(dir) && IsInsideMM(v->state, RVSB_IN_ROAD_STOP, RVSB_IN_ROAD_STOP_END)) {
				/* New direction is trying to turn vehicle around.
				 * We can't turn at the exit of a road stop so wait.*/
				v->cur_speed = 0;
				return false;
			}

			/* If we are a drive through road stop and the next tile is of
			 * the same road stop and the next tile isn't this one (i.e. we
			 * are not reversing), then keep the reservation and state.
			 * This way we will not be shortly unregister from the road
			 * stop. It also makes it possible to load when on the edge of
			 * two road stops; otherwise you could get vehicles that should
			 * be loading but are not actually loading. */
			if (IsStationRoadStopTile(v->tile) && IsDriveThroughStopTile(v->tile) &&
					RoadStop::IsDriveThroughRoadStopContinuation(v->tile, tile) &&
					v->tile != tile) {
				/* So, keep 'our' state */
				dir = (Trackdir)v->state;
			} else if (IsStationRoadStop(v->tile)) {
				/* We're not continuing our drive through road stop, so leave. */
				RoadStop::GetByTile(v->tile, GetRoadStopType(v->tile))->Leave(v);
			}
		}

		if (!HasBit(r, VETS_ENTERED_WORMHOLE)) {
			v->InvalidateImageCache();
			TileIndex old_tile = v->tile;

			v->tile = tile;
			v->state = (uint8_t)dir;
			v->frame = start_frame;
			RoadTramType rtt = GetRoadTramType(v->roadtype);
			if (GetRoadType(old_tile, rtt) != GetRoadType(tile, rtt)) {
				if (v->IsFrontEngine()) {
					RoadVehUpdateCache(v);
				}
				v->First()->CargoChanged();
			}
		}
		if (new_dir != v->direction) {
			v->direction = new_dir;
			if (_settings_game.vehicle.roadveh_acceleration_model == AM_ORIGINAL) v->cur_speed -= v->cur_speed >> 2;
		}
		v->x_pos = x;
		v->y_pos = y;
		v->UpdatePosition();
		RoadZPosAffectSpeed(v, v->UpdateInclination(true, true));
		return true;
	}

	if (rd.x & RDE_TURNED) {
		/* Vehicle has finished turning around, it will now head back onto the same tile */
		Trackdir dir;
		uint turn_around_start_frame = RVC_TURN_AROUND_START_FRAME;

		if (RoadTypeIsTram(v->roadtype) && !IsRoadDepotTile(v->tile) && HasExactlyOneBit(GetAnyRoadBits(v->tile, RTT_TRAM, false))) {
			/*
			 * The tram is turning around with one tram 'roadbit'. This means that
			 * it is using the 'big' corner 'drive data'. However, to support the
			 * trams to take a small corner, there is a 'turned' marker in the middle
			 * of the turning 'drive data'. When the tram took the long corner, we
			 * will still use the 'big' corner drive data, but we advance it one
			 * frame. We furthermore set the driving direction so the turning is
			 * going to be properly shown.
			 */
			turn_around_start_frame = RVC_START_FRAME_AFTER_LONG_TRAM;
			switch (rd.x & 0x3) {
				default: NOT_REACHED();
				case DIAGDIR_NW: dir = TRACKDIR_RVREV_SE; break;
				case DIAGDIR_NE: dir = TRACKDIR_RVREV_SW; break;
				case DIAGDIR_SE: dir = TRACKDIR_RVREV_NW; break;
				case DIAGDIR_SW: dir = TRACKDIR_RVREV_NE; break;
			}
		} else {
			if (v->IsFrontEngine()) {
				/* If this is the front engine, look for the right path. */
				dir = RoadFindPathToDest(v, v->tile, (DiagDirection)(rd.x & 3));
			} else {
				dir = FollowPreviousRoadVehicle(v, prev, v->tile, (DiagDirection)(rd.x & 3), true);
			}
		}

		if (dir == INVALID_TRACKDIR) {
			v->cur_speed = 0;
			return false;
		}

		const RoadDriveEntry *rdp = _road_drive_data[GetRoadTramType(v->roadtype)][(_settings_game.vehicle.road_side << RVS_DRIVE_SIDE) + dir];

		int x = TileX(v->tile) * TILE_SIZE + rdp[turn_around_start_frame].x;
		int y = TileY(v->tile) * TILE_SIZE + rdp[turn_around_start_frame].y;

		Direction new_dir = RoadVehGetSlidingDirection(v, x, y);
		if (v->IsFrontEngine()) {
			const Vehicle *u = RoadVehFindCloseTo(v, x, y, new_dir);
			if (u != nullptr) {
				v->cur_speed = u->First()->cur_speed;
				/* We might be blocked, prevent pathfinding rerun as we already know where we are heading to. */
				v->GetOrCreatePathCache().push_front(v->tile, dir);
				return false;
			}
		}

		uint32_t r = VehicleEnterTile(v, v->tile, x, y);
		if (HasBit(r, VETS_CANNOT_ENTER)) {
			v->cur_speed = 0;
			return false;
		}

		v->InvalidateImageCache();
		v->state = dir;
		v->frame = turn_around_start_frame;

		if (new_dir != v->direction) {
			v->direction = new_dir;
			if (_settings_game.vehicle.roadveh_acceleration_model == AM_ORIGINAL) v->cur_speed -= v->cur_speed >> 2;
		}

		v->x_pos = x;
		v->y_pos = y;
		v->UpdatePosition();
		RoadZPosAffectSpeed(v, v->UpdateInclination(true, true));
		return true;
	}

	/* This vehicle is not in a wormhole and it hasn't entered a new tile. If
	 * it's on a depot tile, check if it's time to activate the next vehicle in
	 * the chain yet. */
	if (v->Next() != nullptr && IsRoadDepotTile(v->tile)) {
		if (v->frame == v->gcache.cached_veh_length + RVC_DEPOT_START_FRAME) {
			RoadVehLeaveDepot(v->Next(), false);
		}
	}

	/* Calculate new position for the vehicle */
	int x = (v->x_pos & ~15) + (rd.x & 15);
	int y = (v->y_pos & ~15) + (rd.y & 15);

	Direction new_dir = RoadVehGetSlidingDirection(v, x, y);

	if (v->IsFrontEngine() && !IsInsideMM(v->state, RVSB_IN_ROAD_STOP, RVSB_IN_ROAD_STOP_END)) {
		/* Vehicle is not in a road stop.
		 * Check for another vehicle to overtake */
		RoadVehicle *u = RoadVehFindCloseTo(v, x, y, new_dir);

		if (u != nullptr) {
			u = u->First();
			/* There is a vehicle in front overtake it if possible */
			uint8_t old_overtaking = v->overtaking;
			if (v->overtaking == 0) RoadVehCheckOvertake(v, u);
			if (v->overtaking == old_overtaking) v->cur_speed = u->cur_speed;

			/* In case an RV is stopped in a road stop, why not try to load? */
			if (v->cur_speed == 0 && IsInsideMM(v->state, RVSB_IN_DT_ROAD_STOP, RVSB_IN_DT_ROAD_STOP_END) &&
					v->current_order.ShouldStopAtStation(v, GetStationIndex(v->tile), false) &&
					IsInfraTileUsageAllowed(VEH_ROAD, v->owner, v->tile) && !v->current_order.IsType(OT_LEAVESTATION) &&
					GetRoadStopType(v->tile) == (v->IsBus() ? RoadStopType::Bus : RoadStopType::Truck)) {
				uint8_t cur_overtaking = IsRoadVehicleOnOtherSideOfRoad(v) ? RVSB_DRIVE_SIDE : 0;
				if (cur_overtaking != v->overtaking) v->SetRoadVehicleOvertaking(cur_overtaking);
				Station *st = Station::GetByTile(v->tile);
				v->last_station_visited = st->index;
				RoadVehArrivesAt(v, st);
				v->BeginLoading();
				TriggerRoadStopRandomisation(st, v->tile, RSRT_VEH_ARRIVES);
				TriggerRoadStopAnimation(st, v->tile, SAT_TRAIN_ARRIVES);
			}
			return false;
		}
	}

	Direction old_dir = v->direction;
	if (new_dir != old_dir) {
		v->direction = new_dir;
		if (_settings_game.vehicle.roadveh_acceleration_model == AM_ORIGINAL) v->cur_speed -= v->cur_speed >> 2;

		/* Delay the vehicle in curves by making it require one additional frame per turning direction (two in total).
		 * A vehicle has to spend at least 9 frames on a tile, so the following articulated part can follow.
		 * (The following part may only be one tile behind, and the front part is moved before the following ones.)
		 * The short (inner) curve has 8 frames, this elongates it to 10. */
		v->UpdateViewport(true, true);
		return true;
	}

	/* If the vehicle is in a normal road stop and the frame equals the stop frame OR
	 * if the vehicle is in a drive-through road stop and this is the destination station
	 * and it's the correct type of stop (bus or truck) and the frame equals the stop frame...
	 * (the station test and stop type test ensure that other vehicles, using the road stop as
	 * a through route, do not stop) */
	if (v->IsFrontEngine() && ((IsInsideMM(v->state, RVSB_IN_ROAD_STOP, RVSB_IN_ROAD_STOP_END) &&
			_road_stop_stop_frame[v->state - RVSB_IN_ROAD_STOP + (_settings_game.vehicle.road_side << RVS_DRIVE_SIDE)] == v->frame) ||
			(IsInsideMM(v->state, RVSB_IN_DT_ROAD_STOP, RVSB_IN_DT_ROAD_STOP_END) &&
			v->current_order.ShouldStopAtStation(v, GetStationIndex(v->tile), false) &&
			IsInfraTileUsageAllowed(VEH_ROAD, v->owner, v->tile) &&
			GetRoadStopType(v->tile) == (v->IsBus() ? RoadStopType::Bus : RoadStopType::Truck) &&
			v->frame == RVC_DRIVE_THROUGH_STOP_FRAME))) {

		RoadStop *rs = RoadStop::GetByTile(v->tile, GetRoadStopType(v->tile));
		Station *st = Station::GetByTile(v->tile);

		/* Vehicle is at the stop position (at a bay) in a road stop.
		 * Note, if vehicle is loading/unloading it has already been handled,
		 * so if we get here the vehicle has just arrived or is just ready to leave. */
		if (!HasBit(v->state, RVS_ENTERED_STOP)) {
			/* Vehicle has arrived at a bay in a road stop */

			if (IsDriveThroughStopTile(v->tile)) {
				TileIndex next_tile = TileAddByDir(v->tile, v->direction);

				/* Check if next inline bay is free and has compatible road. */
				if (RoadStop::IsDriveThroughRoadStopContinuation(v->tile, next_tile) && HasTileAnyRoadType(next_tile, v->compatible_roadtypes)) {
					v->frame++;
					v->x_pos = x;
					v->y_pos = y;
					v->UpdatePosition();
					RoadZPosAffectSpeed(v, v->UpdateInclination(true, false));
					return true;
				}
			}

			rs->SetEntranceBusy(false);
			SetBit(v->state, RVS_ENTERED_STOP);

			v->last_station_visited = st->index;

			if (IsDriveThroughStopTile(v->tile) || (v->current_order.IsType(OT_GOTO_STATION) && v->current_order.GetDestination() == st->index)) {
				RoadVehArrivesAt(v, st);
				v->BeginLoading();
				TriggerRoadStopRandomisation(st, v->tile, RSRT_VEH_ARRIVES);
				TriggerRoadStopAnimation(st, v->tile, SAT_TRAIN_ARRIVES);
				return false;
			}
		} else {
			if (v->current_order.IsType(OT_LEAVESTATION)) {
				if (CheckRestartLoadingAtRoadStop(v)) return false;
			}

			/* Vehicle is ready to leave a bay in a road stop */
			if (rs->IsEntranceBusy()) {
				/* Road stop entrance is busy, so wait as there is nowhere else to go */
				v->cur_speed = 0;
				return false;
			}
			if (v->current_order.IsType(OT_LEAVESTATION)) {
				v->PlayLeaveStationSound();
				v->current_order.Free();
			}
		}

		if (IsBayRoadStopTile(v->tile)) rs->SetEntranceBusy(true);

		StartRoadVehSound(v);
		SetWindowWidgetDirty(WC_VEHICLE_VIEW, v->index, WID_VV_START_STOP);
	}

	/* Check tile position conditions - i.e. stop position in depot,
	 * entry onto bridge or into tunnel */
	uint32_t r = VehicleEnterTile(v, v->tile, x, y);
	if (HasBit(r, VETS_CANNOT_ENTER)) {
		v->cur_speed = 0;
		return false;
	}

	if (v->current_order.IsType(OT_LEAVESTATION) && IsDriveThroughStopTile(v->tile)) {
		if (CheckRestartLoadingAtRoadStop(v)) return false;
		v->PlayLeaveStationSound();
		v->current_order.Free();
	}

	/* Move to next frame unless vehicle arrived at a stop position
	 * in a depot or entered a tunnel/bridge */
	if (!HasBit(r, VETS_ENTERED_WORMHOLE)) v->frame++;
	v->x_pos = x;
	v->y_pos = y;
	v->UpdatePosition();
	RoadZPosAffectSpeed(v, v->UpdateInclination(false, true, v->state == RVSB_WORMHOLE));
	return true;
}

static bool RoadVehController(RoadVehicle *v)
{
	/* decrease counters */
	v->current_order_time++;
	if (v->reverse_ctr != 0) v->reverse_ctr--;

	/* handle crashed */
	if (v->vehstatus.Test(VehState::Crashed) || RoadVehCheckTrainCrash(v)) {
		return RoadVehIsCrashed(v);
	}

	/* road vehicle has broken down? */
	if (v->HandleBreakdown()) return true;
<<<<<<< HEAD
	if (v->IsRoadVehicleStopped()) {
		v->cur_speed = 0;
=======
	if (v->vehstatus.Test(VehState::Stopped)) {
>>>>>>> 0de7fd3c
		v->SetLastSpeed();
		return true;
	}

	ProcessOrders(v);
	v->HandleLoading();

	if (v->current_order.IsType(OT_LOADING)) return true;

	v->HandleWaiting(false, true);
	if (v->current_order.IsType(OT_WAITING)) return true;

	if (v->IsInDepot()) {
		/* Check if we should wait here for unbunching. */
		if (v->IsWaitingForUnbunching()) return true;
		if (RoadVehLeaveDepot(v, true)) return true;
	}

	int j;
	{
		int max_speed = v->GetCurrentMaxSpeed();
		v->ShowVisualEffect(max_speed);

		/* Check how far the vehicle needs to proceed */
		j = v->UpdateSpeed(max_speed);
	 }

	int adv_spd = v->GetAdvanceDistance();
	bool blocked = false;
	while (j >= adv_spd) {
		j -= adv_spd;

		RoadVehicle *u = v;
		for (RoadVehicle *prev = nullptr; u != nullptr; prev = u, u = u->Next()) {
			if (!IndividualRoadVehicleController(u, prev)) {
				blocked = true;
				break;
			}
		}
		if (blocked) break;

		/* Determine distance to next map position */
		adv_spd = v->GetAdvanceDistance();

		/* Test for a collision, but only if another movement will occur. */
		if (j >= adv_spd && RoadVehCheckTrainCrash(v)) break;
	}

	v->SetLastSpeed();

	for (RoadVehicle *u = v; u != nullptr; u = u->Next()) {
<<<<<<< HEAD
		if (!(u->IsDrawn())) continue;
=======
		if (u->vehstatus.Test(VehState::Hidden)) continue;
>>>>>>> 0de7fd3c

		u->UpdateViewport(false, false);
	}

	/* If movement is blocked, set 'progress' to its maximum, so the roadvehicle does
	 * not accelerate again before it can actually move. I.e. make sure it tries to advance again
	 * on next tick to discover whether it is still blocked. */
	if (v->progress == 0) v->progress = blocked ? adv_spd - 1 : j;

	return true;
}

Money RoadVehicle::GetRunningCost() const
{
	const Engine *e = this->GetEngine();
	if (e->u.road.running_cost_class == INVALID_PRICE) return 0;

	uint cost_factor = GetVehicleProperty(this, PROP_ROADVEH_RUNNING_COST_FACTOR, e->u.road.running_cost);
	if (cost_factor == 0) return 0;

	Money cost = GetPrice(e->u.road.running_cost_class, cost_factor, e->GetGRF());

	if (this->cur_speed == 0) {
		if (this->IsInDepot()) {
			/* running costs if in depot */
			cost = CeilDivT<Money>(cost, _settings_game.difficulty.vehicle_costs_in_depot);
		} else {
			/* running costs if stopped */
			cost = CeilDivT<Money>(cost, _settings_game.difficulty.vehicle_costs_when_stopped);
		}
	}
	return cost;
}

bool RoadVehicle::Tick()
{
	DEBUG_UPDATESTATECHECKSUM("RoadVehicle::Tick 1: v: {}, x: {}, y: {}", this->index, this->x_pos, this->y_pos);
	UpdateStateChecksum((((uint64_t) this->x_pos) << 32) | this->y_pos);
	DEBUG_UPDATESTATECHECKSUM("RoadVehicle::Tick 2: v: {}, state: {}, frame: {}", this->index, this->state, this->frame);
	UpdateStateChecksum((((uint64_t) this->state) << 32) | this->frame);
	if (this->IsFrontEngine()) {
<<<<<<< HEAD
		if (!(this->IsRoadVehicleStopped() || this->IsWaitingInDepot())) this->running_ticks++;
=======
		if (!this->vehstatus.Test(VehState::Stopped)) this->running_ticks++;
>>>>>>> 0de7fd3c
		return RoadVehController(this);
	}

	return true;
}

void RoadVehicle::SetDestTile(TileIndex tile)
{
	if (tile == this->dest_tile) return;
	if (this->cached_path != nullptr) this->cached_path->clear();
	this->dest_tile = tile;
}

void RoadVehicle::SetRoadVehicleOvertaking(uint8_t overtaking)
{
	if (IsInsideMM(this->state, RVSB_IN_DT_ROAD_STOP, RVSB_IN_DT_ROAD_STOP_END)) RoadStop::GetByTile(this->tile, GetRoadStopType(this->tile))->Leave(this);

	for (RoadVehicle *u = this; u != nullptr; u = u->Next()) {
		u->overtaking = overtaking;
		if (u->state == RVSB_WORMHOLE) u->overtaking |= 1;
	}

	if (IsInsideMM(this->state, RVSB_IN_DT_ROAD_STOP, RVSB_IN_DT_ROAD_STOP_END)) RoadStop::GetByTile(this->tile, GetRoadStopType(this->tile))->Enter(this);
}

static void CheckIfRoadVehNeedsService(RoadVehicle *v)
{
	/* If we already got a slot at a stop, use that FIRST, and go to a depot later */
	if (Company::Get(v->owner)->settings.vehicle.servint_roadveh == 0 || !v->NeedsAutomaticServicing()) return;
	if (v->IsChainInDepot()) {
		VehicleServiceInDepot(v);
		return;
	}

	uint max_penalty = _settings_game.pf.yapf.maximum_go_to_depot_penalty;

	FindDepotData rfdd = FindClosestRoadDepot(v, max_penalty * (v->current_order.IsType(OT_GOTO_DEPOT) ? 2 : 1));
	/* Only go to the depot if it is not too far out of our way. */
	if (rfdd.best_length == UINT_MAX || rfdd.best_length > max_penalty * (v->current_order.IsType(OT_GOTO_DEPOT) && v->current_order.GetDestination() == GetDepotIndex(rfdd.tile) ? 2 : 1)) {
		if (v->current_order.IsType(OT_GOTO_DEPOT)) {
			/* If we were already heading for a depot but it has
			 * suddenly moved farther away, we continue our normal
			 * schedule? */
			v->current_order.MakeDummy();
			SetWindowWidgetDirty(WC_VEHICLE_VIEW, v->index, WID_VV_START_STOP);
		}
		return;
	}

	DepotID depot = GetDepotIndex(rfdd.tile);

	if (v->current_order.IsType(OT_GOTO_DEPOT) &&
			v->current_order.GetNonStopType() & ONSF_NO_STOP_AT_INTERMEDIATE_STATIONS &&
			!Chance16(1, 20)) {
		return;
	}

	SetBit(v->gv_flags, GVF_SUPPRESS_IMPLICIT_ORDERS);
	v->current_order.MakeGoToDepot(depot, ODTFB_SERVICE);
	v->SetDestTile(rfdd.tile);
	SetWindowWidgetDirty(WC_VEHICLE_VIEW, v->index, WID_VV_START_STOP);
}

void RoadVehicle::OnNewDay()
{
	if (!this->IsFrontEngine()) return;

	if (!EconTime::UsingWallclockUnits()) AgeVehicle(this);
	EconomyAgeVehicle(this);

	if ((++this->day_counter & 7) == 0) DecreaseVehicleValue(this);
}

void RoadVehicle::OnPeriodic()
{
	if (!this->IsFrontEngine()) return;

	if (this->blocked_ctr == 0) CheckVehicleBreakdown(this);

	CheckIfRoadVehNeedsService(this);

	CheckOrders(this);

	if (this->running_ticks == 0) return;

	CommandCost cost(EXPENSES_ROADVEH_RUN, this->GetRunningCost() * this->running_ticks / (DAYS_IN_YEAR * DAY_TICKS));

	this->profit_this_year -= cost.GetCost();
	this->running_ticks = 0;

	SubtractMoneyFromCompanyFract(this->owner, cost);

	SetWindowDirty(WC_VEHICLE_DETAILS, this->index);
	DirtyVehicleListWindowForVehicle(this);
}

Trackdir RoadVehicle::GetVehicleTrackdir() const
{
	if (this->vehstatus.Test(VehState::Crashed)) return INVALID_TRACKDIR;

	if (this->IsInDepot()) {
		/* We'll assume the road vehicle is facing outwards */
		return DiagDirToDiagTrackdir(GetRoadDepotDirection(this->tile));
	}

	if (IsBayRoadStopTile(this->tile)) {
		/* We'll assume the road vehicle is facing outwards */
		return DiagDirToDiagTrackdir(GetBayRoadStopDir(this->tile)); // Road vehicle in a station
	}

	/* Drive through road stops / wormholes (tunnels) */
	if (this->state > RVSB_TRACKDIR_MASK) return DiagDirToDiagTrackdir(DirToDiagDir(this->direction));

	/* If vehicle's state is a valid track direction (vehicle is not turning around) return it,
	 * otherwise transform it into a valid track direction */
	return (Trackdir)((IsReversingRoadTrackdir((Trackdir)this->state)) ? (this->state - 6) : this->state);
}

uint16_t RoadVehicle::GetMaxWeight() const
{
	uint16_t weight = CargoSpec::Get(this->cargo_type)->WeightOfNUnits(this->GetEngine()->DetermineCapacity(this));

	/* Vehicle weight is not added for articulated parts. */
	if (!this->IsArticulatedPart()) {
		/* Road vehicle weight is in units of 1/4 t. */
		weight += GetVehicleProperty(this, PROP_ROADVEH_WEIGHT, RoadVehInfo(this->engine_type)->weight) / 4;
	}

	return weight;
}<|MERGE_RESOLUTION|>--- conflicted
+++ resolved
@@ -407,13 +407,7 @@
 	CommandCost ret = CheckVehicleControlAllowed(v);
 	if (ret.Failed()) return ret;
 
-<<<<<<< HEAD
-	if ((v->vehstatus & VS_STOPPED) ||
-			(v->vehstatus & VS_CRASHED) ||
-=======
 	if (v->vehstatus.Any({VehState::Stopped, VehState::Crashed}) ||
-			v->breakdown_ctr != 0 ||
->>>>>>> 0de7fd3c
 			v->overtaking != 0 ||
 			v->state == RVSB_WORMHOLE ||
 			v->IsInDepot() ||
@@ -1142,13 +1136,8 @@
 
 	/* When the vehicle in front of us is stopped we may only take
 	 * half the time to pass it than when the vehicle is moving. */
-<<<<<<< HEAD
 	v->overtaking_ctr = (od.u->cur_speed == 0 || od.u->IsRoadVehicleStopped()) ? RV_OVERTAKE_TIMEOUT / 2 : 0;
 	v->SetRoadVehicleOvertaking(RVSB_DRIVE_SIDE);
-=======
-	v->overtaking_ctr = (od.u->cur_speed == 0 || od.u->vehstatus.Test(VehState::Stopped)) ? RV_OVERTAKE_TIMEOUT / 2 : 0;
-	v->overtaking = RVSB_DRIVE_SIDE;
->>>>>>> 0de7fd3c
 }
 
 static void RoadZPosAffectSpeed(RoadVehicle *v, int old_z)
@@ -1342,12 +1331,8 @@
 		v->cur_speed = 0;
 	}
 
-<<<<<<< HEAD
-	v->vehstatus &= ~VS_HIDDEN;
+	v->vehstatus.Reset(VehState::Hidden);
 	v->InvalidateImageCache();
-=======
-	v->vehstatus.Reset(VehState::Hidden);
->>>>>>> 0de7fd3c
 	v->state = tdir;
 	v->frame = RVC_DEPOT_START_FRAME;
 	v->UpdateIsDrawn();
@@ -1721,15 +1706,6 @@
 			if (v->IsDrawn()) v->Vehicle::UpdateViewport(true);
 			return true;
 		}
-<<<<<<< HEAD
-=======
-
-		v->x_pos = gp.x;
-		v->y_pos = gp.y;
-		v->UpdatePosition();
-		if (!v->vehstatus.Test(VehState::Hidden)) v->Vehicle::UpdateViewport(true);
-		return true;
->>>>>>> 0de7fd3c
 	}
 
 	/* Get move position data for next frame.
@@ -2154,12 +2130,8 @@
 
 	/* road vehicle has broken down? */
 	if (v->HandleBreakdown()) return true;
-<<<<<<< HEAD
 	if (v->IsRoadVehicleStopped()) {
 		v->cur_speed = 0;
-=======
-	if (v->vehstatus.Test(VehState::Stopped)) {
->>>>>>> 0de7fd3c
 		v->SetLastSpeed();
 		return true;
 	}
@@ -2211,11 +2183,7 @@
 	v->SetLastSpeed();
 
 	for (RoadVehicle *u = v; u != nullptr; u = u->Next()) {
-<<<<<<< HEAD
 		if (!(u->IsDrawn())) continue;
-=======
-		if (u->vehstatus.Test(VehState::Hidden)) continue;
->>>>>>> 0de7fd3c
 
 		u->UpdateViewport(false, false);
 	}
@@ -2257,11 +2225,7 @@
 	DEBUG_UPDATESTATECHECKSUM("RoadVehicle::Tick 2: v: {}, state: {}, frame: {}", this->index, this->state, this->frame);
 	UpdateStateChecksum((((uint64_t) this->state) << 32) | this->frame);
 	if (this->IsFrontEngine()) {
-<<<<<<< HEAD
 		if (!(this->IsRoadVehicleStopped() || this->IsWaitingInDepot())) this->running_ticks++;
-=======
-		if (!this->vehstatus.Test(VehState::Stopped)) this->running_ticks++;
->>>>>>> 0de7fd3c
 		return RoadVehController(this);
 	}
 
