/*
 * This file is part of OpenTTD.
 * OpenTTD is free software; you can redistribute it and/or modify it under the terms of the GNU General Public License as published by the Free Software Foundation, version 2.
 * OpenTTD is distributed in the hope that it will be useful, but WITHOUT ANY WARRANTY; without even the implied warranty of MERCHANTABILITY or FITNESS FOR A PARTICULAR PURPOSE.
 * See the GNU General Public License for more details. You should have received a copy of the GNU General Public License along with OpenTTD. If not, see <http://www.gnu.org/licenses/>.
 */

/** @file roadveh_cmd.cpp Handling of road vehicles. */

#include "stdafx.h"
#include "roadveh.h"
#include "command_func.h"
#include "error_func.h"
#include "news_func.h"
#include "station_base.h"
#include "company_func.h"
#include "articulated_vehicles.h"
#include "newgrf_sound.h"
#include "pathfinder/yapf/yapf.h"
#include "strings_func.h"
#include "tunnelbridge_map.h"
#include "date_func.h"
#include "vehicle_func.h"
#include "sound_func.h"
#include "ai/ai.hpp"
#include "game/game.hpp"
#include "depot_map.h"
#include "effectvehicle_func.h"
#include "roadstop_base.h"
#include "spritecache.h"
#include "core/random_func.hpp"
#include "company_base.h"
#include "core/backup_type.hpp"
#include "infrastructure_func.h"
#include "newgrf.h"
#include "zoom_func.h"
#include "framerate_type.h"
#include "scope_info.h"
#include "string_func.h"
#include "core/checksum_func.hpp"
#include "newgrf_roadstop.h"

#include "table/strings.h"

#include "safeguards.h"

static const uint16_t _roadveh_images[] = {
	0xCD4, 0xCDC, 0xCE4, 0xCEC, 0xCF4, 0xCFC, 0xD0C, 0xD14,
	0xD24, 0xD1C, 0xD2C, 0xD04, 0xD1C, 0xD24, 0xD6C, 0xD74,
	0xD7C, 0xC14, 0xC1C, 0xC24, 0xC2C, 0xC34, 0xC3C, 0xC4C,
	0xC54, 0xC64, 0xC5C, 0xC6C, 0xC44, 0xC5C, 0xC64, 0xCAC,
	0xCB4, 0xCBC, 0xD94, 0xD9C, 0xDA4, 0xDAC, 0xDB4, 0xDBC,
	0xDCC, 0xDD4, 0xDE4, 0xDDC, 0xDEC, 0xDC4, 0xDDC, 0xDE4,
	0xE2C, 0xE34, 0xE3C, 0xC14, 0xC1C, 0xC2C, 0xC3C, 0xC4C,
	0xC5C, 0xC64, 0xC6C, 0xC74, 0xC84, 0xC94, 0xCA4
};

static const uint16_t _roadveh_full_adder[] = {
	 0,  88,   0,   0,   0,   0,  48,  48,
	48,  48,   0,   0,  64,  64,   0,  16,
	16,   0,  88,   0,   0,   0,   0,  48,
	48,  48,  48,   0,   0,  64,  64,   0,
	16,  16,   0,  88,   0,   0,   0,   0,
	48,  48,  48,  48,   0,   0,  64,  64,
	 0,  16,  16,   0,   8,   8,   8,   8,
	 0,   0,   0,   8,   8,   8,   8
};
static_assert(lengthof(_roadveh_images) == lengthof(_roadveh_full_adder));

template <>
bool IsValidImageIndex<VEH_ROAD>(uint8_t image_index)
{
	return image_index < lengthof(_roadveh_images);
}

static const Trackdir _road_reverse_table[DIAGDIR_END] = {
	TRACKDIR_RVREV_NE, TRACKDIR_RVREV_SE, TRACKDIR_RVREV_SW, TRACKDIR_RVREV_NW
};

/**
 * Check whether a roadvehicle is a bus
 * @return true if bus
 */
bool RoadVehicle::IsBus() const
{
	assert(this->IsFrontEngine());
	return IsCargoInClass(this->cargo_type, CC_PASSENGERS);
}

/**
 * Get the width of a road vehicle image in the GUI.
 * @param offset Additional offset for positioning the sprite; set to nullptr if not needed
 * @return Width in pixels
 */
int RoadVehicle::GetDisplayImageWidth(Point *offset) const
{
	int reference_width = ROADVEHINFO_DEFAULT_VEHICLE_WIDTH;

	if (offset != nullptr) {
		offset->x = ScaleSpriteTrad(reference_width) / 2;
		offset->y = 0;
	}
	return ScaleSpriteTrad(this->gcache.cached_veh_length * reference_width / VEHICLE_LENGTH);
}

static void GetRoadVehIcon(EngineID engine, EngineImageType image_type, VehicleSpriteSeq *result)
{
	const Engine *e = Engine::Get(engine);
	uint8_t spritenum = e->u.road.image_index;

	if (is_custom_sprite(spritenum)) {
		GetCustomVehicleIcon(engine, DIR_W, image_type, result);
		if (result->IsValid()) return;

		spritenum = e->original_image_index;
	}

	assert(IsValidImageIndex<VEH_ROAD>(spritenum));
	result->Set(DIR_W + _roadveh_images[spritenum]);
}

void RoadVehicle::GetImage(Direction direction, EngineImageType image_type, VehicleSpriteSeq *result) const
{
	uint8_t spritenum = this->spritenum;

	if (is_custom_sprite(spritenum)) {
		GetCustomVehicleSprite(this, (Direction)(direction + 4 * IS_CUSTOM_SECONDHEAD_SPRITE(spritenum)), image_type, result);
		if (result->IsValid()) return;

		spritenum = this->GetEngine()->original_image_index;
	}

	assert(IsValidImageIndex<VEH_ROAD>(spritenum));
	SpriteID sprite = direction + _roadveh_images[spritenum];

	if (this->cargo.StoredCount() >= this->cargo_cap / 2U) sprite += _roadveh_full_adder[spritenum];

	result->Set(sprite);
}

/**
 * Draw a road vehicle engine.
 * @param left Left edge to draw within.
 * @param right Right edge to draw within.
 * @param preferred_x Preferred position of the engine.
 * @param y Vertical position of the engine.
 * @param engine Engine to draw
 * @param pal Palette to use.
 */
void DrawRoadVehEngine(int left, int right, int preferred_x, int y, EngineID engine, PaletteID pal, EngineImageType image_type)
{
	VehicleSpriteSeq seq;
	GetRoadVehIcon(engine, image_type, &seq);

	Rect16 rect = seq.GetBounds();
	preferred_x = SoftClamp(preferred_x,
			left - UnScaleGUI(rect.left),
			right - UnScaleGUI(rect.right));

	seq.Draw(preferred_x, y, pal, pal == PALETTE_CRASH);
}

/**
 * Get the size of the sprite of a road vehicle sprite heading west (used for lists).
 * @param engine The engine to get the sprite from.
 * @param[out] width The width of the sprite.
 * @param[out] height The height of the sprite.
 * @param[out] xoffs Number of pixels to shift the sprite to the right.
 * @param[out] yoffs Number of pixels to shift the sprite downwards.
 * @param image_type Context the sprite is used in.
 */
void GetRoadVehSpriteSize(EngineID engine, uint &width, uint &height, int &xoffs, int &yoffs, EngineImageType image_type)
{
	VehicleSpriteSeq seq;
	GetRoadVehIcon(engine, image_type, &seq);

	Rect rect = ConvertRect<Rect16, Rect>(seq.GetBounds());

	width  = UnScaleGUI(rect.Width());
	height = UnScaleGUI(rect.Height());
	xoffs  = UnScaleGUI(rect.left);
	yoffs  = UnScaleGUI(rect.top);
}

/**
 * Get length of a road vehicle.
 * @param v Road vehicle to query length.
 * @return Length of the given road vehicle.
 */
static uint GetRoadVehLength(const RoadVehicle *v)
{
	const Engine *e = v->GetEngine();
	uint length = VEHICLE_LENGTH;

	uint16_t veh_len = CALLBACK_FAILED;
	if (e->GetGRF() != nullptr && e->GetGRF()->grf_version >= 8) {
		/* Use callback 36 */
		veh_len = GetVehicleProperty(v, PROP_ROADVEH_SHORTEN_FACTOR, CALLBACK_FAILED);
		if (veh_len != CALLBACK_FAILED && veh_len >= VEHICLE_LENGTH) ErrorUnknownCallbackResult(e->GetGRFID(), CBID_VEHICLE_LENGTH, veh_len);
	} else {
		/* Use callback 11 */
		veh_len = GetVehicleCallback(CBID_VEHICLE_LENGTH, 0, 0, v->engine_type, v);
	}
	if (veh_len == CALLBACK_FAILED) veh_len = e->u.road.shorten_factor;
	if (veh_len != 0) {
		length -= Clamp(veh_len, 0, VEHICLE_LENGTH - 1);
	}

	return length;
}

/**
 * Update the cache of a road vehicle.
 * @param v Road vehicle needing an update of its cache.
 * @param same_length should length of vehicles stay the same?
 * @pre \a v must be first road vehicle.
 */
void RoadVehUpdateCache(RoadVehicle *v, bool same_length)
{
	assert(v->type == VEH_ROAD);
	assert(v->IsFrontEngine());

	v->InvalidateNewGRFCacheOfChain();

	const uint16_t old_total_length = v->gcache.cached_total_length;
	v->gcache.cached_total_length = 0;

	Vehicle *last_vis_effect = v;
	for (RoadVehicle *u = v; u != nullptr; u = u->Next()) {
		/* Check the v->first cache. */
		assert(u->First() == v);

		/* Update the 'first engine' */
		u->gcache.first_engine = (v == u) ? INVALID_ENGINE : v->engine_type;

		/* Update the length of the vehicle. */
		uint veh_len = GetRoadVehLength(u);
		/* Verify length hasn't changed. */
		if (same_length && veh_len != u->gcache.cached_veh_length) VehicleLengthChanged(u);

		u->gcache.cached_veh_length = veh_len;
		v->gcache.cached_total_length += u->gcache.cached_veh_length;

		/* Update visual effect */
		u->UpdateVisualEffect();
		ClrBit(u->vcache.cached_veh_flags, VCF_LAST_VISUAL_EFFECT);
		if (!(HasBit(u->vcache.cached_vis_effect, VE_ADVANCED_EFFECT) && GB(u->vcache.cached_vis_effect, 0, VE_ADVANCED_EFFECT) == VESM_NONE)) last_vis_effect = u;

		/* Update cargo aging period. */
		if (unlikely(v->GetGRFID() == BSWAP32(0x44450602))) {
			/* skip callback for known bad GRFs */
			u->vcache.cached_cargo_age_period = EngInfo(u->engine_type)->cargo_age_period;
		} else {
			u->vcache.cached_cargo_age_period = GetVehicleProperty(u, PROP_ROADVEH_CARGO_AGE_PERIOD, EngInfo(u->engine_type)->cargo_age_period);
		}
	}
	SetBit(last_vis_effect->vcache.cached_veh_flags, VCF_LAST_VISUAL_EFFECT);

	uint max_speed = GetVehicleProperty(v, PROP_ROADVEH_SPEED, 0);
	v->vcache.cached_max_speed = (max_speed != 0) ? max_speed * 4 : RoadVehInfo(v->engine_type)->max_speed;

	if (same_length && old_total_length != v->gcache.cached_total_length) {
		if (IsInsideMM(v->state, RVSB_IN_DT_ROAD_STOP, RVSB_IN_DT_ROAD_STOP_END)) {
			RoadStop *rs = RoadStop::GetByTile(v->tile, GetRoadStopType(v->tile));
			rs->GetEntry(v)->AdjustOccupation((int)v->gcache.cached_total_length - (int)old_total_length);
		}
	}
}

/**
 * Build a road vehicle.
 * @param tile     tile of the depot where road vehicle is built.
 * @param flags    type of operation.
 * @param e        the engine to build.
 * @param[out] ret the vehicle that has been built.
 * @return the cost of this operation or an error.
 */
CommandCost CmdBuildRoadVehicle(TileIndex tile, DoCommandFlag flags, const Engine *e, Vehicle **ret)
{
	/* Check that the vehicle can drive on the road in question */
	RoadType rt = e->u.road.roadtype;
	const RoadTypeInfo *rti = GetRoadTypeInfo(rt);
	if (!HasTileAnyRoadType(tile, rti->powered_roadtypes)) return CommandCost(STR_ERROR_DEPOT_WRONG_DEPOT_TYPE);

	if (flags & DC_EXEC) {
		const RoadVehicleInfo *rvi = &e->u.road;

		RoadVehicle *v = new RoadVehicle();
		*ret = v;
		v->direction = DiagDirToDir(GetRoadDepotDirection(tile));
		v->owner = _current_company;

		v->tile = tile;
		int x = TileX(tile) * TILE_SIZE + TILE_SIZE / 2;
		int y = TileY(tile) * TILE_SIZE + TILE_SIZE / 2;
		v->x_pos = x;
		v->y_pos = y;
		v->z_pos = GetSlopePixelZ(x, y, true);

		v->state = RVSB_IN_DEPOT;
		v->vehstatus = VS_HIDDEN | VS_STOPPED | VS_DEFPAL;

		v->spritenum = rvi->image_index;
		v->cargo_type = e->GetDefaultCargoType();
		assert(IsValidCargoID(v->cargo_type));
		v->cargo_cap = rvi->capacity;
		v->refit_cap = 0;

		v->last_station_visited = INVALID_STATION;
		v->last_loading_station = INVALID_STATION;
		v->engine_type = e->index;
		v->gcache.first_engine = INVALID_ENGINE; // needs to be set before first callback

		v->reliability = e->reliability;
		v->reliability_spd_dec = e->reliability_spd_dec;
		v->breakdown_chance_factor = 128;
		v->max_age = e->GetLifeLengthInDays();
		_new_vehicle_id = v->index;

		v->SetServiceInterval(Company::Get(v->owner)->settings.vehicle.servint_roadveh);

		v->date_of_last_service = EconTime::CurDate();
		v->date_of_last_service_newgrf = CalTime::CurDate();
		v->build_year = CalTime::CurYear();

		v->sprite_seq.Set(SPR_IMG_QUERY);
		v->random_bits = Random();
		v->SetFrontEngine();

		v->roadtype = rt;
		v->compatible_roadtypes = rti->powered_roadtypes;
		v->gcache.cached_veh_length = VEHICLE_LENGTH;

		if (e->flags & ENGINE_EXCLUSIVE_PREVIEW) SetBit(v->vehicle_flags, VF_BUILT_AS_PROTOTYPE);
		v->SetServiceIntervalIsPercent(Company::Get(_current_company)->settings.vehicle.servint_ispercent);
		AssignBit(v->vehicle_flags, VF_AUTOMATE_TIMETABLE, Company::Get(_current_company)->settings.vehicle.auto_timetable_by_default);
		AssignBit(v->vehicle_flags, VF_TIMETABLE_SEPARATION, Company::Get(_current_company)->settings.vehicle.auto_separation_by_default);

		AddArticulatedParts(v);
		v->InvalidateNewGRFCacheOfChain();

		/* Call various callbacks after the whole consist has been constructed */
		for (RoadVehicle *u = v; u != nullptr; u = u->Next()) {
			u->cargo_cap = u->GetEngine()->DetermineCapacity(u);
			u->refit_cap = 0;
			v->InvalidateNewGRFCache();
			u->InvalidateNewGRFCache();
		}
		RoadVehUpdateCache(v);
		/* Initialize cached values for realistic acceleration. */
		if (_settings_game.vehicle.roadveh_acceleration_model != AM_ORIGINAL) v->CargoChanged();

		v->UpdatePosition();

		CheckConsistencyOfArticulatedVehicle(v);

		InvalidateVehicleTickCaches();
	}

	return CommandCost();
}

static FindDepotData FindClosestRoadDepot(const RoadVehicle *v, int max_distance)
{
	if (IsRoadDepotTile(v->tile)) return FindDepotData(v->tile, 0);

	return YapfRoadVehicleFindNearestDepot(v, max_distance);
}

ClosestDepot RoadVehicle::FindClosestDepot()
{
	FindDepotData rfdd = FindClosestRoadDepot(this, 0);
	if (rfdd.best_length == UINT_MAX) return ClosestDepot();

	return ClosestDepot(rfdd.tile, GetDepotIndex(rfdd.tile));
}

inline bool IsOneWayRoadTile(TileIndex tile)
{
	return MayHaveRoad(tile) && GetRoadCachedOneWayState(tile) != RCOWS_NORMAL;
}

inline bool IsOneWaySideJunctionRoadTile(TileIndex tile)
{
	return MayHaveRoad(tile) && (GetRoadCachedOneWayState(tile) == RCOWS_SIDE_JUNCTION || GetRoadCachedOneWayState(tile) == RCOWS_SIDE_JUNCTION_NO_EXIT);
}

static bool MayReverseOnOneWayRoadTile(TileIndex tile, DiagDirection dir)
{
	TrackdirBits bits = GetTileTrackdirBits(tile, TRANSPORT_ROAD, RTT_ROAD);
	return bits & DiagdirReachesTrackdirs(ReverseDiagDir(dir));
}

/**
 * Turn a roadvehicle around.
 * @param tile unused
 * @param flags operation to perform
 * @param p1 vehicle ID to turn
 * @param p2 unused
 * @param text unused
 * @return the cost of this operation or an error
 */
CommandCost CmdTurnRoadVeh(TileIndex tile, DoCommandFlag flags, uint32_t p1, uint32_t p2, const char *text)
{
	RoadVehicle *v = RoadVehicle::GetIfValid(p1);
	if (v == nullptr) return CMD_ERROR;

	if (!v->IsPrimaryVehicle()) return CMD_ERROR;

	CommandCost ret = CheckVehicleControlAllowed(v);
	if (ret.Failed()) return ret;

	if ((v->vehstatus & VS_STOPPED) ||
			(v->vehstatus & VS_CRASHED) ||
			v->overtaking != 0 ||
			v->state == RVSB_WORMHOLE ||
			v->IsInDepot() ||
			v->current_order.IsType(OT_LOADING)) {
		return CMD_ERROR;
	}

	if (IsOneWayRoadTile(v->tile)) return CMD_ERROR;

	if (IsTileType(v->tile, MP_TUNNELBRIDGE) && DirToDiagDir(v->direction) == GetTunnelBridgeDirection(v->tile)) return CMD_ERROR;

	if (flags & DC_EXEC) {
		v->reverse_ctr = 180;

		/* Unbunching data is no longer valid. */
		v->ResetDepotUnbunching();
	}

	return CommandCost();
}


void RoadVehicle::MarkDirty()
{
	for (RoadVehicle *v = this; v != nullptr; v = v->Next()) {
		v->colourmap = PAL_NONE;
		v->InvalidateImageCache();
		v->UpdateViewport(true, false);
	}
	this->CargoChanged();
}

void RoadVehicle::UpdateDeltaXY()
{
	static const int8_t _delta_xy_table[8][10] = {
		/* y_extent, x_extent, y_offs, x_offs, y_bb_offs, x_bb_offs, y_extent_shorten, x_extent_shorten, y_bb_offs_shorten, x_bb_offs_shorten */
		{3, 3, -1, -1,  0,  0, -1, -1, -1, -1}, // N
		{3, 7, -1, -3,  0, -1,  0, -1,  0,  0}, // NE
		{3, 3, -1, -1,  0,  0,  1, -1,  1, -1}, // E
		{7, 3, -3, -1, -1,  0,  0,  0,  1,  0}, // SE
		{3, 3, -1, -1,  0,  0,  1,  1,  1,  1}, // S
		{3, 7, -1, -3,  0, -1,  0,  0,  0,  1}, // SW
		{3, 3, -1, -1,  0,  0, -1,  1, -1,  1}, // W
		{7, 3, -3, -1, -1,  0, -1,  0,  0,  0}, // NW
	};

	int shorten = VEHICLE_LENGTH - this->gcache.cached_veh_length;
	if (!IsDiagonalDirection(this->direction)) shorten >>= 1;

	const int8_t *bb = _delta_xy_table[this->direction];
	this->x_bb_offs     = bb[5] + bb[9] * shorten;
	this->y_bb_offs     = bb[4] + bb[8] * shorten;;
	this->x_offs        = bb[3];
	this->y_offs        = bb[2];
	this->x_extent      = bb[1] + bb[7] * shorten;
	this->y_extent      = bb[0] + bb[6] * shorten;
	this->z_extent      = 6;
}

/**
 * Calculates the maximum speed of the vehicle, taking into account speed reductions following critical breakdowns
 * @return Maximum speed of the vehicle.
 */
int RoadVehicle::GetEffectiveMaxSpeed() const
{
	int max_speed = this->vcache.cached_max_speed;

	if (this->critical_breakdown_count == 0) return max_speed;

	for (uint i = 0; i < this->critical_breakdown_count; i++) {
		max_speed = std::min(max_speed - (max_speed / 3) + 1, max_speed);
	}

	/* clamp speed to be no less than lower of 5mph and 1/8 of base speed */
	return std::max<uint16_t>(max_speed, std::min<uint16_t>(10, (this->vcache.cached_max_speed + 7) >> 3));
}

/**
 * Calculates the maximum speed of the vehicle under its current conditions.
 * @return Maximum speed of the vehicle.
 */
inline int RoadVehicle::GetCurrentMaxSpeed() const
{
	int max_speed = std::min<int>(this->GetEffectiveMaxSpeed(), this->gcache.cached_max_track_speed);

	/* Limit speed to 50% while reversing, 75% in curves. */
	for (const RoadVehicle *u = this; u != nullptr; u = u->Next()) {
		if (_settings_game.vehicle.roadveh_acceleration_model == AM_REALISTIC) {
			if (this->state <= RVSB_TRACKDIR_MASK && IsReversingRoadTrackdir((Trackdir)this->state)) {
				max_speed = std::min(max_speed, this->gcache.cached_max_track_speed / 2);
			} else if ((u->direction & 1) == 0) {
				// Are we in a curve and should slow down?
				if (_settings_game.vehicle.slow_road_vehicles_in_curves) {
					max_speed = std::min(max_speed, this->gcache.cached_max_track_speed * 3 / 4);
				}
			}
		}

		/* Vehicle is on the middle part of a bridge. */
		if (u->state == RVSB_WORMHOLE && !(u->vehstatus & VS_HIDDEN)) {
			max_speed = std::min(max_speed, GetBridgeSpec(GetBridgeType(u->tile))->speed * 2);
		}
	}

	return std::min(max_speed, this->current_order.GetMaxSpeed() * 2);
}

/**
 * Delete last vehicle of a chain road vehicles.
 * @param v First roadvehicle.
 */
static void DeleteLastRoadVeh(RoadVehicle *v)
{
	RoadVehicle *first = v->First();
	Vehicle *u = v;
	for (; v->Next() != nullptr; v = v->Next()) u = v;
	u->SetNext(nullptr);
	v->last_station_visited = first->last_station_visited; // for PreDestructor

	delete v;
}

static void RoadVehSetRandomDirection(RoadVehicle *v)
{
	static const DirDiff delta[] = {
		DIRDIFF_45LEFT, DIRDIFF_SAME, DIRDIFF_SAME, DIRDIFF_45RIGHT
	};

	do {
		uint32_t r = Random();

		v->direction = ChangeDir(v->direction, delta[r & 3]);
		v->UpdateViewport(true, true);
	} while ((v = v->Next()) != nullptr);
}

/**
 * Road vehicle chain has crashed.
 * @param v First roadvehicle.
 * @return whether the chain still exists.
 */
static bool RoadVehIsCrashed(RoadVehicle *v)
{
	v->crashed_ctr++;
	if (v->crashed_ctr == 2) {
		CreateEffectVehicleRel(v, 4, 4, 8, EV_EXPLOSION_LARGE);
	} else if (v->crashed_ctr <= 45) {
		if ((v->tick_counter & 7) == 0) RoadVehSetRandomDirection(v);
	} else if (v->crashed_ctr >= 2220 && !(v->tick_counter & 0x1F)) {
		bool ret = v->Next() != nullptr;
		DeleteLastRoadVeh(v);
		return ret;
	}

	return true;
}

struct CheckRoadVehCrashTrainInfo {
	const Vehicle *u;
	bool found = false;

	CheckRoadVehCrashTrainInfo(const Vehicle *u_)
			: u(u_) { }
};

/**
 * Check routine whether a road and a train vehicle have collided.
 * @param v    %Train vehicle to test.
 * @param data Info including road vehicle to test.
 * @return %Train vehicle if the vehicles collided, else \c nullptr.
 */
static Vehicle *EnumCheckRoadVehCrashTrain(Vehicle *v, void *data)
{
	CheckRoadVehCrashTrainInfo *info = (CheckRoadVehCrashTrainInfo*) data;

	if (abs(v->z_pos - info->u->z_pos) <= 6 &&
			abs(v->x_pos - info->u->x_pos) <= 4 &&
			abs(v->y_pos - info->u->y_pos) <= 4) {
		info->found = true;
		extern void TrainRoadVehicleCrashBreakdown(Vehicle *v);
		TrainRoadVehicleCrashBreakdown(v);
		return v;
	} else {
		return nullptr;
	}
}

uint RoadVehicle::Crash(bool flooded)
{
	uint victims = this->GroundVehicleBase::Crash(flooded);
	if (this->IsFrontEngine()) {
		victims += 1; // driver

		/* If we're in a drive through road stop we ought to leave it */
		if (IsInsideMM(this->state, RVSB_IN_DT_ROAD_STOP, RVSB_IN_DT_ROAD_STOP_END)) {
			RoadStop::GetByTile(this->tile, GetRoadStopType(this->tile))->Leave(this);
			this->state &= RVSB_ROAD_STOP_TRACKDIR_MASK;
		}
	}
	this->crashed_ctr = flooded ? 2000 : 1; // max 2220, disappear pretty fast when flooded
	return victims;
}

static void RoadVehCrash(RoadVehicle *v)
{
	uint victims = v->Crash();

	AI::NewEvent(v->owner, new ScriptEventVehicleCrashed(v->index, v->tile, ScriptEventVehicleCrashed::CRASH_RV_LEVEL_CROSSING, victims));
	Game::NewEvent(new ScriptEventVehicleCrashed(v->index, v->tile, ScriptEventVehicleCrashed::CRASH_RV_LEVEL_CROSSING, victims));

	SetDParam(0, victims);
	StringID newsitem = (victims == 1) ? STR_NEWS_ROAD_VEHICLE_CRASH_DRIVER : STR_NEWS_ROAD_VEHICLE_CRASH;
	NewsType newstype = NT_ACCIDENT;

	if (v->owner != _local_company) {
		newstype = NT_ACCIDENT_OTHER;
	}

	AddTileNewsItem(newsitem, newstype, v->tile);

	ModifyStationRatingAround(v->tile, v->owner, -160, 22);
	if (_settings_client.sound.disaster) SndPlayVehicleFx(SND_12_EXPLOSION, v);
}

static bool RoadVehCheckTrainCrash(RoadVehicle *v)
{
	if (!HasBit(v->rvflags, RVF_ON_LEVEL_CROSSING)) return false;
	if (HasBit(_roadtypes_non_train_colliding, v->roadtype)) return false;

	bool still_on_level_crossing = false;

	for (RoadVehicle *u = v; u != nullptr; u = u->Next()) {
		if (u->state == RVSB_WORMHOLE) continue;

		TileIndex tile = u->tile;

		if (!IsLevelCrossingTile(tile)) continue;

		still_on_level_crossing = true;

		CheckRoadVehCrashTrainInfo info(u);
		FindVehicleOnPosXY(v->x_pos, v->y_pos, VEH_TRAIN, &info, EnumCheckRoadVehCrashTrain);
		if (info.found) {
			RoadVehCrash(v);
			return true;
		}
	}

	if (!still_on_level_crossing) {
		ClrBit(v->rvflags, RVF_ON_LEVEL_CROSSING);
	}

	return false;
}

TileIndex RoadVehicle::GetOrderStationLocation(StationID station)
{
	if (station == this->last_station_visited) this->last_station_visited = INVALID_STATION;

	const Station *st = Station::Get(station);
	if (!CanVehicleUseStation(this, st)) {
		/* There is no stop left at the station, so don't even TRY to go there */
		this->IncrementRealOrderIndex();
		return 0;
	}

	return st->xy;
}

static void StartRoadVehSound(const RoadVehicle *v)
{
	if (!PlayVehicleSound(v, VSE_START)) {
		SoundID s = RoadVehInfo(v->engine_type)->sfx;
		if (s == SND_19_DEPARTURE_OLD_RV_1 && (v->tick_counter & 3) == 0) {
			s = SND_1A_DEPARTURE_OLD_RV_2;
		}
		SndPlayVehicleFx(s, v);
	}
}

struct RoadVehFindData {
	int x;
	int y;
	const RoadVehicle *veh;
	RoadVehicle *best;
	uint best_diff;
	Direction dir;
	RoadTypeCollisionMode collision_mode;
};

static Vehicle *EnumCheckRoadVehClose(Vehicle *veh, void *data)
{
	static const int8_t dist_x[] = { -4, -8, -4, -1, 4, 8, 4, 1 };
	static const int8_t dist_y[] = { -4, -1, 4, 8, 4, 1, -4, -8 };

	RoadVehFindData *rvf = (RoadVehFindData*)data;
	RoadVehicle *v = RoadVehicle::From(veh);

	short x_diff = v->x_pos - rvf->x;
	short y_diff = v->y_pos - rvf->y;

	if (!v->IsInDepot() &&
			abs(v->z_pos - rvf->veh->z_pos) < 6 &&
			v->direction == rvf->dir &&
			rvf->veh->First() != v->First() &&
			HasBit(_collision_mode_roadtypes[rvf->collision_mode], v->roadtype) &&
			(dist_x[v->direction] >= 0 || (x_diff > dist_x[v->direction] && x_diff <= 0)) &&
			(dist_x[v->direction] <= 0 || (x_diff < dist_x[v->direction] && x_diff >= 0)) &&
			(dist_y[v->direction] >= 0 || (y_diff > dist_y[v->direction] && y_diff <= 0)) &&
			(dist_y[v->direction] <= 0 || (y_diff < dist_y[v->direction] && y_diff >= 0))) {
		uint diff = abs(x_diff) + abs(y_diff);

		if (diff < rvf->best_diff || (diff == rvf->best_diff && v->index < rvf->best->index)) {
			rvf->best = v;
			rvf->best_diff = diff;
		}
	}

	return nullptr;
}

static RoadVehicle *RoadVehFindCloseTo(RoadVehicle *v, int x, int y, Direction dir, bool update_blocked_ctr = true)
{
	RoadTypeCollisionMode collision_mode = GetRoadTypeInfo(v->roadtype)->collision_mode;
	if (collision_mode == RTCM_NONE) return nullptr;

	RoadVehicle *front = v->First();
	if (front->reverse_ctr != 0) return nullptr;

	RoadVehFindData rvf;
	rvf.x = x;
	rvf.y = y;
	rvf.dir = dir;
	rvf.veh = v;
	rvf.best_diff = UINT_MAX;
	rvf.collision_mode = collision_mode;

	if (front->state == RVSB_WORMHOLE) {
		FindVehicleOnPos(v->tile, VEH_ROAD, &rvf, EnumCheckRoadVehClose);
		FindVehicleOnPos(GetOtherTunnelBridgeEnd(v->tile), VEH_ROAD, &rvf, EnumCheckRoadVehClose);
	} else {
		FindVehicleOnPosXY(x, y, VEH_ROAD, &rvf, EnumCheckRoadVehClose);
	}

	/* This code protects a roadvehicle from being blocked for ever
	 * If more than 1480 / 74 days a road vehicle is blocked, it will
	 * drive just through it. The ultimate backup-code of TTD.
	 * It can be disabled. */
	if (rvf.best_diff == UINT_MAX) {
		front->blocked_ctr = 0;
		return nullptr;
	}

	if (update_blocked_ctr && ++front->blocked_ctr > 1480 && (!_settings_game.vehicle.roadveh_cant_quantum_tunnel)) return nullptr;

	RoadVehicle *rv = rvf.best;
	if (rv != nullptr && front->IsRoadVehicleOnLevelCrossing() && (rv->First()->cur_speed == 0 || rv->First()->IsRoadVehicleStopped())) return nullptr;

	return rv;
}

/**
 * A road vehicle arrives at a station. If it is the first time, create a news item.
 * @param v  Road vehicle that arrived.
 * @param st Station where the road vehicle arrived.
 */
static void RoadVehArrivesAt(const RoadVehicle *v, Station *st)
{
	if (v->IsBus()) {
		/* Check if station was ever visited before */
		if (!(st->had_vehicle_of_type & HVOT_BUS)) {
			st->had_vehicle_of_type |= HVOT_BUS;
			SetDParam(0, st->index);
			AddVehicleNewsItem(
				RoadTypeIsRoad(v->roadtype) ? STR_NEWS_FIRST_BUS_ARRIVAL : STR_NEWS_FIRST_PASSENGER_TRAM_ARRIVAL,
				(v->owner == _local_company) ? NT_ARRIVAL_COMPANY : NT_ARRIVAL_OTHER,
				v->index,
				st->index
			);
			AI::NewEvent(v->owner, new ScriptEventStationFirstVehicle(st->index, v->index));
			Game::NewEvent(new ScriptEventStationFirstVehicle(st->index, v->index));
		}
	} else {
		/* Check if station was ever visited before */
		if (!(st->had_vehicle_of_type & HVOT_TRUCK)) {
			st->had_vehicle_of_type |= HVOT_TRUCK;
			SetDParam(0, st->index);
			AddVehicleNewsItem(
				RoadTypeIsRoad(v->roadtype) ? STR_NEWS_FIRST_TRUCK_ARRIVAL : STR_NEWS_FIRST_CARGO_TRAM_ARRIVAL,
				(v->owner == _local_company) ? NT_ARRIVAL_COMPANY : NT_ARRIVAL_OTHER,
				v->index,
				st->index
			);
			AI::NewEvent(v->owner, new ScriptEventStationFirstVehicle(st->index, v->index));
			Game::NewEvent(new ScriptEventStationFirstVehicle(st->index, v->index));
		}
	}
}

/**
 * This function looks at the vehicle and updates its speed (cur_speed
 * and subspeed) variables. Furthermore, it returns the distance that
 * the vehicle can drive this tick. #Vehicle::GetAdvanceDistance() determines
 * the distance to drive before moving a step on the map.
 * @param max_speed maximum speed as from GetCurrentMaxSpeed()
 * @return distance to drive.
 */
int RoadVehicle::UpdateSpeed(int max_speed)
{
	switch (_settings_game.vehicle.roadveh_acceleration_model) {
		default: NOT_REACHED();
		case AM_ORIGINAL: {
			int acceleration = this->overtaking != 0 ? 512 : 256;
			return this->DoUpdateSpeed({ acceleration, acceleration }, 0, max_speed, max_speed, false);
		}

		case AM_REALISTIC: {
			GroundVehicleAcceleration acceleration = this->GetAcceleration();
			if (this->overtaking != 0) acceleration.acceleration += 256;
			return this->DoUpdateSpeed(acceleration, this->GetAccelerationStatus() == AS_BRAKE ? 0 : 4, max_speed, max_speed, false);
		}
	}
}

static Direction RoadVehGetNewDirection(const RoadVehicle *v, int x, int y)
{
	static const Direction _roadveh_new_dir[] = {
		DIR_N , DIR_NW, DIR_W , INVALID_DIR,
		DIR_NE, DIR_N , DIR_SW, INVALID_DIR,
		DIR_E , DIR_SE, DIR_S
	};

	x = x - v->x_pos + 1;
	y = y - v->y_pos + 1;

	if ((uint)x > 2 || (uint)y > 2) return v->direction;
	return _roadveh_new_dir[y * 4 + x];
}

static Direction RoadVehGetSlidingDirection(const RoadVehicle *v, int x, int y)
{
	Direction new_dir = RoadVehGetNewDirection(v, x, y);
	Direction old_dir = v->direction;
	DirDiff delta;

	if (new_dir == old_dir) return old_dir;
	delta = (DirDifference(new_dir, old_dir) > DIRDIFF_REVERSE ? DIRDIFF_45LEFT : DIRDIFF_45RIGHT);
	return ChangeDir(old_dir, delta);
}

struct OvertakeData {
	const RoadVehicle *u;
	const RoadVehicle *v;
	TileIndex tile;
	Trackdir trackdir;
	int tunnelbridge_min;
	int tunnelbridge_max;
	RoadTypeCollisionMode collision_mode;
};

static Vehicle *EnumFindVehBlockingOvertake(Vehicle *v, void *data)
{
	const OvertakeData *od = (OvertakeData*)data;

	if (v->First() == od->u || v->First() == od->v) return nullptr;
	if (!HasBit(_collision_mode_roadtypes[od->collision_mode], RoadVehicle::From(v)->roadtype)) return nullptr;
	if (RoadVehicle::From(v)->overtaking != 0 || v->direction != od->v->direction) return v;

	/* Check if other vehicle is behind */
	switch (DirToDiagDir(v->direction)) {
		case DIAGDIR_NE:
			if (v->x_pos > od->v->x_pos) return nullptr;
			break;
		case DIAGDIR_SE:
			if (v->y_pos < od->v->y_pos) return nullptr;
			break;
		case DIAGDIR_SW:
			if (v->x_pos < od->v->x_pos) return nullptr;
			break;
		case DIAGDIR_NW:
			if (v->y_pos > od->v->y_pos) return nullptr;
			break;
		default:
			NOT_REACHED();
	}
	return v;
}

static Vehicle *EnumFindVehBlockingOvertakeTunnelBridge(Vehicle *v, void *data)
{
	const OvertakeData *od = (OvertakeData*)data;

	switch (DiagDirToAxis(DirToDiagDir(v->direction))) {
		case AXIS_X:
			if (v->x_pos < od->tunnelbridge_min || v->x_pos > od->tunnelbridge_max) return nullptr;
			break;
		case AXIS_Y:
			if (v->y_pos < od->tunnelbridge_min || v->y_pos > od->tunnelbridge_max) return nullptr;
			break;
		default:
			NOT_REACHED();
	}
	return EnumFindVehBlockingOvertake(v, data);
}

static Vehicle *EnumFindVehBlockingOvertakeBehind(Vehicle *v, void *data)
{
	const OvertakeData *od = (OvertakeData*)data;

	if (v->First() == od->u || v->First() == od->v) return nullptr;
	if (!HasBit(_collision_mode_roadtypes[od->collision_mode], RoadVehicle::From(v)->roadtype)) return nullptr;
	if (RoadVehicle::From(v)->overtaking != 0 && TileVirtXY(v->x_pos, v->y_pos) == od->tile) return v;
	return nullptr;
}

static bool CheckRoadInfraUnsuitableForOvertaking(OvertakeData *od)
{
	if (!HasTileAnyRoadType(od->tile, od->v->compatible_roadtypes)) return true;
	TrackStatus ts = GetTileTrackStatus(od->tile, TRANSPORT_ROAD, ((od->v->roadtype + 1) << 8) | GetRoadTramType(od->v->roadtype));
	TrackdirBits trackdirbits = TrackStatusToTrackdirBits(ts);
	TrackdirBits red_signals = TrackStatusToRedSignals(ts); // barred level crossing
	TrackBits trackbits = TrackdirBitsToTrackBits(trackdirbits);

	/* Track does not continue along overtaking direction || levelcrossing is barred */
	if (!HasBit(trackdirbits, od->trackdir) || (red_signals != TRACKDIR_BIT_NONE)) return true;
	/* Track has junction */
	if (trackbits & ~TRACK_BIT_CROSS) {
		RoadCachedOneWayState rcows = GetRoadCachedOneWayState(od->tile);
		if (rcows == RCOWS_SIDE_JUNCTION) {
			const RoadVehPathCache *pc = od->v->cached_path.get();
			if (pc != nullptr && !pc->empty() && pc->front_tile() == od->tile && !IsStraightRoadTrackdir(pc->front_td())) {
				/* cached path indicates that we are turning here, do not overtake */
				return true;
			}
		} else {
			return rcows == RCOWS_NORMAL || rcows == RCOWS_NO_ACCESS;
		}
	}

	return false;
}

/**
 * Check if overtaking is possible on a piece of track
 *
 * @param od Information about the tile and the involved vehicles
 * @return true if we have to abort overtaking
 */
static bool CheckRoadBlockedForOvertaking(OvertakeData *od)
{
	/* Are there more vehicles on the tile except the two vehicles involved in overtaking */
	return HasVehicleOnPos(od->tile, VEH_ROAD, od, EnumFindVehBlockingOvertake);
}

/**
 * Check if overtaking is possible on a piece of track
 *
 * @param od Information about the tile and the involved vehicles
 * @return true if we have to abort overtaking
 */
static bool IsNonOvertakingStationTile(TileIndex tile, DiagDirection diag_dir)
{
	if (!IsTileType(tile, MP_STATION) || IsRoadWaypoint(tile)) return false;
	if (!IsDriveThroughStopTile(tile)) return true;
	const DisallowedRoadDirections diagdir_to_drd[DIAGDIR_END] = { DRD_NORTHBOUND, DRD_NORTHBOUND, DRD_SOUTHBOUND, DRD_SOUTHBOUND };
	return GetDriveThroughStopDisallowedRoadDirections(tile) != diagdir_to_drd[diag_dir];
}

inline bool IsValidRoadVehStateForOvertake(const RoadVehicle *v)
{
	if (v->state == RVSB_IN_DEPOT) return false;
	if (v->state < TRACKDIR_END && !(IsValidTrackdir((Trackdir)v->state) && IsDiagonalTrackdir((Trackdir)v->state))) return false;
	return true;
}

static bool CheckTunnelBridgeBlockedForOvertaking(OvertakeData *od, TileIndex behind_end, TileIndex ahead_end, TileIndex pos, int ahead_extent, int behind_extent)
{
	switch (DirToDiagDir(od->v->direction)) {
		case DIAGDIR_NE:
			od->tunnelbridge_min = (TileX(pos) - ahead_extent) * TILE_SIZE;
			od->tunnelbridge_max = ((TileX(pos) + behind_extent) * TILE_SIZE) + TILE_UNIT_MASK;
			break;
		case DIAGDIR_SE:
			od->tunnelbridge_min = (TileY(pos) - behind_extent) * TILE_SIZE;
			od->tunnelbridge_max = ((TileY(pos) + ahead_extent) * TILE_SIZE) + TILE_UNIT_MASK;
			break;
		case DIAGDIR_SW:
			od->tunnelbridge_min = (TileX(pos) - behind_extent) * TILE_SIZE;
			od->tunnelbridge_max = ((TileX(pos) + ahead_extent) * TILE_SIZE) + TILE_UNIT_MASK;
			break;
		case DIAGDIR_NW:
			od->tunnelbridge_min = (TileY(pos) - ahead_extent) * TILE_SIZE;
			od->tunnelbridge_max = ((TileY(pos) + behind_extent) * TILE_SIZE) + TILE_UNIT_MASK;
			break;
		default:
			NOT_REACHED();
	}

	if (HasVehicleOnPos(behind_end, VEH_ROAD, od, EnumFindVehBlockingOvertakeTunnelBridge)) return true;
	if (HasVehicleOnPos(ahead_end, VEH_ROAD, od, EnumFindVehBlockingOvertakeTunnelBridge)) return true;
	return false;
}

static void RoadVehCheckOvertake(RoadVehicle *v, RoadVehicle *u)
{
	/* Trams can't overtake other trams */
	if (RoadTypeIsTram(v->roadtype)) return;

	/* Other vehicle is facing the opposite direction || direction is not a diagonal direction */
	if (v->direction == ReverseDir(u->Last()->direction) || !(v->direction & 1)) return;

	if (!IsValidRoadVehStateForOvertake(v)) return;

	/* Don't overtake in stations */
	if (IsNonOvertakingStationTile(u->tile, DirToDiagDir(u->direction))) return;

	/* If not permitted, articulated road vehicles can't overtake anything. */
	if (!_settings_game.vehicle.roadveh_articulated_overtaking && v->HasArticulatedPart()) return;

	/* Don't overtake if the vehicle is broken or about to break down */
	if (v->breakdown_ctr != 0) return;

	/* Vehicles chain is too long to overtake */
	if (v->GetOvertakingCounterThreshold() > 255) return;

	for (RoadVehicle *w = v; w != nullptr; w = w->Next()) {
		if (!IsValidRoadVehStateForOvertake(w)) return;

		/* Don't overtake in stations */
		if (IsNonOvertakingStationTile(w->tile, DirToDiagDir(w->direction))) return;

		/* Don't overtake if vehicle parts not all in same direction */
		if (w->direction != v->direction) return;

		/* Check if vehicle is in a road stop, depot, or not on a straight road */
		if ((w->state >= RVSB_IN_ROAD_STOP || !IsStraightRoadTrackdir((Trackdir)(w->state & RVSB_TRACKDIR_MASK))) &&
				!IsInsideMM(w->state, RVSB_IN_DT_ROAD_STOP, RVSB_IN_DT_ROAD_STOP_END) && w->state != RVSB_WORMHOLE) {
			return;
		}
	}

	/* Can't overtake a vehicle that is moving faster than us. If the vehicle in front is
	 * accelerating, take the maximum speed for the comparison, else the current speed.
	 * Original acceleration always accelerates, so always use the maximum speed. */
	int u_speed = (_settings_game.vehicle.roadveh_acceleration_model == AM_ORIGINAL || u->GetAcceleration().acceleration > 0) ? u->GetCurrentMaxSpeed() : u->cur_speed;
	if (u_speed >= v->GetCurrentMaxSpeed() &&
			!(u->vehstatus & VS_STOPPED) &&
			u->cur_speed != 0) {
		return;
	}

	OvertakeData od;
	od.v = v;
	od.u = u;
	od.trackdir = DiagDirToDiagTrackdir(DirToDiagDir(v->direction));
	od.collision_mode = GetRoadTypeInfo(v->roadtype)->collision_mode;

	/* Are the current and the next tile suitable for overtaking?
	 *  - Does the track continue along od.trackdir
	 *  - No junctions
	 *  - No barred levelcrossing
	 *  - No other vehicles in the way
	 */
	int tile_count = 1 + CeilDiv(v->gcache.cached_total_length, TILE_SIZE);
	TileIndex check_tile = v->tile;
	DiagDirection dir = DirToDiagDir(v->direction);
	TileIndexDiff check_tile_diff = TileOffsByDiagDir(DirToDiagDir(v->direction));
	TileIndex behind_check_tile = v->tile - check_tile_diff;

	int tile_offset = ((DiagDirToAxis(DirToDiagDir(v->direction)) == AXIS_X) ? v->x_pos : v->y_pos) & 0xF;
	int tile_ahead_margin = ((dir == DIAGDIR_SE || dir == DIAGDIR_SW) ? TILE_SIZE - 1 - tile_offset : tile_offset);;
	int behind_tile_count = (v->gcache.cached_total_length + tile_ahead_margin) / TILE_SIZE;

	if (IsTileType(check_tile, MP_TUNNELBRIDGE)) {
		TileIndex behind_end = GetOtherTunnelBridgeEnd(check_tile);
		if (IsBridgeTile(check_tile) && (IsRoadCustomBridgeHeadTile(check_tile) || IsRoadCustomBridgeHeadTile(behind_end))) return;
		if (GetTunnelBridgeDirection(check_tile) == dir) std::swap(check_tile, behind_end);
		TileIndex veh_tile = TileVirtXY(v->x_pos, v->y_pos);
		bool one_way = GetRoadCachedOneWayState(check_tile) != RCOWS_NORMAL;
		if (CheckTunnelBridgeBlockedForOvertaking(&od, behind_end, check_tile, veh_tile, one_way ? 0 : (tile_count  - 1), behind_tile_count)) return;

		tile_count -= DistanceManhattan(check_tile, veh_tile);
		behind_tile_count -= DistanceManhattan(behind_end, veh_tile);
		check_tile += check_tile_diff;
		behind_check_tile = behind_end - check_tile_diff;
	}
	for (; tile_count > 0; tile_count--, check_tile += check_tile_diff) {
		od.tile = check_tile;
		if (CheckRoadInfraUnsuitableForOvertaking(&od)) return;
		if (IsTileType(check_tile, MP_TUNNELBRIDGE)) {
			TileIndex ahead_end = GetOtherTunnelBridgeEnd(check_tile);
			if (IsBridgeTile(check_tile) && (IsRoadCustomBridgeHeadTile(check_tile) || IsRoadCustomBridgeHeadTile(ahead_end))) return;
			if (GetRoadCachedOneWayState(check_tile) == RCOWS_NORMAL && CheckTunnelBridgeBlockedForOvertaking(&od, check_tile, ahead_end, check_tile, tile_count - 1, 0)) return;
			tile_count -= DistanceManhattan(check_tile, ahead_end);
			check_tile = ahead_end;
			continue;
		}
		if (IsStationRoadStopTile(check_tile) && IsDriveThroughStopTile(check_tile) && GetDriveThroughStopDisallowedRoadDirections(check_tile) != DRD_NONE) {
			const RoadStop *rs = RoadStop::GetByTile(check_tile, GetRoadStopType(check_tile));
			DiagDirection dir = DirToDiagDir(v->direction);
			const RoadStop::Entry *entry = rs->GetEntry(dir);
			const RoadStop::Entry *opposite_entry = rs->GetEntry(ReverseDiagDir(dir));
			if (entry->GetOccupied() < opposite_entry->GetOccupied()) return;
			break;
		}
		if (check_tile != v->tile && GetRoadCachedOneWayState(check_tile) != RCOWS_NORMAL) {
			/* one-way road, don't worry about other vehicles */
			continue;
		}
		if (CheckRoadBlockedForOvertaking(&od)) return;
	}

	for (; behind_tile_count > 0; behind_tile_count--, behind_check_tile -= check_tile_diff) {
		od.tile = behind_check_tile;
		if (behind_tile_count == 1) {
			RoadBits rb = GetAnyRoadBits(behind_check_tile, RTT_ROAD);
			if ((rb & DiagDirToRoadBits(dir)) && HasVehicleOnPos(behind_check_tile, VEH_ROAD, &od, EnumFindVehBlockingOvertakeBehind)) return;
		} else {
			if (CheckRoadInfraUnsuitableForOvertaking(&od)) return;
			if (IsTileType(behind_check_tile, MP_TUNNELBRIDGE)) {
				TileIndex behind_end = GetOtherTunnelBridgeEnd(behind_check_tile);
				if (IsBridgeTile(behind_check_tile) && (IsRoadCustomBridgeHeadTile(behind_check_tile) || IsRoadCustomBridgeHeadTile(behind_end))) return;
				if (CheckTunnelBridgeBlockedForOvertaking(&od, behind_check_tile, behind_end, behind_check_tile, 0, behind_tile_count - 1)) return;
				behind_tile_count -= DistanceManhattan(behind_check_tile, behind_end);
				check_tile = behind_end;
				continue;
			}
			if (CheckRoadBlockedForOvertaking(&od)) return;
		}
	}

	/* When the vehicle in front of us is stopped we may only take
	 * half the time to pass it than when the vehicle is moving. */
	v->overtaking_ctr = (od.u->cur_speed == 0 || od.u->IsRoadVehicleStopped()) ? RV_OVERTAKE_TIMEOUT / 2 : 0;
	v->SetRoadVehicleOvertaking(RVSB_DRIVE_SIDE);
}

static void RoadZPosAffectSpeed(RoadVehicle *v, int old_z)
{
	if (old_z == v->z_pos || _settings_game.vehicle.roadveh_acceleration_model != AM_ORIGINAL) return;

	if (old_z < v->z_pos) {
		v->cur_speed = v->cur_speed * 232 / 256; // slow down by ~10%
	} else {
		uint16_t spd = v->cur_speed + 2;
		if (spd <= v->gcache.cached_max_track_speed) v->cur_speed = spd;
	}
}

static int PickRandomBit(uint bits)
{
	uint i;
	uint num = RandomRange(CountBits(bits));

	for (i = 0; !(bits & 1) || (int)--num >= 0; bits >>= 1, i++) {}
	return i;
}

/**
 * Returns direction to for a road vehicle to take or
 * INVALID_TRACKDIR if the direction is currently blocked
 * @param v        the Vehicle to do the pathfinding for
 * @param tile     the where to start the pathfinding
 * @param enterdir the direction the vehicle enters the tile from
 * @return the Trackdir to take
 */
static Trackdir RoadFindPathToDest(RoadVehicle *v, TileIndex tile, DiagDirection enterdir)
{
#define return_track(x) { best_track = (Trackdir)x; goto found_best_track; }

	TileIndex desttile;
	Trackdir best_track;
	bool path_found = true;

	TrackStatus ts = GetTileTrackStatus(tile, TRANSPORT_ROAD, ((v->roadtype + 1) << 8) | GetRoadTramType(v->roadtype));
	TrackdirBits red_signals = TrackStatusToRedSignals(ts); // crossing
	TrackdirBits trackdirs = TrackStatusToTrackdirBits(ts);

	if (IsTileType(tile, MP_ROAD)) {
		if (IsRoadDepot(tile) && (!IsInfraTileUsageAllowed(VEH_ROAD, v->owner, tile) || GetRoadDepotDirection(tile) == enterdir)) {
			/* Road depot owned by another company or with the wrong orientation */
			trackdirs = TRACKDIR_BIT_NONE;
		}
	} else if (IsTileType(tile, MP_STATION) && IsBayRoadStopTile(tile)) {
		/* Standard road stop (drive-through stops are treated as normal road) */

		if (!IsInfraTileUsageAllowed(VEH_ROAD, v->owner, tile) || GetBayRoadStopDir(tile) == enterdir || v->HasArticulatedPart()) {
			/* different station owner or wrong orientation or the vehicle has articulated parts */
			trackdirs = TRACKDIR_BIT_NONE;
		} else {
			/* Our station */
			RoadStopType rstype = v->IsBus() ? RoadStopType::Bus : RoadStopType::Truck;

			if (GetRoadStopType(tile) != rstype) {
				/* Wrong station type */
				trackdirs = TRACKDIR_BIT_NONE;
			} else {
				/* Proper station type, check if there is free loading bay */
				if (!_settings_game.pf.roadveh_queue && IsBayRoadStopTile(tile) &&
						!RoadStop::GetByTile(tile, rstype)->HasFreeBay()) {
					/* Station is full and RV queuing is off */
					trackdirs = TRACKDIR_BIT_NONE;
				}
			}
		}
	}
	/* The above lookups should be moved to GetTileTrackStatus in the
	 * future, but that requires more changes to the pathfinder and other
	 * stuff, probably even more arguments to GTTS.
	 */

	/* Remove tracks unreachable from the enter dir */
	trackdirs &= DiagdirReachesTrackdirs(enterdir);
	if (trackdirs == TRACKDIR_BIT_NONE) {
		/* If vehicle expected a path, it no longer exists, so invalidate it. */
		if (v->cached_path != nullptr) v->cached_path->clear();
		/* No reachable tracks, so we'll reverse */
		return_track(_road_reverse_table[enterdir]);
	}

	if (v->reverse_ctr != 0) {
		bool reverse = true;
		if (RoadTypeIsTram(v->roadtype)) {
			/* Trams may only reverse on a tile if it contains at least the straight
			 * trackbits or when it is a valid turning tile (i.e. one roadbit) */
			RoadBits rb = GetAnyRoadBits(tile, RTT_TRAM);
			RoadBits straight = AxisToRoadBits(DiagDirToAxis(enterdir));
			reverse = ((rb & straight) == straight) ||
			          (rb == DiagDirToRoadBits(enterdir));
		}
		if (reverse) {
			v->reverse_ctr = 0;
			if (v->tile != tile) {
				return_track(_road_reverse_table[enterdir]);
			}
		}
	}

	desttile = v->dest_tile;
	if (desttile == 0) {
		/* We've got no destination, pick a random track */
		return_track(PickRandomBit(trackdirs));
	}

	/* Only one track to choose between? */
	if (KillFirstBit(trackdirs) == TRACKDIR_BIT_NONE) {
		if (v->cached_path != nullptr && !v->cached_path->empty() && v->cached_path->front_tile() == tile) {
			/* Vehicle expected a choice here, invalidate its path. */
			v->cached_path->clear();
		}
		return_track(FindFirstBit(trackdirs));
	}

	/* Path cache is out of date, clear it */
	if (v->cached_path != nullptr && !v->cached_path->empty() && v->cached_path->layout_ctr != _road_layout_change_counter) {
		v->cached_path->clear();
	}

	/* Attempt to follow cached path. */
	if (v->cached_path != nullptr && !v->cached_path->empty()) {
		if (v->cached_path->front_tile() != tile) {
			/* Vehicle didn't expect a choice here, invalidate its path. */
			v->cached_path->clear();
		} else {
			Trackdir trackdir = v->cached_path->front_td();

			if (HasBit(trackdirs, trackdir)) {
				v->cached_path->pop_front();
				return_track(trackdir);
			}

			/* Vehicle expected a choice which is no longer available. */
			v->cached_path->clear();
		}
	}

	best_track = YapfRoadVehicleChooseTrack(v, tile, enterdir, trackdirs, path_found, v->GetOrCreatePathCache());
	DEBUG_UPDATESTATECHECKSUM("RoadFindPathToDest: v: {}, path_found: {}, best_track: {}", v->index, path_found, best_track);
	UpdateStateChecksum((((uint64_t) v->index) << 32) | (path_found << 16) | best_track);
	v->HandlePathfindingResult(path_found);

found_best_track:;

	if (HasBit(red_signals, best_track)) return INVALID_TRACKDIR;

	return best_track;
}

struct RoadDriveEntry {
	uint8_t x, y;
};

#include "table/roadveh_movement.h"

static bool RoadVehLeaveDepot(RoadVehicle *v, bool first)
{
	/* Don't leave unless v and following wagons are in the depot. */
	for (const RoadVehicle *u = v; u != nullptr; u = u->Next()) {
		if (u->state != RVSB_IN_DEPOT || u->tile != v->tile) return false;
	}

	DiagDirection dir = GetRoadDepotDirection(v->tile);
	v->direction = DiagDirToDir(dir);

	Trackdir tdir = DiagDirToDiagTrackdir(dir);
	const RoadDriveEntry *rdp = _road_drive_data[GetRoadTramType(v->roadtype)][(_settings_game.vehicle.road_side << RVS_DRIVE_SIDE) + tdir];

	int x = TileX(v->tile) * TILE_SIZE + (rdp[RVC_DEPOT_START_FRAME].x & 0xF);
	int y = TileY(v->tile) * TILE_SIZE + (rdp[RVC_DEPOT_START_FRAME].y & 0xF);

	if (first) {
		/* We are leaving a depot, but have to go to the exact same one; re-enter */
		if (v->current_order.IsType(OT_GOTO_DEPOT) && v->tile == v->dest_tile) {
			VehicleEnterDepot(v);
			return true;
		}

		if (RoadVehFindCloseTo(v, x, y, v->direction, false) != nullptr) return true;

		VehicleServiceInDepot(v);
		v->LeaveUnbunchingDepot();

		StartRoadVehSound(v);

		/* Vehicle is about to leave a depot */
		v->cur_speed = 0;
	}

	v->vehstatus &= ~VS_HIDDEN;
	v->InvalidateImageCache();
	v->state = tdir;
	v->frame = RVC_DEPOT_START_FRAME;
	v->UpdateIsDrawn();

	v->x_pos = x;
	v->y_pos = y;
	v->UpdatePosition();
	v->UpdateInclination(true, true);

	InvalidateWindowData(WC_VEHICLE_DEPOT, v->tile);

	return true;
}

static Trackdir FollowPreviousRoadVehicle(const RoadVehicle *v, const RoadVehicle *prev, TileIndex tile, DiagDirection entry_dir, bool already_reversed)
{
	if (prev->tile == v->tile && !already_reversed) {
		/* If the previous vehicle is on the same tile as this vehicle is
		 * then it must have reversed. */
		return _road_reverse_table[entry_dir];
	}

	uint8_t prev_state = prev->state;
	Trackdir dir;

	if (prev_state == RVSB_WORMHOLE || prev_state == RVSB_IN_DEPOT) {
		DiagDirection diag_dir = INVALID_DIAGDIR;

		if (IsTileType(tile, MP_TUNNELBRIDGE)) {
			diag_dir = GetTunnelBridgeDirection(tile);
		} else if (IsRoadDepotTile(tile)) {
			diag_dir = ReverseDiagDir(GetRoadDepotDirection(tile));
		}

		if (diag_dir == INVALID_DIAGDIR) return INVALID_TRACKDIR;
		dir = DiagDirToDiagTrackdir(diag_dir);
	} else {
		if (already_reversed && prev->tile != tile) {
			/*
			 * The vehicle has reversed, but did not go straight back.
			 * It immediately turn onto another tile. This means that
			 * the roadstate of the previous vehicle cannot be used
			 * as the direction we have to go with this vehicle.
			 *
			 * Next table is build in the following way:
			 *  - first row for when the vehicle in front went to the northern or
			 *    western tile, second for southern and eastern.
			 *  - columns represent the entry direction.
			 *  - cell values are determined by the Trackdir one has to take from
			 *    the entry dir (column) to the tile in north or south by only
			 *    going over the trackdirs used for turning 90 degrees, i.e.
			 *    TRACKDIR_{UPPER,RIGHT,LOWER,LEFT}_{N,E,S,W}.
			 */
			static const Trackdir reversed_turn_lookup[2][DIAGDIR_END] = {
				{ TRACKDIR_UPPER_W, TRACKDIR_RIGHT_N, TRACKDIR_LEFT_N,  TRACKDIR_UPPER_E },
				{ TRACKDIR_RIGHT_S, TRACKDIR_LOWER_W, TRACKDIR_LOWER_E, TRACKDIR_LEFT_S  }};
			dir = reversed_turn_lookup[prev->tile < tile ? 0 : 1][ReverseDiagDir(entry_dir)];
		} else if (HasBit(prev_state, RVS_IN_DT_ROAD_STOP)) {
			dir = (Trackdir)(prev_state & RVSB_ROAD_STOP_TRACKDIR_MASK);
		} else if (prev_state < TRACKDIR_END) {
			dir = (Trackdir)prev_state;
		} else {
			return INVALID_TRACKDIR;
		}
	}

	/* Do some sanity checking. */
	static const RoadBits required_roadbits[] = {
		ROAD_X,            ROAD_Y,            ROAD_NW | ROAD_NE, ROAD_SW | ROAD_SE,
		ROAD_NW | ROAD_SW, ROAD_NE | ROAD_SE, ROAD_X,            ROAD_Y
	};
	RoadBits required = required_roadbits[dir & 0x07];

	if ((required & GetAnyRoadBits(tile, GetRoadTramType(v->roadtype), false)) == ROAD_NONE) {
		dir = INVALID_TRACKDIR;
	}

	return dir;
}

/**
 * Can a tram track build without destruction on the given tile?
 * @param c the company that would be building the tram tracks
 * @param t the tile to build on.
 * @param rt the tram type to build.
 * @param r the road bits needed.
 * @return true when a track track can be build on 't'
 */
static bool CanBuildTramTrackOnTile(CompanyID c, TileIndex t, RoadType rt, RoadBits r)
{
	/* The 'current' company is not necessarily the owner of the vehicle. */
	Backup<CompanyID> cur_company(_current_company, c, FILE_LINE);

<<<<<<< HEAD
	CommandCost ret = DoCommand(t, rt << 4 | r, INVALID_TOWN, DC_NO_WATER, CMD_BUILD_ROAD);
=======
	CommandCost ret = Command<CMD_BUILD_ROAD>::Do(DC_NO_WATER, t, r, rt, DRD_NONE, INVALID_TOWN);
>>>>>>> 60d0d7b8

	cur_company.Restore();
	return ret.Succeeded();
}

static bool IsRoadVehicleOnOtherSideOfRoad(const RoadVehicle *v)
{
	bool is_right;
	switch (DirToDiagDir(v->direction)) {
		case DIAGDIR_NE:
			is_right = ((TILE_UNIT_MASK & v->y_pos) == 9);
			break;
		case DIAGDIR_SE:
			is_right = ((TILE_UNIT_MASK & v->x_pos) == 9);
			break;
		case DIAGDIR_SW:
			is_right = ((TILE_UNIT_MASK & v->y_pos) == 5);
			break;
		case DIAGDIR_NW:
			is_right = ((TILE_UNIT_MASK & v->x_pos) == 5);
			break;
		default:
			NOT_REACHED();
	}

	return is_right != (bool) _settings_game.vehicle.road_side;
}

struct FinishOvertakeData {
	Direction direction;
	const Vehicle *v;
	int min_coord;
	int max_coord;
	uint8_t not_road_pos;
	RoadTypeCollisionMode collision_mode;
};

static Vehicle *EnumFindVehBlockingFinishOvertake(Vehicle *v, void *data)
{
	const FinishOvertakeData *od = (FinishOvertakeData*)data;

	if (v->First() == od->v) return nullptr;
	if (!HasBit(_collision_mode_roadtypes[od->collision_mode], RoadVehicle::From(v)->roadtype)) return nullptr;

	/* Check if other vehicle is behind */
	switch (DirToDiagDir(v->direction)) {
		case DIAGDIR_NE:
		case DIAGDIR_SW:
			if ((v->y_pos & TILE_UNIT_MASK) == od->not_road_pos) return nullptr;
			if (v->x_pos >= od->min_coord && v->x_pos <= od->max_coord) return v;
			break;
		case DIAGDIR_SE:
		case DIAGDIR_NW:
			if ((v->x_pos & TILE_UNIT_MASK) == od->not_road_pos) return nullptr;
			if (v->y_pos >= od->min_coord && v->y_pos <= od->max_coord) return v;
			break;
		default:
			NOT_REACHED();
	}
	return nullptr;
}

static void RoadVehCheckFinishOvertake(RoadVehicle *v)
{
	/* Cancel overtake if the vehicle is broken or about to break down */
	if (v->breakdown_ctr != 0) {
		v->SetRoadVehicleOvertaking(0);
		return;
	}

	FinishOvertakeData od;
	od.direction = v->direction;
	od.v = v;
	od.collision_mode = GetRoadTypeInfo(v->roadtype)->collision_mode;

	const RoadVehicle *last = v->Last();
	const int front_margin = 10;
	const int back_margin = 10;
	DiagDirection dir = DirToDiagDir(v->direction);
	switch (dir) {
		case DIAGDIR_NE:
			od.min_coord = v->x_pos - front_margin;
			od.max_coord = last->x_pos + back_margin;
			od.not_road_pos = (_settings_game.vehicle.road_side ? 5 : 9);
			break;
		case DIAGDIR_SE:
			od.min_coord = last->y_pos - back_margin;
			od.max_coord = v->y_pos + front_margin;
			od.not_road_pos = (_settings_game.vehicle.road_side ? 5 : 9);
			break;
		case DIAGDIR_SW:
			od.min_coord = last->x_pos - back_margin;
			od.max_coord = v->x_pos + front_margin;
			od.not_road_pos = (_settings_game.vehicle.road_side ? 9 : 5);
			break;
		case DIAGDIR_NW:
			od.min_coord = v->y_pos - front_margin;
			od.max_coord = last->y_pos + back_margin;
			od.not_road_pos = (_settings_game.vehicle.road_side ? 9 : 5);
			break;
		default:
			NOT_REACHED();
	}

	TileIndexDiffC ti = TileIndexDiffCByDiagDir(DirToDiagDir(v->direction));
	bool check_ahead = true;
	int tiles_behind = 1 + CeilDiv(v->gcache.cached_total_length, TILE_SIZE);

	TileIndex check_tile = v->tile;
	if (IsTileType(check_tile, MP_TUNNELBRIDGE)) {
		TileIndex ahead = GetOtherTunnelBridgeEnd(check_tile);
		if (v->state == RVSB_WORMHOLE) {
			check_ahead = false;
		}
		if (GetTunnelBridgeDirection(check_tile) == dir) {
			check_ahead = false;
		} else if (GetTunnelBridgeDirection(check_tile) == ReverseDiagDir(dir)) {
			std::swap(ahead, check_tile);
		}

		if (HasVehicleOnPos(ahead, VEH_ROAD, &od, EnumFindVehBlockingFinishOvertake)) return;
		if (HasVehicleOnPos(check_tile, VEH_ROAD, &od, EnumFindVehBlockingFinishOvertake)) return;
		tiles_behind -= 1 + DistanceManhattan(check_tile, TileVirtXY(v->x_pos, v->y_pos));
		check_tile = TileAddWrap(check_tile, -ti.x, -ti.y);
	}

	if (check_ahead) {
		TileIndex ahead_tile = TileAddWrap(check_tile, ti.x, ti.y);
		if (ahead_tile != INVALID_TILE) {
			if (HasVehicleOnPos(ahead_tile, VEH_ROAD, &od, EnumFindVehBlockingFinishOvertake)) return;
			if (IsTileType(ahead_tile, MP_TUNNELBRIDGE) && HasVehicleOnPos(GetOtherTunnelBridgeEnd(ahead_tile), VEH_ROAD, &od, EnumFindVehBlockingFinishOvertake)) return;
		}
	}

	for (; check_tile != INVALID_TILE && tiles_behind > 0; tiles_behind--, check_tile = TileAddWrap(check_tile, -ti.x, -ti.y)) {
		if (HasVehicleOnPos(check_tile, VEH_ROAD, &od, EnumFindVehBlockingFinishOvertake)) return;
		if (IsTileType(check_tile, MP_TUNNELBRIDGE)) {
			TileIndex other_end = GetOtherTunnelBridgeEnd(check_tile);
			tiles_behind -= DistanceManhattan(other_end, check_tile);
			if (HasVehicleOnPos(other_end, VEH_ROAD, &od, EnumFindVehBlockingFinishOvertake)) return;
			check_tile = other_end;
		}
	}

	/* road on the normal side is clear, finish overtake */
	v->SetRoadVehicleOvertaking(0);
}

inline uint8_t IncreaseOvertakingCounter(RoadVehicle *v)
{
	if (v->overtaking_ctr != 255) v->overtaking_ctr++;
	return v->overtaking_ctr;
}

static bool CheckRestartLoadingAtRoadStop(RoadVehicle *v)
{
	if (v->GetNumOrders() < 1 || !Company::Get(v->owner)->settings.remain_if_next_order_same_station) return false;

	if (v->cur_implicit_order_index < v->GetNumOrders() && v->GetOrder(v->cur_implicit_order_index)->IsType(OT_IMPLICIT)) return false;

	StationID station_id = v->current_order.GetDestination();
	VehicleOrderID next_order_idx = AdvanceOrderIndexDeferred(v, v->cur_implicit_order_index);
	const Order *next_order = v->GetOrder(next_order_idx);
	FlushAdvanceOrderIndexDeferred(v, false);
	if (next_order != nullptr && next_order->IsType(OT_GOTO_STATION) && next_order->GetDestination() == station_id &&
			(next_order->GetRoadVehTravelDirection() == INVALID_DIAGDIR || next_order->GetRoadVehTravelDirection() == DirToDiagDir(v->direction)) &&
			!(next_order->GetNonStopType() & ONSF_NO_STOP_AT_DESTINATION_STATION) &&
			IsInfraTileUsageAllowed(VEH_ROAD, v->owner, v->tile) &&
			GetRoadStopType(v->tile) == (v->IsBus() ? ROADSTOP_BUS : ROADSTOP_TRUCK) &&
			GetStationIndex(v->tile) == station_id) {
		v->current_order.Free();
		ProcessOrders(v);

		/* Double check that order prediction was correct and v->current_order is now for the same station */
		if (v->current_order.IsType(OT_GOTO_STATION) && v->current_order.GetDestination() == station_id &&
				!(v->current_order.GetNonStopType() & ONSF_NO_STOP_AT_DESTINATION_STATION)) {
			v->last_station_visited = station_id;
			v->BeginLoading();
			return true;
		} else {
			/* Order prediction was incorrect, this should not be reached, just restore the leave station order */
			v->current_order.MakeLeaveStation();
			v->current_order.SetDestination(station_id);
		}
	}

	return false;
}

bool IndividualRoadVehicleController(RoadVehicle *v, const RoadVehicle *prev)
{
	SCOPE_INFO_FMT([&], "IndividualRoadVehicleController: {}, {}", VehicleInfoDumper(v), VehicleInfoDumper(prev));
	if (v->overtaking & RVSB_DRIVE_SIDE && v->IsFrontEngine())  {
		if (IsNonOvertakingStationTile(v->tile, DirToDiagDir(v->direction))) {
			/* Force us to be not overtaking! */
			v->SetRoadVehicleOvertaking(0);
		} else if (v->HasArticulatedPart() && (v->state >= RVSB_IN_ROAD_STOP || !IsStraightRoadTrackdir((Trackdir)v->state)) && !IsInsideMM(v->state, RVSB_IN_DT_ROAD_STOP, RVSB_IN_DT_ROAD_STOP_END) && v->state != RVSB_WORMHOLE) {
			/* Articulated RVs may not overtake on corners */
			v->SetRoadVehicleOvertaking(0);
		} else if (v->HasArticulatedPart() && IsBridgeTile(v->tile) && (IsRoadCustomBridgeHeadTile(v->tile) || IsRoadCustomBridgeHeadTile(GetOtherBridgeEnd(v->tile)))) {
			/* Articulated RVs may not overtake on custom bridge heads */
			v->SetRoadVehicleOvertaking(0);
		} else if (v->state < RVSB_IN_ROAD_STOP && !IsStraightRoadTrackdir((Trackdir)v->state) && IsOneWaySideJunctionRoadTile(v->tile)) {
			/* No turning to/from overtaking lane on one way side road junctions */
			v->SetRoadVehicleOvertaking(0);
		} else if (IncreaseOvertakingCounter(v) >= RV_OVERTAKE_TIMEOUT) {
			/* If overtaking just aborts at a random moment, we can have a out-of-bound problem,
			 *  if the vehicle started a corner. To protect that, only allow an abort of
			 *  overtake if we are on straight roads */
			if (v->overtaking_ctr >= v->GetOvertakingCounterThreshold() && (v->state == RVSB_WORMHOLE || (v->state < RVSB_IN_ROAD_STOP && IsStraightRoadTrackdir((Trackdir)v->state)))) {
				if (IsOneWayRoadTile(v->tile)) {
					RoadVehCheckFinishOvertake(v);
				} else {
					v->SetRoadVehicleOvertaking(0);
				}
			}
		}
	}

	/* If this vehicle is in a depot and we've reached this point it must be
	 * one of the articulated parts. It will stay in the depot until activated
	 * by the previous vehicle in the chain when it gets to the right place. */
	if (v->IsInDepot()) return true;

	bool no_advance_tile = false;

	if (v->state == RVSB_WORMHOLE) {
		/* Vehicle is entering a depot or is on a bridge or in a tunnel */
		GetNewVehiclePosResult gp = GetNewVehiclePos(v);
		if (v->overtaking & 1) {
			DiagDirection dir = DirToDiagDir(v->direction);
			switch (dir) {
				case DIAGDIR_NE:
				case DIAGDIR_SW:
					SB(gp.y, 0, 4, (_settings_game.vehicle.road_side ^ (dir >> 1) ^ (v->overtaking >> RVS_DRIVE_SIDE)) ? 9 : 5);
					break;
				case DIAGDIR_SE:
				case DIAGDIR_NW:
					SB(gp.x, 0, 4, (_settings_game.vehicle.road_side ^ (dir >> 1) ^ (v->overtaking >> RVS_DRIVE_SIDE)) ? 9 : 5);
					break;
				default:
					NOT_REACHED();
			}
		}
		if (v->IsFrontEngine()) {
			RoadVehicle *u = RoadVehFindCloseTo(v, gp.x, gp.y, v->direction);
			if (u != nullptr) {
				u = u->First();
				/* There is a vehicle in front overtake it if possible */
				uint8_t old_overtaking = v->overtaking;
				if (v->overtaking == 0) RoadVehCheckOvertake(v, u);
				if (v->overtaking == old_overtaking) {
					v->cur_speed = u->cur_speed;
				}
				return false;
			}
		}
		v->overtaking &= ~1;

		if (IsTileType(gp.new_tile, MP_TUNNELBRIDGE) && HasBit(VehicleEnterTile(v, gp.new_tile, gp.x, gp.y), VETS_ENTERED_WORMHOLE)) {
			if (IsRoadCustomBridgeHeadTile(gp.new_tile)) {
				v->frame = 15;
				no_advance_tile = true;
			} else {
				/* Vehicle has just entered a bridge or tunnel */
				v->x_pos = gp.x;
				v->y_pos = gp.y;
				v->UpdatePosition();
				v->UpdateInclination(true, true);
				return true;
			}
		} else {
			v->x_pos = gp.x;
			v->y_pos = gp.y;
			v->UpdatePosition();
			RoadZPosAffectSpeed(v, v->UpdateInclination(false, false, true));
			if (v->IsDrawn()) v->Vehicle::UpdateViewport(true);
			return true;
		}
	}

	/* Get move position data for next frame.
	 * For a drive-through road stop use 'straight road' move data.
	 * In this case v->state is masked to give the road stop entry direction. */
	RoadDriveEntry rd = _road_drive_data[GetRoadTramType(v->roadtype)][(
		(HasBit(v->state, RVS_IN_DT_ROAD_STOP) ? v->state & RVSB_ROAD_STOP_TRACKDIR_MASK : v->state) +
		(_settings_game.vehicle.road_side << RVS_DRIVE_SIDE)) ^ v->overtaking][v->frame + 1];

	if (rd.x & RDE_NEXT_TILE) {
		TileIndex tile = v->tile;
		if (!no_advance_tile) tile += TileOffsByDiagDir((DiagDirection)(rd.x & 3));
		Trackdir dir;

		if (v->IsFrontEngine()) {
			/* If this is the front engine, look for the right path. */
			if (HasTileAnyRoadType(tile, v->compatible_roadtypes)) {
				dir = RoadFindPathToDest(v, tile, (DiagDirection)(rd.x & 3));
			} else {
				dir = _road_reverse_table[(DiagDirection)(rd.x & 3)];
			}
		} else if (no_advance_tile) {
			/* Follow previous vehicle out of custom bridge wormhole */
			dir = (Trackdir) prev->state;
		} else {
			dir = FollowPreviousRoadVehicle(v, prev, tile, (DiagDirection)(rd.x & 3), false);
		}

		if (dir == INVALID_TRACKDIR) {
			if (!v->IsFrontEngine()) FatalError("Disconnecting road vehicle.");
			v->cur_speed = 0;
			return false;
		}

again:
		uint start_frame = RVC_DEFAULT_START_FRAME;
		if (IsReversingRoadTrackdir(dir)) {
			/* When turning around we can't be overtaking. */
			v->SetRoadVehicleOvertaking(0);

			if (no_advance_tile) {
				Debug(misc, 0, "Road vehicle attempted to turn around on a single road piece bridge head");
			}

			/* Turning around */
			if (RoadTypeIsTram(v->roadtype)) {
				/* Determine the road bits the tram needs to be able to turn around
				 * using the 'big' corner loop. */
				RoadBits needed;
				switch (dir) {
					default: NOT_REACHED();
					case TRACKDIR_RVREV_NE: needed = ROAD_SW; break;
					case TRACKDIR_RVREV_SE: needed = ROAD_NW; break;
					case TRACKDIR_RVREV_SW: needed = ROAD_NE; break;
					case TRACKDIR_RVREV_NW: needed = ROAD_SE; break;
				}
				auto tile_turn_ok = [&]() -> bool {
					if (IsNormalRoadTile(tile)) {
						return !HasRoadWorks(tile) && HasTileAnyRoadType(tile, v->compatible_roadtypes) && (needed & GetRoadBits(tile, RTT_TRAM)) != ROAD_NONE;
					} else if (IsRoadCustomBridgeHeadTile(tile)) {
						return HasTileAnyRoadType(tile, v->compatible_roadtypes) && (needed & GetCustomBridgeHeadRoadBits(tile, RTT_TRAM) & ~DiagDirToRoadBits(GetTunnelBridgeDirection(tile))) != ROAD_NONE;
					} else {
						return false;
					}
				};
				if ((v->Previous() != nullptr && v->Previous()->tile == tile) || (v->IsFrontEngine() && tile_turn_ok())) {
					/*
					 * Taking the 'big' corner for trams only happens when:
					 * - The previous vehicle in this (articulated) tram chain is
					 *   already on the 'next' tile, we just follow them regardless of
					 *   anything. When it is NOT on the 'next' tile, the tram started
					 *   doing a reversing turn when the piece of tram track on the next
					 *   tile did not exist yet. Do not use the big tram loop as that is
					 *   going to cause the tram to split up.
					 * - Or the front of the tram can drive over the next tile.
					 */
				} else if (!v->IsFrontEngine() || !CanBuildTramTrackOnTile(v->owner, tile, v->roadtype, needed) || ((~needed & GetAnyRoadBits(v->tile, RTT_TRAM, false)) == ROAD_NONE)) {
					/*
					 * Taking the 'small' corner for trams only happens when:
					 * - We are not the from vehicle of an articulated tram.
					 * - Or when the company cannot build on the next tile.
					 *
					 * The 'small' corner means that the vehicle is on the end of a
					 * tram track and needs to start turning there. To do this properly
					 * the tram needs to start at an offset in the tram turning 'code'
					 * for 'big' corners. It furthermore does not go to the next tile,
					 * so that needs to be fixed too.
					 */
					tile = v->tile;
					start_frame = RVC_TURN_AROUND_START_FRAME_SHORT_TRAM;
				} else {
					/* The company can build on the next tile, so wait till they do. */
					v->cur_speed = 0;
					return false;
				}
			} else if (IsOneWayRoadTile(v->tile) && !MayReverseOnOneWayRoadTile(v->tile, (DiagDirection)(rd.x & 3))) {
				v->cur_speed = 0;
				return false;
			} else {
				tile = v->tile;
			}
		}

		/* Get position data for first frame on the new tile */
		const RoadDriveEntry *rdp = _road_drive_data[GetRoadTramType(v->roadtype)][(dir + (_settings_game.vehicle.road_side << RVS_DRIVE_SIDE)) ^ v->overtaking];

		int x = TileX(tile) * TILE_SIZE + rdp[start_frame].x;
		int y = TileY(tile) * TILE_SIZE + rdp[start_frame].y;

		Direction new_dir = RoadVehGetSlidingDirection(v, x, y);
		if (v->IsFrontEngine()) {
			const Vehicle *u = RoadVehFindCloseTo(v, x, y, new_dir);
			if (u != nullptr) {
				v->cur_speed = u->First()->cur_speed;
				/* We might be blocked, prevent pathfinding rerun as we already know where we are heading to. */
				v->GetOrCreatePathCache().push_front(tile, dir);
				return false;
			}
		}

		uint32_t r = VehicleEnterTile(v, tile, x, y);
		if (HasBit(r, VETS_CANNOT_ENTER)) {
			if (!IsTileType(tile, MP_TUNNELBRIDGE)) {
				v->cur_speed = 0;
				return false;
			}
			/* Try an about turn to re-enter the previous tile */
			dir = _road_reverse_table[rd.x & 3];
			goto again;
		}

		if (IsInsideMM(v->state, RVSB_IN_ROAD_STOP, RVSB_IN_DT_ROAD_STOP_END) && IsTileType(v->tile, MP_STATION)) {
			if (IsReversingRoadTrackdir(dir) && IsInsideMM(v->state, RVSB_IN_ROAD_STOP, RVSB_IN_ROAD_STOP_END)) {
				/* New direction is trying to turn vehicle around.
				 * We can't turn at the exit of a road stop so wait.*/
				v->cur_speed = 0;
				return false;
			}

			/* If we are a drive through road stop and the next tile is of
			 * the same road stop and the next tile isn't this one (i.e. we
			 * are not reversing), then keep the reservation and state.
			 * This way we will not be shortly unregister from the road
			 * stop. It also makes it possible to load when on the edge of
			 * two road stops; otherwise you could get vehicles that should
			 * be loading but are not actually loading. */
			if (IsStationRoadStopTile(v->tile) && IsDriveThroughStopTile(v->tile) &&
					RoadStop::IsDriveThroughRoadStopContinuation(v->tile, tile) &&
					v->tile != tile) {
				/* So, keep 'our' state */
				dir = (Trackdir)v->state;
			} else if (IsStationRoadStop(v->tile)) {
				/* We're not continuing our drive through road stop, so leave. */
				RoadStop::GetByTile(v->tile, GetRoadStopType(v->tile))->Leave(v);
			}
		}

		if (!HasBit(r, VETS_ENTERED_WORMHOLE)) {
			v->InvalidateImageCache();
			TileIndex old_tile = v->tile;

			v->tile = tile;
			v->state = (uint8_t)dir;
			v->frame = start_frame;
			RoadTramType rtt = GetRoadTramType(v->roadtype);
			if (GetRoadType(old_tile, rtt) != GetRoadType(tile, rtt)) {
				if (v->IsFrontEngine()) {
					RoadVehUpdateCache(v);
				}
				v->First()->CargoChanged();
			}
		}
		if (new_dir != v->direction) {
			v->direction = new_dir;
			if (_settings_game.vehicle.roadveh_acceleration_model == AM_ORIGINAL) v->cur_speed -= v->cur_speed >> 2;
		}
		v->x_pos = x;
		v->y_pos = y;
		v->UpdatePosition();
		RoadZPosAffectSpeed(v, v->UpdateInclination(true, true));
		return true;
	}

	if (rd.x & RDE_TURNED) {
		/* Vehicle has finished turning around, it will now head back onto the same tile */
		Trackdir dir;
		uint turn_around_start_frame = RVC_TURN_AROUND_START_FRAME;

		if (RoadTypeIsTram(v->roadtype) && !IsRoadDepotTile(v->tile) && HasExactlyOneBit(GetAnyRoadBits(v->tile, RTT_TRAM, false))) {
			/*
			 * The tram is turning around with one tram 'roadbit'. This means that
			 * it is using the 'big' corner 'drive data'. However, to support the
			 * trams to take a small corner, there is a 'turned' marker in the middle
			 * of the turning 'drive data'. When the tram took the long corner, we
			 * will still use the 'big' corner drive data, but we advance it one
			 * frame. We furthermore set the driving direction so the turning is
			 * going to be properly shown.
			 */
			turn_around_start_frame = RVC_START_FRAME_AFTER_LONG_TRAM;
			switch (rd.x & 0x3) {
				default: NOT_REACHED();
				case DIAGDIR_NW: dir = TRACKDIR_RVREV_SE; break;
				case DIAGDIR_NE: dir = TRACKDIR_RVREV_SW; break;
				case DIAGDIR_SE: dir = TRACKDIR_RVREV_NW; break;
				case DIAGDIR_SW: dir = TRACKDIR_RVREV_NE; break;
			}
		} else {
			if (v->IsFrontEngine()) {
				/* If this is the front engine, look for the right path. */
				dir = RoadFindPathToDest(v, v->tile, (DiagDirection)(rd.x & 3));
			} else {
				dir = FollowPreviousRoadVehicle(v, prev, v->tile, (DiagDirection)(rd.x & 3), true);
			}
		}

		if (dir == INVALID_TRACKDIR) {
			v->cur_speed = 0;
			return false;
		}

		const RoadDriveEntry *rdp = _road_drive_data[GetRoadTramType(v->roadtype)][(_settings_game.vehicle.road_side << RVS_DRIVE_SIDE) + dir];

		int x = TileX(v->tile) * TILE_SIZE + rdp[turn_around_start_frame].x;
		int y = TileY(v->tile) * TILE_SIZE + rdp[turn_around_start_frame].y;

		Direction new_dir = RoadVehGetSlidingDirection(v, x, y);
		if (v->IsFrontEngine()) {
			const Vehicle *u = RoadVehFindCloseTo(v, x, y, new_dir);
			if (u != nullptr) {
				v->cur_speed = u->First()->cur_speed;
				/* We might be blocked, prevent pathfinding rerun as we already know where we are heading to. */
				v->GetOrCreatePathCache().push_front(v->tile, dir);
				return false;
			}
		}

		uint32_t r = VehicleEnterTile(v, v->tile, x, y);
		if (HasBit(r, VETS_CANNOT_ENTER)) {
			v->cur_speed = 0;
			return false;
		}

		v->InvalidateImageCache();
		v->state = dir;
		v->frame = turn_around_start_frame;

		if (new_dir != v->direction) {
			v->direction = new_dir;
			if (_settings_game.vehicle.roadveh_acceleration_model == AM_ORIGINAL) v->cur_speed -= v->cur_speed >> 2;
		}

		v->x_pos = x;
		v->y_pos = y;
		v->UpdatePosition();
		RoadZPosAffectSpeed(v, v->UpdateInclination(true, true));
		return true;
	}

	/* This vehicle is not in a wormhole and it hasn't entered a new tile. If
	 * it's on a depot tile, check if it's time to activate the next vehicle in
	 * the chain yet. */
	if (v->Next() != nullptr && IsRoadDepotTile(v->tile)) {
		if (v->frame == v->gcache.cached_veh_length + RVC_DEPOT_START_FRAME) {
			RoadVehLeaveDepot(v->Next(), false);
		}
	}

	/* Calculate new position for the vehicle */
	int x = (v->x_pos & ~15) + (rd.x & 15);
	int y = (v->y_pos & ~15) + (rd.y & 15);

	Direction new_dir = RoadVehGetSlidingDirection(v, x, y);

	if (v->IsFrontEngine() && !IsInsideMM(v->state, RVSB_IN_ROAD_STOP, RVSB_IN_ROAD_STOP_END)) {
		/* Vehicle is not in a road stop.
		 * Check for another vehicle to overtake */
		RoadVehicle *u = RoadVehFindCloseTo(v, x, y, new_dir);

		if (u != nullptr) {
			u = u->First();
			/* There is a vehicle in front overtake it if possible */
			uint8_t old_overtaking = v->overtaking;
			if (v->overtaking == 0) RoadVehCheckOvertake(v, u);
			if (v->overtaking == old_overtaking) v->cur_speed = u->cur_speed;

			/* In case an RV is stopped in a road stop, why not try to load? */
			if (v->cur_speed == 0 && IsInsideMM(v->state, RVSB_IN_DT_ROAD_STOP, RVSB_IN_DT_ROAD_STOP_END) &&
<<<<<<< HEAD
					v->current_order.ShouldStopAtStation(v, GetStationIndex(v->tile), false) &&
					IsInfraTileUsageAllowed(VEH_ROAD, v->owner, v->tile) && !v->current_order.IsType(OT_LEAVESTATION) &&
					GetRoadStopType(v->tile) == (v->IsBus() ? ROADSTOP_BUS : ROADSTOP_TRUCK)) {
				uint8_t cur_overtaking = IsRoadVehicleOnOtherSideOfRoad(v) ? RVSB_DRIVE_SIDE : 0;
				if (cur_overtaking != v->overtaking) v->SetRoadVehicleOvertaking(cur_overtaking);
=======
					v->current_order.ShouldStopAtStation(v, GetStationIndex(v->tile)) &&
					v->owner == GetTileOwner(v->tile) && !v->current_order.IsType(OT_LEAVESTATION) &&
					GetRoadStopType(v->tile) == (v->IsBus() ? RoadStopType::Bus : RoadStopType::Truck)) {
>>>>>>> 60d0d7b8
				Station *st = Station::GetByTile(v->tile);
				v->last_station_visited = st->index;
				RoadVehArrivesAt(v, st);
				v->BeginLoading();
				TriggerRoadStopRandomisation(st, v->tile, RSRT_VEH_ARRIVES);
				TriggerRoadStopAnimation(st, v->tile, SAT_TRAIN_ARRIVES);
			}
			return false;
		}
	}

	Direction old_dir = v->direction;
	if (new_dir != old_dir) {
		v->direction = new_dir;
		if (_settings_game.vehicle.roadveh_acceleration_model == AM_ORIGINAL) v->cur_speed -= v->cur_speed >> 2;

		/* Delay the vehicle in curves by making it require one additional frame per turning direction (two in total).
		 * A vehicle has to spend at least 9 frames on a tile, so the following articulated part can follow.
		 * (The following part may only be one tile behind, and the front part is moved before the following ones.)
		 * The short (inner) curve has 8 frames, this elongates it to 10. */
		v->UpdateViewport(true, true);
		return true;
	}

	/* If the vehicle is in a normal road stop and the frame equals the stop frame OR
	 * if the vehicle is in a drive-through road stop and this is the destination station
	 * and it's the correct type of stop (bus or truck) and the frame equals the stop frame...
	 * (the station test and stop type test ensure that other vehicles, using the road stop as
	 * a through route, do not stop) */
	if (v->IsFrontEngine() && ((IsInsideMM(v->state, RVSB_IN_ROAD_STOP, RVSB_IN_ROAD_STOP_END) &&
			_road_stop_stop_frame[v->state - RVSB_IN_ROAD_STOP + (_settings_game.vehicle.road_side << RVS_DRIVE_SIDE)] == v->frame) ||
			(IsInsideMM(v->state, RVSB_IN_DT_ROAD_STOP, RVSB_IN_DT_ROAD_STOP_END) &&
<<<<<<< HEAD
			v->current_order.ShouldStopAtStation(v, GetStationIndex(v->tile), false) &&
			IsInfraTileUsageAllowed(VEH_ROAD, v->owner, v->tile) &&
			GetRoadStopType(v->tile) == (v->IsBus() ? ROADSTOP_BUS : ROADSTOP_TRUCK) &&
=======
			v->current_order.ShouldStopAtStation(v, GetStationIndex(v->tile)) &&
			v->owner == GetTileOwner(v->tile) &&
			GetRoadStopType(v->tile) == (v->IsBus() ? RoadStopType::Bus : RoadStopType::Truck) &&
>>>>>>> 60d0d7b8
			v->frame == RVC_DRIVE_THROUGH_STOP_FRAME))) {

		RoadStop *rs = RoadStop::GetByTile(v->tile, GetRoadStopType(v->tile));
		Station *st = Station::GetByTile(v->tile);

		/* Vehicle is at the stop position (at a bay) in a road stop.
		 * Note, if vehicle is loading/unloading it has already been handled,
		 * so if we get here the vehicle has just arrived or is just ready to leave. */
		if (!HasBit(v->state, RVS_ENTERED_STOP)) {
			/* Vehicle has arrived at a bay in a road stop */

			if (IsDriveThroughStopTile(v->tile)) {
				TileIndex next_tile = TileAddByDir(v->tile, v->direction);

				/* Check if next inline bay is free and has compatible road. */
				if (RoadStop::IsDriveThroughRoadStopContinuation(v->tile, next_tile) && HasTileAnyRoadType(next_tile, v->compatible_roadtypes)) {
					v->frame++;
					v->x_pos = x;
					v->y_pos = y;
					v->UpdatePosition();
					RoadZPosAffectSpeed(v, v->UpdateInclination(true, false));
					return true;
				}
			}

			rs->SetEntranceBusy(false);
			SetBit(v->state, RVS_ENTERED_STOP);

			v->last_station_visited = st->index;

			if (IsDriveThroughStopTile(v->tile) || (v->current_order.IsType(OT_GOTO_STATION) && v->current_order.GetDestination() == st->index)) {
				RoadVehArrivesAt(v, st);
				v->BeginLoading();
				TriggerRoadStopRandomisation(st, v->tile, RSRT_VEH_ARRIVES);
				TriggerRoadStopAnimation(st, v->tile, SAT_TRAIN_ARRIVES);
				return false;
			}
		} else {
			if (v->current_order.IsType(OT_LEAVESTATION)) {
				if (CheckRestartLoadingAtRoadStop(v)) return false;
			}

			/* Vehicle is ready to leave a bay in a road stop */
			if (rs->IsEntranceBusy()) {
				/* Road stop entrance is busy, so wait as there is nowhere else to go */
				v->cur_speed = 0;
				return false;
			}
			if (v->current_order.IsType(OT_LEAVESTATION)) {
				v->PlayLeaveStationSound();
				v->current_order.Free();
			}
		}

		if (IsBayRoadStopTile(v->tile)) rs->SetEntranceBusy(true);

		StartRoadVehSound(v);
		SetWindowWidgetDirty(WC_VEHICLE_VIEW, v->index, WID_VV_START_STOP);
	}

	/* Check tile position conditions - i.e. stop position in depot,
	 * entry onto bridge or into tunnel */
	uint32_t r = VehicleEnterTile(v, v->tile, x, y);
	if (HasBit(r, VETS_CANNOT_ENTER)) {
		v->cur_speed = 0;
		return false;
	}

	if (v->current_order.IsType(OT_LEAVESTATION) && IsDriveThroughStopTile(v->tile)) {
		if (CheckRestartLoadingAtRoadStop(v)) return false;
		v->PlayLeaveStationSound();
		v->current_order.Free();
	}

	/* Move to next frame unless vehicle arrived at a stop position
	 * in a depot or entered a tunnel/bridge */
	if (!HasBit(r, VETS_ENTERED_WORMHOLE)) v->frame++;
	v->x_pos = x;
	v->y_pos = y;
	v->UpdatePosition();
	RoadZPosAffectSpeed(v, v->UpdateInclination(false, true, v->state == RVSB_WORMHOLE));
	return true;
}

static bool RoadVehController(RoadVehicle *v)
{
	/* decrease counters */
	v->current_order_time++;
	if (v->reverse_ctr != 0) v->reverse_ctr--;

	/* handle crashed */
	if (v->vehstatus & VS_CRASHED || RoadVehCheckTrainCrash(v)) {
		return RoadVehIsCrashed(v);
	}

	/* road vehicle has broken down? */
	if (v->HandleBreakdown()) return true;
	if (v->IsRoadVehicleStopped()) {
		v->cur_speed = 0;
		v->SetLastSpeed();
		return true;
	}

	ProcessOrders(v);
	v->HandleLoading();

	if (v->current_order.IsType(OT_LOADING)) return true;

	v->HandleWaiting(false, true);
	if (v->current_order.IsType(OT_WAITING)) return true;

	if (v->IsInDepot()) {
		/* Check if we should wait here for unbunching. */
		if (v->IsWaitingForUnbunching()) return true;
		if (RoadVehLeaveDepot(v, true)) return true;
	}

	int j;
	{
		int max_speed = v->GetCurrentMaxSpeed();
		v->ShowVisualEffect(max_speed);

		/* Check how far the vehicle needs to proceed */
		j = v->UpdateSpeed(max_speed);
	 }

	int adv_spd = v->GetAdvanceDistance();
	bool blocked = false;
	while (j >= adv_spd) {
		j -= adv_spd;

		RoadVehicle *u = v;
		for (RoadVehicle *prev = nullptr; u != nullptr; prev = u, u = u->Next()) {
			if (!IndividualRoadVehicleController(u, prev)) {
				blocked = true;
				break;
			}
		}
		if (blocked) break;

		/* Determine distance to next map position */
		adv_spd = v->GetAdvanceDistance();

		/* Test for a collision, but only if another movement will occur. */
		if (j >= adv_spd && RoadVehCheckTrainCrash(v)) break;
	}

	v->SetLastSpeed();

	for (RoadVehicle *u = v; u != nullptr; u = u->Next()) {
		if (!(u->IsDrawn())) continue;

		u->UpdateViewport(false, false);
	}

	/* If movement is blocked, set 'progress' to its maximum, so the roadvehicle does
	 * not accelerate again before it can actually move. I.e. make sure it tries to advance again
	 * on next tick to discover whether it is still blocked. */
	if (v->progress == 0) v->progress = blocked ? adv_spd - 1 : j;

	return true;
}

Money RoadVehicle::GetRunningCost() const
{
	const Engine *e = this->GetEngine();
	if (e->u.road.running_cost_class == INVALID_PRICE) return 0;

	uint cost_factor = GetVehicleProperty(this, PROP_ROADVEH_RUNNING_COST_FACTOR, e->u.road.running_cost);
	if (cost_factor == 0) return 0;

	Money cost = GetPrice(e->u.road.running_cost_class, cost_factor, e->GetGRF());

	if (this->cur_speed == 0) {
		if (this->IsInDepot()) {
			/* running costs if in depot */
			cost = CeilDivT<Money>(cost, _settings_game.difficulty.vehicle_costs_in_depot);
		} else {
			/* running costs if stopped */
			cost = CeilDivT<Money>(cost, _settings_game.difficulty.vehicle_costs_when_stopped);
		}
	}
	return cost;
}

bool RoadVehicle::Tick()
{
	DEBUG_UPDATESTATECHECKSUM("RoadVehicle::Tick 1: v: {}, x: {}, y: {}", this->index, this->x_pos, this->y_pos);
	UpdateStateChecksum((((uint64_t) this->x_pos) << 32) | this->y_pos);
	DEBUG_UPDATESTATECHECKSUM("RoadVehicle::Tick 2: v: {}, state: {}, frame: {}", this->index, this->state, this->frame);
	UpdateStateChecksum((((uint64_t) this->state) << 32) | this->frame);
	if (this->IsFrontEngine()) {
		if (!(this->IsRoadVehicleStopped() || this->IsWaitingInDepot())) this->running_ticks++;
		return RoadVehController(this);
	}

	return true;
}

void RoadVehicle::SetDestTile(TileIndex tile)
{
	if (tile == this->dest_tile) return;
	if (this->cached_path != nullptr) this->cached_path->clear();
	this->dest_tile = tile;
}

void RoadVehicle::SetRoadVehicleOvertaking(uint8_t overtaking)
{
	if (IsInsideMM(this->state, RVSB_IN_DT_ROAD_STOP, RVSB_IN_DT_ROAD_STOP_END)) RoadStop::GetByTile(this->tile, GetRoadStopType(this->tile))->Leave(this);

	for (RoadVehicle *u = this; u != nullptr; u = u->Next()) {
		u->overtaking = overtaking;
		if (u->state == RVSB_WORMHOLE) u->overtaking |= 1;
	}

	if (IsInsideMM(this->state, RVSB_IN_DT_ROAD_STOP, RVSB_IN_DT_ROAD_STOP_END)) RoadStop::GetByTile(this->tile, GetRoadStopType(this->tile))->Enter(this);
}

static void CheckIfRoadVehNeedsService(RoadVehicle *v)
{
	/* If we already got a slot at a stop, use that FIRST, and go to a depot later */
	if (Company::Get(v->owner)->settings.vehicle.servint_roadveh == 0 || !v->NeedsAutomaticServicing()) return;
	if (v->IsChainInDepot()) {
		VehicleServiceInDepot(v);
		return;
	}

	uint max_penalty = _settings_game.pf.yapf.maximum_go_to_depot_penalty;

	FindDepotData rfdd = FindClosestRoadDepot(v, max_penalty * (v->current_order.IsType(OT_GOTO_DEPOT) ? 2 : 1));
	/* Only go to the depot if it is not too far out of our way. */
	if (rfdd.best_length == UINT_MAX || rfdd.best_length > max_penalty * (v->current_order.IsType(OT_GOTO_DEPOT) && v->current_order.GetDestination() == GetDepotIndex(rfdd.tile) ? 2 : 1)) {
		if (v->current_order.IsType(OT_GOTO_DEPOT)) {
			/* If we were already heading for a depot but it has
			 * suddenly moved farther away, we continue our normal
			 * schedule? */
			v->current_order.MakeDummy();
			SetWindowWidgetDirty(WC_VEHICLE_VIEW, v->index, WID_VV_START_STOP);
		}
		return;
	}

	DepotID depot = GetDepotIndex(rfdd.tile);

	if (v->current_order.IsType(OT_GOTO_DEPOT) &&
			v->current_order.GetNonStopType() & ONSF_NO_STOP_AT_INTERMEDIATE_STATIONS &&
			!Chance16(1, 20)) {
		return;
	}

	SetBit(v->gv_flags, GVF_SUPPRESS_IMPLICIT_ORDERS);
	v->current_order.MakeGoToDepot(depot, ODTFB_SERVICE);
	v->SetDestTile(rfdd.tile);
	SetWindowWidgetDirty(WC_VEHICLE_VIEW, v->index, WID_VV_START_STOP);
}

void RoadVehicle::OnNewDay()
{
	if (!this->IsFrontEngine()) return;

	if (!EconTime::UsingWallclockUnits()) AgeVehicle(this);
	EconomyAgeVehicle(this);

	if ((++this->day_counter & 7) == 0) DecreaseVehicleValue(this);
}

void RoadVehicle::OnPeriodic()
{
	if (!this->IsFrontEngine()) return;

	if (this->blocked_ctr == 0) CheckVehicleBreakdown(this);

	CheckIfRoadVehNeedsService(this);

	CheckOrders(this);

	if (this->running_ticks == 0) return;

	CommandCost cost(EXPENSES_ROADVEH_RUN, this->GetRunningCost() * this->running_ticks / (DAYS_IN_YEAR * DAY_TICKS));

	this->profit_this_year -= cost.GetCost();
	this->running_ticks = 0;

	SubtractMoneyFromCompanyFract(this->owner, cost);

	SetWindowDirty(WC_VEHICLE_DETAILS, this->index);
	DirtyVehicleListWindowForVehicle(this);
}

Trackdir RoadVehicle::GetVehicleTrackdir() const
{
	if (this->vehstatus & VS_CRASHED) return INVALID_TRACKDIR;

	if (this->IsInDepot()) {
		/* We'll assume the road vehicle is facing outwards */
		return DiagDirToDiagTrackdir(GetRoadDepotDirection(this->tile));
	}

	if (IsBayRoadStopTile(this->tile)) {
		/* We'll assume the road vehicle is facing outwards */
		return DiagDirToDiagTrackdir(GetBayRoadStopDir(this->tile)); // Road vehicle in a station
	}

	/* Drive through road stops / wormholes (tunnels) */
	if (this->state > RVSB_TRACKDIR_MASK) return DiagDirToDiagTrackdir(DirToDiagDir(this->direction));

	/* If vehicle's state is a valid track direction (vehicle is not turning around) return it,
	 * otherwise transform it into a valid track direction */
	return (Trackdir)((IsReversingRoadTrackdir((Trackdir)this->state)) ? (this->state - 6) : this->state);
}

uint16_t RoadVehicle::GetMaxWeight() const
{
	uint16_t weight = CargoSpec::Get(this->cargo_type)->WeightOfNUnits(this->GetEngine()->DetermineCapacity(this));

	/* Vehicle weight is not added for articulated parts. */
	if (!this->IsArticulatedPart()) {
		/* Road vehicle weight is in units of 1/4 t. */
		weight += GetVehicleProperty(this, PROP_ROADVEH_WEIGHT, RoadVehInfo(this->engine_type)->weight) / 4;
	}

	return weight;
}<|MERGE_RESOLUTION|>--- conflicted
+++ resolved
@@ -1435,11 +1435,7 @@
 	/* The 'current' company is not necessarily the owner of the vehicle. */
 	Backup<CompanyID> cur_company(_current_company, c, FILE_LINE);
 
-<<<<<<< HEAD
 	CommandCost ret = DoCommand(t, rt << 4 | r, INVALID_TOWN, DC_NO_WATER, CMD_BUILD_ROAD);
-=======
-	CommandCost ret = Command<CMD_BUILD_ROAD>::Do(DC_NO_WATER, t, r, rt, DRD_NONE, INVALID_TOWN);
->>>>>>> 60d0d7b8
 
 	cur_company.Restore();
 	return ret.Succeeded();
@@ -1608,7 +1604,7 @@
 			(next_order->GetRoadVehTravelDirection() == INVALID_DIAGDIR || next_order->GetRoadVehTravelDirection() == DirToDiagDir(v->direction)) &&
 			!(next_order->GetNonStopType() & ONSF_NO_STOP_AT_DESTINATION_STATION) &&
 			IsInfraTileUsageAllowed(VEH_ROAD, v->owner, v->tile) &&
-			GetRoadStopType(v->tile) == (v->IsBus() ? ROADSTOP_BUS : ROADSTOP_TRUCK) &&
+			GetRoadStopType(v->tile) == (v->IsBus() ? RoadStopType::Bus : RoadStopType::Truck) &&
 			GetStationIndex(v->tile) == station_id) {
 		v->current_order.Free();
 		ProcessOrders(v);
@@ -2006,17 +2002,11 @@
 
 			/* In case an RV is stopped in a road stop, why not try to load? */
 			if (v->cur_speed == 0 && IsInsideMM(v->state, RVSB_IN_DT_ROAD_STOP, RVSB_IN_DT_ROAD_STOP_END) &&
-<<<<<<< HEAD
 					v->current_order.ShouldStopAtStation(v, GetStationIndex(v->tile), false) &&
 					IsInfraTileUsageAllowed(VEH_ROAD, v->owner, v->tile) && !v->current_order.IsType(OT_LEAVESTATION) &&
-					GetRoadStopType(v->tile) == (v->IsBus() ? ROADSTOP_BUS : ROADSTOP_TRUCK)) {
+					GetRoadStopType(v->tile) == (v->IsBus() ? RoadStopType::Bus : RoadStopType::Truck)) {
 				uint8_t cur_overtaking = IsRoadVehicleOnOtherSideOfRoad(v) ? RVSB_DRIVE_SIDE : 0;
 				if (cur_overtaking != v->overtaking) v->SetRoadVehicleOvertaking(cur_overtaking);
-=======
-					v->current_order.ShouldStopAtStation(v, GetStationIndex(v->tile)) &&
-					v->owner == GetTileOwner(v->tile) && !v->current_order.IsType(OT_LEAVESTATION) &&
-					GetRoadStopType(v->tile) == (v->IsBus() ? RoadStopType::Bus : RoadStopType::Truck)) {
->>>>>>> 60d0d7b8
 				Station *st = Station::GetByTile(v->tile);
 				v->last_station_visited = st->index;
 				RoadVehArrivesAt(v, st);
@@ -2049,15 +2039,9 @@
 	if (v->IsFrontEngine() && ((IsInsideMM(v->state, RVSB_IN_ROAD_STOP, RVSB_IN_ROAD_STOP_END) &&
 			_road_stop_stop_frame[v->state - RVSB_IN_ROAD_STOP + (_settings_game.vehicle.road_side << RVS_DRIVE_SIDE)] == v->frame) ||
 			(IsInsideMM(v->state, RVSB_IN_DT_ROAD_STOP, RVSB_IN_DT_ROAD_STOP_END) &&
-<<<<<<< HEAD
 			v->current_order.ShouldStopAtStation(v, GetStationIndex(v->tile), false) &&
 			IsInfraTileUsageAllowed(VEH_ROAD, v->owner, v->tile) &&
-			GetRoadStopType(v->tile) == (v->IsBus() ? ROADSTOP_BUS : ROADSTOP_TRUCK) &&
-=======
-			v->current_order.ShouldStopAtStation(v, GetStationIndex(v->tile)) &&
-			v->owner == GetTileOwner(v->tile) &&
 			GetRoadStopType(v->tile) == (v->IsBus() ? RoadStopType::Bus : RoadStopType::Truck) &&
->>>>>>> 60d0d7b8
 			v->frame == RVC_DRIVE_THROUGH_STOP_FRAME))) {
 
 		RoadStop *rs = RoadStop::GetByTile(v->tile, GetRoadStopType(v->tile));
