--- conflicted
+++ resolved
@@ -1198,11 +1198,7 @@
 	} else if (IsTileType(tile, MP_STATION) && IsBayRoadStopTile(tile)) {
 		/* Standard road stop (drive-through stops are treated as normal road) */
 
-<<<<<<< HEAD
-		if (!IsInfraTileUsageAllowed(VEH_ROAD, v->owner, tile) || GetRoadStopDir(tile) == enterdir || v->HasArticulatedPart()) {
-=======
-		if (!IsTileOwner(tile, v->owner) || GetBayRoadStopDir(tile) == enterdir || v->HasArticulatedPart()) {
->>>>>>> e50c1774
+		if (!IsInfraTileUsageAllowed(VEH_ROAD, v->owner, tile) || GetBayRoadStopDir(tile) == enterdir || v->HasArticulatedPart()) {
 			/* different station owner or wrong orientation or the vehicle has articulated parts */
 			trackdirs = TRACKDIR_BIT_NONE;
 		} else {
