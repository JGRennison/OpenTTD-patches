/*
 * This file is part of OpenTTD.
 * OpenTTD is free software; you can redistribute it and/or modify it under the terms of the GNU General Public License as published by the Free Software Foundation, version 2.
 * OpenTTD is distributed in the hope that it will be useful, but WITHOUT ANY WARRANTY; without even the implied warranty of MERCHANTABILITY or FITNESS FOR A PARTICULAR PURPOSE.
 * See the GNU General Public License for more details. You should have received a copy of the GNU General Public License along with OpenTTD. If not, see <http://www.gnu.org/licenses/>.
 */

/** @file roadveh_cmd.cpp Handling of road vehicles. */

#include "stdafx.h"
#include "roadveh.h"
#include "command_func.h"
#include "news_func.h"
#include "pathfinder/npf/npf_func.h"
#include "station_base.h"
#include "company_func.h"
#include "articulated_vehicles.h"
#include "newgrf_sound.h"
#include "pathfinder/yapf/yapf.h"
#include "strings_func.h"
#include "tunnelbridge_map.h"
#include "date_func.h"
#include "vehicle_func.h"
#include "sound_func.h"
#include "ai/ai.hpp"
#include "game/game.hpp"
#include "depot_map.h"
#include "effectvehicle_func.h"
#include "roadstop_base.h"
#include "spritecache.h"
#include "core/random_func.hpp"
#include "company_base.h"
#include "core/backup_type.hpp"
#include "infrastructure_func.h"
#include "newgrf.h"
#include "zoom_func.h"
#include "framerate_type.h"
#include "scope_info.h"
#include "string_func.h"
#include "core/checksum_func.hpp"
#include "newgrf_roadstop.h"

#include "table/strings.h"

#include "safeguards.h"

static const uint16_t _roadveh_images[] = {
	0xCD4, 0xCDC, 0xCE4, 0xCEC, 0xCF4, 0xCFC, 0xD0C, 0xD14,
	0xD24, 0xD1C, 0xD2C, 0xD04, 0xD1C, 0xD24, 0xD6C, 0xD74,
	0xD7C, 0xC14, 0xC1C, 0xC24, 0xC2C, 0xC34, 0xC3C, 0xC4C,
	0xC54, 0xC64, 0xC5C, 0xC6C, 0xC44, 0xC5C, 0xC64, 0xCAC,
	0xCB4, 0xCBC, 0xD94, 0xD9C, 0xDA4, 0xDAC, 0xDB4, 0xDBC,
	0xDCC, 0xDD4, 0xDE4, 0xDDC, 0xDEC, 0xDC4, 0xDDC, 0xDE4,
	0xE2C, 0xE34, 0xE3C, 0xC14, 0xC1C, 0xC2C, 0xC3C, 0xC4C,
	0xC5C, 0xC64, 0xC6C, 0xC74, 0xC84, 0xC94, 0xCA4
};

static const uint16_t _roadveh_full_adder[] = {
	 0,  88,   0,   0,   0,   0,  48,  48,
	48,  48,   0,   0,  64,  64,   0,  16,
	16,   0,  88,   0,   0,   0,   0,  48,
	48,  48,  48,   0,   0,  64,  64,   0,
	16,  16,   0,  88,   0,   0,   0,   0,
	48,  48,  48,  48,   0,   0,  64,  64,
	 0,  16,  16,   0,   8,   8,   8,   8,
	 0,   0,   0,   8,   8,   8,   8
};
static_assert(lengthof(_roadveh_images) == lengthof(_roadveh_full_adder));

template <>
bool IsValidImageIndex<VEH_ROAD>(uint8_t image_index)
{
	return image_index < lengthof(_roadveh_images);
}

static const Trackdir _road_reverse_table[DIAGDIR_END] = {
	TRACKDIR_RVREV_NE, TRACKDIR_RVREV_SE, TRACKDIR_RVREV_SW, TRACKDIR_RVREV_NW
};

/**
 * Check whether a roadvehicle is a bus
 * @return true if bus
 */
bool RoadVehicle::IsBus() const
{
	assert(this->IsFrontEngine());
	return IsCargoInClass(this->cargo_type, CC_PASSENGERS);
}

/**
 * Get the width of a road vehicle image in the GUI.
 * @param offset Additional offset for positioning the sprite; set to nullptr if not needed
 * @return Width in pixels
 */
int RoadVehicle::GetDisplayImageWidth(Point *offset) const
{
	int reference_width = ROADVEHINFO_DEFAULT_VEHICLE_WIDTH;

	if (offset != nullptr) {
		offset->x = ScaleSpriteTrad(reference_width) / 2;
		offset->y = 0;
	}
	return ScaleSpriteTrad(this->gcache.cached_veh_length * reference_width / VEHICLE_LENGTH);
}

static void GetRoadVehIcon(EngineID engine, EngineImageType image_type, VehicleSpriteSeq *result)
{
	const Engine *e = Engine::Get(engine);
	uint8_t spritenum = e->u.road.image_index;

	if (is_custom_sprite(spritenum)) {
		GetCustomVehicleIcon(engine, DIR_W, image_type, result);
		if (result->IsValid()) return;

		spritenum = e->original_image_index;
	}

	assert(IsValidImageIndex<VEH_ROAD>(spritenum));
	result->Set(DIR_W + _roadveh_images[spritenum]);
}

void RoadVehicle::GetImage(Direction direction, EngineImageType image_type, VehicleSpriteSeq *result) const
{
	uint8_t spritenum = this->spritenum;

	if (is_custom_sprite(spritenum)) {
		GetCustomVehicleSprite(this, (Direction)(direction + 4 * IS_CUSTOM_SECONDHEAD_SPRITE(spritenum)), image_type, result);
		if (result->IsValid()) return;

		spritenum = this->GetEngine()->original_image_index;
	}

	assert(IsValidImageIndex<VEH_ROAD>(spritenum));
	SpriteID sprite = direction + _roadveh_images[spritenum];

	if (this->cargo.StoredCount() >= this->cargo_cap / 2U) sprite += _roadveh_full_adder[spritenum];

	result->Set(sprite);
}

/**
 * Draw a road vehicle engine.
 * @param left Left edge to draw within.
 * @param right Right edge to draw within.
 * @param preferred_x Preferred position of the engine.
 * @param y Vertical position of the engine.
 * @param engine Engine to draw
 * @param pal Palette to use.
 */
void DrawRoadVehEngine(int left, int right, int preferred_x, int y, EngineID engine, PaletteID pal, EngineImageType image_type)
{
	VehicleSpriteSeq seq;
	GetRoadVehIcon(engine, image_type, &seq);

	Rect16 rect = seq.GetBounds();
	preferred_x = SoftClamp(preferred_x,
			left - UnScaleGUI(rect.left),
			right - UnScaleGUI(rect.right));

	seq.Draw(preferred_x, y, pal, pal == PALETTE_CRASH);
}

/**
 * Get the size of the sprite of a road vehicle sprite heading west (used for lists).
 * @param engine The engine to get the sprite from.
 * @param[out] width The width of the sprite.
 * @param[out] height The height of the sprite.
 * @param[out] xoffs Number of pixels to shift the sprite to the right.
 * @param[out] yoffs Number of pixels to shift the sprite downwards.
 * @param image_type Context the sprite is used in.
 */
void GetRoadVehSpriteSize(EngineID engine, uint &width, uint &height, int &xoffs, int &yoffs, EngineImageType image_type)
{
	VehicleSpriteSeq seq;
	GetRoadVehIcon(engine, image_type, &seq);

	Rect rect = ConvertRect<Rect16, Rect>(seq.GetBounds());

	width  = UnScaleGUI(rect.Width());
	height = UnScaleGUI(rect.Height());
	xoffs  = UnScaleGUI(rect.left);
	yoffs  = UnScaleGUI(rect.top);
}

/**
 * Get length of a road vehicle.
 * @param v Road vehicle to query length.
 * @return Length of the given road vehicle.
 */
static uint GetRoadVehLength(const RoadVehicle *v)
{
	const Engine *e = v->GetEngine();
	uint length = VEHICLE_LENGTH;

	uint16_t veh_len = CALLBACK_FAILED;
	if (e->GetGRF() != nullptr && e->GetGRF()->grf_version >= 8) {
		/* Use callback 36 */
		veh_len = GetVehicleProperty(v, PROP_ROADVEH_SHORTEN_FACTOR, CALLBACK_FAILED);
		if (veh_len != CALLBACK_FAILED && veh_len >= VEHICLE_LENGTH) ErrorUnknownCallbackResult(e->GetGRFID(), CBID_VEHICLE_LENGTH, veh_len);
	} else {
		/* Use callback 11 */
		veh_len = GetVehicleCallback(CBID_VEHICLE_LENGTH, 0, 0, v->engine_type, v);
	}
	if (veh_len == CALLBACK_FAILED) veh_len = e->u.road.shorten_factor;
	if (veh_len != 0) {
		length -= Clamp(veh_len, 0, VEHICLE_LENGTH - 1);
	}

	return length;
}

/**
 * Update the cache of a road vehicle.
 * @param v Road vehicle needing an update of its cache.
 * @param same_length should length of vehicles stay the same?
 * @pre \a v must be first road vehicle.
 */
void RoadVehUpdateCache(RoadVehicle *v, bool same_length)
{
	assert(v->type == VEH_ROAD);
	assert(v->IsFrontEngine());

	v->InvalidateNewGRFCacheOfChain();

	const uint16_t old_total_length = v->gcache.cached_total_length;
	v->gcache.cached_total_length = 0;

	Vehicle *last_vis_effect = v;
	for (RoadVehicle *u = v; u != nullptr; u = u->Next()) {
		/* Check the v->first cache. */
		assert(u->First() == v);

		/* Update the 'first engine' */
		u->gcache.first_engine = (v == u) ? INVALID_ENGINE : v->engine_type;

		/* Update the length of the vehicle. */
		uint veh_len = GetRoadVehLength(u);
		/* Verify length hasn't changed. */
		if (same_length && veh_len != u->gcache.cached_veh_length) VehicleLengthChanged(u);

		u->gcache.cached_veh_length = veh_len;
		v->gcache.cached_total_length += u->gcache.cached_veh_length;

		/* Update visual effect */
		u->UpdateVisualEffect();
		ClrBit(u->vcache.cached_veh_flags, VCF_LAST_VISUAL_EFFECT);
		if (!(HasBit(u->vcache.cached_vis_effect, VE_ADVANCED_EFFECT) && GB(u->vcache.cached_vis_effect, 0, VE_ADVANCED_EFFECT) == VESM_NONE)) last_vis_effect = u;

		/* Update cargo aging period. */
		if (unlikely(v->GetGRFID() == BSWAP32(0x44450602))) {
			/* skip callback for known bad GRFs */
			u->vcache.cached_cargo_age_period = EngInfo(u->engine_type)->cargo_age_period;
		} else {
			u->vcache.cached_cargo_age_period = GetVehicleProperty(u, PROP_ROADVEH_CARGO_AGE_PERIOD, EngInfo(u->engine_type)->cargo_age_period);
		}
	}
	SetBit(last_vis_effect->vcache.cached_veh_flags, VCF_LAST_VISUAL_EFFECT);

	uint max_speed = GetVehicleProperty(v, PROP_ROADVEH_SPEED, 0);
	v->vcache.cached_max_speed = (max_speed != 0) ? max_speed * 4 : RoadVehInfo(v->engine_type)->max_speed;

	if (same_length && old_total_length != v->gcache.cached_total_length) {
		if (IsInsideMM(v->state, RVSB_IN_DT_ROAD_STOP, RVSB_IN_DT_ROAD_STOP_END)) {
			RoadStop *rs = RoadStop::GetByTile(v->tile, GetRoadStopType(v->tile));
			rs->GetEntry(v)->AdjustOccupation((int)v->gcache.cached_total_length - (int)old_total_length);
		}
	}
}

/**
 * Build a road vehicle.
 * @param tile     tile of the depot where road vehicle is built.
 * @param flags    type of operation.
 * @param e        the engine to build.
 * @param[out] ret the vehicle that has been built.
 * @return the cost of this operation or an error.
 */
CommandCost CmdBuildRoadVehicle(TileIndex tile, DoCommandFlag flags, const Engine *e, Vehicle **ret)
{
	/* Check that the vehicle can drive on the road in question */
	RoadType rt = e->u.road.roadtype;
	const RoadTypeInfo *rti = GetRoadTypeInfo(rt);
	if (!HasTileAnyRoadType(tile, rti->powered_roadtypes)) return_cmd_error(STR_ERROR_DEPOT_WRONG_DEPOT_TYPE);

	if (flags & DC_EXEC) {
		const RoadVehicleInfo *rvi = &e->u.road;

		RoadVehicle *v = new RoadVehicle();
		*ret = v;
		v->direction = DiagDirToDir(GetRoadDepotDirection(tile));
		v->owner = _current_company;

		v->tile = tile;
		int x = TileX(tile) * TILE_SIZE + TILE_SIZE / 2;
		int y = TileY(tile) * TILE_SIZE + TILE_SIZE / 2;
		v->x_pos = x;
		v->y_pos = y;
		v->z_pos = GetSlopePixelZ(x, y, true);

		v->state = RVSB_IN_DEPOT;
		v->vehstatus = VS_HIDDEN | VS_STOPPED | VS_DEFPAL;

		v->spritenum = rvi->image_index;
		v->cargo_type = e->GetDefaultCargoType();
		v->cargo_cap = rvi->capacity;
		v->refit_cap = 0;

		v->last_station_visited = INVALID_STATION;
		v->last_loading_station = INVALID_STATION;
		v->engine_type = e->index;
		v->gcache.first_engine = INVALID_ENGINE; // needs to be set before first callback

		v->reliability = e->reliability;
		v->reliability_spd_dec = e->reliability_spd_dec;
		v->breakdown_chance_factor = 128;
		v->max_age = e->GetLifeLengthInDays();
		_new_vehicle_id = v->index;

		v->SetServiceInterval(Company::Get(v->owner)->settings.vehicle.servint_roadveh);

		v->date_of_last_service = EconTime::CurDate();
		v->date_of_last_service_newgrf = CalTime::CurDate();
		v->build_year = CalTime::CurYear();

		v->sprite_seq.Set(SPR_IMG_QUERY);
		v->random_bits = Random();
		v->SetFrontEngine();

		v->roadtype = rt;
		v->compatible_roadtypes = rti->powered_roadtypes;
		v->gcache.cached_veh_length = VEHICLE_LENGTH;

		if (e->flags & ENGINE_EXCLUSIVE_PREVIEW) SetBit(v->vehicle_flags, VF_BUILT_AS_PROTOTYPE);
		v->SetServiceIntervalIsPercent(Company::Get(_current_company)->settings.vehicle.servint_ispercent);
		SB(v->vehicle_flags, VF_AUTOMATE_TIMETABLE, 1, Company::Get(_current_company)->settings.vehicle.auto_timetable_by_default);
		SB(v->vehicle_flags, VF_TIMETABLE_SEPARATION, 1, Company::Get(_current_company)->settings.vehicle.auto_separation_by_default);

		AddArticulatedParts(v);
		v->InvalidateNewGRFCacheOfChain();

		/* Call various callbacks after the whole consist has been constructed */
		for (RoadVehicle *u = v; u != nullptr; u = u->Next()) {
			u->cargo_cap = u->GetEngine()->DetermineCapacity(u);
			u->refit_cap = 0;
			v->InvalidateNewGRFCache();
			u->InvalidateNewGRFCache();
		}
		RoadVehUpdateCache(v);
		/* Initialize cached values for realistic acceleration. */
		if (_settings_game.vehicle.roadveh_acceleration_model != AM_ORIGINAL) v->CargoChanged();

		v->UpdatePosition();

		CheckConsistencyOfArticulatedVehicle(v);

		InvalidateVehicleTickCaches();
	}

	return CommandCost();
}

static FindDepotData FindClosestRoadDepot(const RoadVehicle *v, int max_distance)
{
	if (IsRoadDepotTile(v->tile)) return FindDepotData(v->tile, 0);

	switch (_settings_game.pf.pathfinder_for_roadvehs) {
		case VPF_NPF: return NPFRoadVehicleFindNearestDepot(v, max_distance);
		case VPF_YAPF: return YapfRoadVehicleFindNearestDepot(v, max_distance);

		default: NOT_REACHED();
	}
}

ClosestDepot RoadVehicle::FindClosestDepot()
{
	FindDepotData rfdd = FindClosestRoadDepot(this, 0);
	if (rfdd.best_length == UINT_MAX) return ClosestDepot();

	return ClosestDepot(rfdd.tile, GetDepotIndex(rfdd.tile));
}

inline bool IsOneWayRoadTile(TileIndex tile)
{
	return MayHaveRoad(tile) && GetRoadCachedOneWayState(tile) != RCOWS_NORMAL;
}

inline bool IsOneWaySideJunctionRoadTile(TileIndex tile)
{
	return MayHaveRoad(tile) && (GetRoadCachedOneWayState(tile) == RCOWS_SIDE_JUNCTION || GetRoadCachedOneWayState(tile) == RCOWS_SIDE_JUNCTION_NO_EXIT);
}

static bool MayReverseOnOneWayRoadTile(TileIndex tile, DiagDirection dir)
{
	TrackdirBits bits = GetTileTrackdirBits(tile, TRANSPORT_ROAD, RTT_ROAD);
	return bits & DiagdirReachesTrackdirs(ReverseDiagDir(dir));
}

/**
 * Turn a roadvehicle around.
 * @param tile unused
 * @param flags operation to perform
 * @param p1 vehicle ID to turn
 * @param p2 unused
 * @param text unused
 * @return the cost of this operation or an error
 */
CommandCost CmdTurnRoadVeh(TileIndex tile, DoCommandFlag flags, uint32_t p1, uint32_t p2, const char *text)
{
	RoadVehicle *v = RoadVehicle::GetIfValid(p1);
	if (v == nullptr) return CMD_ERROR;

	if (!v->IsPrimaryVehicle()) return CMD_ERROR;

	CommandCost ret = CheckVehicleControlAllowed(v);
	if (ret.Failed()) return ret;

	if ((v->vehstatus & VS_STOPPED) ||
			(v->vehstatus & VS_CRASHED) ||
			v->overtaking != 0 ||
			v->state == RVSB_WORMHOLE ||
			v->IsInDepot() ||
			v->current_order.IsType(OT_LOADING)) {
		return CMD_ERROR;
	}

	if (IsOneWayRoadTile(v->tile)) return CMD_ERROR;

	if (IsTileType(v->tile, MP_TUNNELBRIDGE) && DirToDiagDir(v->direction) == GetTunnelBridgeDirection(v->tile)) return CMD_ERROR;

	if (flags & DC_EXEC) {
		v->reverse_ctr = 180;

		/* Unbunching data is no longer valid. */
		v->ResetDepotUnbunching();
	}

	return CommandCost();
}


void RoadVehicle::MarkDirty()
{
	for (RoadVehicle *v = this; v != nullptr; v = v->Next()) {
		v->colourmap = PAL_NONE;
		v->InvalidateImageCache();
		v->UpdateViewport(true, false);
	}
	this->CargoChanged();
}

void RoadVehicle::UpdateDeltaXY()
{
	static const int8_t _delta_xy_table[8][10] = {
		/* y_extent, x_extent, y_offs, x_offs, y_bb_offs, x_bb_offs, y_extent_shorten, x_extent_shorten, y_bb_offs_shorten, x_bb_offs_shorten */
		{3, 3, -1, -1,  0,  0, -1, -1, -1, -1}, // N
		{3, 7, -1, -3,  0, -1,  0, -1,  0,  0}, // NE
		{3, 3, -1, -1,  0,  0,  1, -1,  1, -1}, // E
		{7, 3, -3, -1, -1,  0,  0,  0,  1,  0}, // SE
		{3, 3, -1, -1,  0,  0,  1,  1,  1,  1}, // S
		{3, 7, -1, -3,  0, -1,  0,  0,  0,  1}, // SW
		{3, 3, -1, -1,  0,  0, -1,  1, -1,  1}, // W
		{7, 3, -3, -1, -1,  0, -1,  0,  0,  0}, // NW
	};

	int shorten = VEHICLE_LENGTH - this->gcache.cached_veh_length;
	if (!IsDiagonalDirection(this->direction)) shorten >>= 1;

	const int8_t *bb = _delta_xy_table[this->direction];
	this->x_bb_offs     = bb[5] + bb[9] * shorten;
	this->y_bb_offs     = bb[4] + bb[8] * shorten;;
	this->x_offs        = bb[3];
	this->y_offs        = bb[2];
	this->x_extent      = bb[1] + bb[7] * shorten;
	this->y_extent      = bb[0] + bb[6] * shorten;
	this->z_extent      = 6;
}

/**
 * Calculates the maximum speed of the vehicle, taking into account speed reductions following critical breakdowns
 * @return Maximum speed of the vehicle.
 */
int RoadVehicle::GetEffectiveMaxSpeed() const
{
	int max_speed = this->vcache.cached_max_speed;

	if (this->critical_breakdown_count == 0) return max_speed;

	for (uint i = 0; i < this->critical_breakdown_count; i++) {
		max_speed = std::min(max_speed - (max_speed / 3) + 1, max_speed);
	}

	/* clamp speed to be no less than lower of 5mph and 1/8 of base speed */
	return std::max<uint16_t>(max_speed, std::min<uint16_t>(10, (this->vcache.cached_max_speed + 7) >> 3));
}

/**
 * Calculates the maximum speed of the vehicle under its current conditions.
 * @return Maximum speed of the vehicle.
 */
inline int RoadVehicle::GetCurrentMaxSpeed() const
{
	int max_speed = std::min<int>(this->GetEffectiveMaxSpeed(), this->gcache.cached_max_track_speed);

	/* Limit speed to 50% while reversing, 75% in curves. */
	for (const RoadVehicle *u = this; u != nullptr; u = u->Next()) {
		if (_settings_game.vehicle.roadveh_acceleration_model == AM_REALISTIC) {
			if (this->state <= RVSB_TRACKDIR_MASK && IsReversingRoadTrackdir((Trackdir)this->state)) {
				max_speed = std::min(max_speed, this->gcache.cached_max_track_speed / 2);
			} else if ((u->direction & 1) == 0) {
				// Are we in a curve and should slow down?
				if (_settings_game.vehicle.slow_road_vehicles_in_curves) {
					max_speed = std::min(max_speed, this->gcache.cached_max_track_speed * 3 / 4);
				}
			}
		}

		/* Vehicle is on the middle part of a bridge. */
		if (u->state == RVSB_WORMHOLE && !(u->vehstatus & VS_HIDDEN)) {
			max_speed = std::min(max_speed, GetBridgeSpec(GetBridgeType(u->tile))->speed * 2);
		}
	}

	return std::min(max_speed, this->current_order.GetMaxSpeed() * 2);
}

/**
 * Delete last vehicle of a chain road vehicles.
 * @param v First roadvehicle.
 */
static void DeleteLastRoadVeh(RoadVehicle *v)
{
	RoadVehicle *first = v->First();
	Vehicle *u = v;
	for (; v->Next() != nullptr; v = v->Next()) u = v;
	u->SetNext(nullptr);
	v->last_station_visited = first->last_station_visited; // for PreDestructor

	/* Only leave the road stop when we're really gone. */
	if (IsInsideMM(v->state, RVSB_IN_ROAD_STOP, RVSB_IN_ROAD_STOP_END)) RoadStop::GetByTile(v->tile, GetRoadStopType(v->tile))->Leave(v);

	delete v;
}

static void RoadVehSetRandomDirection(RoadVehicle *v)
{
	static const DirDiff delta[] = {
		DIRDIFF_45LEFT, DIRDIFF_SAME, DIRDIFF_SAME, DIRDIFF_45RIGHT
	};

	do {
		uint32_t r = Random();

		v->direction = ChangeDir(v->direction, delta[r & 3]);
		v->UpdateViewport(true, true);
	} while ((v = v->Next()) != nullptr);
}

/**
 * Road vehicle chain has crashed.
 * @param v First roadvehicle.
 * @return whether the chain still exists.
 */
static bool RoadVehIsCrashed(RoadVehicle *v)
{
	v->crashed_ctr++;
	if (v->crashed_ctr == 2) {
		CreateEffectVehicleRel(v, 4, 4, 8, EV_EXPLOSION_LARGE);
	} else if (v->crashed_ctr <= 45) {
		if ((v->tick_counter & 7) == 0) RoadVehSetRandomDirection(v);
	} else if (v->crashed_ctr >= 2220 && !(v->tick_counter & 0x1F)) {
		bool ret = v->Next() != nullptr;
		DeleteLastRoadVeh(v);
		return ret;
	}

	return true;
}

struct CheckRoadVehCrashTrainInfo {
	const Vehicle *u;
	bool found = false;

	CheckRoadVehCrashTrainInfo(const Vehicle *u_)
			: u(u_) { }
};

/**
 * Check routine whether a road and a train vehicle have collided.
 * @param v    %Train vehicle to test.
 * @param data Info including road vehicle to test.
 * @return %Train vehicle if the vehicles collided, else \c nullptr.
 */
static Vehicle *EnumCheckRoadVehCrashTrain(Vehicle *v, void *data)
{
	CheckRoadVehCrashTrainInfo *info = (CheckRoadVehCrashTrainInfo*) data;

	if (abs(v->z_pos - info->u->z_pos) <= 6 &&
			abs(v->x_pos - info->u->x_pos) <= 4 &&
			abs(v->y_pos - info->u->y_pos) <= 4) {
		info->found = true;
		extern void TrainRoadVehicleCrashBreakdown(Vehicle *v);
		TrainRoadVehicleCrashBreakdown(v);
		return v;
	} else {
		return nullptr;
	}
}

uint RoadVehicle::Crash(bool flooded)
{
	uint pass = this->GroundVehicleBase::Crash(flooded);
	if (this->IsFrontEngine()) {
		pass += 1; // driver

		/* If we're in a drive through road stop we ought to leave it */
		if (IsInsideMM(this->state, RVSB_IN_DT_ROAD_STOP, RVSB_IN_DT_ROAD_STOP_END)) {
			RoadStop::GetByTile(this->tile, GetRoadStopType(this->tile))->Leave(this);
		}
	}
	this->crashed_ctr = flooded ? 2000 : 1; // max 2220, disappear pretty fast when flooded
	return pass;
}

static void RoadVehCrash(RoadVehicle *v)
{
	uint pass = v->Crash();

	AI::NewEvent(v->owner, new ScriptEventVehicleCrashed(v->index, v->tile, ScriptEventVehicleCrashed::CRASH_RV_LEVEL_CROSSING));
	Game::NewEvent(new ScriptEventVehicleCrashed(v->index, v->tile, ScriptEventVehicleCrashed::CRASH_RV_LEVEL_CROSSING));

	SetDParam(0, pass);
	StringID newsitem = (pass == 1) ? STR_NEWS_ROAD_VEHICLE_CRASH_DRIVER : STR_NEWS_ROAD_VEHICLE_CRASH;
	NewsType newstype = NT_ACCIDENT;

	if (v->owner != _local_company) {
		newstype = NT_ACCIDENT_OTHER;
	}

	AddTileNewsItem(newsitem, newstype, v->tile);

	ModifyStationRatingAround(v->tile, v->owner, -160, 22);
	if (_settings_client.sound.disaster) SndPlayVehicleFx(SND_12_EXPLOSION, v);
}

static bool RoadVehCheckTrainCrash(RoadVehicle *v)
{
	if (!HasBit(v->rvflags, RVF_ON_LEVEL_CROSSING)) return false;
	if (HasBit(_roadtypes_non_train_colliding, v->roadtype)) return false;

	bool still_on_level_crossing = false;

	for (RoadVehicle *u = v; u != nullptr; u = u->Next()) {
		if (u->state == RVSB_WORMHOLE) continue;

		TileIndex tile = u->tile;

		if (!IsLevelCrossingTile(tile)) continue;

		still_on_level_crossing = true;

		CheckRoadVehCrashTrainInfo info(u);
		FindVehicleOnPosXY(v->x_pos, v->y_pos, VEH_TRAIN, &info, EnumCheckRoadVehCrashTrain);
		if (info.found) {
			RoadVehCrash(v);
			return true;
		}
	}

	if (!still_on_level_crossing) {
		ClrBit(v->rvflags, RVF_ON_LEVEL_CROSSING);
	}

	return false;
}

TileIndex RoadVehicle::GetOrderStationLocation(StationID station)
{
	if (station == this->last_station_visited) this->last_station_visited = INVALID_STATION;

	const Station *st = Station::Get(station);
	if (!CanVehicleUseStation(this, st)) {
		/* There is no stop left at the station, so don't even TRY to go there */
		this->IncrementRealOrderIndex();
		return 0;
	}

	return st->xy;
}

static void StartRoadVehSound(const RoadVehicle *v)
{
	if (!PlayVehicleSound(v, VSE_START)) {
		SoundID s = RoadVehInfo(v->engine_type)->sfx;
		if (s == SND_19_DEPARTURE_OLD_RV_1 && (v->tick_counter & 3) == 0) {
			s = SND_1A_DEPARTURE_OLD_RV_2;
		}
		SndPlayVehicleFx(s, v);
	}
}

struct RoadVehFindData {
	int x;
	int y;
	const RoadVehicle *veh;
	RoadVehicle *best;
	uint best_diff;
	Direction dir;
	RoadTypeCollisionMode collision_mode;
};

static Vehicle *EnumCheckRoadVehClose(Vehicle *veh, void *data)
{
	static const int8_t dist_x[] = { -4, -8, -4, -1, 4, 8, 4, 1 };
	static const int8_t dist_y[] = { -4, -1, 4, 8, 4, 1, -4, -8 };

	RoadVehFindData *rvf = (RoadVehFindData*)data;
	RoadVehicle *v = RoadVehicle::From(veh);

	short x_diff = v->x_pos - rvf->x;
	short y_diff = v->y_pos - rvf->y;

	if (!v->IsInDepot() &&
			abs(v->z_pos - rvf->veh->z_pos) < 6 &&
			v->direction == rvf->dir &&
			rvf->veh->First() != v->First() &&
			HasBit(_collision_mode_roadtypes[rvf->collision_mode], v->roadtype) &&
			(dist_x[v->direction] >= 0 || (x_diff > dist_x[v->direction] && x_diff <= 0)) &&
			(dist_x[v->direction] <= 0 || (x_diff < dist_x[v->direction] && x_diff >= 0)) &&
			(dist_y[v->direction] >= 0 || (y_diff > dist_y[v->direction] && y_diff <= 0)) &&
			(dist_y[v->direction] <= 0 || (y_diff < dist_y[v->direction] && y_diff >= 0))) {
		uint diff = abs(x_diff) + abs(y_diff);

		if (diff < rvf->best_diff || (diff == rvf->best_diff && v->index < rvf->best->index)) {
			rvf->best = v;
			rvf->best_diff = diff;
		}
	}

	return nullptr;
}

static RoadVehicle *RoadVehFindCloseTo(RoadVehicle *v, int x, int y, Direction dir, bool update_blocked_ctr = true)
{
	RoadTypeCollisionMode collision_mode = GetRoadTypeInfo(v->roadtype)->collision_mode;
	if (collision_mode == RTCM_NONE) return nullptr;

	RoadVehicle *front = v->First();
	if (front->reverse_ctr != 0) return nullptr;

	RoadVehFindData rvf;
	rvf.x = x;
	rvf.y = y;
	rvf.dir = dir;
	rvf.veh = v;
	rvf.best_diff = UINT_MAX;
	rvf.collision_mode = collision_mode;

	if (front->state == RVSB_WORMHOLE) {
		FindVehicleOnPos(v->tile, VEH_ROAD, &rvf, EnumCheckRoadVehClose);
		FindVehicleOnPos(GetOtherTunnelBridgeEnd(v->tile), VEH_ROAD, &rvf, EnumCheckRoadVehClose);
	} else {
		FindVehicleOnPosXY(x, y, VEH_ROAD, &rvf, EnumCheckRoadVehClose);
	}

	/* This code protects a roadvehicle from being blocked for ever
	 * If more than 1480 / 74 days a road vehicle is blocked, it will
	 * drive just through it. The ultimate backup-code of TTD.
	 * It can be disabled. */
	if (rvf.best_diff == UINT_MAX) {
		front->blocked_ctr = 0;
		return nullptr;
	}

	if (update_blocked_ctr && ++front->blocked_ctr > 1480 && (!_settings_game.vehicle.roadveh_cant_quantum_tunnel)) return nullptr;

	RoadVehicle *rv = rvf.best;
	if (rv != nullptr && front->IsRoadVehicleOnLevelCrossing() && (rv->First()->cur_speed == 0 || rv->First()->IsRoadVehicleStopped())) return nullptr;

	return rv;
}

/**
 * A road vehicle arrives at a station. If it is the first time, create a news item.
 * @param v  Road vehicle that arrived.
 * @param st Station where the road vehicle arrived.
 */
static void RoadVehArrivesAt(const RoadVehicle *v, Station *st)
{
	if (v->IsBus()) {
		/* Check if station was ever visited before */
		if (!(st->had_vehicle_of_type & HVOT_BUS)) {
			st->had_vehicle_of_type |= HVOT_BUS;
			SetDParam(0, st->index);
			AddVehicleNewsItem(
				RoadTypeIsRoad(v->roadtype) ? STR_NEWS_FIRST_BUS_ARRIVAL : STR_NEWS_FIRST_PASSENGER_TRAM_ARRIVAL,
				(v->owner == _local_company) ? NT_ARRIVAL_COMPANY : NT_ARRIVAL_OTHER,
				v->index,
				st->index
			);
			AI::NewEvent(v->owner, new ScriptEventStationFirstVehicle(st->index, v->index));
			Game::NewEvent(new ScriptEventStationFirstVehicle(st->index, v->index));
		}
	} else {
		/* Check if station was ever visited before */
		if (!(st->had_vehicle_of_type & HVOT_TRUCK)) {
			st->had_vehicle_of_type |= HVOT_TRUCK;
			SetDParam(0, st->index);
			AddVehicleNewsItem(
				RoadTypeIsRoad(v->roadtype) ? STR_NEWS_FIRST_TRUCK_ARRIVAL : STR_NEWS_FIRST_CARGO_TRAM_ARRIVAL,
				(v->owner == _local_company) ? NT_ARRIVAL_COMPANY : NT_ARRIVAL_OTHER,
				v->index,
				st->index
			);
			AI::NewEvent(v->owner, new ScriptEventStationFirstVehicle(st->index, v->index));
			Game::NewEvent(new ScriptEventStationFirstVehicle(st->index, v->index));
		}
	}
}

/**
 * This function looks at the vehicle and updates its speed (cur_speed
 * and subspeed) variables. Furthermore, it returns the distance that
 * the vehicle can drive this tick. #Vehicle::GetAdvanceDistance() determines
 * the distance to drive before moving a step on the map.
 * @param max_speed maximum speed as from GetCurrentMaxSpeed()
 * @return distance to drive.
 */
int RoadVehicle::UpdateSpeed(int max_speed)
{
	switch (_settings_game.vehicle.roadveh_acceleration_model) {
		default: NOT_REACHED();
		case AM_ORIGINAL: {
			int acceleration = this->overtaking != 0 ? 512 : 256;
			return this->DoUpdateSpeed({ acceleration, acceleration }, 0, max_speed, max_speed, false);
		}

		case AM_REALISTIC: {
			GroundVehicleAcceleration acceleration = this->GetAcceleration();
			if (this->overtaking != 0) acceleration.acceleration += 256;
			return this->DoUpdateSpeed(acceleration, this->GetAccelerationStatus() == AS_BRAKE ? 0 : 4, max_speed, max_speed, false);
		}
	}
}

static Direction RoadVehGetNewDirection(const RoadVehicle *v, int x, int y)
{
	static const Direction _roadveh_new_dir[] = {
		DIR_N , DIR_NW, DIR_W , INVALID_DIR,
		DIR_NE, DIR_N , DIR_SW, INVALID_DIR,
		DIR_E , DIR_SE, DIR_S
	};

	x = x - v->x_pos + 1;
	y = y - v->y_pos + 1;

	if ((uint)x > 2 || (uint)y > 2) return v->direction;
	return _roadveh_new_dir[y * 4 + x];
}

static Direction RoadVehGetSlidingDirection(const RoadVehicle *v, int x, int y)
{
	Direction new_dir = RoadVehGetNewDirection(v, x, y);
	Direction old_dir = v->direction;
	DirDiff delta;

	if (new_dir == old_dir) return old_dir;
	delta = (DirDifference(new_dir, old_dir) > DIRDIFF_REVERSE ? DIRDIFF_45LEFT : DIRDIFF_45RIGHT);
	return ChangeDir(old_dir, delta);
}

struct OvertakeData {
	const RoadVehicle *u;
	const RoadVehicle *v;
	TileIndex tile;
	Trackdir trackdir;
	int tunnelbridge_min;
	int tunnelbridge_max;
	RoadTypeCollisionMode collision_mode;
};

static Vehicle *EnumFindVehBlockingOvertake(Vehicle *v, void *data)
{
	const OvertakeData *od = (OvertakeData*)data;

	if (v->First() == od->u || v->First() == od->v) return nullptr;
	if (!HasBit(_collision_mode_roadtypes[od->collision_mode], RoadVehicle::From(v)->roadtype)) return nullptr;
	if (RoadVehicle::From(v)->overtaking != 0 || v->direction != od->v->direction) return v;

	/* Check if other vehicle is behind */
	switch (DirToDiagDir(v->direction)) {
		case DIAGDIR_NE:
			if (v->x_pos > od->v->x_pos) return nullptr;
			break;
		case DIAGDIR_SE:
			if (v->y_pos < od->v->y_pos) return nullptr;
			break;
		case DIAGDIR_SW:
			if (v->x_pos < od->v->x_pos) return nullptr;
			break;
		case DIAGDIR_NW:
			if (v->y_pos > od->v->y_pos) return nullptr;
			break;
		default:
			NOT_REACHED();
	}
	return v;
}

static Vehicle *EnumFindVehBlockingOvertakeTunnelBridge(Vehicle *v, void *data)
{
	const OvertakeData *od = (OvertakeData*)data;

	switch (DiagDirToAxis(DirToDiagDir(v->direction))) {
		case AXIS_X:
			if (v->x_pos < od->tunnelbridge_min || v->x_pos > od->tunnelbridge_max) return nullptr;
			break;
		case AXIS_Y:
			if (v->y_pos < od->tunnelbridge_min || v->y_pos > od->tunnelbridge_max) return nullptr;
			break;
		default:
			NOT_REACHED();
	}
	return EnumFindVehBlockingOvertake(v, data);
}

static Vehicle *EnumFindVehBlockingOvertakeBehind(Vehicle *v, void *data)
{
	const OvertakeData *od = (OvertakeData*)data;

	if (v->First() == od->u || v->First() == od->v) return nullptr;
	if (!HasBit(_collision_mode_roadtypes[od->collision_mode], RoadVehicle::From(v)->roadtype)) return nullptr;
	if (RoadVehicle::From(v)->overtaking != 0 && TileVirtXY(v->x_pos, v->y_pos) == od->tile) return v;
	return nullptr;
}

static bool CheckRoadInfraUnsuitableForOvertaking(OvertakeData *od)
{
	if (!HasTileAnyRoadType(od->tile, od->v->compatible_roadtypes)) return true;
	TrackStatus ts = GetTileTrackStatus(od->tile, TRANSPORT_ROAD, ((od->v->roadtype + 1) << 8) | GetRoadTramType(od->v->roadtype));
	TrackdirBits trackdirbits = TrackStatusToTrackdirBits(ts);
	TrackdirBits red_signals = TrackStatusToRedSignals(ts); // barred level crossing
	TrackBits trackbits = TrackdirBitsToTrackBits(trackdirbits);

	/* Track does not continue along overtaking direction || levelcrossing is barred */
	if (!HasBit(trackdirbits, od->trackdir) || (red_signals != TRACKDIR_BIT_NONE)) return true;
	/* Track has junction */
	if (trackbits & ~TRACK_BIT_CROSS) {
		RoadCachedOneWayState rcows = GetRoadCachedOneWayState(od->tile);
		if (rcows == RCOWS_SIDE_JUNCTION) {
			const RoadVehPathCache *pc = od->v->cached_path.get();
			if (pc != nullptr && !pc->empty() && pc->front_tile() == od->tile && !IsStraightRoadTrackdir(pc->front_td())) {
				/* cached path indicates that we are turning here, do not overtake */
				return true;
			}
		} else {
			return rcows == RCOWS_NORMAL || rcows == RCOWS_NO_ACCESS;
		}
	}

	return false;
}

/**
 * Check if overtaking is possible on a piece of track
 *
 * @param od Information about the tile and the involved vehicles
 * @return true if we have to abort overtaking
 */
static bool CheckRoadBlockedForOvertaking(OvertakeData *od)
{
	/* Are there more vehicles on the tile except the two vehicles involved in overtaking */
	return HasVehicleOnPos(od->tile, VEH_ROAD, od, EnumFindVehBlockingOvertake);
}

/**
 * Check if overtaking is possible on a piece of track
 *
 * @param od Information about the tile and the involved vehicles
 * @return true if we have to abort overtaking
 */
static bool IsNonOvertakingStationTile(TileIndex tile, DiagDirection diag_dir)
{
	if (!IsTileType(tile, MP_STATION)) return false;
	if (!IsDriveThroughStopTile(tile)) return true;
	const DisallowedRoadDirections diagdir_to_drd[DIAGDIR_END] = { DRD_NORTHBOUND, DRD_NORTHBOUND, DRD_SOUTHBOUND, DRD_SOUTHBOUND };
	return GetDriveThroughStopDisallowedRoadDirections(tile) != diagdir_to_drd[diag_dir];
}

inline bool IsValidRoadVehStateForOvertake(const RoadVehicle *v)
{
	if (v->state == RVSB_IN_DEPOT) return false;
	if (v->state < TRACKDIR_END && !(IsValidTrackdir((Trackdir)v->state) && IsDiagonalTrackdir((Trackdir)v->state))) return false;
	return true;
}

static bool CheckTunnelBridgeBlockedForOvertaking(OvertakeData *od, TileIndex behind_end, TileIndex ahead_end, TileIndex pos, int ahead_extent, int behind_extent)
{
	switch (DirToDiagDir(od->v->direction)) {
		case DIAGDIR_NE:
			od->tunnelbridge_min = (TileX(pos) - ahead_extent) * TILE_SIZE;
			od->tunnelbridge_max = ((TileX(pos) + behind_extent) * TILE_SIZE) + TILE_UNIT_MASK;
			break;
		case DIAGDIR_SE:
			od->tunnelbridge_min = (TileY(pos) - behind_extent) * TILE_SIZE;
			od->tunnelbridge_max = ((TileY(pos) + ahead_extent) * TILE_SIZE) + TILE_UNIT_MASK;
			break;
		case DIAGDIR_SW:
			od->tunnelbridge_min = (TileX(pos) - behind_extent) * TILE_SIZE;
			od->tunnelbridge_max = ((TileX(pos) + ahead_extent) * TILE_SIZE) + TILE_UNIT_MASK;
			break;
		case DIAGDIR_NW:
			od->tunnelbridge_min = (TileY(pos) - ahead_extent) * TILE_SIZE;
			od->tunnelbridge_max = ((TileY(pos) + behind_extent) * TILE_SIZE) + TILE_UNIT_MASK;
			break;
		default:
			NOT_REACHED();
	}

	if (HasVehicleOnPos(behind_end, VEH_ROAD, od, EnumFindVehBlockingOvertakeTunnelBridge)) return true;
	if (HasVehicleOnPos(ahead_end, VEH_ROAD, od, EnumFindVehBlockingOvertakeTunnelBridge)) return true;
	return false;
}

static void RoadVehCheckOvertake(RoadVehicle *v, RoadVehicle *u)
{
	/* Trams can't overtake other trams */
	if (RoadTypeIsTram(v->roadtype)) return;

	/* Other vehicle is facing the opposite direction || direction is not a diagonal direction */
	if (v->direction == ReverseDir(u->Last()->direction) || !(v->direction & 1)) return;

	if (!IsValidRoadVehStateForOvertake(v)) return;

	/* Don't overtake in stations */
	if (IsNonOvertakingStationTile(u->tile, DirToDiagDir(u->direction))) return;

	/* If not permitted, articulated road vehicles can't overtake anything. */
	if (!_settings_game.vehicle.roadveh_articulated_overtaking && v->HasArticulatedPart()) return;

	/* Don't overtake if the vehicle is broken or about to break down */
	if (v->breakdown_ctr != 0) return;

	/* Vehicles chain is too long to overtake */
	if (v->GetOvertakingCounterThreshold() > 255) return;

	for (RoadVehicle *w = v; w != nullptr; w = w->Next()) {
		if (!IsValidRoadVehStateForOvertake(w)) return;

		/* Don't overtake in stations */
		if (IsNonOvertakingStationTile(w->tile, DirToDiagDir(w->direction))) return;

		/* Don't overtake if vehicle parts not all in same direction */
		if (w->direction != v->direction) return;

		/* Check if vehicle is in a road stop, depot, or not on a straight road */
		if ((w->state >= RVSB_IN_ROAD_STOP || !IsStraightRoadTrackdir((Trackdir)(w->state & RVSB_TRACKDIR_MASK))) &&
				!IsInsideMM(w->state, RVSB_IN_DT_ROAD_STOP, RVSB_IN_DT_ROAD_STOP_END) && w->state != RVSB_WORMHOLE) {
			return;
		}
	}

	/* Can't overtake a vehicle that is moving faster than us. If the vehicle in front is
	 * accelerating, take the maximum speed for the comparison, else the current speed.
	 * Original acceleration always accelerates, so always use the maximum speed. */
	int u_speed = (_settings_game.vehicle.roadveh_acceleration_model == AM_ORIGINAL || u->GetAcceleration().acceleration > 0) ? u->GetCurrentMaxSpeed() : u->cur_speed;
	if (u_speed >= v->GetCurrentMaxSpeed() &&
			!(u->vehstatus & VS_STOPPED) &&
			u->cur_speed != 0) {
		return;
	}

	OvertakeData od;
	od.v = v;
	od.u = u;
	od.trackdir = DiagDirToDiagTrackdir(DirToDiagDir(v->direction));
	od.collision_mode = GetRoadTypeInfo(v->roadtype)->collision_mode;

	/* Are the current and the next tile suitable for overtaking?
	 *  - Does the track continue along od.trackdir
	 *  - No junctions
	 *  - No barred levelcrossing
	 *  - No other vehicles in the way
	 */
	int tile_count = 1 + CeilDiv(v->gcache.cached_total_length, TILE_SIZE);
	TileIndex check_tile = v->tile;
	DiagDirection dir = DirToDiagDir(v->direction);
	TileIndexDiff check_tile_diff = TileOffsByDiagDir(DirToDiagDir(v->direction));
	TileIndex behind_check_tile = v->tile - check_tile_diff;

	int tile_offset = ((DiagDirToAxis(DirToDiagDir(v->direction)) == AXIS_X) ? v->x_pos : v->y_pos) & 0xF;
	int tile_ahead_margin = ((dir == DIAGDIR_SE || dir == DIAGDIR_SW) ? TILE_SIZE - 1 - tile_offset : tile_offset);;
	int behind_tile_count = (v->gcache.cached_total_length + tile_ahead_margin) / TILE_SIZE;

	if (IsTileType(check_tile, MP_TUNNELBRIDGE)) {
		TileIndex behind_end = GetOtherTunnelBridgeEnd(check_tile);
		if (IsBridgeTile(check_tile) && (IsRoadCustomBridgeHeadTile(check_tile) || IsRoadCustomBridgeHeadTile(behind_end))) return;
		if (GetTunnelBridgeDirection(check_tile) == dir) std::swap(check_tile, behind_end);
		TileIndex veh_tile = TileVirtXY(v->x_pos, v->y_pos);
		bool one_way = GetRoadCachedOneWayState(check_tile) != RCOWS_NORMAL;
		if (CheckTunnelBridgeBlockedForOvertaking(&od, behind_end, check_tile, veh_tile, one_way ? 0 : (tile_count  - 1), behind_tile_count)) return;

		tile_count -= DistanceManhattan(check_tile, veh_tile);
		behind_tile_count -= DistanceManhattan(behind_end, veh_tile);
		check_tile += check_tile_diff;
		behind_check_tile = behind_end - check_tile_diff;
	}
	for (; tile_count > 0; tile_count--, check_tile += check_tile_diff) {
		od.tile = check_tile;
		if (CheckRoadInfraUnsuitableForOvertaking(&od)) return;
		if (IsTileType(check_tile, MP_TUNNELBRIDGE)) {
			TileIndex ahead_end = GetOtherTunnelBridgeEnd(check_tile);
			if (IsBridgeTile(check_tile) && (IsRoadCustomBridgeHeadTile(check_tile) || IsRoadCustomBridgeHeadTile(ahead_end))) return;
			if (GetRoadCachedOneWayState(check_tile) == RCOWS_NORMAL && CheckTunnelBridgeBlockedForOvertaking(&od, check_tile, ahead_end, check_tile, tile_count - 1, 0)) return;
			tile_count -= DistanceManhattan(check_tile, ahead_end);
			check_tile = ahead_end;
			continue;
		}
		if (IsStationRoadStopTile(check_tile) && IsDriveThroughStopTile(check_tile) && GetDriveThroughStopDisallowedRoadDirections(check_tile) != DRD_NONE) {
			const RoadStop *rs = RoadStop::GetByTile(check_tile, GetRoadStopType(check_tile));
			DiagDirection dir = DirToDiagDir(v->direction);
			const RoadStop::Entry *entry = rs->GetEntry(dir);
			const RoadStop::Entry *opposite_entry = rs->GetEntry(ReverseDiagDir(dir));
			if (entry->GetOccupied() < opposite_entry->GetOccupied()) return;
			break;
		}
		if (check_tile != v->tile && GetRoadCachedOneWayState(check_tile) != RCOWS_NORMAL) {
			/* one-way road, don't worry about other vehicles */
			continue;
		}
		if (CheckRoadBlockedForOvertaking(&od)) return;
	}

	for (; behind_tile_count > 0; behind_tile_count--, behind_check_tile -= check_tile_diff) {
		od.tile = behind_check_tile;
		if (behind_tile_count == 1) {
			RoadBits rb = GetAnyRoadBits(behind_check_tile, RTT_ROAD);
			if ((rb & DiagDirToRoadBits(dir)) && HasVehicleOnPos(behind_check_tile, VEH_ROAD, &od, EnumFindVehBlockingOvertakeBehind)) return;
		} else {
			if (CheckRoadInfraUnsuitableForOvertaking(&od)) return;
			if (IsTileType(behind_check_tile, MP_TUNNELBRIDGE)) {
				TileIndex behind_end = GetOtherTunnelBridgeEnd(behind_check_tile);
				if (IsBridgeTile(behind_check_tile) && (IsRoadCustomBridgeHeadTile(behind_check_tile) || IsRoadCustomBridgeHeadTile(behind_end))) return;
				if (CheckTunnelBridgeBlockedForOvertaking(&od, behind_check_tile, behind_end, behind_check_tile, 0, behind_tile_count - 1)) return;
				behind_tile_count -= DistanceManhattan(behind_check_tile, behind_end);
				check_tile = behind_end;
				continue;
			}
			if (CheckRoadBlockedForOvertaking(&od)) return;
		}
	}

	/* When the vehicle in front of us is stopped we may only take
	 * half the time to pass it than when the vehicle is moving. */
	v->overtaking_ctr = (od.u->cur_speed == 0 || od.u->IsRoadVehicleStopped()) ? RV_OVERTAKE_TIMEOUT / 2 : 0;
	v->SetRoadVehicleOvertaking(RVSB_DRIVE_SIDE);
}

static void RoadZPosAffectSpeed(RoadVehicle *v, int old_z)
{
	if (old_z == v->z_pos || _settings_game.vehicle.roadveh_acceleration_model != AM_ORIGINAL) return;

	if (old_z < v->z_pos) {
		v->cur_speed = v->cur_speed * 232 / 256; // slow down by ~10%
	} else {
		uint16_t spd = v->cur_speed + 2;
		if (spd <= v->gcache.cached_max_track_speed) v->cur_speed = spd;
	}
}

static int PickRandomBit(uint bits)
{
	uint i;
	uint num = RandomRange(CountBits(bits));

	for (i = 0; !(bits & 1) || (int)--num >= 0; bits >>= 1, i++) {}
	return i;
}

/**
 * Returns direction to for a road vehicle to take or
 * INVALID_TRACKDIR if the direction is currently blocked
 * @param v        the Vehicle to do the pathfinding for
 * @param tile     the where to start the pathfinding
 * @param enterdir the direction the vehicle enters the tile from
 * @return the Trackdir to take
 */
static Trackdir RoadFindPathToDest(RoadVehicle *v, TileIndex tile, DiagDirection enterdir)
{
#define return_track(x) { best_track = (Trackdir)x; goto found_best_track; }

	TileIndex desttile;
	Trackdir best_track;
	bool path_found = true;

	TrackStatus ts = GetTileTrackStatus(tile, TRANSPORT_ROAD, ((v->roadtype + 1) << 8) | GetRoadTramType(v->roadtype));
	TrackdirBits red_signals = TrackStatusToRedSignals(ts); // crossing
	TrackdirBits trackdirs = TrackStatusToTrackdirBits(ts);

	if (IsTileType(tile, MP_ROAD)) {
		if (IsRoadDepot(tile) && (!IsInfraTileUsageAllowed(VEH_ROAD, v->owner, tile) || GetRoadDepotDirection(tile) == enterdir)) {
			/* Road depot owned by another company or with the wrong orientation */
			trackdirs = TRACKDIR_BIT_NONE;
		}
	} else if (IsTileType(tile, MP_STATION) && IsBayRoadStopTile(tile)) {
		/* Standard road stop (drive-through stops are treated as normal road) */

		if (!IsInfraTileUsageAllowed(VEH_ROAD, v->owner, tile) || GetRoadStopDir(tile) == enterdir || v->HasArticulatedPart()) {
			/* different station owner or wrong orientation or the vehicle has articulated parts */
			trackdirs = TRACKDIR_BIT_NONE;
		} else {
			/* Our station */
			RoadStopType rstype = v->IsBus() ? ROADSTOP_BUS : ROADSTOP_TRUCK;

			if (GetRoadStopType(tile) != rstype) {
				/* Wrong station type */
				trackdirs = TRACKDIR_BIT_NONE;
			} else {
				/* Proper station type, check if there is free loading bay */
				if (!_settings_game.pf.roadveh_queue && IsBayRoadStopTile(tile) &&
						!RoadStop::GetByTile(tile, rstype)->HasFreeBay()) {
					/* Station is full and RV queuing is off */
					trackdirs = TRACKDIR_BIT_NONE;
				}
			}
		}
	}
	/* The above lookups should be moved to GetTileTrackStatus in the
	 * future, but that requires more changes to the pathfinder and other
	 * stuff, probably even more arguments to GTTS.
	 */

	/* Remove tracks unreachable from the enter dir */
	trackdirs &= DiagdirReachesTrackdirs(enterdir);
	if (trackdirs == TRACKDIR_BIT_NONE) {
		/* If vehicle expected a path, it no longer exists, so invalidate it. */
		if (v->cached_path != nullptr) v->cached_path->clear();
		/* No reachable tracks, so we'll reverse */
		return_track(_road_reverse_table[enterdir]);
	}

	if (v->reverse_ctr != 0) {
		bool reverse = true;
		if (RoadTypeIsTram(v->roadtype)) {
			/* Trams may only reverse on a tile if it contains at least the straight
			 * trackbits or when it is a valid turning tile (i.e. one roadbit) */
			RoadBits rb = GetAnyRoadBits(tile, RTT_TRAM);
			RoadBits straight = AxisToRoadBits(DiagDirToAxis(enterdir));
			reverse = ((rb & straight) == straight) ||
			          (rb == DiagDirToRoadBits(enterdir));
		}
		if (reverse) {
			v->reverse_ctr = 0;
			if (v->tile != tile) {
				return_track(_road_reverse_table[enterdir]);
			}
		}
	}

	desttile = v->dest_tile;
	if (desttile == 0) {
		/* We've got no destination, pick a random track */
		return_track(PickRandomBit(trackdirs));
	}

	/* Only one track to choose between? */
	if (KillFirstBit(trackdirs) == TRACKDIR_BIT_NONE) {
		if (v->cached_path != nullptr && !v->cached_path->empty() && v->cached_path->front_tile() == tile) {
			/* Vehicle expected a choice here, invalidate its path. */
			v->cached_path->clear();
		}
		return_track(FindFirstBit(trackdirs));
	}

	/* Path cache is out of date, clear it */
	if (v->cached_path != nullptr && !v->cached_path->empty() && v->cached_path->layout_ctr != _road_layout_change_counter) {
		v->cached_path->clear();
	}

	/* Attempt to follow cached path. */
	if (v->cached_path != nullptr && !v->cached_path->empty()) {
		if (v->cached_path->front_tile() != tile) {
			/* Vehicle didn't expect a choice here, invalidate its path. */
			v->cached_path->clear();
		} else {
			Trackdir trackdir = v->cached_path->front_td();

			if (HasBit(trackdirs, trackdir)) {
				v->cached_path->pop_front();
				return_track(trackdir);
			}

			/* Vehicle expected a choice which is no longer available. */
			v->cached_path->clear();
		}
	}

	switch (_settings_game.pf.pathfinder_for_roadvehs) {
		case VPF_NPF:  best_track = NPFRoadVehicleChooseTrack(v, tile, enterdir, path_found); break;
		case VPF_YAPF: best_track = YapfRoadVehicleChooseTrack(v, tile, enterdir, trackdirs, path_found, v->GetOrCreatePathCache()); break;

		default: NOT_REACHED();
	}
	DEBUG_UPDATESTATECHECKSUM("RoadFindPathToDest: v: %u, path_found: %d, best_track: %d", v->index, path_found, best_track);
	UpdateStateChecksum((((uint64_t) v->index) << 32) | (path_found << 16) | best_track);
	v->HandlePathfindingResult(path_found);

found_best_track:;

	if (HasBit(red_signals, best_track)) return INVALID_TRACKDIR;

	return best_track;
}

struct RoadDriveEntry {
	byte x, y;
};

#include "table/roadveh_movement.h"

static bool RoadVehLeaveDepot(RoadVehicle *v, bool first)
{
	/* Don't leave unless v and following wagons are in the depot. */
	for (const RoadVehicle *u = v; u != nullptr; u = u->Next()) {
		if (u->state != RVSB_IN_DEPOT || u->tile != v->tile) return false;
	}

	DiagDirection dir = GetRoadDepotDirection(v->tile);
	v->direction = DiagDirToDir(dir);

	Trackdir tdir = DiagDirToDiagTrackdir(dir);
	const RoadDriveEntry *rdp = _road_drive_data[GetRoadTramType(v->roadtype)][(_settings_game.vehicle.road_side << RVS_DRIVE_SIDE) + tdir];

	int x = TileX(v->tile) * TILE_SIZE + (rdp[RVC_DEPOT_START_FRAME].x & 0xF);
	int y = TileY(v->tile) * TILE_SIZE + (rdp[RVC_DEPOT_START_FRAME].y & 0xF);

	if (first) {
		/* We are leaving a depot, but have to go to the exact same one; re-enter */
		if (v->current_order.IsType(OT_GOTO_DEPOT) && v->tile == v->dest_tile) {
			VehicleEnterDepot(v);
			return true;
		}

		if (RoadVehFindCloseTo(v, x, y, v->direction, false) != nullptr) return true;

		VehicleServiceInDepot(v);
		v->LeaveUnbunchingDepot();

		StartRoadVehSound(v);

		/* Vehicle is about to leave a depot */
		v->cur_speed = 0;
	}

	v->vehstatus &= ~VS_HIDDEN;
	v->InvalidateImageCache();
	v->state = tdir;
	v->frame = RVC_DEPOT_START_FRAME;
	v->UpdateIsDrawn();

	v->x_pos = x;
	v->y_pos = y;
	v->UpdatePosition();
	v->UpdateInclination(true, true);

	InvalidateWindowData(WC_VEHICLE_DEPOT, v->tile);

	return true;
}

static Trackdir FollowPreviousRoadVehicle(const RoadVehicle *v, const RoadVehicle *prev, TileIndex tile, DiagDirection entry_dir, bool already_reversed)
{
	if (prev->tile == v->tile && !already_reversed) {
		/* If the previous vehicle is on the same tile as this vehicle is
		 * then it must have reversed. */
		return _road_reverse_table[entry_dir];
	}

	byte prev_state = prev->state;
	Trackdir dir;

	if (prev_state == RVSB_WORMHOLE || prev_state == RVSB_IN_DEPOT) {
		DiagDirection diag_dir = INVALID_DIAGDIR;

		if (IsTileType(tile, MP_TUNNELBRIDGE)) {
			diag_dir = GetTunnelBridgeDirection(tile);
		} else if (IsRoadDepotTile(tile)) {
			diag_dir = ReverseDiagDir(GetRoadDepotDirection(tile));
		}

		if (diag_dir == INVALID_DIAGDIR) return INVALID_TRACKDIR;
		dir = DiagDirToDiagTrackdir(diag_dir);
	} else {
		if (already_reversed && prev->tile != tile) {
			/*
			 * The vehicle has reversed, but did not go straight back.
			 * It immediately turn onto another tile. This means that
			 * the roadstate of the previous vehicle cannot be used
			 * as the direction we have to go with this vehicle.
			 *
			 * Next table is build in the following way:
			 *  - first row for when the vehicle in front went to the northern or
			 *    western tile, second for southern and eastern.
			 *  - columns represent the entry direction.
			 *  - cell values are determined by the Trackdir one has to take from
			 *    the entry dir (column) to the tile in north or south by only
			 *    going over the trackdirs used for turning 90 degrees, i.e.
			 *    TRACKDIR_{UPPER,RIGHT,LOWER,LEFT}_{N,E,S,W}.
			 */
			static const Trackdir reversed_turn_lookup[2][DIAGDIR_END] = {
				{ TRACKDIR_UPPER_W, TRACKDIR_RIGHT_N, TRACKDIR_LEFT_N,  TRACKDIR_UPPER_E },
				{ TRACKDIR_RIGHT_S, TRACKDIR_LOWER_W, TRACKDIR_LOWER_E, TRACKDIR_LEFT_S  }};
			dir = reversed_turn_lookup[prev->tile < tile ? 0 : 1][ReverseDiagDir(entry_dir)];
		} else if (HasBit(prev_state, RVS_IN_DT_ROAD_STOP)) {
			dir = (Trackdir)(prev_state & RVSB_ROAD_STOP_TRACKDIR_MASK);
		} else if (prev_state < TRACKDIR_END) {
			dir = (Trackdir)prev_state;
		} else {
			return INVALID_TRACKDIR;
		}
	}

	/* Do some sanity checking. */
	static const RoadBits required_roadbits[] = {
		ROAD_X,            ROAD_Y,            ROAD_NW | ROAD_NE, ROAD_SW | ROAD_SE,
		ROAD_NW | ROAD_SW, ROAD_NE | ROAD_SE, ROAD_X,            ROAD_Y
	};
	RoadBits required = required_roadbits[dir & 0x07];

	if ((required & GetAnyRoadBits(tile, GetRoadTramType(v->roadtype), false)) == ROAD_NONE) {
		dir = INVALID_TRACKDIR;
	}

	return dir;
}

/**
 * Can a tram track build without destruction on the given tile?
 * @param c the company that would be building the tram tracks
 * @param t the tile to build on.
 * @param rt the tram type to build.
 * @param r the road bits needed.
 * @return true when a track track can be build on 't'
 */
static bool CanBuildTramTrackOnTile(CompanyID c, TileIndex t, RoadType rt, RoadBits r)
{
	/* The 'current' company is not necessarily the owner of the vehicle. */
	Backup<CompanyID> cur_company(_current_company, c, FILE_LINE);

	CommandCost ret = DoCommand(t, rt << 4 | r, 0, DC_NO_WATER, CMD_BUILD_ROAD);

	cur_company.Restore();
	return ret.Succeeded();
}

static bool IsRoadVehicleOnOtherSideOfRoad(const RoadVehicle *v)
{
	bool is_right;
	switch (DirToDiagDir(v->direction)) {
		case DIAGDIR_NE:
			is_right = ((TILE_UNIT_MASK & v->y_pos) == 9);
			break;
		case DIAGDIR_SE:
			is_right = ((TILE_UNIT_MASK & v->x_pos) == 9);
			break;
		case DIAGDIR_SW:
			is_right = ((TILE_UNIT_MASK & v->y_pos) == 5);
			break;
		case DIAGDIR_NW:
			is_right = ((TILE_UNIT_MASK & v->x_pos) == 5);
			break;
		default:
			NOT_REACHED();
	}

	return is_right != (bool) _settings_game.vehicle.road_side;
}

struct FinishOvertakeData {
	Direction direction;
	const Vehicle *v;
	int min_coord;
	int max_coord;
	uint8_t not_road_pos;
	RoadTypeCollisionMode collision_mode;
};

static Vehicle *EnumFindVehBlockingFinishOvertake(Vehicle *v, void *data)
{
	const FinishOvertakeData *od = (FinishOvertakeData*)data;

	if (v->First() == od->v) return nullptr;
	if (!HasBit(_collision_mode_roadtypes[od->collision_mode], RoadVehicle::From(v)->roadtype)) return nullptr;

	/* Check if other vehicle is behind */
	switch (DirToDiagDir(v->direction)) {
		case DIAGDIR_NE:
		case DIAGDIR_SW:
			if ((v->y_pos & TILE_UNIT_MASK) == od->not_road_pos) return nullptr;
			if (v->x_pos >= od->min_coord && v->x_pos <= od->max_coord) return v;
			break;
		case DIAGDIR_SE:
		case DIAGDIR_NW:
			if ((v->x_pos & TILE_UNIT_MASK) == od->not_road_pos) return nullptr;
			if (v->y_pos >= od->min_coord && v->y_pos <= od->max_coord) return v;
			break;
		default:
			NOT_REACHED();
	}
	return nullptr;
}

static void RoadVehCheckFinishOvertake(RoadVehicle *v)
{
	/* Cancel overtake if the vehicle is broken or about to break down */
	if (v->breakdown_ctr != 0) {
		v->SetRoadVehicleOvertaking(0);
		return;
	}

	FinishOvertakeData od;
	od.direction = v->direction;
	od.v = v;
	od.collision_mode = GetRoadTypeInfo(v->roadtype)->collision_mode;

	const RoadVehicle *last = v->Last();
	const int front_margin = 10;
	const int back_margin = 10;
	DiagDirection dir = DirToDiagDir(v->direction);
	switch (dir) {
		case DIAGDIR_NE:
			od.min_coord = v->x_pos - front_margin;
			od.max_coord = last->x_pos + back_margin;
			od.not_road_pos = (_settings_game.vehicle.road_side ? 5 : 9);
			break;
		case DIAGDIR_SE:
			od.min_coord = last->y_pos - back_margin;
			od.max_coord = v->y_pos + front_margin;
			od.not_road_pos = (_settings_game.vehicle.road_side ? 5 : 9);
			break;
		case DIAGDIR_SW:
			od.min_coord = last->x_pos - back_margin;
			od.max_coord = v->x_pos + front_margin;
			od.not_road_pos = (_settings_game.vehicle.road_side ? 9 : 5);
			break;
		case DIAGDIR_NW:
			od.min_coord = v->y_pos - front_margin;
			od.max_coord = last->y_pos + back_margin;
			od.not_road_pos = (_settings_game.vehicle.road_side ? 9 : 5);
			break;
		default:
			NOT_REACHED();
	}

	TileIndexDiffC ti = TileIndexDiffCByDiagDir(DirToDiagDir(v->direction));
	bool check_ahead = true;
	int tiles_behind = 1 + CeilDiv(v->gcache.cached_total_length, TILE_SIZE);

	TileIndex check_tile = v->tile;
	if (IsTileType(check_tile, MP_TUNNELBRIDGE)) {
		TileIndex ahead = GetOtherTunnelBridgeEnd(check_tile);
		if (v->state == RVSB_WORMHOLE) {
			check_ahead = false;
		}
		if (GetTunnelBridgeDirection(check_tile) == dir) {
			check_ahead = false;
		} else if (GetTunnelBridgeDirection(check_tile) == ReverseDiagDir(dir)) {
			std::swap(ahead, check_tile);
		}

		if (HasVehicleOnPos(ahead, VEH_ROAD, &od, EnumFindVehBlockingFinishOvertake)) return;
		if (HasVehicleOnPos(check_tile, VEH_ROAD, &od, EnumFindVehBlockingFinishOvertake)) return;
		tiles_behind -= 1 + DistanceManhattan(check_tile, TileVirtXY(v->x_pos, v->y_pos));
		check_tile = TileAddWrap(check_tile, -ti.x, -ti.y);
	}

	if (check_ahead) {
		TileIndex ahead_tile = TileAddWrap(check_tile, ti.x, ti.y);
		if (ahead_tile != INVALID_TILE) {
			if (HasVehicleOnPos(ahead_tile, VEH_ROAD, &od, EnumFindVehBlockingFinishOvertake)) return;
			if (IsTileType(ahead_tile, MP_TUNNELBRIDGE) && HasVehicleOnPos(GetOtherTunnelBridgeEnd(ahead_tile), VEH_ROAD, &od, EnumFindVehBlockingFinishOvertake)) return;
		}
	}

	for (; check_tile != INVALID_TILE && tiles_behind > 0; tiles_behind--, check_tile = TileAddWrap(check_tile, -ti.x, -ti.y)) {
		if (HasVehicleOnPos(check_tile, VEH_ROAD, &od, EnumFindVehBlockingFinishOvertake)) return;
		if (IsTileType(check_tile, MP_TUNNELBRIDGE)) {
			TileIndex other_end = GetOtherTunnelBridgeEnd(check_tile);
			tiles_behind -= DistanceManhattan(other_end, check_tile);
			if (HasVehicleOnPos(other_end, VEH_ROAD, &od, EnumFindVehBlockingFinishOvertake)) return;
			check_tile = other_end;
		}
	}

	/* road on the normal side is clear, finish overtake */
	v->SetRoadVehicleOvertaking(0);
}

inline byte IncreaseOvertakingCounter(RoadVehicle *v)
{
	if (v->overtaking_ctr != 255) v->overtaking_ctr++;
	return v->overtaking_ctr;
}

static bool CheckRestartLoadingAtRoadStop(RoadVehicle *v)
{
	if (v->GetNumOrders() < 1 || !Company::Get(v->owner)->settings.remain_if_next_order_same_station) return false;

	StationID station_id = v->current_order.GetDestination();
	VehicleOrderID next_order_idx = AdvanceOrderIndexDeferred(v, v->cur_implicit_order_index);
	const Order *next_order = v->GetOrder(next_order_idx);
	FlushAdvanceOrderIndexDeferred(v, false);
	if (next_order != nullptr && next_order->IsType(OT_GOTO_STATION) && next_order->GetDestination() == station_id &&
			!(next_order->GetNonStopType() & ONSF_NO_STOP_AT_DESTINATION_STATION) &&
			IsInfraTileUsageAllowed(VEH_ROAD, v->owner, v->tile) &&
			GetRoadStopType(v->tile) == (v->IsBus() ? ROADSTOP_BUS : ROADSTOP_TRUCK)) {
		v->current_order.Free();
		ProcessOrders(v);

		/* Double check that order prediction was correct and v->current_order is now for the same station */
		if (v->current_order.IsType(OT_GOTO_STATION) && v->current_order.GetDestination() == station_id &&
				!(v->current_order.GetNonStopType() & ONSF_NO_STOP_AT_DESTINATION_STATION)) {
			v->last_station_visited = station_id;
			v->BeginLoading();
			return true;
		} else {
			/* Order prediction was incorrect, this should not be reached, just restore the leave station order */
			v->current_order.MakeLeaveStation();
			v->current_order.SetDestination(station_id);
		}
	}

	return false;
}

bool IndividualRoadVehicleController(RoadVehicle *v, const RoadVehicle *prev)
{
	SCOPE_INFO_FMT([&], "IndividualRoadVehicleController: %s, %s", scope_dumper().VehicleInfo(v), scope_dumper().VehicleInfo(prev));
	if (v->overtaking & RVSB_DRIVE_SIDE && v->IsFrontEngine())  {
		if (IsNonOvertakingStationTile(v->tile, DirToDiagDir(v->direction))) {
			/* Force us to be not overtaking! */
			v->SetRoadVehicleOvertaking(0);
		} else if (v->HasArticulatedPart() && (v->state >= RVSB_IN_ROAD_STOP || !IsStraightRoadTrackdir((Trackdir)v->state)) && !IsInsideMM(v->state, RVSB_IN_DT_ROAD_STOP, RVSB_IN_DT_ROAD_STOP_END) && v->state != RVSB_WORMHOLE) {
			/* Articulated RVs may not overtake on corners */
			v->SetRoadVehicleOvertaking(0);
		} else if (v->HasArticulatedPart() && IsBridgeTile(v->tile) && (IsRoadCustomBridgeHeadTile(v->tile) || IsRoadCustomBridgeHeadTile(GetOtherBridgeEnd(v->tile)))) {
			/* Articulated RVs may not overtake on custom bridge heads */
			v->SetRoadVehicleOvertaking(0);
		} else if (v->state < RVSB_IN_ROAD_STOP && !IsStraightRoadTrackdir((Trackdir)v->state) && IsOneWaySideJunctionRoadTile(v->tile)) {
			/* No turning to/from overtaking lane on one way side road junctions */
			v->SetRoadVehicleOvertaking(0);
		} else if (IncreaseOvertakingCounter(v) >= RV_OVERTAKE_TIMEOUT) {
			/* If overtaking just aborts at a random moment, we can have a out-of-bound problem,
			 *  if the vehicle started a corner. To protect that, only allow an abort of
			 *  overtake if we are on straight roads */
			if (v->overtaking_ctr >= v->GetOvertakingCounterThreshold() && (v->state == RVSB_WORMHOLE || (v->state < RVSB_IN_ROAD_STOP && IsStraightRoadTrackdir((Trackdir)v->state)))) {
				if (IsOneWayRoadTile(v->tile)) {
					RoadVehCheckFinishOvertake(v);
				} else {
					v->SetRoadVehicleOvertaking(0);
				}
			}
		}
	}

	/* If this vehicle is in a depot and we've reached this point it must be
	 * one of the articulated parts. It will stay in the depot until activated
	 * by the previous vehicle in the chain when it gets to the right place. */
	if (v->IsInDepot()) return true;

	bool no_advance_tile = false;

	if (v->state == RVSB_WORMHOLE) {
		/* Vehicle is entering a depot or is on a bridge or in a tunnel */
		GetNewVehiclePosResult gp = GetNewVehiclePos(v);
		if (v->overtaking & 1) {
			DiagDirection dir = DirToDiagDir(v->direction);
			switch (dir) {
				case DIAGDIR_NE:
				case DIAGDIR_SW:
					SB(gp.y, 0, 4, (_settings_game.vehicle.road_side ^ (dir >> 1) ^ (v->overtaking >> RVS_DRIVE_SIDE)) ? 9 : 5);
					break;
				case DIAGDIR_SE:
				case DIAGDIR_NW:
					SB(gp.x, 0, 4, (_settings_game.vehicle.road_side ^ (dir >> 1) ^ (v->overtaking >> RVS_DRIVE_SIDE)) ? 9 : 5);
					break;
				default:
					NOT_REACHED();
			}
		}
		if (v->IsFrontEngine()) {
			RoadVehicle *u = RoadVehFindCloseTo(v, gp.x, gp.y, v->direction);
			if (u != nullptr) {
				u = u->First();
				/* There is a vehicle in front overtake it if possible */
				byte old_overtaking = v->overtaking;
				if (v->overtaking == 0) RoadVehCheckOvertake(v, u);
				if (v->overtaking == old_overtaking) {
					v->cur_speed = u->cur_speed;
				}
				return false;
			}
		}
		v->overtaking &= ~1;

		if (IsTileType(gp.new_tile, MP_TUNNELBRIDGE) && HasBit(VehicleEnterTile(v, gp.new_tile, gp.x, gp.y), VETS_ENTERED_WORMHOLE)) {
			if (IsRoadCustomBridgeHeadTile(gp.new_tile)) {
				v->frame = 15;
				no_advance_tile = true;
			} else {
				/* Vehicle has just entered a bridge or tunnel */
				v->x_pos = gp.x;
				v->y_pos = gp.y;
				v->UpdatePosition();
				v->UpdateInclination(true, true);
				return true;
			}
		} else {
			v->x_pos = gp.x;
			v->y_pos = gp.y;
			v->UpdatePosition();
			RoadZPosAffectSpeed(v, v->UpdateInclination(false, false, true));
			if (v->IsDrawn()) v->Vehicle::UpdateViewport(true);
			return true;
		}
	}

	/* Get move position data for next frame.
	 * For a drive-through road stop use 'straight road' move data.
	 * In this case v->state is masked to give the road stop entry direction. */
	RoadDriveEntry rd = _road_drive_data[GetRoadTramType(v->roadtype)][(
		(HasBit(v->state, RVS_IN_DT_ROAD_STOP) ? v->state & RVSB_ROAD_STOP_TRACKDIR_MASK : v->state) +
		(_settings_game.vehicle.road_side << RVS_DRIVE_SIDE)) ^ v->overtaking][v->frame + 1];

	if (rd.x & RDE_NEXT_TILE) {
		TileIndex tile = v->tile;
		if (!no_advance_tile) tile += TileOffsByDiagDir((DiagDirection)(rd.x & 3));
		Trackdir dir;

		if (v->IsFrontEngine()) {
			/* If this is the front engine, look for the right path. */
			if (HasTileAnyRoadType(tile, v->compatible_roadtypes)) {
				dir = RoadFindPathToDest(v, tile, (DiagDirection)(rd.x & 3));
			} else {
				dir = _road_reverse_table[(DiagDirection)(rd.x & 3)];
			}
		} else if (no_advance_tile) {
			/* Follow previous vehicle out of custom bridge wormhole */
			dir = (Trackdir) prev->state;
		} else {
			dir = FollowPreviousRoadVehicle(v, prev, tile, (DiagDirection)(rd.x & 3), false);
		}

		if (dir == INVALID_TRACKDIR) {
			if (!v->IsFrontEngine()) error("Disconnecting road vehicle.");
			v->cur_speed = 0;
			return false;
		}

again:
		uint start_frame = RVC_DEFAULT_START_FRAME;
		if (IsReversingRoadTrackdir(dir)) {
			/* When turning around we can't be overtaking. */
			v->SetRoadVehicleOvertaking(0);

			if (no_advance_tile) {
				DEBUG(misc, 0, "Road vehicle attempted to turn around on a single road piece bridge head");
			}

			/* Turning around */
			if (RoadTypeIsTram(v->roadtype)) {
				/* Determine the road bits the tram needs to be able to turn around
				 * using the 'big' corner loop. */
				RoadBits needed;
				switch (dir) {
					default: NOT_REACHED();
					case TRACKDIR_RVREV_NE: needed = ROAD_SW; break;
					case TRACKDIR_RVREV_SE: needed = ROAD_NW; break;
					case TRACKDIR_RVREV_SW: needed = ROAD_NE; break;
					case TRACKDIR_RVREV_NW: needed = ROAD_SE; break;
				}
				auto tile_turn_ok = [&]() -> bool {
					if (IsNormalRoadTile(tile)) {
						return !HasRoadWorks(tile) && HasTileAnyRoadType(tile, v->compatible_roadtypes) && (needed & GetRoadBits(tile, RTT_TRAM)) != ROAD_NONE;
					} else if (IsRoadCustomBridgeHeadTile(tile)) {
						return HasTileAnyRoadType(tile, v->compatible_roadtypes) && (needed & GetCustomBridgeHeadRoadBits(tile, RTT_TRAM) & ~DiagDirToRoadBits(GetTunnelBridgeDirection(tile))) != ROAD_NONE;
					} else {
						return false;
					}
				};
				if ((v->Previous() != nullptr && v->Previous()->tile == tile) || (v->IsFrontEngine() && tile_turn_ok())) {
					/*
					 * Taking the 'big' corner for trams only happens when:
					 * - The previous vehicle in this (articulated) tram chain is
					 *   already on the 'next' tile, we just follow them regardless of
					 *   anything. When it is NOT on the 'next' tile, the tram started
					 *   doing a reversing turn when the piece of tram track on the next
					 *   tile did not exist yet. Do not use the big tram loop as that is
					 *   going to cause the tram to split up.
					 * - Or the front of the tram can drive over the next tile.
					 */
				} else if (!v->IsFrontEngine() || !CanBuildTramTrackOnTile(v->owner, tile, v->roadtype, needed) || ((~needed & GetAnyRoadBits(v->tile, RTT_TRAM, false)) == ROAD_NONE)) {
					/*
					 * Taking the 'small' corner for trams only happens when:
					 * - We are not the from vehicle of an articulated tram.
					 * - Or when the company cannot build on the next tile.
					 *
					 * The 'small' corner means that the vehicle is on the end of a
					 * tram track and needs to start turning there. To do this properly
					 * the tram needs to start at an offset in the tram turning 'code'
					 * for 'big' corners. It furthermore does not go to the next tile,
					 * so that needs to be fixed too.
					 */
					tile = v->tile;
					start_frame = RVC_TURN_AROUND_START_FRAME_SHORT_TRAM;
				} else {
					/* The company can build on the next tile, so wait till they do. */
					v->cur_speed = 0;
					return false;
				}
			} else if (IsOneWayRoadTile(v->tile) && !MayReverseOnOneWayRoadTile(v->tile, (DiagDirection)(rd.x & 3))) {
				v->cur_speed = 0;
				return false;
			} else {
				tile = v->tile;
			}
		}

		/* Get position data for first frame on the new tile */
		const RoadDriveEntry *rdp = _road_drive_data[GetRoadTramType(v->roadtype)][(dir + (_settings_game.vehicle.road_side << RVS_DRIVE_SIDE)) ^ v->overtaking];

		int x = TileX(tile) * TILE_SIZE + rdp[start_frame].x;
		int y = TileY(tile) * TILE_SIZE + rdp[start_frame].y;

		Direction new_dir = RoadVehGetSlidingDirection(v, x, y);
		if (v->IsFrontEngine()) {
			const Vehicle *u = RoadVehFindCloseTo(v, x, y, new_dir);
			if (u != nullptr) {
				v->cur_speed = u->First()->cur_speed;
				/* We might be blocked, prevent pathfinding rerun as we already know where we are heading to. */
				v->GetOrCreatePathCache().push_front(tile, dir);
				return false;
			}
		}

		uint32_t r = VehicleEnterTile(v, tile, x, y);
		if (HasBit(r, VETS_CANNOT_ENTER)) {
			if (!IsTileType(tile, MP_TUNNELBRIDGE)) {
				v->cur_speed = 0;
				return false;
			}
			/* Try an about turn to re-enter the previous tile */
			dir = _road_reverse_table[rd.x & 3];
			goto again;
		}

		if (IsInsideMM(v->state, RVSB_IN_ROAD_STOP, RVSB_IN_DT_ROAD_STOP_END) && IsTileType(v->tile, MP_STATION)) {
			if (IsReversingRoadTrackdir(dir) && IsInsideMM(v->state, RVSB_IN_ROAD_STOP, RVSB_IN_ROAD_STOP_END)) {
				/* New direction is trying to turn vehicle around.
				 * We can't turn at the exit of a road stop so wait.*/
				v->cur_speed = 0;
				return false;
			}

			/* If we are a drive through road stop and the next tile is of
			 * the same road stop and the next tile isn't this one (i.e. we
			 * are not reversing), then keep the reservation and state.
			 * This way we will not be shortly unregister from the road
			 * stop. It also makes it possible to load when on the edge of
			 * two road stops; otherwise you could get vehicles that should
			 * be loading but are not actually loading. */
			if (IsStationRoadStopTile(v->tile) && IsDriveThroughStopTile(v->tile) &&
					RoadStop::IsDriveThroughRoadStopContinuation(v->tile, tile) &&
					v->tile != tile) {
				/* So, keep 'our' state */
				dir = (Trackdir)v->state;
			} else if (IsStationRoadStop(v->tile)) {
				/* We're not continuing our drive through road stop, so leave. */
				RoadStop::GetByTile(v->tile, GetRoadStopType(v->tile))->Leave(v);
			}
		}

		if (!HasBit(r, VETS_ENTERED_WORMHOLE)) {
			v->InvalidateImageCache();
			TileIndex old_tile = v->tile;

			v->tile = tile;
			v->state = (byte)dir;
			v->frame = start_frame;
			RoadTramType rtt = GetRoadTramType(v->roadtype);
			if (GetRoadType(old_tile, rtt) != GetRoadType(tile, rtt)) {
				if (v->IsFrontEngine()) {
					RoadVehUpdateCache(v);
				}
				v->First()->CargoChanged();
			}
		}
		if (new_dir != v->direction) {
			v->direction = new_dir;
			if (_settings_game.vehicle.roadveh_acceleration_model == AM_ORIGINAL) v->cur_speed -= v->cur_speed >> 2;
		}
		v->x_pos = x;
		v->y_pos = y;
		v->UpdatePosition();
		RoadZPosAffectSpeed(v, v->UpdateInclination(true, true));
		return true;
	}

	if (rd.x & RDE_TURNED) {
		/* Vehicle has finished turning around, it will now head back onto the same tile */
		Trackdir dir;
		uint turn_around_start_frame = RVC_TURN_AROUND_START_FRAME;

		if (RoadTypeIsTram(v->roadtype) && !IsRoadDepotTile(v->tile) && HasExactlyOneBit(GetAnyRoadBits(v->tile, RTT_TRAM, false))) {
			/*
			 * The tram is turning around with one tram 'roadbit'. This means that
			 * it is using the 'big' corner 'drive data'. However, to support the
			 * trams to take a small corner, there is a 'turned' marker in the middle
			 * of the turning 'drive data'. When the tram took the long corner, we
			 * will still use the 'big' corner drive data, but we advance it one
			 * frame. We furthermore set the driving direction so the turning is
			 * going to be properly shown.
			 */
			turn_around_start_frame = RVC_START_FRAME_AFTER_LONG_TRAM;
			switch (rd.x & 0x3) {
				default: NOT_REACHED();
				case DIAGDIR_NW: dir = TRACKDIR_RVREV_SE; break;
				case DIAGDIR_NE: dir = TRACKDIR_RVREV_SW; break;
				case DIAGDIR_SE: dir = TRACKDIR_RVREV_NW; break;
				case DIAGDIR_SW: dir = TRACKDIR_RVREV_NE; break;
			}
		} else {
			if (v->IsFrontEngine()) {
				/* If this is the front engine, look for the right path. */
				dir = RoadFindPathToDest(v, v->tile, (DiagDirection)(rd.x & 3));
			} else {
				dir = FollowPreviousRoadVehicle(v, prev, v->tile, (DiagDirection)(rd.x & 3), true);
			}
		}

		if (dir == INVALID_TRACKDIR) {
			v->cur_speed = 0;
			return false;
		}

		const RoadDriveEntry *rdp = _road_drive_data[GetRoadTramType(v->roadtype)][(_settings_game.vehicle.road_side << RVS_DRIVE_SIDE) + dir];

		int x = TileX(v->tile) * TILE_SIZE + rdp[turn_around_start_frame].x;
		int y = TileY(v->tile) * TILE_SIZE + rdp[turn_around_start_frame].y;

		Direction new_dir = RoadVehGetSlidingDirection(v, x, y);
		if (v->IsFrontEngine()) {
			const Vehicle *u = RoadVehFindCloseTo(v, x, y, new_dir);
			if (u != nullptr) {
				v->cur_speed = u->First()->cur_speed;
				/* We might be blocked, prevent pathfinding rerun as we already know where we are heading to. */
				v->GetOrCreatePathCache().push_front(v->tile, dir);
				return false;
			}
		}

		uint32_t r = VehicleEnterTile(v, v->tile, x, y);
		if (HasBit(r, VETS_CANNOT_ENTER)) {
			v->cur_speed = 0;
			return false;
		}

		v->InvalidateImageCache();
		v->state = dir;
		v->frame = turn_around_start_frame;

		if (new_dir != v->direction) {
			v->direction = new_dir;
			if (_settings_game.vehicle.roadveh_acceleration_model == AM_ORIGINAL) v->cur_speed -= v->cur_speed >> 2;
		}

		v->x_pos = x;
		v->y_pos = y;
		v->UpdatePosition();
		RoadZPosAffectSpeed(v, v->UpdateInclination(true, true));
		return true;
	}

	/* This vehicle is not in a wormhole and it hasn't entered a new tile. If
	 * it's on a depot tile, check if it's time to activate the next vehicle in
	 * the chain yet. */
	if (v->Next() != nullptr && IsRoadDepotTile(v->tile)) {
		if (v->frame == v->gcache.cached_veh_length + RVC_DEPOT_START_FRAME) {
			RoadVehLeaveDepot(v->Next(), false);
		}
	}

	/* Calculate new position for the vehicle */
	int x = (v->x_pos & ~15) + (rd.x & 15);
	int y = (v->y_pos & ~15) + (rd.y & 15);

	Direction new_dir = RoadVehGetSlidingDirection(v, x, y);

	if (v->IsFrontEngine() && !IsInsideMM(v->state, RVSB_IN_ROAD_STOP, RVSB_IN_ROAD_STOP_END)) {
		/* Vehicle is not in a road stop.
		 * Check for another vehicle to overtake */
		RoadVehicle *u = RoadVehFindCloseTo(v, x, y, new_dir);

		if (u != nullptr) {
			u = u->First();
			/* There is a vehicle in front overtake it if possible */
			byte old_overtaking = v->overtaking;
			if (v->overtaking == 0) RoadVehCheckOvertake(v, u);
			if (v->overtaking == old_overtaking) v->cur_speed = u->cur_speed;

			/* In case an RV is stopped in a road stop, why not try to load? */
			if (v->cur_speed == 0 && IsInsideMM(v->state, RVSB_IN_DT_ROAD_STOP, RVSB_IN_DT_ROAD_STOP_END) &&
					v->current_order.ShouldStopAtStation(v, GetStationIndex(v->tile), false) &&
					IsInfraTileUsageAllowed(VEH_ROAD, v->owner, v->tile) && !v->current_order.IsType(OT_LEAVESTATION) &&
					GetRoadStopType(v->tile) == (v->IsBus() ? ROADSTOP_BUS : ROADSTOP_TRUCK)) {
				byte cur_overtaking = IsRoadVehicleOnOtherSideOfRoad(v) ? RVSB_DRIVE_SIDE : 0;
				if (cur_overtaking != v->overtaking) v->SetRoadVehicleOvertaking(cur_overtaking);
				Station *st = Station::GetByTile(v->tile);
				v->last_station_visited = st->index;
				RoadVehArrivesAt(v, st);
				v->BeginLoading();
				TriggerRoadStopRandomisation(st, v->tile, RSRT_VEH_ARRIVES);
				TriggerRoadStopAnimation(st, v->tile, SAT_TRAIN_ARRIVES);
			}
			return false;
		}
	}

	Direction old_dir = v->direction;
	if (new_dir != old_dir) {
		v->direction = new_dir;
		if (_settings_game.vehicle.roadveh_acceleration_model == AM_ORIGINAL) v->cur_speed -= v->cur_speed >> 2;

		/* Delay the vehicle in curves by making it require one additional frame per turning direction (two in total).
		 * A vehicle has to spend at least 9 frames on a tile, so the following articulated part can follow.
		 * (The following part may only be one tile behind, and the front part is moved before the following ones.)
		 * The short (inner) curve has 8 frames, this elongates it to 10. */
		v->UpdateViewport(true, true);
		return true;
	}

	/* If the vehicle is in a normal road stop and the frame equals the stop frame OR
	 * if the vehicle is in a drive-through road stop and this is the destination station
	 * and it's the correct type of stop (bus or truck) and the frame equals the stop frame...
	 * (the station test and stop type test ensure that other vehicles, using the road stop as
	 * a through route, do not stop) */
	if (v->IsFrontEngine() && ((IsInsideMM(v->state, RVSB_IN_ROAD_STOP, RVSB_IN_ROAD_STOP_END) &&
			_road_stop_stop_frame[v->state - RVSB_IN_ROAD_STOP + (_settings_game.vehicle.road_side << RVS_DRIVE_SIDE)] == v->frame) ||
			(IsInsideMM(v->state, RVSB_IN_DT_ROAD_STOP, RVSB_IN_DT_ROAD_STOP_END) &&
			v->current_order.ShouldStopAtStation(v, GetStationIndex(v->tile), false) &&
			IsInfraTileUsageAllowed(VEH_ROAD, v->owner, v->tile) &&
			GetRoadStopType(v->tile) == (v->IsBus() ? ROADSTOP_BUS : ROADSTOP_TRUCK) &&
			v->frame == RVC_DRIVE_THROUGH_STOP_FRAME))) {

		RoadStop *rs = RoadStop::GetByTile(v->tile, GetRoadStopType(v->tile));
		Station *st = Station::GetByTile(v->tile);

		/* Vehicle is at the stop position (at a bay) in a road stop.
		 * Note, if vehicle is loading/unloading it has already been handled,
		 * so if we get here the vehicle has just arrived or is just ready to leave. */
		if (!HasBit(v->state, RVS_ENTERED_STOP)) {
			/* Vehicle has arrived at a bay in a road stop */

			if (IsDriveThroughStopTile(v->tile)) {
				TileIndex next_tile = TileAddByDir(v->tile, v->direction);

				/* Check if next inline bay is free and has compatible road. */
				if (RoadStop::IsDriveThroughRoadStopContinuation(v->tile, next_tile) && HasTileAnyRoadType(next_tile, v->compatible_roadtypes)) {
					v->frame++;
					v->x_pos = x;
					v->y_pos = y;
					v->UpdatePosition();
					RoadZPosAffectSpeed(v, v->UpdateInclination(true, false));
					return true;
				}
			}

			rs->SetEntranceBusy(false);
			SetBit(v->state, RVS_ENTERED_STOP);

			v->last_station_visited = st->index;

			if (IsDriveThroughStopTile(v->tile) || (v->current_order.IsType(OT_GOTO_STATION) && v->current_order.GetDestination() == st->index)) {
				RoadVehArrivesAt(v, st);
				v->BeginLoading();
				TriggerRoadStopRandomisation(st, v->tile, RSRT_VEH_ARRIVES);
				TriggerRoadStopAnimation(st, v->tile, SAT_TRAIN_ARRIVES);
				return false;
			}
		} else {
			if (v->current_order.IsType(OT_LEAVESTATION)) {
				if (CheckRestartLoadingAtRoadStop(v)) return false;
			}

			/* Vehicle is ready to leave a bay in a road stop */
			if (rs->IsEntranceBusy()) {
				/* Road stop entrance is busy, so wait as there is nowhere else to go */
				v->cur_speed = 0;
				return false;
			}
			if (v->current_order.IsType(OT_LEAVESTATION)) {
				v->PlayLeaveStationSound();
				v->current_order.Free();
			}
		}

		if (IsBayRoadStopTile(v->tile)) rs->SetEntranceBusy(true);

		StartRoadVehSound(v);
		SetWindowWidgetDirty(WC_VEHICLE_VIEW, v->index, WID_VV_START_STOP);
	}

	/* Check tile position conditions - i.e. stop position in depot,
	 * entry onto bridge or into tunnel */
	uint32_t r = VehicleEnterTile(v, v->tile, x, y);
	if (HasBit(r, VETS_CANNOT_ENTER)) {
		v->cur_speed = 0;
		return false;
	}

	if (v->current_order.IsType(OT_LEAVESTATION) && IsDriveThroughStopTile(v->tile)) {
		if (CheckRestartLoadingAtRoadStop(v)) return false;
		v->PlayLeaveStationSound();
		v->current_order.Free();
	}

	/* Move to next frame unless vehicle arrived at a stop position
	 * in a depot or entered a tunnel/bridge */
	if (!HasBit(r, VETS_ENTERED_WORMHOLE)) v->frame++;
	v->x_pos = x;
	v->y_pos = y;
	v->UpdatePosition();
	RoadZPosAffectSpeed(v, v->UpdateInclination(false, true, v->state == RVSB_WORMHOLE));
	return true;
}

static bool RoadVehController(RoadVehicle *v)
{
	/* decrease counters */
	v->current_order_time++;
	if (v->reverse_ctr != 0) v->reverse_ctr--;

	/* handle crashed */
	if (v->vehstatus & VS_CRASHED || RoadVehCheckTrainCrash(v)) {
		return RoadVehIsCrashed(v);
	}

	/* road vehicle has broken down? */
	if (v->HandleBreakdown()) return true;
	if (v->IsRoadVehicleStopped()) {
		v->cur_speed = 0;
		v->SetLastSpeed();
		return true;
	}

	ProcessOrders(v);
	v->HandleLoading();

	if (v->current_order.IsType(OT_LOADING)) return true;

<<<<<<< HEAD
	v->HandleWaiting(false, true);
	if (v->current_order.IsType(OT_WAITING)) return true;

	if (v->IsInDepot() && RoadVehLeaveDepot(v, true)) return true;
=======
	if (v->IsInDepot()) {
		/* Check if we should wait here for unbunching. */
		if (v->IsWaitingForUnbunching()) return true;
		if (RoadVehLeaveDepot(v, true)) return true;
	}
>>>>>>> 22eed961

	int j;
	{
		int max_speed = v->GetCurrentMaxSpeed();
		v->ShowVisualEffect(max_speed);

		/* Check how far the vehicle needs to proceed */
		j = v->UpdateSpeed(max_speed);
	 }

	int adv_spd = v->GetAdvanceDistance();
	bool blocked = false;
	while (j >= adv_spd) {
		j -= adv_spd;

		RoadVehicle *u = v;
		for (RoadVehicle *prev = nullptr; u != nullptr; prev = u, u = u->Next()) {
			if (!IndividualRoadVehicleController(u, prev)) {
				blocked = true;
				break;
			}
		}
		if (blocked) break;

		/* Determine distance to next map position */
		adv_spd = v->GetAdvanceDistance();

		/* Test for a collision, but only if another movement will occur. */
		if (j >= adv_spd && RoadVehCheckTrainCrash(v)) break;
	}

	v->SetLastSpeed();

	for (RoadVehicle *u = v; u != nullptr; u = u->Next()) {
		if (!(u->IsDrawn())) continue;

		u->UpdateViewport(false, false);
	}

	/* If movement is blocked, set 'progress' to its maximum, so the roadvehicle does
	 * not accelerate again before it can actually move. I.e. make sure it tries to advance again
	 * on next tick to discover whether it is still blocked. */
	if (v->progress == 0) v->progress = blocked ? adv_spd - 1 : j;

	return true;
}

Money RoadVehicle::GetRunningCost() const
{
	const Engine *e = this->GetEngine();
	if (e->u.road.running_cost_class == INVALID_PRICE) return 0;

	uint cost_factor = GetVehicleProperty(this, PROP_ROADVEH_RUNNING_COST_FACTOR, e->u.road.running_cost);
	if (cost_factor == 0) return 0;

	Money cost = GetPrice(e->u.road.running_cost_class, cost_factor, e->GetGRF());

	if (this->cur_speed == 0) {
		if (this->IsInDepot()) {
			/* running costs if in depot */
			cost = CeilDivT<Money>(cost, _settings_game.difficulty.vehicle_costs_in_depot);
		} else {
			/* running costs if stopped */
			cost = CeilDivT<Money>(cost, _settings_game.difficulty.vehicle_costs_when_stopped);
		}
	}
	return cost;
}

bool RoadVehicle::Tick()
{
	DEBUG_UPDATESTATECHECKSUM("RoadVehicle::Tick 1: v: %u, x: %d, y: %d", this->index, this->x_pos, this->y_pos);
	UpdateStateChecksum((((uint64_t) this->x_pos) << 32) | this->y_pos);
	DEBUG_UPDATESTATECHECKSUM("RoadVehicle::Tick 2: v: %u, state: %d, frame: %d", this->index, this->state, this->frame);
	UpdateStateChecksum((((uint64_t) this->state) << 32) | this->frame);
	if (this->IsFrontEngine()) {
		if (!(this->IsRoadVehicleStopped() || this->IsWaitingInDepot())) this->running_ticks++;
		return RoadVehController(this);
	}

	return true;
}

void RoadVehicle::SetDestTile(TileIndex tile)
{
	if (tile == this->dest_tile) return;
	if (this->cached_path != nullptr) this->cached_path->clear();
	this->dest_tile = tile;
}

void RoadVehicle::SetRoadVehicleOvertaking(byte overtaking)
{
	if (IsInsideMM(this->state, RVSB_IN_DT_ROAD_STOP, RVSB_IN_DT_ROAD_STOP_END)) RoadStop::GetByTile(this->tile, GetRoadStopType(this->tile))->Leave(this);

	for (RoadVehicle *u = this; u != nullptr; u = u->Next()) {
		u->overtaking = overtaking;
		if (u->state == RVSB_WORMHOLE) u->overtaking |= 1;
	}

	if (IsInsideMM(this->state, RVSB_IN_DT_ROAD_STOP, RVSB_IN_DT_ROAD_STOP_END)) RoadStop::GetByTile(this->tile, GetRoadStopType(this->tile))->Enter(this);
}

static void CheckIfRoadVehNeedsService(RoadVehicle *v)
{
	/* If we already got a slot at a stop, use that FIRST, and go to a depot later */
	if (Company::Get(v->owner)->settings.vehicle.servint_roadveh == 0 || !v->NeedsAutomaticServicing()) return;
	if (v->IsChainInDepot()) {
		VehicleServiceInDepot(v);
		return;
	}

	uint max_penalty;
	switch (_settings_game.pf.pathfinder_for_roadvehs) {
		case VPF_NPF:  max_penalty = _settings_game.pf.npf.maximum_go_to_depot_penalty;  break;
		case VPF_YAPF: max_penalty = _settings_game.pf.yapf.maximum_go_to_depot_penalty; break;
		default: NOT_REACHED();
	}

	FindDepotData rfdd = FindClosestRoadDepot(v, max_penalty * (v->current_order.IsType(OT_GOTO_DEPOT) ? 2 : 1));
	/* Only go to the depot if it is not too far out of our way. */
	if (rfdd.best_length == UINT_MAX || rfdd.best_length > max_penalty * (v->current_order.IsType(OT_GOTO_DEPOT) && v->current_order.GetDestination() == GetDepotIndex(rfdd.tile) ? 2 : 1)) {
		if (v->current_order.IsType(OT_GOTO_DEPOT)) {
			/* If we were already heading for a depot but it has
			 * suddenly moved farther away, we continue our normal
			 * schedule? */
			v->current_order.MakeDummy();
			SetWindowWidgetDirty(WC_VEHICLE_VIEW, v->index, WID_VV_START_STOP);
		}
		return;
	}

	DepotID depot = GetDepotIndex(rfdd.tile);

	if (v->current_order.IsType(OT_GOTO_DEPOT) &&
			v->current_order.GetNonStopType() & ONSF_NO_STOP_AT_INTERMEDIATE_STATIONS &&
			!Chance16(1, 20)) {
		return;
	}

	SetBit(v->gv_flags, GVF_SUPPRESS_IMPLICIT_ORDERS);
	v->current_order.MakeGoToDepot(depot, ODTFB_SERVICE);
	v->SetDestTile(rfdd.tile);
	SetWindowWidgetDirty(WC_VEHICLE_VIEW, v->index, WID_VV_START_STOP);
}

void RoadVehicle::OnNewDay()
{
	if (!EconTime::UsingWallclockUnits()) AgeVehicle(this);

	if (!this->IsFrontEngine()) return;

	if ((++this->day_counter & 7) == 0) DecreaseVehicleValue(this);
}

void RoadVehicle::OnPeriodic()
{
	if (!this->IsFrontEngine()) return;

	if (this->blocked_ctr == 0) CheckVehicleBreakdown(this);

	CheckIfRoadVehNeedsService(this);

	CheckOrders(this);

	if (this->running_ticks == 0) return;

	CommandCost cost(EXPENSES_ROADVEH_RUN, this->GetRunningCost() * this->running_ticks / (DAYS_IN_YEAR * DAY_TICKS));

	this->profit_this_year -= cost.GetCost();
	this->running_ticks = 0;

	SubtractMoneyFromCompanyFract(this->owner, cost);

	SetWindowDirty(WC_VEHICLE_DETAILS, this->index);
	DirtyVehicleListWindowForVehicle(this);
}

Trackdir RoadVehicle::GetVehicleTrackdir() const
{
	if (this->vehstatus & VS_CRASHED) return INVALID_TRACKDIR;

	if (this->IsInDepot()) {
		/* We'll assume the road vehicle is facing outwards */
		return DiagDirToDiagTrackdir(GetRoadDepotDirection(this->tile));
	}

	if (IsBayRoadStopTile(this->tile)) {
		/* We'll assume the road vehicle is facing outwards */
		return DiagDirToDiagTrackdir(GetRoadStopDir(this->tile)); // Road vehicle in a station
	}

	/* Drive through road stops / wormholes (tunnels) */
	if (this->state > RVSB_TRACKDIR_MASK) return DiagDirToDiagTrackdir(DirToDiagDir(this->direction));

	/* If vehicle's state is a valid track direction (vehicle is not turning around) return it,
	 * otherwise transform it into a valid track direction */
	return (Trackdir)((IsReversingRoadTrackdir((Trackdir)this->state)) ? (this->state - 6) : this->state);
}

uint16_t RoadVehicle::GetMaxWeight() const
{
	uint16_t weight = CargoSpec::Get(this->cargo_type)->WeightOfNUnits(this->GetEngine()->DetermineCapacity(this));

	/* Vehicle weight is not added for articulated parts. */
	if (!this->IsArticulatedPart()) {
		/* Road vehicle weight is in units of 1/4 t. */
		weight += GetVehicleProperty(this, PROP_ROADVEH_WEIGHT, RoadVehInfo(this->engine_type)->weight) / 4;
	}

	return weight;
}<|MERGE_RESOLUTION|>--- conflicted
+++ resolved
@@ -2157,18 +2157,14 @@
 
 	if (v->current_order.IsType(OT_LOADING)) return true;
 
-<<<<<<< HEAD
 	v->HandleWaiting(false, true);
 	if (v->current_order.IsType(OT_WAITING)) return true;
 
-	if (v->IsInDepot() && RoadVehLeaveDepot(v, true)) return true;
-=======
 	if (v->IsInDepot()) {
 		/* Check if we should wait here for unbunching. */
 		if (v->IsWaitingForUnbunching()) return true;
 		if (RoadVehLeaveDepot(v, true)) return true;
 	}
->>>>>>> 22eed961
 
 	int j;
 	{
