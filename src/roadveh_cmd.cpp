--- conflicted
+++ resolved
@@ -703,31 +703,11 @@
 	RoadVehFindData *rvf = (RoadVehFindData*)data;
 	RoadVehicle *v = RoadVehicle::From(veh);
 
-<<<<<<< HEAD
-	short x_diff = v->x_pos - rvf->x;
-	short y_diff = v->y_pos - rvf->y;
-
-	if (!v->IsInDepot() &&
-			abs(v->z_pos - rvf->veh->z_pos) < 6 &&
-			v->direction == rvf->dir &&
-			rvf->veh->First() != v->First() &&
-			HasBit(_collision_mode_roadtypes[rvf->collision_mode], v->roadtype) &&
-			(dist_x[v->direction] >= 0 || (x_diff > dist_x[v->direction] && x_diff <= 0)) &&
-			(dist_x[v->direction] <= 0 || (x_diff < dist_x[v->direction] && x_diff >= 0)) &&
-			(dist_y[v->direction] >= 0 || (y_diff > dist_y[v->direction] && y_diff <= 0)) &&
-			(dist_y[v->direction] <= 0 || (y_diff < dist_y[v->direction] && y_diff >= 0))) {
-		uint diff = abs(x_diff) + abs(y_diff);
-
-		if (diff < rvf->best_diff || (diff == rvf->best_diff && v->index < rvf->best->index)) {
-			rvf->best = v;
-			rvf->best_diff = diff;
-		}
-=======
 	int x_diff = v->x_pos - rvf->x;
 	int y_diff = v->y_pos - rvf->y;
 
 	/* Not a close Road vehicle when it's not a road vehicle, in the depot, or ourself. */
-	if (v->type != VEH_ROAD || v->IsInDepot() || rvf->veh->First() == v->First()) return nullptr;
+	if (v->IsInDepot() || rvf->veh->First() == v->First()) return nullptr;
 
 	/* Not close when at a different height or when going in a different direction. */
 	if (abs(v->z_pos - rvf->veh->z_pos) >= 6 || v->direction != rvf->dir) return nullptr;
@@ -744,7 +724,6 @@
 	if (IsCloseOnAxis(dist_x[v->direction], x_diff) && IsCloseOnAxis(dist_y[v->direction], y_diff)) {
 		rvf->best = v;
 		rvf->best_diff = diff;
->>>>>>> edb101d1
 	}
 
 	return nullptr;
