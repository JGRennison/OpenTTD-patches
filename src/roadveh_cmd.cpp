/*
 * This file is part of OpenTTD.
 * OpenTTD is free software; you can redistribute it and/or modify it under the terms of the GNU General Public License as published by the Free Software Foundation, version 2.
 * OpenTTD is distributed in the hope that it will be useful, but WITHOUT ANY WARRANTY; without even the implied warranty of MERCHANTABILITY or FITNESS FOR A PARTICULAR PURPOSE.
 * See the GNU General Public License for more details. You should have received a copy of the GNU General Public License along with OpenTTD. If not, see <http://www.gnu.org/licenses/>.
 */

/** @file roadveh_cmd.cpp Handling of road vehicles. */

#include "stdafx.h"
#include "roadveh.h"
#include "command_func.h"
#include "news_func.h"
#include "pathfinder/npf/npf_func.h"
#include "station_base.h"
#include "company_func.h"
#include "articulated_vehicles.h"
#include "newgrf_sound.h"
#include "pathfinder/yapf/yapf.h"
#include "strings_func.h"
#include "tunnelbridge_map.h"
#include "date_func.h"
#include "vehicle_func.h"
#include "sound_func.h"
#include "ai/ai.hpp"
#include "game/game.hpp"
#include "depot_map.h"
#include "effectvehicle_func.h"
#include "roadstop_base.h"
#include "spritecache.h"
#include "core/random_func.hpp"
#include "company_base.h"
#include "core/backup_type.hpp"
#include "infrastructure_func.h"
#include "newgrf.h"
#include "zoom_func.h"
#include "framerate_type.h"
#include "scope_info.h"
#include "string_func.h"
#include "core/checksum_func.hpp"
<<<<<<< HEAD
#include "highway.h"

#include "town.h"
#include "road_map.h"
#include "road_cmd.h"
=======
#include "newgrf_roadstop.h"
>>>>>>> f0cdd1e6

#include "table/strings.h"

#include "safeguards.h"

static const uint16 _roadveh_images[] = {
	0xCD4, 0xCDC, 0xCE4, 0xCEC, 0xCF4, 0xCFC, 0xD0C, 0xD14,
	0xD24, 0xD1C, 0xD2C, 0xD04, 0xD1C, 0xD24, 0xD6C, 0xD74,
	0xD7C, 0xC14, 0xC1C, 0xC24, 0xC2C, 0xC34, 0xC3C, 0xC4C,
	0xC54, 0xC64, 0xC5C, 0xC6C, 0xC44, 0xC5C, 0xC64, 0xCAC,
	0xCB4, 0xCBC, 0xD94, 0xD9C, 0xDA4, 0xDAC, 0xDB4, 0xDBC,
	0xDCC, 0xDD4, 0xDE4, 0xDDC, 0xDEC, 0xDC4, 0xDDC, 0xDE4,
	0xE2C, 0xE34, 0xE3C, 0xC14, 0xC1C, 0xC2C, 0xC3C, 0xC4C,
	0xC5C, 0xC64, 0xC6C, 0xC74, 0xC84, 0xC94, 0xCA4
};

static const uint16 _roadveh_full_adder[] = {
	 0,  88,   0,   0,   0,   0,  48,  48,
	48,  48,   0,   0,  64,  64,   0,  16,
	16,   0,  88,   0,   0,   0,   0,  48,
	48,  48,  48,   0,   0,  64,  64,   0,
	16,  16,   0,  88,   0,   0,   0,   0,
	48,  48,  48,  48,   0,   0,  64,  64,
	 0,  16,  16,   0,   8,   8,   8,   8,
	 0,   0,   0,   8,   8,   8,   8
};
static_assert(lengthof(_roadveh_images) == lengthof(_roadveh_full_adder));

template <>
bool IsValidImageIndex<VEH_ROAD>(uint8 image_index)
{
	return image_index < lengthof(_roadveh_images);
}

static const Trackdir _road_reverse_table[DIAGDIR_END] = {
	TRACKDIR_RVREV_NE, TRACKDIR_RVREV_SE, TRACKDIR_RVREV_SW, TRACKDIR_RVREV_NW
};

/**
 * Check whether a roadvehicle is a bus
 * @return true if bus
 */
bool RoadVehicle::IsBus() const
{
	assert(this->IsFrontEngine());
	return IsCargoInClass(this->cargo_type, CC_PASSENGERS);
}

/**
 * Get the width of a road vehicle image in the GUI.
 * @param offset Additional offset for positioning the sprite; set to nullptr if not needed
 * @return Width in pixels
 */
int RoadVehicle::GetDisplayImageWidth(Point *offset) const
{
	int reference_width = ROADVEHINFO_DEFAULT_VEHICLE_WIDTH;

	if (offset != nullptr) {
		offset->x = ScaleSpriteTrad(reference_width) / 2;
		offset->y = 0;
	}
	return ScaleSpriteTrad(this->gcache.cached_veh_length * reference_width / VEHICLE_LENGTH);
}

static void GetRoadVehIcon(EngineID engine, EngineImageType image_type, VehicleSpriteSeq *result)
{
	const Engine *e = Engine::Get(engine);
	uint8 spritenum = e->u.road.image_index;

	if (is_custom_sprite(spritenum)) {
		GetCustomVehicleIcon(engine, DIR_W, image_type, result);
		if (result->IsValid()) return;

		spritenum = e->original_image_index;
	}

	assert(IsValidImageIndex<VEH_ROAD>(spritenum));
	result->Set(DIR_W + _roadveh_images[spritenum]);
}

void RoadVehicle::GetImage(Direction direction, EngineImageType image_type, VehicleSpriteSeq *result) const
{
	uint8 spritenum = this->spritenum;

	if (is_custom_sprite(spritenum)) {
		GetCustomVehicleSprite(this, (Direction)(direction + 4 * IS_CUSTOM_SECONDHEAD_SPRITE(spritenum)), image_type, result);
		if (result->IsValid()) return;

		spritenum = this->GetEngine()->original_image_index;
	}

	assert(IsValidImageIndex<VEH_ROAD>(spritenum));
	SpriteID sprite = direction + _roadveh_images[spritenum];

	if (this->cargo.StoredCount() >= this->cargo_cap / 2U) sprite += _roadveh_full_adder[spritenum];

	result->Set(sprite);
}

/**
 * Draw a road vehicle engine.
 * @param left Left edge to draw within.
 * @param right Right edge to draw within.
 * @param preferred_x Preferred position of the engine.
 * @param y Vertical position of the engine.
 * @param engine Engine to draw
 * @param pal Palette to use.
 */
void DrawRoadVehEngine(int left, int right, int preferred_x, int y, EngineID engine, PaletteID pal, EngineImageType image_type)
{
	VehicleSpriteSeq seq;
	GetRoadVehIcon(engine, image_type, &seq);

	Rect16 rect = seq.GetBounds();
	preferred_x = SoftClamp(preferred_x,
			left - UnScaleGUI(rect.left),
			right - UnScaleGUI(rect.right));

	seq.Draw(preferred_x, y, pal, pal == PALETTE_CRASH);
}

/**
 * Get the size of the sprite of a road vehicle sprite heading west (used for lists).
 * @param engine The engine to get the sprite from.
 * @param[out] width The width of the sprite.
 * @param[out] height The height of the sprite.
 * @param[out] xoffs Number of pixels to shift the sprite to the right.
 * @param[out] yoffs Number of pixels to shift the sprite downwards.
 * @param image_type Context the sprite is used in.
 */
void GetRoadVehSpriteSize(EngineID engine, uint &width, uint &height, int &xoffs, int &yoffs, EngineImageType image_type)
{
	VehicleSpriteSeq seq;
	GetRoadVehIcon(engine, image_type, &seq);

	Rect rect = ConvertRect<Rect16, Rect>(seq.GetBounds());

	width  = UnScaleGUI(rect.Width());
	height = UnScaleGUI(rect.Height());
	xoffs  = UnScaleGUI(rect.left);
	yoffs  = UnScaleGUI(rect.top);
}

static bool MayReverseOnOneWayRoadTile(TileIndex tile, DiagDirection dir)
{
	TrackdirBits bits = TrackStatusToTrackdirBits(GetTileTrackStatus(tile, TRANSPORT_ROAD, RTT_ROAD));
	return bits & DiagdirReachesTrackdirs(ReverseDiagDir(dir));
}

/**
 * Get length of a road vehicle.
 * @param v Road vehicle to query length.
 * @return Length of the given road vehicle.
 */
static uint GetRoadVehLength(const RoadVehicle *v)
{
	const Engine *e = v->GetEngine();
	uint length = VEHICLE_LENGTH;

	uint16 veh_len = CALLBACK_FAILED;
	if (e->GetGRF() != nullptr && e->GetGRF()->grf_version >= 8) {
		/* Use callback 36 */
		veh_len = GetVehicleProperty(v, PROP_ROADVEH_SHORTEN_FACTOR, CALLBACK_FAILED);
		if (veh_len != CALLBACK_FAILED && veh_len >= VEHICLE_LENGTH) ErrorUnknownCallbackResult(e->GetGRFID(), CBID_VEHICLE_LENGTH, veh_len);
	} else {
		/* Use callback 11 */
		veh_len = GetVehicleCallback(CBID_VEHICLE_LENGTH, 0, 0, v->engine_type, v);
	}
	if (veh_len == CALLBACK_FAILED) veh_len = e->u.road.shorten_factor;
	if (veh_len != 0) {
		length -= Clamp(veh_len, 0, VEHICLE_LENGTH - 1);
	}

	return length;
}

static TileIndex GetWormholeOtherEnd(TileIndex tile, RoadVehicle *v)
{
	bool path_found = false;
	TileIndex otherEnd = GetOtherTunnelBridgeEnd(tile);
	Trackdir direction = NPFRoadVehicleChooseTrack(v, otherEnd, ReverseDiagDir(GetTunnelBridgeDirection(otherEnd)), path_found);
	DiagDirection needed = DirToDiagDir(TrackdirToDirection(direction));

	TileIndex nextTile = otherEnd + TileOffsByDiagDir(needed);
	return nextTile;
}

static uint16 GetSpeedLimitOnTile(TileIndex tile, RoadVehicle *v)
{
	bool in_town = IsInTown(tile);
	bool one_way = IsOneWayRoad(tile) || (v->prev_tile != INVALID_TILE && IsOneWayRoad(v->prev_tile));

	if (one_way && IsValidDiagDirection(DirToDiagDir(v->direction)) && _settings_game.vehicle.limit_vehicle_speed_highway)
	{
		if (IsHighway(tile) || (v->prev_tile != INVALID_TILE && IsHighway(v->prev_tile)))
		{
			return _settings_game.vehicle.max_veh_speed_highway > 0 ? ((_settings_game.vehicle.max_veh_speed_highway * 2) + 2) : UINT16_MAX;
		}
	}

	if (in_town && _settings_game.vehicle.limit_vehicle_speed_in_towns)
	{
		/* start - in city */

		if (one_way && _settings_game.vehicle.max_veh_speed_in_towns_one_way)
		{
			/* start - one-way road */
			/* check, that vehicle will don't go faster than it's max */
			return ((_settings_game.vehicle.max_veh_speed_in_towns_one_way * 2) + 2);
		}
		else if (_settings_game.vehicle.max_veh_speed_in_towns_two_way)
		{
			/* start - two-way road */
			/* check, that vehicle will don't go faster than it's max */
			return ((_settings_game.vehicle.max_veh_speed_in_towns_two_way * 2) + 2);
		}

		/* end - in city*/
	}
	else if (_settings_game.vehicle.limit_vehicle_speed_outside_towns)
	{ /* start - outside city */
		/* one-way or two-way road */
		if (one_way && _settings_game.vehicle.max_veh_speed_out_towns_one_way)
		{
			/* start - one-way road */
			/* check, that vehicle will don't go faster than it's max */
			return ((_settings_game.vehicle.max_veh_speed_out_towns_one_way * 2) + 2);
		}
		else if (_settings_game.vehicle.max_veh_speed_out_towns_two_way)
		{
			/* start - two-way road */
			/* check, that vehicle will don't go faster than it's max */
			return ((_settings_game.vehicle.max_veh_speed_out_towns_two_way * 2) + 2);
		}

		/* end - outside city */
	}

	return 0;
	/* end - another tile */
}

/* Calculate speed limit
 *
 * @pram v vehicle
 * @pram t nearest town
 *
 * @note speed 100 = ~49km/h, ~31mph, ~(x/2-1)
 *
 * @return max speed which car can go at it's location
 */
uint16 CalcMaxRoadVehSpeed(RoadVehicle *v, TileIndex prev_tile)
{
	int max_speed = v->GetCurrentMaxSpeed();

	if (v->another_tile)
	{
		/* start - another tile */

		/* not another tile anymore */
		//v->u.road.another_tile = false;
		v->another_tile = false;

		if (_settings_game.vehicle.limit_vehicle_speed_tunnel_bridge && _settings_game.vehicle.limit_vehicle_speed_tunnel_bridge_enhanced && (IsTunnelTile(v->tile) || IsBridgeTile(v->tile)))
		{
			TileIndex nextTile = GetWormholeOtherEnd(v->tile, v);
			uint16 speedLimitOnOtherEnd = GetSpeedLimitOnTile(nextTile, v);

			v->limit_speed = v->limit_speed || speedLimitOnOtherEnd ? std::max(v->limit_speed, speedLimitOnOtherEnd) : max_speed;
			return v->limit_speed;
		}

		v->limit_speed = GetSpeedLimitOnTile(v->tile, v);
		if (v->limit_speed)
		{
			return std::max(v->limit_speed, (uint16)max_speed);
		}
	}
	else
	{
		/* not another tile */

		if (v->state == RVSB_WORMHOLE && _settings_game.vehicle.limit_vehicle_speed_tunnel_bridge)
		{
			/* start - tunnels and bridges */
			/* check, that vehicle will don't go faster than it's max */

			if (_settings_game.vehicle.limit_vehicle_speed_tunnel_bridge_enhanced)
			{
				return v->limit_speed ? v->limit_speed : max_speed;
			}
			else
			{
				if (max_speed >= ((_settings_game.vehicle.max_veh_speed_tunnel_bridge * 2) + 2))
				{
					v->limit_speed = ((_settings_game.vehicle.max_veh_speed_tunnel_bridge * 2) + 2);
					if (v->limit_speed)
					{
						return v->limit_speed;
					}
				}
			}
		}
		else if (v->limit_speed && v->state != RVSB_WORMHOLE)
		{
			return v->limit_speed;
		}
	}

	v->limit_speed = max_speed;
	return v->limit_speed;
}

/**
 * Update the cache of a road vehicle.
 * @param v Road vehicle needing an update of its cache.
 * @param same_length should length of vehicles stay the same?
 * @pre \a v must be first road vehicle.
 */
void RoadVehUpdateCache(RoadVehicle *v, bool same_length)
{
	assert(v->type == VEH_ROAD);
	assert(v->IsFrontEngine());

	v->InvalidateNewGRFCacheOfChain();

	v->gcache.cached_total_length = 0;

	Vehicle *last_vis_effect = v;
	for (RoadVehicle *u = v; u != nullptr; u = u->Next()) {
		/* Check the v->first cache. */
		assert(u->First() == v);

		/* Update the 'first engine' */
		u->gcache.first_engine = (v == u) ? INVALID_ENGINE : v->engine_type;

		/* Update the length of the vehicle. */
		uint veh_len = GetRoadVehLength(u);
		/* Verify length hasn't changed. */
		if (same_length && veh_len != u->gcache.cached_veh_length) VehicleLengthChanged(u);

		u->gcache.cached_veh_length = veh_len;
		v->gcache.cached_total_length += u->gcache.cached_veh_length;

		/* Update visual effect */
		u->UpdateVisualEffect();
		ClrBit(u->vcache.cached_veh_flags, VCF_LAST_VISUAL_EFFECT);
		if (!(HasBit(u->vcache.cached_vis_effect, VE_ADVANCED_EFFECT) && GB(u->vcache.cached_vis_effect, 0, VE_ADVANCED_EFFECT) == VESM_NONE)) last_vis_effect = u;

		/* Update cargo aging period. */
		if (unlikely(v->GetGRFID() == BSWAP32(0x44450602))) {
			/* skip callback for known bad GRFs */
			u->vcache.cached_cargo_age_period = EngInfo(u->engine_type)->cargo_age_period;
		} else {
			u->vcache.cached_cargo_age_period = GetVehicleProperty(u, PROP_ROADVEH_CARGO_AGE_PERIOD, EngInfo(u->engine_type)->cargo_age_period);
		}
	}
	SetBit(last_vis_effect->vcache.cached_veh_flags, VCF_LAST_VISUAL_EFFECT);

	uint max_speed = GetVehicleProperty(v, PROP_ROADVEH_SPEED, 0);
	v->vcache.cached_max_speed = (max_speed != 0) ? max_speed * 4 : RoadVehInfo(v->engine_type)->max_speed;
}

/**
 * Build a road vehicle.
 * @param tile     tile of the depot where road vehicle is built.
 * @param flags    type of operation.
 * @param e        the engine to build.
 * @param data     unused.
 * @param[out] ret the vehicle that has been built.
 * @return the cost of this operation or an error.
 */
CommandCost CmdBuildRoadVehicle(TileIndex tile, DoCommandFlag flags, const Engine *e, uint16 data, Vehicle **ret)
{
	/* Check that the vehicle can drive on the road in question */
	RoadType rt = e->u.road.roadtype;
	const RoadTypeInfo *rti = GetRoadTypeInfo(rt);
	if (!HasTileAnyRoadType(tile, rti->powered_roadtypes)) return_cmd_error(STR_ERROR_DEPOT_WRONG_DEPOT_TYPE);

	if (flags & DC_EXEC) {
		const RoadVehicleInfo *rvi = &e->u.road;

		RoadVehicle *v = new RoadVehicle();
		*ret = v;
		v->direction = DiagDirToDir(GetRoadDepotDirection(tile));
		v->owner = _current_company;

		v->tile = tile;
		int x = TileX(tile) * TILE_SIZE + TILE_SIZE / 2;
		int y = TileY(tile) * TILE_SIZE + TILE_SIZE / 2;
		v->x_pos = x;
		v->y_pos = y;
		v->z_pos = GetSlopePixelZ(x, y, true);

		v->state = RVSB_IN_DEPOT;
		v->vehstatus = VS_HIDDEN | VS_STOPPED | VS_DEFPAL;

		v->spritenum = rvi->image_index;
		v->cargo_type = e->GetDefaultCargoType();
		v->cargo_cap = rvi->capacity;
		v->refit_cap = 0;

		v->last_station_visited = INVALID_STATION;
		v->last_loading_station = INVALID_STATION;
		v->engine_type = e->index;
		v->gcache.first_engine = INVALID_ENGINE; // needs to be set before first callback

		v->reliability = e->reliability;
		v->reliability_spd_dec = e->reliability_spd_dec;
		v->breakdown_chance_factor = 128;
		v->max_age = e->GetLifeLengthInDays();
		_new_vehicle_id = v->index;

		v->SetServiceInterval(Company::Get(v->owner)->settings.vehicle.servint_roadveh);

		v->date_of_last_service = _date;
		v->build_year = _cur_year;

		v->sprite_seq.Set(SPR_IMG_QUERY);
		v->random_bits = VehicleRandomBits();
		v->SetFrontEngine();

		v->roadtype = rt;
		v->compatible_roadtypes = rti->powered_roadtypes;
		v->gcache.cached_veh_length = VEHICLE_LENGTH;

		if (e->flags & ENGINE_EXCLUSIVE_PREVIEW) SetBit(v->vehicle_flags, VF_BUILT_AS_PROTOTYPE);
		v->SetServiceIntervalIsPercent(Company::Get(_current_company)->settings.vehicle.servint_ispercent);
		SB(v->vehicle_flags, VF_AUTOMATE_TIMETABLE, 1, Company::Get(_current_company)->settings.vehicle.auto_timetable_by_default);
		SB(v->vehicle_flags, VF_TIMETABLE_SEPARATION, 1, Company::Get(_current_company)->settings.vehicle.auto_separation_by_default);

		AddArticulatedParts(v);
		v->InvalidateNewGRFCacheOfChain();

		/* Call various callbacks after the whole consist has been constructed */
		for (RoadVehicle *u = v; u != nullptr; u = u->Next()) {
			u->cargo_cap = u->GetEngine()->DetermineCapacity(u);
			u->refit_cap = 0;
			v->InvalidateNewGRFCache();
			u->InvalidateNewGRFCache();
		}
		RoadVehUpdateCache(v);
		/* Initialize cached values for realistic acceleration. */
		if (_settings_game.vehicle.roadveh_acceleration_model != AM_ORIGINAL) v->CargoChanged();

		v->UpdatePosition();

		CheckConsistencyOfArticulatedVehicle(v);

		InvalidateVehicleTickCaches();
	}

	return CommandCost();
}

static FindDepotData FindClosestRoadDepot(const RoadVehicle *v, int max_distance)
{
	if (IsRoadDepotTile(v->tile)) return FindDepotData(v->tile, 0);

	switch (_settings_game.pf.pathfinder_for_roadvehs) {
		case VPF_NPF: return NPFRoadVehicleFindNearestDepot(v, max_distance);
		case VPF_YAPF: return YapfRoadVehicleFindNearestDepot(v, max_distance);

		default: NOT_REACHED();
	}
}

ClosestDepot RoadVehicle::FindClosestDepot()
{
	FindDepotData rfdd = FindClosestRoadDepot(this, 0);
	if (rfdd.best_length == UINT_MAX) return ClosestDepot();

	return ClosestDepot(rfdd.tile, GetDepotIndex(rfdd.tile));
}
<<<<<<< HEAD
=======

inline bool IsOneWayRoadTile(TileIndex tile)
{
	return MayHaveRoad(tile) && GetRoadCachedOneWayState(tile) != RCOWS_NORMAL;
}

inline bool IsOneWaySideJunctionRoadTile(TileIndex tile)
{
	return MayHaveRoad(tile) && (GetRoadCachedOneWayState(tile) == RCOWS_SIDE_JUNCTION || GetRoadCachedOneWayState(tile) == RCOWS_SIDE_JUNCTION_NO_EXIT);
}

static bool MayReverseOnOneWayRoadTile(TileIndex tile, DiagDirection dir)
{
	TrackdirBits bits = GetTileTrackdirBits(tile, TRANSPORT_ROAD, RTT_ROAD);
	return bits & DiagdirReachesTrackdirs(ReverseDiagDir(dir));
}

>>>>>>> f0cdd1e6
/**
 * Turn a roadvehicle around.
 * @param tile unused
 * @param flags operation to perform
 * @param p1 vehicle ID to turn
 * @param p2 unused
 * @param text unused
 * @return the cost of this operation or an error
 */
CommandCost CmdTurnRoadVeh(TileIndex tile, DoCommandFlag flags, uint32 p1, uint32 p2, const char *text)
{
	RoadVehicle *v = RoadVehicle::GetIfValid(p1);
	if (v == nullptr) return CMD_ERROR;

	if (!v->IsPrimaryVehicle()) return CMD_ERROR;

	CommandCost ret = CheckVehicleControlAllowed(v);
	if (ret.Failed()) return ret;

	if ((v->vehstatus & VS_STOPPED) ||
			(v->vehstatus & VS_CRASHED) ||
			v->overtaking != 0 ||
			v->state == RVSB_WORMHOLE ||
			v->IsInDepot() ||
			v->current_order.IsType(OT_LOADING)) {
		return CMD_ERROR;
	}

	if (IsOneWayRoadTile(v->tile)) return CMD_ERROR;

	if (IsTileType(v->tile, MP_TUNNELBRIDGE) && DirToDiagDir(v->direction) == GetTunnelBridgeDirection(v->tile)) return CMD_ERROR;

	if (flags & DC_EXEC) v->reverse_ctr = 180;

	return CommandCost();
}


void RoadVehicle::MarkDirty()
{
	for (RoadVehicle *v = this; v != nullptr; v = v->Next()) {
		v->colourmap = PAL_NONE;
		v->InvalidateImageCache();
		v->UpdateViewport(true, false);
	}
	this->CargoChanged();
}

void RoadVehicle::UpdateDeltaXY()
{
	static const int8 _delta_xy_table[8][10] = {
		/* y_extent, x_extent, y_offs, x_offs, y_bb_offs, x_bb_offs, y_extent_shorten, x_extent_shorten, y_bb_offs_shorten, x_bb_offs_shorten */
		{3, 3, -1, -1,  0,  0, -1, -1, -1, -1}, // N
		{3, 7, -1, -3,  0, -1,  0, -1,  0,  0}, // NE
		{3, 3, -1, -1,  0,  0,  1, -1,  1, -1}, // E
		{7, 3, -3, -1, -1,  0,  0,  0,  1,  0}, // SE
		{3, 3, -1, -1,  0,  0,  1,  1,  1,  1}, // S
		{3, 7, -1, -3,  0, -1,  0,  0,  0,  1}, // SW
		{3, 3, -1, -1,  0,  0, -1,  1, -1,  1}, // W
		{7, 3, -3, -1, -1,  0, -1,  0,  0,  0}, // NW
	};

	int shorten = VEHICLE_LENGTH - this->gcache.cached_veh_length;
	if (!IsDiagonalDirection(this->direction)) shorten >>= 1;

	const int8 *bb = _delta_xy_table[this->direction];
	this->x_bb_offs     = bb[5] + bb[9] * shorten;
	this->y_bb_offs     = bb[4] + bb[8] * shorten;;
	this->x_offs        = bb[3];
	this->y_offs        = bb[2];
	this->x_extent      = bb[1] + bb[7] * shorten;
	this->y_extent      = bb[0] + bb[6] * shorten;
	this->z_extent      = 6;
}

/**
 * Calculates the maximum speed of the vehicle, taking into account speed reductions following critical breakdowns
 * @return Maximum speed of the vehicle.
 */
int RoadVehicle::GetEffectiveMaxSpeed() const
{
	int max_speed = this->vcache.cached_max_speed;

	if (this->critical_breakdown_count == 0) return max_speed;

	for (uint i = 0; i < this->critical_breakdown_count; i++) {
		max_speed = std::min(max_speed - (max_speed / 3) + 1, max_speed);
	}

	/* clamp speed to be no less than lower of 5mph and 1/8 of base speed */
	return std::max<uint16>(max_speed, std::min<uint16>(10, (this->vcache.cached_max_speed + 7) >> 3));
}

/**
 * Calculates the maximum speed of the vehicle under its current conditions.
 * @return Maximum speed of the vehicle.
 */
inline int RoadVehicle::GetCurrentMaxSpeed() const
{
	int max_speed = std::min<int>(this->GetEffectiveMaxSpeed(), this->gcache.cached_max_track_speed);

	/* Limit speed to 50% while reversing, 75% in curves. */
	for (const RoadVehicle *u = this; u != nullptr; u = u->Next()) {
		if (_settings_game.vehicle.roadveh_acceleration_model == AM_REALISTIC) {
			if (this->state <= RVSB_TRACKDIR_MASK && IsReversingRoadTrackdir((Trackdir)this->state)) {
				max_speed = std::min(max_speed, this->gcache.cached_max_track_speed / 2);
			} else if ((u->direction & 1) == 0) {
				// Are we in a curve and should slow down?
				if (_settings_game.vehicle.slow_road_vehicles_in_curves) {
					max_speed = std::min(max_speed, this->gcache.cached_max_track_speed * 3 / 4);
				}
			}
		}

		/* Vehicle is on the middle part of a bridge. */
		if (u->state == RVSB_WORMHOLE && !(u->vehstatus & VS_HIDDEN)) {
			max_speed = std::min(max_speed, GetBridgeSpec(GetBridgeType(u->tile))->speed * 2);
		}
	}

	return std::min(max_speed, this->current_order.GetMaxSpeed() * 2);
}

/**
 * Delete last vehicle of a chain road vehicles.
 * @param v First roadvehicle.
 */
static void DeleteLastRoadVeh(RoadVehicle *v)
{
	RoadVehicle *first = v->First();
	Vehicle *u = v;
	for (; v->Next() != nullptr; v = v->Next()) u = v;
	u->SetNext(nullptr);
	v->last_station_visited = first->last_station_visited; // for PreDestructor

	/* Only leave the road stop when we're really gone. */
	if (IsInsideMM(v->state, RVSB_IN_ROAD_STOP, RVSB_IN_ROAD_STOP_END)) RoadStop::GetByTile(v->tile, GetRoadStopType(v->tile))->Leave(v);

	delete v;
}

static void RoadVehSetRandomDirection(RoadVehicle *v)
{
	static const DirDiff delta[] = {
		DIRDIFF_45LEFT, DIRDIFF_SAME, DIRDIFF_SAME, DIRDIFF_45RIGHT
	};

	do {
		uint32 r = Random();

		v->direction = ChangeDir(v->direction, delta[r & 3]);
		v->UpdateViewport(true, true);
	} while ((v = v->Next()) != nullptr);
}

/**
 * Road vehicle chain has crashed.
 * @param v First roadvehicle.
 * @return whether the chain still exists.
 */
static bool RoadVehIsCrashed(RoadVehicle *v)
{
	v->crashed_ctr++;
	if (v->crashed_ctr == 2) {
		CreateEffectVehicleRel(v, 4, 4, 8, EV_EXPLOSION_LARGE);
	} else if (v->crashed_ctr <= 45) {
		if ((v->tick_counter & 7) == 0) RoadVehSetRandomDirection(v);
	} else if (v->crashed_ctr >= 2220 && !(v->tick_counter & 0x1F)) {
		bool ret = v->Next() != nullptr;
		DeleteLastRoadVeh(v);
		return ret;
	}

	return true;
}

struct CheckRoadVehCrashTrainInfo {
	const Vehicle *u;
	bool found = false;

	CheckRoadVehCrashTrainInfo(const Vehicle *u_)
			: u(u_) { }
};

/**
 * Check routine whether a road and a train vehicle have collided.
 * @param v    %Train vehicle to test.
 * @param data Info including road vehicle to test.
 * @return %Train vehicle if the vehicles collided, else \c nullptr.
 */
static Vehicle *EnumCheckRoadVehCrashTrain(Vehicle *v, void *data)
{
	CheckRoadVehCrashTrainInfo *info = (CheckRoadVehCrashTrainInfo*) data;

	if (abs(v->z_pos - info->u->z_pos) <= 6 &&
			abs(v->x_pos - info->u->x_pos) <= 4 &&
			abs(v->y_pos - info->u->y_pos) <= 4) {
		info->found = true;
		extern void TrainRoadVehicleCrashBreakdown(Vehicle *v);
		TrainRoadVehicleCrashBreakdown(v);
		return v;
	} else {
		return nullptr;
	}
}

uint RoadVehicle::Crash(bool flooded)
{
	uint pass = this->GroundVehicleBase::Crash(flooded);
	if (this->IsFrontEngine()) {
		pass += 1; // driver

		/* If we're in a drive through road stop we ought to leave it */
		if (IsInsideMM(this->state, RVSB_IN_DT_ROAD_STOP, RVSB_IN_DT_ROAD_STOP_END)) {
			RoadStop::GetByTile(this->tile, GetRoadStopType(this->tile))->Leave(this);
		}
	}
	this->crashed_ctr = flooded ? 2000 : 1; // max 2220, disappear pretty fast when flooded
	return pass;
}

static void RoadVehCrash(RoadVehicle *v)
{
	uint pass = v->Crash();

	AI::NewEvent(v->owner, new ScriptEventVehicleCrashed(v->index, v->tile, ScriptEventVehicleCrashed::CRASH_RV_LEVEL_CROSSING));
	Game::NewEvent(new ScriptEventVehicleCrashed(v->index, v->tile, ScriptEventVehicleCrashed::CRASH_RV_LEVEL_CROSSING));

	SetDParam(0, pass);
	StringID newsitem = (pass == 1) ? STR_NEWS_ROAD_VEHICLE_CRASH_DRIVER : STR_NEWS_ROAD_VEHICLE_CRASH;
	NewsType newstype = NT_ACCIDENT;

	if (v->owner != _local_company) {
		newstype = NT_ACCIDENT_OTHER;
	}

	AddTileNewsItem(newsitem, newstype, v->tile);

	ModifyStationRatingAround(v->tile, v->owner, -160, 22);
	if (_settings_client.sound.disaster) SndPlayVehicleFx(SND_12_EXPLOSION, v);
}

static bool RoadVehCheckTrainCrash(RoadVehicle *v)
{
	if (HasBit(_roadtypes_non_train_colliding, v->roadtype)) return false;

	for (RoadVehicle *u = v; u != nullptr; u = u->Next()) {
		if (u->state == RVSB_WORMHOLE) continue;

		TileIndex tile = u->tile;

		if (!IsLevelCrossingTile(tile)) continue;

		CheckRoadVehCrashTrainInfo info(u);
		FindVehicleOnPosXY(v->x_pos, v->y_pos, VEH_TRAIN, &info, EnumCheckRoadVehCrashTrain);
		if (info.found) {
			RoadVehCrash(v);
			return true;
		}
	}

	return false;
}

TileIndex RoadVehicle::GetOrderStationLocation(StationID station)
{
	if (station == this->last_station_visited) this->last_station_visited = INVALID_STATION;

	const Station *st = Station::Get(station);
	if (!CanVehicleUseStation(this, st)) {
		/* There is no stop left at the station, so don't even TRY to go there */
		this->IncrementRealOrderIndex();
		return 0;
	}

	return st->xy;
}

static void StartRoadVehSound(const RoadVehicle *v)
{
	if (!PlayVehicleSound(v, VSE_START)) {
		SoundID s = RoadVehInfo(v->engine_type)->sfx;
		if (s == SND_19_DEPARTURE_OLD_RV_1 && (v->tick_counter & 3) == 0) {
			s = SND_1A_DEPARTURE_OLD_RV_2;
		}
		SndPlayVehicleFx(s, v);
	}
}

struct RoadVehFindData {
	int x;
	int y;
	const Vehicle *veh;
	Vehicle *best;
	uint best_diff;
	Direction dir;
	RoadTypeCollisionMode collision_mode;
};

static Vehicle *EnumCheckRoadVehClose(Vehicle *v, void *data)
{
	static const int8 dist_x[] = { -4, -8, -4, -1, 4, 8, 4, 1 };
	static const int8 dist_y[] = { -4, -1, 4, 8, 4, 1, -4, -8 };

	RoadVehFindData *rvf = (RoadVehFindData*)data;

	short x_diff = v->x_pos - rvf->x;
	short y_diff = v->y_pos - rvf->y;

	if (!v->IsInDepot() &&
			abs(v->z_pos - rvf->veh->z_pos) < 6 &&
			v->direction == rvf->dir &&
			rvf->veh->First() != v->First() &&
			HasBit(_collision_mode_roadtypes[rvf->collision_mode], RoadVehicle::From(v)->roadtype) &&
			(dist_x[v->direction] >= 0 || (x_diff > dist_x[v->direction] && x_diff <= 0)) &&
			(dist_x[v->direction] <= 0 || (x_diff < dist_x[v->direction] && x_diff >= 0)) &&
			(dist_y[v->direction] >= 0 || (y_diff > dist_y[v->direction] && y_diff <= 0)) &&
			(dist_y[v->direction] <= 0 || (y_diff < dist_y[v->direction] && y_diff >= 0))) {
		uint diff = abs(x_diff) + abs(y_diff);

		if (diff < rvf->best_diff || (diff == rvf->best_diff && v->index < rvf->best->index)) {
			rvf->best = v;
			rvf->best_diff = diff;
		}
	}

	return nullptr;
}

static RoadVehicle *RoadVehFindCloseTo(RoadVehicle *v, int x, int y, Direction dir, bool update_blocked_ctr = true)
{
	RoadTypeCollisionMode collision_mode = GetRoadTypeInfo(v->roadtype)->collision_mode;
	if (collision_mode == RTCM_NONE) return nullptr;

	RoadVehicle *front = v->First();
	if (front->reverse_ctr != 0) return nullptr;

	RoadVehFindData rvf;
	rvf.x = x;
	rvf.y = y;
	rvf.dir = dir;
	rvf.veh = v;
	rvf.best_diff = UINT_MAX;
	rvf.collision_mode = collision_mode;

	if (front->state == RVSB_WORMHOLE) {
		FindVehicleOnPos(v->tile, VEH_ROAD, &rvf, EnumCheckRoadVehClose);
		FindVehicleOnPos(GetOtherTunnelBridgeEnd(v->tile), VEH_ROAD, &rvf, EnumCheckRoadVehClose);
	} else {
		FindVehicleOnPosXY(x, y, VEH_ROAD, &rvf, EnumCheckRoadVehClose);
	}

	/* This code protects a roadvehicle from being blocked for ever
	 * If more than 1480 / 74 days a road vehicle is blocked, it will
	 * drive just through it. The ultimate backup-code of TTD.
	 * It can be disabled. */
	if (rvf.best_diff == UINT_MAX) {
		front->blocked_ctr = 0;
		return nullptr;
	}

	if (update_blocked_ctr && ++front->blocked_ctr > 1480 && (!_settings_game.vehicle.roadveh_cant_quantum_tunnel)) return nullptr;

	RoadVehicle *rv = RoadVehicle::From(rvf.best);
	if (rv != nullptr && front->IsRoadVehicleOnLevelCrossing() && (rv->First()->cur_speed == 0 || rv->First()->IsRoadVehicleStopped())) return nullptr;

	return rv;
}

/**
 * A road vehicle arrives at a station. If it is the first time, create a news item.
 * @param v  Road vehicle that arrived.
 * @param st Station where the road vehicle arrived.
 */
static void RoadVehArrivesAt(const RoadVehicle *v, Station *st)
{
	if (v->IsBus()) {
		/* Check if station was ever visited before */
		if (!(st->had_vehicle_of_type & HVOT_BUS)) {
			st->had_vehicle_of_type |= HVOT_BUS;
			SetDParam(0, st->index);
			AddVehicleNewsItem(
				RoadTypeIsRoad(v->roadtype) ? STR_NEWS_FIRST_BUS_ARRIVAL : STR_NEWS_FIRST_PASSENGER_TRAM_ARRIVAL,
				(v->owner == _local_company) ? NT_ARRIVAL_COMPANY : NT_ARRIVAL_OTHER,
				v->index,
				st->index
			);
			AI::NewEvent(v->owner, new ScriptEventStationFirstVehicle(st->index, v->index));
			Game::NewEvent(new ScriptEventStationFirstVehicle(st->index, v->index));
		}
	} else {
		/* Check if station was ever visited before */
		if (!(st->had_vehicle_of_type & HVOT_TRUCK)) {
			st->had_vehicle_of_type |= HVOT_TRUCK;
			SetDParam(0, st->index);
			AddVehicleNewsItem(
				RoadTypeIsRoad(v->roadtype) ? STR_NEWS_FIRST_TRUCK_ARRIVAL : STR_NEWS_FIRST_CARGO_TRAM_ARRIVAL,
				(v->owner == _local_company) ? NT_ARRIVAL_COMPANY : NT_ARRIVAL_OTHER,
				v->index,
				st->index
			);
			AI::NewEvent(v->owner, new ScriptEventStationFirstVehicle(st->index, v->index));
			Game::NewEvent(new ScriptEventStationFirstVehicle(st->index, v->index));
		}
	}
}

/**
 * This function looks at the vehicle and updates its speed (cur_speed
 * and subspeed) variables. Furthermore, it returns the distance that
 * the vehicle can drive this tick. #Vehicle::GetAdvanceDistance() determines
 * the distance to drive before moving a step on the map.
 * @param max_speed maximum speed as from GetCurrentMaxSpeed()
 * @return distance to drive.
 */
int RoadVehicle::UpdateSpeed(int max_speed)
{
	switch (_settings_game.vehicle.roadveh_acceleration_model) {
		default: NOT_REACHED();
		case AM_ORIGINAL: {
			int acceleration = this->overtaking != 0 ? 512 : 256;
			return this->DoUpdateSpeed({ acceleration, acceleration }, 0, max_speed, max_speed, false);
		}

		case AM_REALISTIC: {
			GroundVehicleAcceleration acceleration = this->GetAcceleration();
			if (this->overtaking != 0) acceleration.acceleration += 256;
			return this->DoUpdateSpeed(acceleration, this->GetAccelerationStatus() == AS_BRAKE ? 0 : 4, max_speed, max_speed, false);
		}
	}
}

static Direction RoadVehGetNewDirection(const RoadVehicle *v, int x, int y)
{
	static const Direction _roadveh_new_dir[] = {
		DIR_N , DIR_NW, DIR_W , INVALID_DIR,
		DIR_NE, DIR_N , DIR_SW, INVALID_DIR,
		DIR_E , DIR_SE, DIR_S
	};

	x = x - v->x_pos + 1;
	y = y - v->y_pos + 1;

	if ((uint)x > 2 || (uint)y > 2) return v->direction;
	return _roadveh_new_dir[y * 4 + x];
}

static Direction RoadVehGetSlidingDirection(const RoadVehicle *v, int x, int y)
{
	Direction new_dir = RoadVehGetNewDirection(v, x, y);
	Direction old_dir = v->direction;
	DirDiff delta;

	if (new_dir == old_dir) return old_dir;
	delta = (DirDifference(new_dir, old_dir) > DIRDIFF_REVERSE ? DIRDIFF_45LEFT : DIRDIFF_45RIGHT);
	return ChangeDir(old_dir, delta);
}

struct OvertakeData {
	const RoadVehicle *u;
	const RoadVehicle *v;
	TileIndex tile;
	Trackdir trackdir;
	int tunnelbridge_min;
	int tunnelbridge_max;
	RoadTypeCollisionMode collision_mode;
};

struct SecondLaneData
{
	const RoadVehicle *v;
};

static Vehicle *EnumFindVehBlockingOvertake(Vehicle *v, void *data)
{
	const OvertakeData *od = (OvertakeData*)data;

	if (v->First() == od->u || v->First() == od->v) return nullptr;
	if (!HasBit(_collision_mode_roadtypes[od->collision_mode], RoadVehicle::From(v)->roadtype)) return nullptr;
	if (RoadVehicle::From(v)->overtaking != 0 || v->direction != od->v->direction) return v;

	/* Check if other vehicle is behind */
	switch (DirToDiagDir(v->direction)) {
		case DIAGDIR_NE:
			if (v->x_pos > od->v->x_pos) return nullptr;
			break;
		case DIAGDIR_SE:
			if (v->y_pos < od->v->y_pos) return nullptr;
			break;
		case DIAGDIR_SW:
			if (v->x_pos < od->v->x_pos) return nullptr;
			break;
		case DIAGDIR_NW:
			if (v->y_pos > od->v->y_pos) return nullptr;
			break;
		default:
			NOT_REACHED();
	}
	return v;
}

static Vehicle *EnumFindVehOvertaking(Vehicle *v, void *data)
{
	const RoadVehicle *cur_v = (RoadVehicle *)data;

	return (v != cur_v && v->First() != cur_v->First() && ((RoadVehicle *)v)->overtaking != 0 && v->cur_speed > cur_v->cur_speed) ? v : nullptr;
}

static Vehicle *EnumFindVehBlockingOvertakeTunnelBridge(Vehicle *v, void *data)
{
	const OvertakeData *od = (OvertakeData*)data;

	switch (DiagDirToAxis(DirToDiagDir(v->direction))) {
		case AXIS_X:
			if (v->x_pos < od->tunnelbridge_min || v->x_pos > od->tunnelbridge_max) return nullptr;
			break;
		case AXIS_Y:
			if (v->y_pos < od->tunnelbridge_min || v->y_pos > od->tunnelbridge_max) return nullptr;
			break;
		default:
			NOT_REACHED();
	}
	return EnumFindVehBlockingOvertake(v, data);
}

static Vehicle *EnumFindVehBlockingOvertakeBehind(Vehicle *v, void *data)
{
	const OvertakeData *od = (OvertakeData*)data;

	if (v->First() == od->u || v->First() == od->v) return nullptr;
	if (!HasBit(_collision_mode_roadtypes[od->collision_mode], RoadVehicle::From(v)->roadtype)) return nullptr;
	if (RoadVehicle::From(v)->overtaking != 0 && TileVirtXY(v->x_pos, v->y_pos) == od->tile) return v;
	return nullptr;
}

static bool CheckRoadInfraUnsuitableForOvertaking(OvertakeData *od)
{
	if (!HasTileAnyRoadType(od->tile, od->v->compatible_roadtypes)) return true;
	TrackStatus ts = GetTileTrackStatus(od->tile, TRANSPORT_ROAD, ((od->v->roadtype + 1) << 8) | GetRoadTramType(od->v->roadtype));
	TrackdirBits trackdirbits = TrackStatusToTrackdirBits(ts);
	TrackdirBits red_signals = TrackStatusToRedSignals(ts); // barred level crossing
	TrackBits trackbits = TrackdirBitsToTrackBits(trackdirbits);

	/* Track does not continue along overtaking direction || levelcrossing is barred */
	if (!HasBit(trackdirbits, od->trackdir) || (red_signals != TRACKDIR_BIT_NONE)) return true;
	/* Track has junction */
	if (trackbits & ~TRACK_BIT_CROSS) {
		RoadCachedOneWayState rcows = GetRoadCachedOneWayState(od->tile);
		if (rcows == RCOWS_SIDE_JUNCTION) {
			const RoadVehPathCache &pc = od->v->path;
			if (!pc.empty() && pc.tile.front() == od->tile && !IsStraightRoadTrackdir(pc.td.front())) {
				/* cached path indicates that we are turning here, do not overtake */
				return true;
			}
		} else {
			return rcows == RCOWS_NORMAL || rcows == RCOWS_NO_ACCESS;
		}
	}

	return false;
}

/**
 * Check if overtaking is possible on a piece of track
 *
 * @param od Information about the tile and the involved vehicles
 * @return true if we have to abort overtaking
 */
static bool CheckRoadBlockedForOvertaking(OvertakeData *od)
{
	/* Are there more vehicles on the tile except the two vehicles involved in overtaking */
	return HasVehicleOnPos(od->tile, VEH_ROAD, od, EnumFindVehBlockingOvertake);
}

/**
 * Check if overtaking is possible on a piece of track
 *
 * @param od Information about the tile and the involved vehicles
 * @return true if we have to abort overtaking
 */
static bool IsNonOvertakingStationTile(TileIndex tile, DiagDirection diag_dir)
{
	if (!IsTileType(tile, MP_STATION)) return false;
	if (!IsDriveThroughStopTile(tile)) return true;
	const DisallowedRoadDirections diagdir_to_drd[DIAGDIR_END] = { DRD_NORTHBOUND, DRD_NORTHBOUND, DRD_SOUTHBOUND, DRD_SOUTHBOUND };
	return GetDriveThroughStopDisallowedRoadDirections(tile) != diagdir_to_drd[diag_dir];
}

inline bool IsValidRoadVehStateForOvertake(const RoadVehicle *v)
{
	if (v->state == RVSB_IN_DEPOT) return false;
	if (v->state < TRACKDIR_END && !(IsValidTrackdir((Trackdir)v->state) && IsDiagonalTrackdir((Trackdir)v->state))) return false;
	return true;
}

static bool CheckTunnelBridgeBlockedForOvertaking(OvertakeData *od, TileIndex behind_end, TileIndex ahead_end, TileIndex pos, int ahead_extent, int behind_extent)
{
	switch (DirToDiagDir(od->v->direction)) {
		case DIAGDIR_NE:
			od->tunnelbridge_min = (TileX(pos) - ahead_extent) * TILE_SIZE;
			od->tunnelbridge_max = ((TileX(pos) + behind_extent) * TILE_SIZE) + TILE_UNIT_MASK;
			break;
		case DIAGDIR_SE:
			od->tunnelbridge_min = (TileY(pos) - behind_extent) * TILE_SIZE;
			od->tunnelbridge_max = ((TileY(pos) + ahead_extent) * TILE_SIZE) + TILE_UNIT_MASK;
			break;
		case DIAGDIR_SW:
			od->tunnelbridge_min = (TileX(pos) - behind_extent) * TILE_SIZE;
			od->tunnelbridge_max = ((TileX(pos) + ahead_extent) * TILE_SIZE) + TILE_UNIT_MASK;
			break;
		case DIAGDIR_NW:
			od->tunnelbridge_min = (TileY(pos) - ahead_extent) * TILE_SIZE;
			od->tunnelbridge_max = ((TileY(pos) + behind_extent) * TILE_SIZE) + TILE_UNIT_MASK;
			break;
		default:
			NOT_REACHED();
	}

	if (HasVehicleOnPos(behind_end, VEH_ROAD, od, EnumFindVehBlockingOvertakeTunnelBridge)) return true;
	if (HasVehicleOnPos(ahead_end, VEH_ROAD, od, EnumFindVehBlockingOvertakeTunnelBridge)) return true;
	return false;
}

static void RoadVehCheckOvertake(RoadVehicle *v, RoadVehicle *u)
{
	/* Trams can't overtake other trams */
	if (RoadTypeIsTram(v->roadtype)) return;

	/* Other vehicle is facing the opposite direction || direction is not a diagonal direction */
	if (v->direction == ReverseDir(u->Last()->direction) || !(v->direction & 1)) return;

	if (!IsValidRoadVehStateForOvertake(v)) return;

	/* Don't overtake in stations */
	if (IsNonOvertakingStationTile(u->tile, DirToDiagDir(u->direction))) return;

	/* If not permitted, articulated road vehicles can't overtake anything. */
	if (!_settings_game.vehicle.roadveh_articulated_overtaking && v->HasArticulatedPart()) return;

	/* Don't overtake if the vehicle is broken or about to break down */
	if (v->breakdown_ctr != 0) return;

	/* Vehicles chain is too long to overtake */
	if (v->GetOvertakingCounterThreshold() > 255) return;

	for (RoadVehicle *w = v; w != nullptr; w = w->Next()) {
		if (!IsValidRoadVehStateForOvertake(w)) return;

		/* Don't overtake in stations */
		if (IsNonOvertakingStationTile(w->tile, DirToDiagDir(w->direction))) return;

		/* Don't overtake if vehicle parts not all in same direction */
		if (w->direction != v->direction) return;

		/* Check if vehicle is in a road stop, depot, or not on a straight road */
		if ((w->state >= RVSB_IN_ROAD_STOP || !IsStraightRoadTrackdir((Trackdir)(w->state & RVSB_TRACKDIR_MASK))) &&
				!IsInsideMM(w->state, RVSB_IN_DT_ROAD_STOP, RVSB_IN_DT_ROAD_STOP_END) && w->state != RVSB_WORMHOLE) {
			return;
		}
	}

	/* Can't overtake a vehicle that is moving faster than us. If the vehicle in front is
	 * accelerating, take the maximum speed for the comparison, else the current speed.
	 * Original acceleration always accelerates, so always use the maximum speed. */
	int u_speed = (_settings_game.vehicle.roadveh_acceleration_model == AM_ORIGINAL || u->GetAcceleration().acceleration > 0) ? u->GetCurrentMaxSpeed() : u->cur_speed;
	if (u_speed >= v->GetCurrentMaxSpeed() &&
			!(u->vehstatus & VS_STOPPED) &&
			u->cur_speed != 0) {
		return;
	}

	OvertakeData od;
	od.v = v;
	od.u = u;
	od.trackdir = DiagDirToDiagTrackdir(DirToDiagDir(v->direction));
	od.collision_mode = GetRoadTypeInfo(v->roadtype)->collision_mode;

	/* Are the current and the next tile suitable for overtaking?
	 *  - Does the track continue along od.trackdir
	 *  - No junctions
	 *  - No barred levelcrossing
	 *  - No other vehicles in the way
	 */
	int tile_count = 1 + CeilDiv(v->gcache.cached_total_length, TILE_SIZE);
	TileIndex check_tile = v->tile;
	DiagDirection dir = DirToDiagDir(v->direction);
	TileIndexDiff check_tile_diff = TileOffsByDiagDir(DirToDiagDir(v->direction));
	TileIndex behind_check_tile = v->tile - check_tile_diff;

	int tile_offset = ((DiagDirToAxis(DirToDiagDir(v->direction)) == AXIS_X) ? v->x_pos : v->y_pos) & 0xF;
	int tile_ahead_margin = ((dir == DIAGDIR_SE || dir == DIAGDIR_SW) ? TILE_SIZE - 1 - tile_offset : tile_offset);;
	int behind_tile_count = (v->gcache.cached_total_length + tile_ahead_margin) / TILE_SIZE;

	if (IsTileType(check_tile, MP_TUNNELBRIDGE)) {
		TileIndex behind_end = GetOtherTunnelBridgeEnd(check_tile);
		if (IsBridgeTile(check_tile) && (IsRoadCustomBridgeHeadTile(check_tile) || IsRoadCustomBridgeHeadTile(behind_end))) return;
		if (GetTunnelBridgeDirection(check_tile) == dir) std::swap(check_tile, behind_end);
		TileIndex veh_tile = TileVirtXY(v->x_pos, v->y_pos);
		bool one_way = GetRoadCachedOneWayState(check_tile) != RCOWS_NORMAL;
		if (CheckTunnelBridgeBlockedForOvertaking(&od, behind_end, check_tile, veh_tile, one_way ? 0 : (tile_count  - 1), behind_tile_count)) return;

		tile_count -= DistanceManhattan(check_tile, veh_tile);
		behind_tile_count -= DistanceManhattan(behind_end, veh_tile);
		check_tile += check_tile_diff;
		behind_check_tile = behind_end - check_tile_diff;
	}
	for (; tile_count > 0; tile_count--, check_tile += check_tile_diff) {
		od.tile = check_tile;
		if (CheckRoadInfraUnsuitableForOvertaking(&od)) return;
		if (IsTileType(check_tile, MP_TUNNELBRIDGE)) {
			TileIndex ahead_end = GetOtherTunnelBridgeEnd(check_tile);
			if (IsBridgeTile(check_tile) && (IsRoadCustomBridgeHeadTile(check_tile) || IsRoadCustomBridgeHeadTile(ahead_end))) return;
			if (GetRoadCachedOneWayState(check_tile) == RCOWS_NORMAL && CheckTunnelBridgeBlockedForOvertaking(&od, check_tile, ahead_end, check_tile, tile_count - 1, 0)) return;
			tile_count -= DistanceManhattan(check_tile, ahead_end);
			check_tile = ahead_end;
			continue;
		}
		if (IsStationRoadStopTile(check_tile) && IsDriveThroughStopTile(check_tile) && GetDriveThroughStopDisallowedRoadDirections(check_tile) != DRD_NONE) {
			const RoadStop *rs = RoadStop::GetByTile(check_tile, GetRoadStopType(check_tile));
			DiagDirection dir = DirToDiagDir(v->direction);
			const RoadStop::Entry *entry = rs->GetEntry(dir);
			const RoadStop::Entry *opposite_entry = rs->GetEntry(ReverseDiagDir(dir));
			if (entry->GetOccupied() < opposite_entry->GetOccupied()) return;
			break;
		}
		if (check_tile != v->tile && GetRoadCachedOneWayState(check_tile) != RCOWS_NORMAL) {
			/* one-way road, don't worry about other vehicles */
			continue;
		}
		if (CheckRoadBlockedForOvertaking(&od)) return;
	}

	for (; behind_tile_count > 0; behind_tile_count--, behind_check_tile -= check_tile_diff) {
		od.tile = behind_check_tile;
		if (behind_tile_count == 1) {
			RoadBits rb = GetAnyRoadBits(behind_check_tile, RTT_ROAD);
			if ((rb & DiagDirToRoadBits(dir)) && HasVehicleOnPos(behind_check_tile, VEH_ROAD, &od, EnumFindVehBlockingOvertakeBehind)) return;
		} else {
			if (CheckRoadInfraUnsuitableForOvertaking(&od)) return;
			if (IsTileType(behind_check_tile, MP_TUNNELBRIDGE)) {
				TileIndex behind_end = GetOtherTunnelBridgeEnd(behind_check_tile);
				if (IsBridgeTile(behind_check_tile) && (IsRoadCustomBridgeHeadTile(behind_check_tile) || IsRoadCustomBridgeHeadTile(behind_end))) return;
				if (CheckTunnelBridgeBlockedForOvertaking(&od, behind_check_tile, behind_end, behind_check_tile, 0, behind_tile_count - 1)) return;
				behind_tile_count -= DistanceManhattan(behind_check_tile, behind_end);
				check_tile = behind_end;
				continue;
			}
			if (CheckRoadBlockedForOvertaking(&od)) return;
		}
	}

	/* When the vehicle in front of us is stopped we may only take
	 * half the time to pass it than when the vehicle is moving. */
	v->overtaking_ctr = (od.u->cur_speed == 0 || od.u->IsRoadVehicleStopped()) ? RV_OVERTAKE_TIMEOUT / 2 : 0;
	v->SetRoadVehicleOvertaking(RVSB_DRIVE_SIDE);
}

static void RoadZPosAffectSpeed(RoadVehicle *v, int old_z)
{
	if (old_z == v->z_pos || _settings_game.vehicle.roadveh_acceleration_model != AM_ORIGINAL) return;

	if (old_z < v->z_pos) {
		v->cur_speed = v->cur_speed * 232 / 256; // slow down by ~10%
	} else {
		uint16 spd = v->cur_speed + 2;
		if (spd <= v->gcache.cached_max_track_speed) v->cur_speed = spd;
	}
}

static int PickRandomBit(uint bits)
{
	uint i;
	uint num = RandomRange(CountBits(bits));

	for (i = 0; !(bits & 1) || (int)--num >= 0; bits >>= 1, i++) {}
	return i;
}

/**
 * Returns direction to for a road vehicle to take or
 * INVALID_TRACKDIR if the direction is currently blocked
 * @param v        the Vehicle to do the pathfinding for
 * @param tile     the where to start the pathfinding
 * @param enterdir the direction the vehicle enters the tile from
 * @return the Trackdir to take
 */
static Trackdir RoadFindPathToDest(RoadVehicle *v, TileIndex tile, DiagDirection enterdir)
{
#define return_track(x) { best_track = (Trackdir)x; goto found_best_track; }

	TileIndex desttile;
	Trackdir best_track;
	bool path_found = true;

	TrackStatus ts = GetTileTrackStatus(tile, TRANSPORT_ROAD, ((v->roadtype + 1) << 8) | GetRoadTramType(v->roadtype));
	TrackdirBits red_signals = TrackStatusToRedSignals(ts); // crossing
	TrackdirBits trackdirs = TrackStatusToTrackdirBits(ts);

	if (IsTileType(tile, MP_ROAD)) {
		if (IsRoadDepot(tile) && (!IsInfraTileUsageAllowed(VEH_ROAD, v->owner, tile) || GetRoadDepotDirection(tile) == enterdir)) {
			/* Road depot owned by another company or with the wrong orientation */
			trackdirs = TRACKDIR_BIT_NONE;
		}
	} else if (IsTileType(tile, MP_STATION) && IsStandardRoadStopTile(tile)) {
		/* Standard road stop (drive-through stops are treated as normal road) */

		if (!IsInfraTileUsageAllowed(VEH_ROAD, v->owner, tile) || GetRoadStopDir(tile) == enterdir || v->HasArticulatedPart()) {
			/* different station owner or wrong orientation or the vehicle has articulated parts */
			trackdirs = TRACKDIR_BIT_NONE;
		} else {
			/* Our station */
			RoadStopType rstype = v->IsBus() ? ROADSTOP_BUS : ROADSTOP_TRUCK;

			if (GetRoadStopType(tile) != rstype) {
				/* Wrong station type */
				trackdirs = TRACKDIR_BIT_NONE;
			} else {
				/* Proper station type, check if there is free loading bay */
				if (!_settings_game.pf.roadveh_queue && IsStandardRoadStopTile(tile) &&
						!RoadStop::GetByTile(tile, rstype)->HasFreeBay()) {
					/* Station is full and RV queuing is off */
					trackdirs = TRACKDIR_BIT_NONE;
				}
			}
		}
	}
	/* The above lookups should be moved to GetTileTrackStatus in the
	 * future, but that requires more changes to the pathfinder and other
	 * stuff, probably even more arguments to GTTS.
	 */

	/* Remove tracks unreachable from the enter dir */
	trackdirs &= DiagdirReachesTrackdirs(enterdir);
	if (trackdirs == TRACKDIR_BIT_NONE) {
		/* If vehicle expected a path, it no longer exists, so invalidate it. */
		if (!v->path.empty()) v->path.clear();
		/* No reachable tracks, so we'll reverse */
		return_track(_road_reverse_table[enterdir]);
	}

	if (v->reverse_ctr != 0) {
		bool reverse = true;
		if (RoadTypeIsTram(v->roadtype)) {
			/* Trams may only reverse on a tile if it contains at least the straight
			 * trackbits or when it is a valid turning tile (i.e. one roadbit) */
			RoadBits rb = GetAnyRoadBits(tile, RTT_TRAM);
			RoadBits straight = AxisToRoadBits(DiagDirToAxis(enterdir));
			reverse = ((rb & straight) == straight) ||
			          (rb == DiagDirToRoadBits(enterdir));
		}
		if (reverse) {
			v->reverse_ctr = 0;
			if (v->tile != tile) {
				return_track(_road_reverse_table[enterdir]);
			}
		}
	}

	desttile = v->dest_tile;
	if (desttile == 0) {
		/* We've got no destination, pick a random track */
		return_track(PickRandomBit(trackdirs));
	}

	/* Only one track to choose between? */
	if (KillFirstBit(trackdirs) == TRACKDIR_BIT_NONE) {
		if (!v->path.empty() && v->path.tile.front() == tile) {
			/* Vehicle expected a choice here, invalidate its path. */
			v->path.clear();
		}
		return_track(FindFirstBit2x64(trackdirs));
	}

	/* Path cache is out of date, clear it */
	if (!v->path.empty() && v->path.layout_ctr != _road_layout_change_counter) {
		v->path.clear();
	}

	/* Attempt to follow cached path. */
	if (!v->path.empty()) {
		if (v->path.tile.front() != tile) {
			/* Vehicle didn't expect a choice here, invalidate its path. */
			v->path.clear();
		} else {
			Trackdir trackdir = v->path.td.front();

			if (HasBit(trackdirs, trackdir)) {
				v->path.td.pop_front();
				v->path.tile.pop_front();
				return_track(trackdir);
			}

			/* Vehicle expected a choice which is no longer available. */
			v->path.clear();
		}
	}

	switch (_settings_game.pf.pathfinder_for_roadvehs) {
		case VPF_NPF:  best_track = NPFRoadVehicleChooseTrack(v, tile, enterdir, path_found); break;
		case VPF_YAPF: best_track = YapfRoadVehicleChooseTrack(v, tile, enterdir, trackdirs, path_found, v->path); break;

		default: NOT_REACHED();
	}
	DEBUG_UPDATESTATECHECKSUM("RoadFindPathToDest: v: %u, path_found: %d, best_track: %d", v->index, path_found, best_track);
	UpdateStateChecksum((((uint64) v->index) << 32) | (path_found << 16) | best_track);
	v->HandlePathfindingResult(path_found);

found_best_track:;

	if (HasBit(red_signals, best_track)) return INVALID_TRACKDIR;
	if (_settings_game.construction.road_signs && !IsReversingRoadTrackdir(best_track) && HasStopSign(tile) && ++v->blocked_ctr < 5)
		return INVALID_TRACKDIR;

	v->blocked_ctr = 0;

	return best_track;
}

struct RoadDriveEntry {
	byte x, y;
};

#include "table/roadveh_movement.h"

static bool RoadVehLeaveDepot(RoadVehicle *v, bool first)
{
	/* Don't leave unless v and following wagons are in the depot. */
	for (const RoadVehicle *u = v; u != nullptr; u = u->Next()) {
		if (u->state != RVSB_IN_DEPOT || u->tile != v->tile) return false;
	}

	DiagDirection dir = GetRoadDepotDirection(v->tile);
	v->direction = DiagDirToDir(dir);

	Trackdir tdir = DiagDirToDiagTrackdir(dir);
	const RoadDriveEntry *rdp = _road_drive_data[GetRoadTramType(v->roadtype)][(_settings_game.vehicle.road_side << RVS_DRIVE_SIDE) + tdir];

	int x = TileX(v->tile) * TILE_SIZE + (rdp[RVC_DEPOT_START_FRAME].x & 0xF);
	int y = TileY(v->tile) * TILE_SIZE + (rdp[RVC_DEPOT_START_FRAME].y & 0xF);

	if (first) {
		/* We are leaving a depot, but have to go to the exact same one; re-enter */
		if (v->current_order.IsType(OT_GOTO_DEPOT) && v->tile == v->dest_tile) {
			VehicleEnterDepot(v);
			return true;
		}

		if (RoadVehFindCloseTo(v, x, y, v->direction, false) != nullptr) return true;

		VehicleServiceInDepot(v);

		StartRoadVehSound(v);

		/* Vehicle is about to leave a depot */
		v->cur_speed = 0;
	}

	v->vehstatus &= ~VS_HIDDEN;
	v->InvalidateImageCache();
	v->state = tdir;
	v->frame = RVC_DEPOT_START_FRAME;
	v->UpdateIsDrawn();

	v->x_pos = x;
	v->y_pos = y;
	v->UpdatePosition();
	v->UpdateInclination(true, true);

	InvalidateWindowData(WC_VEHICLE_DEPOT, v->tile);

	return true;
}

static Trackdir FollowPreviousRoadVehicle(const RoadVehicle *v, const RoadVehicle *prev, TileIndex tile, DiagDirection entry_dir, bool already_reversed)
{
	if (prev->tile == v->tile && !already_reversed) {
		/* If the previous vehicle is on the same tile as this vehicle is
		 * then it must have reversed. */
		return _road_reverse_table[entry_dir];
	}

	byte prev_state = prev->state;
	Trackdir dir;

	if (prev_state == RVSB_WORMHOLE || prev_state == RVSB_IN_DEPOT) {
		DiagDirection diag_dir = INVALID_DIAGDIR;

		if (IsTileType(tile, MP_TUNNELBRIDGE)) {
			diag_dir = GetTunnelBridgeDirection(tile);
		} else if (IsRoadDepotTile(tile)) {
			diag_dir = ReverseDiagDir(GetRoadDepotDirection(tile));
		}

		if (diag_dir == INVALID_DIAGDIR) return INVALID_TRACKDIR;
		dir = DiagDirToDiagTrackdir(diag_dir);
	} else {
		if (already_reversed && prev->tile != tile) {
			/*
			 * The vehicle has reversed, but did not go straight back.
			 * It immediately turn onto another tile. This means that
			 * the roadstate of the previous vehicle cannot be used
			 * as the direction we have to go with this vehicle.
			 *
			 * Next table is build in the following way:
			 *  - first row for when the vehicle in front went to the northern or
			 *    western tile, second for southern and eastern.
			 *  - columns represent the entry direction.
			 *  - cell values are determined by the Trackdir one has to take from
			 *    the entry dir (column) to the tile in north or south by only
			 *    going over the trackdirs used for turning 90 degrees, i.e.
			 *    TRACKDIR_{UPPER,RIGHT,LOWER,LEFT}_{N,E,S,W}.
			 */
			static const Trackdir reversed_turn_lookup[2][DIAGDIR_END] = {
				{ TRACKDIR_UPPER_W, TRACKDIR_RIGHT_N, TRACKDIR_LEFT_N,  TRACKDIR_UPPER_E },
				{ TRACKDIR_RIGHT_S, TRACKDIR_LOWER_W, TRACKDIR_LOWER_E, TRACKDIR_LEFT_S  }};
			dir = reversed_turn_lookup[prev->tile < tile ? 0 : 1][ReverseDiagDir(entry_dir)];
		} else if (HasBit(prev_state, RVS_IN_DT_ROAD_STOP)) {
			dir = (Trackdir)(prev_state & RVSB_ROAD_STOP_TRACKDIR_MASK);
		} else if (prev_state < TRACKDIR_END) {
			dir = (Trackdir)prev_state;
		} else {
			return INVALID_TRACKDIR;
		}
	}

	/* Do some sanity checking. */
	static const RoadBits required_roadbits[] = {
		ROAD_X,            ROAD_Y,            ROAD_NW | ROAD_NE, ROAD_SW | ROAD_SE,
		ROAD_NW | ROAD_SW, ROAD_NE | ROAD_SE, ROAD_X,            ROAD_Y
	};
	RoadBits required = required_roadbits[dir & 0x07];

	if ((required & GetAnyRoadBits(tile, GetRoadTramType(v->roadtype), false)) == ROAD_NONE) {
		dir = INVALID_TRACKDIR;
	}

	return dir;
}

/**
 * Can a tram track build without destruction on the given tile?
 * @param c the company that would be building the tram tracks
 * @param t the tile to build on.
 * @param rt the tram type to build.
 * @param r the road bits needed.
 * @return true when a track track can be build on 't'
 */
static bool CanBuildTramTrackOnTile(CompanyID c, TileIndex t, RoadType rt, RoadBits r)
{
	/* The 'current' company is not necessarily the owner of the vehicle. */
	Backup<CompanyID> cur_company(_current_company, c, FILE_LINE);

	CommandCost ret = DoCommand(t, rt << 4 | r, 0, DC_NO_WATER, CMD_BUILD_ROAD);

	cur_company.Restore();
	return ret.Succeeded();
}

static bool IsRoadVehicleOnOtherSideOfRoad(const RoadVehicle *v)
{
	bool is_right;
	switch (DirToDiagDir(v->direction)) {
		case DIAGDIR_NE:
			is_right = ((TILE_UNIT_MASK & v->y_pos) == 9);
			break;
		case DIAGDIR_SE:
			is_right = ((TILE_UNIT_MASK & v->x_pos) == 9);
			break;
		case DIAGDIR_SW:
			is_right = ((TILE_UNIT_MASK & v->y_pos) == 5);
			break;
		case DIAGDIR_NW:
			is_right = ((TILE_UNIT_MASK & v->x_pos) == 5);
			break;
		default:
			NOT_REACHED();
	}

	return is_right != (bool) _settings_game.vehicle.road_side;
}

struct FinishOvertakeData {
	Direction direction;
	const Vehicle *v;
	int min_coord;
	int max_coord;
	uint8 not_road_pos;
	RoadTypeCollisionMode collision_mode;
};

static Vehicle *EnumFindVehBlockingFinishOvertake(Vehicle *v, void *data)
{
	const FinishOvertakeData *od = (FinishOvertakeData*)data;

	if (v->First() == od->v) return nullptr;
	if (!HasBit(_collision_mode_roadtypes[od->collision_mode], RoadVehicle::From(v)->roadtype)) return nullptr;

	/* Check if other vehicle is behind */
	switch (DirToDiagDir(v->direction)) {
		case DIAGDIR_NE:
		case DIAGDIR_SW:
			if ((v->y_pos & TILE_UNIT_MASK) == od->not_road_pos) return nullptr;
			if (v->x_pos >= od->min_coord && v->x_pos <= od->max_coord) return v;
			break;
		case DIAGDIR_SE:
		case DIAGDIR_NW:
			if ((v->x_pos & TILE_UNIT_MASK) == od->not_road_pos) return nullptr;
			if (v->y_pos >= od->min_coord && v->y_pos <= od->max_coord) return v;
			break;
		default:
			NOT_REACHED();
	}
	return nullptr;
}

static void RoadVehCheckFinishOvertake(RoadVehicle *v)
{
	/* Cancel overtake if the vehicle is broken or about to break down */
	if (v->breakdown_ctr != 0) {
		v->SetRoadVehicleOvertaking(0);
		return;
	}

	FinishOvertakeData od;
	od.direction = v->direction;
	od.v = v;
	od.collision_mode = GetRoadTypeInfo(v->roadtype)->collision_mode;

	const RoadVehicle *last = v->Last();
	const int front_margin = 10;
	const int back_margin = 10;
	DiagDirection dir = DirToDiagDir(v->direction);
	switch (dir) {
		case DIAGDIR_NE:
			od.min_coord = v->x_pos - front_margin;
			od.max_coord = last->x_pos + back_margin;
			od.not_road_pos = (_settings_game.vehicle.road_side ? 5 : 9);
			break;
		case DIAGDIR_SE:
			od.min_coord = last->y_pos - back_margin;
			od.max_coord = v->y_pos + front_margin;
			od.not_road_pos = (_settings_game.vehicle.road_side ? 5 : 9);
			break;
		case DIAGDIR_SW:
			od.min_coord = last->x_pos - back_margin;
			od.max_coord = v->x_pos + front_margin;
			od.not_road_pos = (_settings_game.vehicle.road_side ? 9 : 5);
			break;
		case DIAGDIR_NW:
			od.min_coord = v->y_pos - front_margin;
			od.max_coord = last->y_pos + back_margin;
			od.not_road_pos = (_settings_game.vehicle.road_side ? 9 : 5);
			break;
		default:
			NOT_REACHED();
	}

	TileIndexDiffC ti = TileIndexDiffCByDiagDir(DirToDiagDir(v->direction));
	bool check_ahead = true;
	int tiles_behind = 1 + CeilDiv(v->gcache.cached_total_length, TILE_SIZE);

	TileIndex check_tile = v->tile;
	if (IsTileType(check_tile, MP_TUNNELBRIDGE)) {
		TileIndex ahead = GetOtherTunnelBridgeEnd(check_tile);
		if (v->state == RVSB_WORMHOLE) {
			check_ahead = false;
		}
		if (GetTunnelBridgeDirection(check_tile) == dir) {
			check_ahead = false;
		} else if (GetTunnelBridgeDirection(check_tile) == ReverseDiagDir(dir)) {
			std::swap(ahead, check_tile);
		}

		if (HasVehicleOnPos(ahead, VEH_ROAD, &od, EnumFindVehBlockingFinishOvertake)) return;
		if (HasVehicleOnPos(check_tile, VEH_ROAD, &od, EnumFindVehBlockingFinishOvertake)) return;
		tiles_behind -= 1 + DistanceManhattan(check_tile, TileVirtXY(v->x_pos, v->y_pos));
		check_tile = TileAddWrap(check_tile, -ti.x, -ti.y);
	}

	if (check_ahead) {
		TileIndex ahead_tile = TileAddWrap(check_tile, ti.x, ti.y);
		if (ahead_tile != INVALID_TILE) {
			if (HasVehicleOnPos(ahead_tile, VEH_ROAD, &od, EnumFindVehBlockingFinishOvertake)) return;
			if (IsTileType(ahead_tile, MP_TUNNELBRIDGE) && HasVehicleOnPos(GetOtherTunnelBridgeEnd(ahead_tile), VEH_ROAD, &od, EnumFindVehBlockingFinishOvertake)) return;
		}
	}

	for (; check_tile != INVALID_TILE && tiles_behind > 0; tiles_behind--, check_tile = TileAddWrap(check_tile, -ti.x, -ti.y)) {
		if (HasVehicleOnPos(check_tile, VEH_ROAD, &od, EnumFindVehBlockingFinishOvertake)) return;
		if (IsTileType(check_tile, MP_TUNNELBRIDGE)) {
			TileIndex other_end = GetOtherTunnelBridgeEnd(check_tile);
			tiles_behind -= DistanceManhattan(other_end, check_tile);
			if (HasVehicleOnPos(other_end, VEH_ROAD, &od, EnumFindVehBlockingFinishOvertake)) return;
			check_tile = other_end;
		}
	}

	/* road on the normal side is clear, finish overtake */
	v->SetRoadVehicleOvertaking(0);
}

inline byte IncreaseOvertakingCounter(RoadVehicle *v)
{
	if (v->overtaking_ctr != 255) v->overtaking_ctr++;
	return v->overtaking_ctr;
}

static bool CheckRestartLoadingAtRoadStop(RoadVehicle *v)
{
	if (v->GetNumOrders() < 1 || !Company::Get(v->owner)->settings.remain_if_next_order_same_station) return false;

	StationID station_id = v->current_order.GetDestination();
	VehicleOrderID next_order_idx = AdvanceOrderIndexDeferred(v, v->cur_implicit_order_index);
	const Order *next_order = v->GetOrder(next_order_idx);
	FlushAdvanceOrderIndexDeferred(v, false);
	if (next_order != nullptr && next_order->IsType(OT_GOTO_STATION) && next_order->GetDestination() == station_id &&
			!(next_order->GetNonStopType() & ONSF_NO_STOP_AT_DESTINATION_STATION) &&
			IsInfraTileUsageAllowed(VEH_ROAD, v->owner, v->tile) &&
			GetRoadStopType(v->tile) == (v->IsBus() ? ROADSTOP_BUS : ROADSTOP_TRUCK)) {
		v->current_order.Free();
		ProcessOrders(v);

		/* Double check that order prediction was correct and v->current_order is now for the same station */
		if (v->current_order.IsType(OT_GOTO_STATION) && v->current_order.GetDestination() == station_id &&
				!(v->current_order.GetNonStopType() & ONSF_NO_STOP_AT_DESTINATION_STATION)) {
			v->last_station_visited = station_id;
			v->BeginLoading();
			return true;
		} else {
			/* Order prediction was incorrect, this should not be reached, just restore the leave station order */
			v->current_order.MakeLeaveStation();
			v->current_order.SetDestination(station_id);
		}
	}

	return false;
}

bool IndividualRoadVehicleController(RoadVehicle *v, const RoadVehicle *prev)
{
	SCOPE_INFO_FMT([&], "IndividualRoadVehicleController: %s, %s", scope_dumper().VehicleInfo(v), scope_dumper().VehicleInfo(prev));
	if (v->overtaking & RVSB_DRIVE_SIDE && v->IsFrontEngine())  {
		if (IsNonOvertakingStationTile(v->tile, DirToDiagDir(v->direction))) {
			/* Force us to be not overtaking! */
			v->SetRoadVehicleOvertaking(0);
		} else if (v->HasArticulatedPart() && (v->state >= RVSB_IN_ROAD_STOP || !IsStraightRoadTrackdir((Trackdir)v->state)) && !IsInsideMM(v->state, RVSB_IN_DT_ROAD_STOP, RVSB_IN_DT_ROAD_STOP_END) && v->state != RVSB_WORMHOLE) {
			/* Articulated RVs may not overtake on corners */
			v->SetRoadVehicleOvertaking(0);
		} else if (v->HasArticulatedPart() && IsBridgeTile(v->tile) && (IsRoadCustomBridgeHeadTile(v->tile) || IsRoadCustomBridgeHeadTile(GetOtherBridgeEnd(v->tile)))) {
			/* Articulated RVs may not overtake on custom bridge heads */
			v->SetRoadVehicleOvertaking(0);
		} else if (v->state < RVSB_IN_ROAD_STOP && !IsStraightRoadTrackdir((Trackdir)v->state) && IsOneWaySideJunctionRoadTile(v->tile)) {
			/* No turning to/from overtaking lane on one way side road junctions */
			v->SetRoadVehicleOvertaking(0);
		} else if (IncreaseOvertakingCounter(v) >= RV_OVERTAKE_TIMEOUT) {
			/* If overtaking just aborts at a random moment, we can have a out-of-bound problem,
			 *  if the vehicle started a corner. To protect that, only allow an abort of
			 *  overtake if we are on straight roads */
			if (v->overtaking_ctr >= v->GetOvertakingCounterThreshold() && (v->state == RVSB_WORMHOLE || (v->state < RVSB_IN_ROAD_STOP && IsStraightRoadTrackdir((Trackdir)v->state)))) {
				if (IsOneWayRoadTile(v->tile)) {
					RoadVehCheckFinishOvertake(v);
				} else {
					v->SetRoadVehicleOvertaking(0);
				}
			}
		}
		else if (v->breakdown_ctr != 0)	{
			v->SetRoadVehicleOvertaking(0);
		}
	}

	/* If this vehicle is in a depot and we've reached this point it must be
	 * one of the articulated parts. It will stay in the depot until activated
	 * by the previous vehicle in the chain when it gets to the right place. */
	if (v->IsInDepot()) return true;

	TileIndex previous_tile = -1;
	/* check if vehicle entered another tile */
	if (v->tile != v->last_tile)
	{
		v->another_tile = true;
		previous_tile = v->last_tile;
		v->last_tile = v->tile;
	}

	/* Apply road speed limit */
	v->cur_speed = std::min(v->cur_speed, CalcMaxRoadVehSpeed(v, previous_tile));

	bool no_advance_tile = false;

	if (v->state == RVSB_WORMHOLE) {
		/* Vehicle is entering a depot or is on a bridge or in a tunnel */
		GetNewVehiclePosResult gp = GetNewVehiclePos(v);
		if (v->overtaking & 1) {
			DiagDirection dir = DirToDiagDir(v->direction);
			switch (dir) {
				case DIAGDIR_NE:
				case DIAGDIR_SW:
					SB(gp.y, 0, 4, (_settings_game.vehicle.road_side ^ (dir >> 1) ^ (v->overtaking >> RVS_DRIVE_SIDE)) ? 9 : 5);
					break;
				case DIAGDIR_SE:
				case DIAGDIR_NW:
					SB(gp.x, 0, 4, (_settings_game.vehicle.road_side ^ (dir >> 1) ^ (v->overtaking >> RVS_DRIVE_SIDE)) ? 9 : 5);
					break;
				default:
					NOT_REACHED();
			}
		}
		if (v->IsFrontEngine()) {
			RoadVehicle *u = RoadVehFindCloseTo(v, gp.x, gp.y, v->direction);
			if (u != nullptr) {
				u = u->First();
				/* There is a vehicle in front overtake it if possible */
				byte old_overtaking = v->overtaking;
				if (v->overtaking == 0) RoadVehCheckOvertake(v, u);
				if (v->overtaking == old_overtaking) {
					v->cur_speed = u->cur_speed;
				}
				return false;
			}
		}
		v->overtaking &= ~1;

		if (IsTileType(gp.new_tile, MP_TUNNELBRIDGE) && HasBit(VehicleEnterTile(v, gp.new_tile, gp.x, gp.y), VETS_ENTERED_WORMHOLE)) {
			if (IsRoadCustomBridgeHeadTile(gp.new_tile)) {
				v->frame = 15;
				no_advance_tile = true;
			} else {
				/* Vehicle has just entered a bridge or tunnel */
				v->x_pos = gp.x;
				v->y_pos = gp.y;
				v->UpdatePosition();
				v->UpdateInclination(true, true);
				return true;
			}
		} else {
			v->x_pos = gp.x;
			v->y_pos = gp.y;
			v->UpdatePosition();
			RoadZPosAffectSpeed(v, v->UpdateInclination(false, false, true));
			if (v->IsDrawn()) v->Vehicle::UpdateViewport(true);
			return true;
		}
	}

	/* Get move position data for next frame.
	 * For a drive-through road stop use 'straight road' move data.
	 * In this case v->state is masked to give the road stop entry direction. */
	RoadDriveEntry rd = _road_drive_data[GetRoadTramType(v->roadtype)][(
		(HasBit(v->state, RVS_IN_DT_ROAD_STOP) ? v->state & RVSB_ROAD_STOP_TRACKDIR_MASK : v->state) +
		(_settings_game.vehicle.road_side << RVS_DRIVE_SIDE)) ^ v->overtaking][v->frame + 1];

	if (rd.x & RDE_NEXT_TILE) {
		TileIndex tile = v->tile;
		if (!no_advance_tile) tile += TileOffsByDiagDir((DiagDirection)(rd.x & 3));
		Trackdir dir;

		if (v->IsFrontEngine()) {
			/* If this is the front engine, look for the right path. */
			if (HasTileAnyRoadType(tile, v->compatible_roadtypes)) {
				dir = RoadFindPathToDest(v, tile, (DiagDirection)(rd.x & 3));
			} else {
				dir = _road_reverse_table[(DiagDirection)(rd.x & 3)];
			}
		} else if (no_advance_tile) {
			/* Follow previous vehicle out of custom bridge wormhole */
			dir = (Trackdir) prev->state;
		} else {
			dir = FollowPreviousRoadVehicle(v, prev, tile, (DiagDirection)(rd.x & 3), false);
		}

		if (dir == INVALID_TRACKDIR) {
			if (!v->IsFrontEngine()) error("Disconnecting road vehicle.");
			v->cur_speed = 0;
			return false;
		}

again:
		uint start_frame = RVC_DEFAULT_START_FRAME;
		if (IsReversingRoadTrackdir(dir)) {
			/* When turning around we can't be overtaking. */
			v->SetRoadVehicleOvertaking(0);

			if (no_advance_tile) {
				DEBUG(misc, 0, "Road vehicle attempted to turn around on a single road piece bridge head");
			}

			/* Turning around */
			if (RoadTypeIsTram(v->roadtype)) {
				/* Determine the road bits the tram needs to be able to turn around
				 * using the 'big' corner loop. */
				RoadBits needed;
				switch (dir) {
					default: NOT_REACHED();
					case TRACKDIR_RVREV_NE: needed = ROAD_SW; break;
					case TRACKDIR_RVREV_SE: needed = ROAD_NW; break;
					case TRACKDIR_RVREV_SW: needed = ROAD_NE; break;
					case TRACKDIR_RVREV_NW: needed = ROAD_SE; break;
				}
				auto tile_turn_ok = [&]() -> bool {
					if (IsNormalRoadTile(tile)) {
						return !HasRoadWorks(tile) && HasTileAnyRoadType(tile, v->compatible_roadtypes) && (needed & GetRoadBits(tile, RTT_TRAM)) != ROAD_NONE;
					} else if (IsRoadCustomBridgeHeadTile(tile)) {
						return HasTileAnyRoadType(tile, v->compatible_roadtypes) && (needed & GetCustomBridgeHeadRoadBits(tile, RTT_TRAM) & ~DiagDirToRoadBits(GetTunnelBridgeDirection(tile))) != ROAD_NONE;
					} else {
						return false;
					}
				};
				if ((v->Previous() != nullptr && v->Previous()->tile == tile) || (v->IsFrontEngine() && tile_turn_ok())) {
					/*
					 * Taking the 'big' corner for trams only happens when:
					 * - The previous vehicle in this (articulated) tram chain is
					 *   already on the 'next' tile, we just follow them regardless of
					 *   anything. When it is NOT on the 'next' tile, the tram started
					 *   doing a reversing turn when the piece of tram track on the next
					 *   tile did not exist yet. Do not use the big tram loop as that is
					 *   going to cause the tram to split up.
					 * - Or the front of the tram can drive over the next tile.
					 */
				} else if (!v->IsFrontEngine() || !CanBuildTramTrackOnTile(v->owner, tile, v->roadtype, needed) || ((~needed & GetAnyRoadBits(v->tile, RTT_TRAM, false)) == ROAD_NONE)) {
					/*
					 * Taking the 'small' corner for trams only happens when:
					 * - We are not the from vehicle of an articulated tram.
					 * - Or when the company cannot build on the next tile.
					 *
					 * The 'small' corner means that the vehicle is on the end of a
					 * tram track and needs to start turning there. To do this properly
					 * the tram needs to start at an offset in the tram turning 'code'
					 * for 'big' corners. It furthermore does not go to the next tile,
					 * so that needs to be fixed too.
					 */
					tile = v->tile;
					start_frame = RVC_TURN_AROUND_START_FRAME_SHORT_TRAM;
				} else {
					/* The company can build on the next tile, so wait till they do. */
					v->cur_speed = 0;
					return false;
				}
			} else if (IsOneWayRoadTile(v->tile) && !MayReverseOnOneWayRoadTile(v->tile, (DiagDirection)(rd.x & 3))) {
				v->cur_speed = 0;
				return false;
			} else {
				tile = v->tile;
			}
		}

		/* Get position data for first frame on the new tile */
		const RoadDriveEntry *rdp = _road_drive_data[GetRoadTramType(v->roadtype)][(dir + (_settings_game.vehicle.road_side << RVS_DRIVE_SIDE)) ^ v->overtaking];

		int x = TileX(tile) * TILE_SIZE + rdp[start_frame].x;
		int y = TileY(tile) * TILE_SIZE + rdp[start_frame].y;

		Direction new_dir = RoadVehGetSlidingDirection(v, x, y);
		if (v->IsFrontEngine()) {
			const Vehicle *u = RoadVehFindCloseTo(v, x, y, new_dir);
			if (u != nullptr) {
				v->cur_speed = u->First()->cur_speed;
				/* We might be blocked, prevent pathfinding rerun as we already know where we are heading to. */
				v->path.tile.push_front(tile);
				v->path.td.push_front(dir);
				return false;
			}
		}

		uint32 r = VehicleEnterTile(v, tile, x, y);
		if (HasBit(r, VETS_CANNOT_ENTER)) {
			if (!IsTileType(tile, MP_TUNNELBRIDGE)) {
				v->cur_speed = 0;
				return false;
			}
			/* Try an about turn to re-enter the previous tile */
			dir = _road_reverse_table[rd.x & 3];
			goto again;
		}

		if (IsInsideMM(v->state, RVSB_IN_ROAD_STOP, RVSB_IN_DT_ROAD_STOP_END) && IsTileType(v->tile, MP_STATION)) {
			if (IsReversingRoadTrackdir(dir) && IsInsideMM(v->state, RVSB_IN_ROAD_STOP, RVSB_IN_ROAD_STOP_END)) {
				/* New direction is trying to turn vehicle around.
				 * We can't turn at the exit of a road stop so wait.*/
				v->cur_speed = 0;
				return false;
			}

			/* If we are a drive through road stop and the next tile is of
			 * the same road stop and the next tile isn't this one (i.e. we
			 * are not reversing), then keep the reservation and state.
			 * This way we will not be shortly unregister from the road
			 * stop. It also makes it possible to load when on the edge of
			 * two road stops; otherwise you could get vehicles that should
			 * be loading but are not actually loading. */
			if (IsStationRoadStopTile(v->tile) && IsDriveThroughStopTile(v->tile) &&
					RoadStop::IsDriveThroughRoadStopContinuation(v->tile, tile) &&
					v->tile != tile) {
				/* So, keep 'our' state */
				dir = (Trackdir)v->state;
			} else if (IsStationRoadStop(v->tile)) {
				/* We're not continuing our drive through road stop, so leave. */
				RoadStop::GetByTile(v->tile, GetRoadStopType(v->tile))->Leave(v);
			}
		}

		if (!HasBit(r, VETS_ENTERED_WORMHOLE)) {
			v->InvalidateImageCache();
			TileIndex old_tile = v->tile;

			v->prev_tile = v->tile;
			v->tile = tile;
			v->state = (byte)dir;
			v->frame = start_frame;
			RoadTramType rtt = GetRoadTramType(v->roadtype);
			if (GetRoadType(old_tile, rtt) != GetRoadType(tile, rtt)) {
				if (v->IsFrontEngine()) {
					RoadVehUpdateCache(v);
				}
				v->First()->CargoChanged();
			}
		}
		if (new_dir != v->direction) {
			v->direction = new_dir;
			if (_settings_game.vehicle.roadveh_acceleration_model == AM_ORIGINAL) v->cur_speed -= v->cur_speed >> 2;
		}
		v->x_pos = x;
		v->y_pos = y;
		v->UpdatePosition();
		RoadZPosAffectSpeed(v, v->UpdateInclination(true, true));
		return true;
	}

	if (rd.x & RDE_TURNED) {
		/* Vehicle has finished turning around, it will now head back onto the same tile */
		Trackdir dir;
		uint turn_around_start_frame = RVC_TURN_AROUND_START_FRAME;

		if (RoadTypeIsTram(v->roadtype) && !IsRoadDepotTile(v->tile) && HasExactlyOneBit(GetAnyRoadBits(v->tile, RTT_TRAM, false))) {
			/*
			 * The tram is turning around with one tram 'roadbit'. This means that
			 * it is using the 'big' corner 'drive data'. However, to support the
			 * trams to take a small corner, there is a 'turned' marker in the middle
			 * of the turning 'drive data'. When the tram took the long corner, we
			 * will still use the 'big' corner drive data, but we advance it one
			 * frame. We furthermore set the driving direction so the turning is
			 * going to be properly shown.
			 */
			turn_around_start_frame = RVC_START_FRAME_AFTER_LONG_TRAM;
			switch (rd.x & 0x3) {
				default: NOT_REACHED();
				case DIAGDIR_NW: dir = TRACKDIR_RVREV_SE; break;
				case DIAGDIR_NE: dir = TRACKDIR_RVREV_SW; break;
				case DIAGDIR_SE: dir = TRACKDIR_RVREV_NW; break;
				case DIAGDIR_SW: dir = TRACKDIR_RVREV_NE; break;
			}
		} else {
			if (v->IsFrontEngine()) {
				/* If this is the front engine, look for the right path. */
				dir = RoadFindPathToDest(v, v->tile, (DiagDirection)(rd.x & 3));
			} else {
				dir = FollowPreviousRoadVehicle(v, prev, v->tile, (DiagDirection)(rd.x & 3), true);
			}
		}

		if (dir == INVALID_TRACKDIR) {
			v->cur_speed = 0;
			return false;
		}

		const RoadDriveEntry *rdp = _road_drive_data[GetRoadTramType(v->roadtype)][(_settings_game.vehicle.road_side << RVS_DRIVE_SIDE) + dir];

		int x = TileX(v->tile) * TILE_SIZE + rdp[turn_around_start_frame].x;
		int y = TileY(v->tile) * TILE_SIZE + rdp[turn_around_start_frame].y;

		Direction new_dir = RoadVehGetSlidingDirection(v, x, y);
		if (v->IsFrontEngine()) {
			const Vehicle *u = RoadVehFindCloseTo(v, x, y, new_dir);
			if (u != nullptr) {
				v->cur_speed = u->First()->cur_speed;
				/* We might be blocked, prevent pathfinding rerun as we already know where we are heading to. */
				v->path.tile.push_front(v->tile);
				v->path.td.push_front(dir);
				return false;
			}
		}

		uint32 r = VehicleEnterTile(v, v->tile, x, y);
		if (HasBit(r, VETS_CANNOT_ENTER)) {
			v->cur_speed = 0;
			return false;
		}

		v->InvalidateImageCache();
		v->state = dir;
		v->frame = turn_around_start_frame;

		if (new_dir != v->direction) {
			v->direction = new_dir;
			if (_settings_game.vehicle.roadveh_acceleration_model == AM_ORIGINAL) v->cur_speed -= v->cur_speed >> 2;
		}

		v->x_pos = x;
		v->y_pos = y;
		v->UpdatePosition();
		RoadZPosAffectSpeed(v, v->UpdateInclination(true, true));
		return true;
	}

	/* This vehicle is not in a wormhole and it hasn't entered a new tile. If
	 * it's on a depot tile, check if it's time to activate the next vehicle in
	 * the chain yet. */
	if (v->Next() != nullptr && IsRoadDepotTile(v->tile)) {
		if (v->frame == v->gcache.cached_veh_length + RVC_DEPOT_START_FRAME) {
			RoadVehLeaveDepot(v->Next(), false);
		}
	}

	/* Calculate new position for the vehicle */
	int x = (v->x_pos & ~15) + (rd.x & 15);
	int y = (v->y_pos & ~15) + (rd.y & 15);

	Direction new_dir = RoadVehGetSlidingDirection(v, x, y);

	if (v->IsFrontEngine() && !IsInsideMM(v->state, RVSB_IN_ROAD_STOP, RVSB_IN_ROAD_STOP_END)) {
		/* Vehicle is not in a road stop.
		 * Check for another vehicle to overtake */
		RoadVehicle *u = RoadVehFindCloseTo(v, x, y, new_dir);

		bool isGoodTile = IsHighway(v->tile) || (v->prev_tile != INVALID_TILE && IsHighway(v->prev_tile));
		if (_settings_game.vehicle.try_to_use_two_lanes_on_highway 
			&& v->breakdown_ctr == 0 && v->index % _settings_game.vehicle.chance_of_going_to_second_lane == 0
			&& isGoodTile
			&& v->cur_speed > ((_settings_game.vehicle.min_speed_for_second_lane * 2) + 2) 
			&& (!_settings_game.vehicle.only_buses_on_second_lane_on_highway || v->IsBus())) {
			bool is_prev_veh_overtaking = HasVehicleOnPos(v->tile, VEH_ROAD, v, EnumFindVehOvertaking) || (v->prev_tile != INVALID_TILE && HasVehicleOnPos(v->prev_tile, VEH_ROAD, v, EnumFindVehOvertaking));

			if (!is_prev_veh_overtaking)
			{
				v->overtaking_ctr = RV_OVERTAKE_TIMEOUT / 2;
				v->SetRoadVehicleOvertaking(RVSB_DRIVE_SIDE);
			}
			else
			{
				v->SetRoadVehicleOvertaking(0);
			}
		}

		if (u != nullptr) {
			u = u->First();
			/* There is a vehicle in front overtake it if possible */
			byte old_overtaking = v->overtaking;
			if (v->overtaking == 0 && u->overtaking == 0) {
				if (v->overtaking == 0)
					RoadVehCheckOvertake(v, u);
				if (v->overtaking == 0)
					v->cur_speed = u->cur_speed;
			}

			/* In case an RV is stopped in a road stop, why not try to load? */
			if (v->cur_speed == 0 && IsInsideMM(v->state, RVSB_IN_DT_ROAD_STOP, RVSB_IN_DT_ROAD_STOP_END) &&
					v->current_order.ShouldStopAtStation(v, GetStationIndex(v->tile), false) &&
					IsInfraTileUsageAllowed(VEH_ROAD, v->owner, v->tile) && !v->current_order.IsType(OT_LEAVESTATION) &&
					GetRoadStopType(v->tile) == (v->IsBus() ? ROADSTOP_BUS : ROADSTOP_TRUCK)) {
				byte cur_overtaking = IsRoadVehicleOnOtherSideOfRoad(v) ? RVSB_DRIVE_SIDE : 0;
				if (cur_overtaking != v->overtaking) v->SetRoadVehicleOvertaking(cur_overtaking);
				Station *st = Station::GetByTile(v->tile);
				v->last_station_visited = st->index;
				RoadVehArrivesAt(v, st);
				v->BeginLoading();
				TriggerRoadStopRandomisation(st, v->tile, RSRT_VEH_ARRIVES);
				TriggerRoadStopAnimation(st, v->tile, SAT_TRAIN_ARRIVES);
			}
			return false;
		}
	}

	Direction old_dir = v->direction;
	if (new_dir != old_dir) {
		v->direction = new_dir;
		if (_settings_game.vehicle.roadveh_acceleration_model == AM_ORIGINAL) v->cur_speed -= v->cur_speed >> 2;

		/* Delay the vehicle in curves by making it require one additional frame per turning direction (two in total).
		 * A vehicle has to spend at least 9 frames on a tile, so the following articulated part can follow.
		 * (The following part may only be one tile behind, and the front part is moved before the following ones.)
		 * The short (inner) curve has 8 frames, this elongates it to 10. */
		v->UpdateViewport(true, true);
		return true;
	}

	/* If the vehicle is in a normal road stop and the frame equals the stop frame OR
	 * if the vehicle is in a drive-through road stop and this is the destination station
	 * and it's the correct type of stop (bus or truck) and the frame equals the stop frame...
	 * (the station test and stop type test ensure that other vehicles, using the road stop as
	 * a through route, do not stop) */
	if (v->IsFrontEngine() && ((IsInsideMM(v->state, RVSB_IN_ROAD_STOP, RVSB_IN_ROAD_STOP_END) &&
			_road_stop_stop_frame[v->state - RVSB_IN_ROAD_STOP + (_settings_game.vehicle.road_side << RVS_DRIVE_SIDE)] == v->frame) ||
			(IsInsideMM(v->state, RVSB_IN_DT_ROAD_STOP, RVSB_IN_DT_ROAD_STOP_END) &&
			v->current_order.ShouldStopAtStation(v, GetStationIndex(v->tile), false) &&
			IsInfraTileUsageAllowed(VEH_ROAD, v->owner, v->tile) &&
			GetRoadStopType(v->tile) == (v->IsBus() ? ROADSTOP_BUS : ROADSTOP_TRUCK) &&
			v->frame == RVC_DRIVE_THROUGH_STOP_FRAME))) {

		RoadStop *rs = RoadStop::GetByTile(v->tile, GetRoadStopType(v->tile));
		Station *st = Station::GetByTile(v->tile);

		/* Vehicle is at the stop position (at a bay) in a road stop.
		 * Note, if vehicle is loading/unloading it has already been handled,
		 * so if we get here the vehicle has just arrived or is just ready to leave. */
		if (!HasBit(v->state, RVS_ENTERED_STOP)) {
			/* Vehicle has arrived at a bay in a road stop */

			if (IsDriveThroughStopTile(v->tile)) {
				TileIndex next_tile = TileAddByDir(v->tile, v->direction);

				/* Check if next inline bay is free and has compatible road. */
				if (RoadStop::IsDriveThroughRoadStopContinuation(v->tile, next_tile) && HasTileAnyRoadType(next_tile, v->compatible_roadtypes)) {
					v->frame++;
					v->x_pos = x;
					v->y_pos = y;
					v->UpdatePosition();
					RoadZPosAffectSpeed(v, v->UpdateInclination(true, false));
					return true;
				}
			}

			rs->SetEntranceBusy(false);
			SetBit(v->state, RVS_ENTERED_STOP);

			v->last_station_visited = st->index;

			if (IsDriveThroughStopTile(v->tile) || (v->current_order.IsType(OT_GOTO_STATION) && v->current_order.GetDestination() == st->index)) {
				RoadVehArrivesAt(v, st);
				v->BeginLoading();
				TriggerRoadStopRandomisation(st, v->tile, RSRT_VEH_ARRIVES);
				TriggerRoadStopAnimation(st, v->tile, SAT_TRAIN_ARRIVES);
				return false;
			}
		} else {
			if (v->current_order.IsType(OT_LEAVESTATION)) {
				if (CheckRestartLoadingAtRoadStop(v)) return false;
			}

			/* Vehicle is ready to leave a bay in a road stop */
			if (rs->IsEntranceBusy()) {
				/* Road stop entrance is busy, so wait as there is nowhere else to go */
				v->cur_speed = 0;
				return false;
			}
			if (v->current_order.IsType(OT_LEAVESTATION)) {
				v->PlayLeaveStationSound();
				v->current_order.Free();
			}
		}

		if (IsStandardRoadStopTile(v->tile)) rs->SetEntranceBusy(true);

		StartRoadVehSound(v);
		SetWindowWidgetDirty(WC_VEHICLE_VIEW, v->index, WID_VV_START_STOP);
	}

	/* Check tile position conditions - i.e. stop position in depot,
	 * entry onto bridge or into tunnel */
	uint32 r = VehicleEnterTile(v, v->tile, x, y);
	if (HasBit(r, VETS_CANNOT_ENTER)) {
		v->cur_speed = 0;
		return false;
	}

	if (v->current_order.IsType(OT_LEAVESTATION) && IsDriveThroughStopTile(v->tile)) {
		if (CheckRestartLoadingAtRoadStop(v)) return false;
		v->PlayLeaveStationSound();
		v->current_order.Free();
	}

	/* Move to next frame unless vehicle arrived at a stop position
	 * in a depot or entered a tunnel/bridge */
	if (!HasBit(r, VETS_ENTERED_WORMHOLE)) v->frame++;
	v->x_pos = x;
	v->y_pos = y;
	v->UpdatePosition();
	RoadZPosAffectSpeed(v, v->UpdateInclination(false, true, v->state == RVSB_WORMHOLE));
	return true;
}

static bool RoadVehController(RoadVehicle *v)
{
	/* decrease counters */
	v->current_order_time++;
	if (v->reverse_ctr != 0) v->reverse_ctr--;

	/* handle crashed */
	if (v->vehstatus & VS_CRASHED || RoadVehCheckTrainCrash(v)) {
		return RoadVehIsCrashed(v);
	}

	/* road vehicle has broken down? */
	if (v->HandleBreakdown()) return true;
	if (v->IsRoadVehicleStopped()) {
		v->cur_speed = 0;
		v->SetLastSpeed();
		return true;
	}

	ProcessOrders(v);
	v->HandleLoading();

	if (v->current_order.IsType(OT_LOADING)) return true;

	v->HandleWaiting(false, true);
	if (v->current_order.IsType(OT_WAITING)) return true;

	if (v->IsInDepot() && RoadVehLeaveDepot(v, true)) return true;

	int j;
	{
		int max_speed = v->GetCurrentMaxSpeed();
		v->ShowVisualEffect(max_speed);

		/* Check how far the vehicle needs to proceed */
		j = v->UpdateSpeed(max_speed);
	 }

	int adv_spd = v->GetAdvanceDistance();
	bool blocked = false;
	while (j >= adv_spd) {
		j -= adv_spd;

		RoadVehicle *u = v;
		for (RoadVehicle *prev = nullptr; u != nullptr; prev = u, u = u->Next()) {
			if (!IndividualRoadVehicleController(u, prev)) {
				blocked = true;
				break;
			}
		}
		if (blocked) break;

		/* Determine distance to next map position */
		adv_spd = v->GetAdvanceDistance();

		/* Test for a collision, but only if another movement will occur. */
		if (j >= adv_spd && RoadVehCheckTrainCrash(v)) break;
	}

	v->SetLastSpeed();

	for (RoadVehicle *u = v; u != nullptr; u = u->Next()) {
		if (!(u->IsDrawn())) continue;

		u->UpdateViewport(false, false);
	}

	/* If movement is blocked, set 'progress' to its maximum, so the roadvehicle does
	 * not accelerate again before it can actually move. I.e. make sure it tries to advance again
	 * on next tick to discover whether it is still blocked. */
	if (v->progress == 0) v->progress = blocked ? adv_spd - 1 : j;

	return true;
}

Money RoadVehicle::GetRunningCost() const
{
	const Engine *e = this->GetEngine();
	if (e->u.road.running_cost_class == INVALID_PRICE) return 0;

	uint cost_factor = GetVehicleProperty(this, PROP_ROADVEH_RUNNING_COST_FACTOR, e->u.road.running_cost);
	if (cost_factor == 0) return 0;

	Money cost = GetPrice(e->u.road.running_cost_class, cost_factor, e->GetGRF());

	if (this->cur_speed == 0) {
		if (this->IsInDepot()) {
			/* running costs if in depot */
			cost = CeilDivT<Money>(cost, _settings_game.difficulty.vehicle_costs_in_depot);
		} else {
			/* running costs if stopped */
			cost = CeilDivT<Money>(cost, _settings_game.difficulty.vehicle_costs_when_stopped);
		}
	}
	return cost;
}

bool RoadVehicle::Tick()
{
	DEBUG_UPDATESTATECHECKSUM("RoadVehicle::Tick 1: v: %u, x: %d, y: %d", this->index, this->x_pos, this->y_pos);
	UpdateStateChecksum((((uint64) this->x_pos) << 32) | this->y_pos);
	DEBUG_UPDATESTATECHECKSUM("RoadVehicle::Tick 2: v: %u, state: %d, frame: %d", this->index, this->state, this->frame);
	UpdateStateChecksum((((uint64) this->state) << 32) | this->frame);
	if (this->IsFrontEngine()) {
		if (!(this->IsRoadVehicleStopped() || this->IsWaitingInDepot())) this->running_ticks++;
		return RoadVehController(this);
	}

	return true;
}

void RoadVehicle::SetDestTile(TileIndex tile)
{
	if (tile == this->dest_tile) return;
	this->path.clear();
	this->dest_tile = tile;
}

void RoadVehicle::SetRoadVehicleOvertaking(byte overtaking)
{
	if (IsInsideMM(this->state, RVSB_IN_DT_ROAD_STOP, RVSB_IN_DT_ROAD_STOP_END)) RoadStop::GetByTile(this->tile, GetRoadStopType(this->tile))->Leave(this);

	for (RoadVehicle *u = this; u != nullptr; u = u->Next()) {
		u->overtaking = overtaking;
		if (u->state == RVSB_WORMHOLE) u->overtaking |= 1;
	}

	if (IsInsideMM(this->state, RVSB_IN_DT_ROAD_STOP, RVSB_IN_DT_ROAD_STOP_END)) RoadStop::GetByTile(this->tile, GetRoadStopType(this->tile))->Enter(this);
}

static void CheckIfRoadVehNeedsService(RoadVehicle *v)
{
	/* If we already got a slot at a stop, use that FIRST, and go to a depot later */
	if (Company::Get(v->owner)->settings.vehicle.servint_roadveh == 0 || !v->NeedsAutomaticServicing()) return;
	if (v->IsChainInDepot()) {
		VehicleServiceInDepot(v);
		return;
	}

	uint max_penalty;
	switch (_settings_game.pf.pathfinder_for_roadvehs) {
		case VPF_NPF:  max_penalty = _settings_game.pf.npf.maximum_go_to_depot_penalty;  break;
		case VPF_YAPF: max_penalty = _settings_game.pf.yapf.maximum_go_to_depot_penalty; break;
		default: NOT_REACHED();
	}

	FindDepotData rfdd = FindClosestRoadDepot(v, max_penalty * (v->current_order.IsType(OT_GOTO_DEPOT) ? 2 : 1));
	/* Only go to the depot if it is not too far out of our way. */
	if (rfdd.best_length == UINT_MAX || rfdd.best_length > max_penalty * (v->current_order.IsType(OT_GOTO_DEPOT) && v->current_order.GetDestination() == GetDepotIndex(rfdd.tile) ? 2 : 1)) {
		if (v->current_order.IsType(OT_GOTO_DEPOT)) {
			/* If we were already heading for a depot but it has
			 * suddenly moved farther away, we continue our normal
			 * schedule? */
			v->current_order.MakeDummy();
			SetWindowWidgetDirty(WC_VEHICLE_VIEW, v->index, WID_VV_START_STOP);
		}
		return;
	}

	DepotID depot = GetDepotIndex(rfdd.tile);

	if (v->current_order.IsType(OT_GOTO_DEPOT) &&
			v->current_order.GetNonStopType() & ONSF_NO_STOP_AT_INTERMEDIATE_STATIONS &&
			!Chance16(1, 20)) {
		return;
	}

	SetBit(v->gv_flags, GVF_SUPPRESS_IMPLICIT_ORDERS);
	v->current_order.MakeGoToDepot(depot, ODTFB_SERVICE);
	v->SetDestTile(rfdd.tile);
	SetWindowWidgetDirty(WC_VEHICLE_VIEW, v->index, WID_VV_START_STOP);
}

void RoadVehicle::OnNewDay()
{
	AgeVehicle(this);

	if (!this->IsFrontEngine()) return;

	if ((++this->day_counter & 7) == 0) DecreaseVehicleValue(this);
}

void RoadVehicle::OnPeriodic()
{
	if (!this->IsFrontEngine()) return;

	if (this->blocked_ctr == 0) CheckVehicleBreakdown(this);

	CheckIfRoadVehNeedsService(this);

	CheckOrders(this);

	if (this->running_ticks == 0) return;

	CommandCost cost(EXPENSES_ROADVEH_RUN, this->GetRunningCost() * this->running_ticks / (DAYS_IN_YEAR * DAY_TICKS));

	this->profit_this_year -= cost.GetCost();
	this->running_ticks = 0;

	SubtractMoneyFromCompanyFract(this->owner, cost);

	SetWindowDirty(WC_VEHICLE_DETAILS, this->index);
	DirtyVehicleListWindowForVehicle(this);
}

Trackdir RoadVehicle::GetVehicleTrackdir() const
{
	if (this->vehstatus & VS_CRASHED) return INVALID_TRACKDIR;

	if (this->IsInDepot()) {
		/* We'll assume the road vehicle is facing outwards */
		return DiagDirToDiagTrackdir(GetRoadDepotDirection(this->tile));
	}

	if (IsStandardRoadStopTile(this->tile)) {
		/* We'll assume the road vehicle is facing outwards */
		return DiagDirToDiagTrackdir(GetRoadStopDir(this->tile)); // Road vehicle in a station
	}

	/* Drive through road stops / wormholes (tunnels) */
	if (this->state > RVSB_TRACKDIR_MASK) return DiagDirToDiagTrackdir(DirToDiagDir(this->direction));

	/* If vehicle's state is a valid track direction (vehicle is not turning around) return it,
	 * otherwise transform it into a valid track direction */
	return (Trackdir)((IsReversingRoadTrackdir((Trackdir)this->state)) ? (this->state - 6) : this->state);
}

uint16 RoadVehicle::GetMaxWeight() const
{
	uint16 weight = CargoSpec::Get(this->cargo_type)->WeightOfNUnits(this->GetEngine()->DetermineCapacity(this));

	/* Vehicle weight is not added for articulated parts. */
	if (!this->IsArticulatedPart()) {
		/* Road vehicle weight is in units of 1/4 t. */
		weight += GetVehicleProperty(this, PROP_ROADVEH_WEIGHT, RoadVehInfo(this->engine_type)->weight) / 4;
	}

	return weight;
}<|MERGE_RESOLUTION|>--- conflicted
+++ resolved
@@ -38,15 +38,12 @@
 #include "scope_info.h"
 #include "string_func.h"
 #include "core/checksum_func.hpp"
-<<<<<<< HEAD
 #include "highway.h"
+#include "newgrf_roadstop.h"
 
 #include "town.h"
 #include "road_map.h"
 #include "road_cmd.h"
-=======
-#include "newgrf_roadstop.h"
->>>>>>> f0cdd1e6
 
 #include "table/strings.h"
 
@@ -190,12 +187,6 @@
 	yoffs  = UnScaleGUI(rect.top);
 }
 
-static bool MayReverseOnOneWayRoadTile(TileIndex tile, DiagDirection dir)
-{
-	TrackdirBits bits = TrackStatusToTrackdirBits(GetTileTrackStatus(tile, TRANSPORT_ROAD, RTT_ROAD));
-	return bits & DiagdirReachesTrackdirs(ReverseDiagDir(dir));
-}
-
 /**
  * Get length of a road vehicle.
  * @param v Road vehicle to query length.
@@ -521,18 +512,6 @@
 
 	return ClosestDepot(rfdd.tile, GetDepotIndex(rfdd.tile));
 }
-<<<<<<< HEAD
-=======
-
-inline bool IsOneWayRoadTile(TileIndex tile)
-{
-	return MayHaveRoad(tile) && GetRoadCachedOneWayState(tile) != RCOWS_NORMAL;
-}
-
-inline bool IsOneWaySideJunctionRoadTile(TileIndex tile)
-{
-	return MayHaveRoad(tile) && (GetRoadCachedOneWayState(tile) == RCOWS_SIDE_JUNCTION || GetRoadCachedOneWayState(tile) == RCOWS_SIDE_JUNCTION_NO_EXIT);
-}
 
 static bool MayReverseOnOneWayRoadTile(TileIndex tile, DiagDirection dir)
 {
@@ -540,7 +519,6 @@
 	return bits & DiagdirReachesTrackdirs(ReverseDiagDir(dir));
 }
 
->>>>>>> f0cdd1e6
 /**
  * Turn a roadvehicle around.
  * @param tile unused
