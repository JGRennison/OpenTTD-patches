--- conflicted
+++ resolved
@@ -276,11 +276,7 @@
  * @param[out] ret the vehicle that has been built.
  * @return the cost of this operation or an error.
  */
-<<<<<<< HEAD
-CommandCost CmdBuildRoadVehicle(TileIndex tile, DoCommandFlag flags, const Engine *e, Vehicle **ret)
-=======
-CommandCost CmdBuildRoadVehicle(DoCommandFlags flags, TileIndex tile, const Engine *e, Vehicle **ret)
->>>>>>> c3d5e6d2
+CommandCost CmdBuildRoadVehicle(TileIndex tile, DoCommandFlags flags, const Engine *e, Vehicle **ret)
 {
 	/* Check that the vehicle can drive on the road in question */
 	RoadType rt = e->u.road.roadtype;
@@ -1436,11 +1432,7 @@
 	/* The 'current' company is not necessarily the owner of the vehicle. */
 	Backup<CompanyID> cur_company(_current_company, c, FILE_LINE);
 
-<<<<<<< HEAD
-	CommandCost ret = Command<CMD_BUILD_ROAD>::Do(DC_NO_WATER, t, r, rt, DRD_NONE, INVALID_TOWN, BuildRoadFlags::None);
-=======
-	CommandCost ret = Command<CMD_BUILD_ROAD>::Do(DoCommandFlag::NoWater, t, r, rt, DRD_NONE, INVALID_TOWN);
->>>>>>> c3d5e6d2
+	CommandCost ret = Command<CMD_BUILD_ROAD>::Do(DoCommandFlag::NoWater, t, r, rt, DRD_NONE, INVALID_TOWN, BuildRoadFlags::None);
 
 	cur_company.Restore();
 	return ret.Succeeded();
