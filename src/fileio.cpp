--- conflicted
+++ resolved
@@ -91,11 +91,6 @@
 	btree::btree_set<std::string_view> seen{};
 	btree::btree_set<std::string_view> seen_excluding_cwd{};
 	for (Searchpath sp = SP_FIRST_DIR; sp < NUM_SEARCHPATHS; sp++) {
-<<<<<<< HEAD
-=======
-		if (sp == SP_WORKING_DIR && !_do_scan_working_directory) continue;
-
->>>>>>> f9017220
 		if (only_local_path) {
 			switch (sp) {
 				case SP_WORKING_DIR:      // Can be influence by "-c" option.
