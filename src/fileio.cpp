/*
 * This file is part of OpenTTD.
 * OpenTTD is free software; you can redistribute it and/or modify it under the terms of the GNU General Public License as published by the Free Software Foundation, version 2.
 * OpenTTD is distributed in the hope that it will be useful, but WITHOUT ANY WARRANTY; without even the implied warranty of MERCHANTABILITY or FITNESS FOR A PARTICULAR PURPOSE.
 * See the GNU General Public License for more details. You should have received a copy of the GNU General Public License along with OpenTTD. If not, see <http://www.gnu.org/licenses/>.
 */

/** @file fileio.cpp Standard In/Out file operations */

#include "stdafx.h"
#include "fileio_func.h"
#include "spriteloader/spriteloader.hpp"
#include "debug.h"
#include "debug_fmt.h"
#include "fios.h"
#include "string_func.h"
#include "tar_type.h"
#include "3rdparty/cpp-btree/btree_set.h"
#ifdef _WIN32
#include <windows.h>
# define access _taccess
#elif defined(__HAIKU__)
#include <Path.h>
#include <storage/FindDirectory.h>
#else
#include <unistd.h>
#include <pwd.h>
#endif
#include <charconv>
#include <sys/stat.h>
#include <array>
#include <sstream>

#include "safeguards.h"

/** Whether the working directory should be scanned. */
static bool _do_scan_working_directory = true;

extern std::string _config_file;
extern std::string _highscore_file;

static const char * const _subdirs[] = {
	"",
	"save" PATHSEP,
	"save" PATHSEP "autosave" PATHSEP,
	"scenario" PATHSEP,
	"scenario" PATHSEP "heightmap" PATHSEP,
	"gm" PATHSEP,
	"data" PATHSEP,
	"baseset" PATHSEP,
	"newgrf" PATHSEP,
	"lang" PATHSEP,
	"ai" PATHSEP,
	"ai" PATHSEP "library" PATHSEP,
	"game" PATHSEP,
	"game" PATHSEP "library" PATHSEP,
	"screenshot" PATHSEP,
	"social_integration" PATHSEP,
};
static_assert(lengthof(_subdirs) == NUM_SUBDIRS);

/**
 * The search paths OpenTTD could search through.
 * At least one of the slots has to be filled with a path.
 * An empty string tells that there is no such path for the
 * current operating system.
 */
std::array<std::string, NUM_SEARCHPATHS> _searchpaths;
std::vector<Searchpath> _valid_searchpaths;
std::vector<Searchpath> _valid_searchpaths_excluding_cwd;
std::array<TarList, NUM_SUBDIRS> _tar_list;
TarFileList _tar_filelist[NUM_SUBDIRS];

extern bool FiosIsValidFile(const char *path, const struct dirent *ent, struct stat *sb);

/**
 * Checks whether the given search path is a valid search path
 * @param sp the search path to check
 * @return true if the search path is valid
 */
static bool IsValidSearchPath(Searchpath sp)
{
	return sp < _searchpaths.size() && !_searchpaths[sp].empty();
}

static void FillValidSearchPaths(bool only_local_path)
{
	_valid_searchpaths.clear();
	_valid_searchpaths_excluding_cwd.clear();

	btree::btree_set<std::string_view> seen{};
	btree::btree_set<std::string_view> seen_excluding_cwd{};
	for (Searchpath sp = SP_FIRST_DIR; sp < NUM_SEARCHPATHS; sp++) {
		if (only_local_path) {
			switch (sp) {
				case SP_WORKING_DIR:      // Can be influence by "-c" option.
				case SP_BINARY_DIR:       // Most likely contains all the language files.
				case SP_AUTODOWNLOAD_DIR: // Otherwise we cannot download in-game content.
					break;

				default:
					continue;
			}
		}

		if (IsValidSearchPath(sp)) {
			if (seen.count(_searchpaths[sp]) == 0) {
				seen.insert(_searchpaths[sp]);
				_valid_searchpaths.emplace_back(sp);
			}
			if (sp != SP_WORKING_DIR && seen_excluding_cwd.count(_searchpaths[sp]) == 0) {
				seen_excluding_cwd.insert(_searchpaths[sp]);
				_valid_searchpaths_excluding_cwd.emplace_back(sp);
			}
		}
	}
}

/**
 * Check whether the given file exists
 * @param filename the file to try for existence.
 * @param subdir the subdirectory to look in
 * @return true if and only if the file can be opened
 */
bool FioCheckFileExists(const std::string &filename, Subdirectory subdir)
{
	FILE *f = FioFOpenFile(filename, "rb", subdir);
	if (f == nullptr) return false;

	FioFCloseFile(f);
	return true;
}

/**
 * Test whether the given filename exists.
 * @param filename the file to test.
 * @return true if and only if the file exists.
 */
bool FileExists(const std::string &filename)
{
	return access(OTTD2FS(filename).c_str(), 0) == 0;
}

/**
 * Close a file in a safe way.
 */
void FioFCloseFile(FILE *f)
{
	fclose(f);
}

/**
 * Find a path to the filename in one of the search directories.
 * @param subdir Subdirectory to try.
 * @param filename Filename to look for.
 * @return String containing the path if the path was found, else an empty string.
 */
std::string FioFindFullPath(Subdirectory subdir, const std::string &filename)
{
	assert(subdir < NUM_SUBDIRS);

	for (Searchpath sp : _valid_searchpaths) {
		std::string buf = FioGetDirectory(sp, subdir);
		buf += filename;
		if (FileExists(buf)) return buf;
#if !defined(_WIN32)
		/* Be, as opening files, aware that sometimes the filename
		 * might be in uppercase when it is in lowercase on the
		 * disk. Of course Windows doesn't care about casing. */
		if (strtolower(buf, _searchpaths[sp].size() - 1) && FileExists(buf)) return buf;
#endif
	}

	return {};
}

std::string FioGetDirectory(Searchpath sp, Subdirectory subdir)
{
	assert(subdir < NUM_SUBDIRS);
	assert(sp < NUM_SEARCHPATHS);

	return _searchpaths[sp] + _subdirs[subdir];
}

std::string FioFindDirectory(Subdirectory subdir)
{
	/* Find and return the first valid directory */
	for (Searchpath sp : _valid_searchpaths) {
		std::string ret = FioGetDirectory(sp, subdir);
		if (FileExists(ret)) return ret;
	}

	/* Could not find the directory, fall back to a base path */
	return _personal_dir;
}

static FILE *FioFOpenFileSp(const std::string &filename, const char *mode, Searchpath sp, Subdirectory subdir, size_t *filesize, std::string *output_filename)
{
#if defined(_WIN32)
	/* fopen is implemented as a define with ellipses for
	 * Unicode support (prepend an L). As we are not sending
	 * a string, but a variable, it 'renames' the variable,
	 * so make that variable to makes it compile happily */
	wchar_t Lmode[5];
	MultiByteToWideChar(CP_ACP, 0, mode, -1, Lmode, static_cast<int>(std::size(Lmode)));
#endif
	FILE *f = nullptr;
	std::string buf;

	if (subdir == NO_DIRECTORY) {
		buf = filename;
	} else {
		buf = _searchpaths[sp] + _subdirs[subdir] + filename;
	}

#if defined(_WIN32)
	if (mode[0] == 'r' && GetFileAttributes(OTTD2FS(buf).c_str()) == INVALID_FILE_ATTRIBUTES) return nullptr;
#endif

	f = fopen(buf.c_str(), mode);
#if !defined(_WIN32)
	if (f == nullptr && strtolower(buf, subdir == NO_DIRECTORY ? 0 : _searchpaths[sp].size() - 1) ) {
		f = fopen(buf.c_str(), mode);
	}
#endif
	if (f != nullptr && filesize != nullptr) {
		/* Find the size of the file */
		fseek(f, 0, SEEK_END);
		*filesize = ftell(f);
		fseek(f, 0, SEEK_SET);
	}
	if (output_filename != nullptr) {
		*output_filename = (f != nullptr) ? std::move(buf) : "";
	}
	return f;
}

/**
 * Opens a file from inside a tar archive.
 * @param entry The entry to open.
 * @param[out] filesize If not \c nullptr, size of the opened file.
 * @return File handle of the opened file, or \c nullptr if the file is not available.
 * @note The file is read from within the tar file, and may not return \c EOF after reading the whole file.
 */
FILE *FioFOpenFileTar(const TarFileListEntry &entry, size_t *filesize)
{
	FILE *f = fopen(entry.tar_filename.c_str(), "rb");
	if (f == nullptr) return f;

	if (fseek(f, entry.position, SEEK_SET) < 0) {
		fclose(f);
		return nullptr;
	}

	if (filesize != nullptr) *filesize = entry.size;
	return f;
}

/**
 * Opens a OpenTTD file somewhere in a personal or global directory.
 * @param filename Name of the file to open.
 * @param subdir Subdirectory to open.
 * @return File handle of the opened file, or \c nullptr if the file is not available.
 */
FILE *FioFOpenFile(const std::string &filename, const char *mode, Subdirectory subdir, size_t *filesize, std::string *output_filename)
{
	FILE *f = nullptr;

	assert(subdir < NUM_SUBDIRS || subdir == NO_DIRECTORY);

	for (Searchpath sp : _valid_searchpaths) {
		f = FioFOpenFileSp(filename, mode, sp, subdir, filesize, output_filename);
		if (f != nullptr || subdir == NO_DIRECTORY) break;
	}

	/* We can only use .tar in case of data-dir, and read-mode */
	if (f == nullptr && mode[0] == 'r' && subdir != NO_DIRECTORY) {
		/* Filenames in tars are always forced to be lowercase */
		std::string resolved_name = filename;
		strtolower(resolved_name);

		/* Resolve ".." */
		std::istringstream ss(resolved_name);
		std::vector<std::string> tokens;
		std::string token;
		while (std::getline(ss, token, PATHSEPCHAR)) {
			if (token == "..") {
				if (tokens.size() < 2) return nullptr;
				tokens.pop_back();
			} else if (token == ".") {
				/* Do nothing. "." means current folder, but you can create tar files with "." in the path.
				 * This confuses our file resolver. So, act like this folder doesn't exist. */
			} else {
				tokens.push_back(token);
			}
		}

		resolved_name.clear();
		bool first = true;
		for (const std::string &token : tokens) {
			if (!first) {
				resolved_name += PATHSEP;
			}
			resolved_name += token;
			first = false;
		}

		TarFileList::iterator it = _tar_filelist[subdir].find(resolved_name);
		if (it != _tar_filelist[subdir].end()) {
			f = FioFOpenFileTar(it->second, filesize);
			if (output_filename != nullptr && f != nullptr) {
				*output_filename = stdstr_fmt("%s" PATHSEP "%s", ((*it).second).tar_filename.c_str(), filename.c_str());
			}
		}
	}

	/* Sometimes a full path is given. To support
	 * the 'subdirectory' must be 'removed'. */
	if (f == nullptr && subdir != NO_DIRECTORY) {
		switch (subdir) {
			case BASESET_DIR:
				f = FioFOpenFile(filename, mode, OLD_GM_DIR, filesize, output_filename);
				if (f != nullptr) break;
				[[fallthrough]];
			case NEWGRF_DIR:
				f = FioFOpenFile(filename, mode, OLD_DATA_DIR, filesize, output_filename);
				break;

			default:
				f = FioFOpenFile(filename, mode, NO_DIRECTORY, filesize, output_filename);
				break;
		}
	}

	return f;
}

/**
 * Create a directory with the given name
 * If the parent directory does not exist, it will try to create that as well.
 * @param name the new name of the directory
 */
void FioCreateDirectory(const std::string &name)
{
	auto p = name.find_last_of(PATHSEPCHAR);
	if (p != std::string::npos) {
		std::string dirname = name.substr(0, p);
		DIR *dir = ttd_opendir(dirname.c_str());
		if (dir == nullptr) {
			FioCreateDirectory(dirname); // Try creating the parent directory, if we couldn't open it
		} else {
			closedir(dir);
		}
	}

	/* Ignore directory creation errors; they'll surface later on, and most
	 * of the time they are 'directory already exists' errors anyhow. */
#if defined(_WIN32)
	CreateDirectory(OTTD2FS(name).c_str(), nullptr);
#else
	mkdir(OTTD2FS(name).c_str(), 0755);
#endif
}

/**
<<<<<<< HEAD
 * Renames a file from oldname to newname.
 * @param oldname file name to rename from
 * @param newname file name to rename to
 * @return true iff the operation succeeded
 */
bool FioRenameFile(const std::string &oldname, const std::string &newname)
{
#if defined(_WIN32)
	return MoveFileExW(OTTD2FS(oldname).c_str(), OTTD2FS(newname).c_str(), MOVEFILE_COPY_ALLOWED | MOVEFILE_REPLACE_EXISTING) != 0;
#else
	return rename(oldname.c_str(), newname.c_str()) == 0;
#endif
=======
 * Remove a file.
 * @param filename Filename to remove.
 * @return true iff the file was removed.
 */
bool FioRemove(const std::string &filename)
{
	std::filesystem::path path = OTTD2FS(filename);
	std::error_code error_code;
	std::filesystem::remove(path, error_code);
	if (error_code) {
		Debug(misc, 0, "Removing {} failed: {}", filename, error_code.message());
		return false;
	}
	return true;
>>>>>>> a1b03ee6
}

/**
 * Appends, if necessary, the path separator character to the end of the string.
 * It does not add the path separator to zero-sized strings.
 * @param buf  string to append the separator to
 * @return true iff the operation succeeded
 */
void AppendPathSeparator(std::string &buf)
{
	if (buf.empty()) return;

	if (buf.back() != PATHSEPCHAR) buf.push_back(PATHSEPCHAR);
}

/**
 * Simplify filenames from tars.
 * Replace '/' by #PATHSEPCHAR, and force 'name' to lowercase.
 * @param name Filename to process.
 */
static void SimplifyFileName(std::string &name)
{
	for (char &c : name) {
		/* Force lowercase */
		c = std::tolower(c);
#if (PATHSEPCHAR != '/')
		/* Tar-files always have '/' path-separator, but we want our PATHSEPCHAR */
		if (c == '/') c = PATHSEPCHAR;
#endif
	}
}

/**
 * Perform the scanning of a particular subdirectory.
 * @param sd The subdirectory to scan.
 * @return The number of found tar files.
 */
uint TarScanner::DoScan(Subdirectory sd)
{
	_tar_filelist[sd].clear();
	_tar_list[sd].clear();
	uint num = this->Scan(".tar", sd, false);
	if (sd == BASESET_DIR || sd == NEWGRF_DIR) num += this->Scan(".tar", OLD_DATA_DIR, false);
	return num;
}

/* static */ uint TarScanner::DoScan(TarScanner::Mode mode)
{
	Debug(misc, 2, "Scanning for tars");
	TarScanner fs;
	uint num = 0;
	if (mode & TarScanner::BASESET) {
		num += fs.DoScan(BASESET_DIR);
	}
	if (mode & TarScanner::NEWGRF) {
		num += fs.DoScan(NEWGRF_DIR);
	}
	if (mode & TarScanner::AI) {
		num += fs.DoScan(AI_DIR);
		num += fs.DoScan(AI_LIBRARY_DIR);
	}
	if (mode & TarScanner::GAME) {
		num += fs.DoScan(GAME_DIR);
		num += fs.DoScan(GAME_LIBRARY_DIR);
	}
	if (mode & TarScanner::SCENARIO) {
		num += fs.DoScan(SCENARIO_DIR);
		num += fs.DoScan(HEIGHTMAP_DIR);
	}
	Debug(misc, 2, "Scan complete, found {} files", num);
	return num;
}

/**
 * Add a single file to the scanned files of a tar, circumventing the scanning code.
 * @param sd       The sub directory the file is in.
 * @param filename The name of the file to add.
 * @return True if the additions went correctly.
 */
bool TarScanner::AddFile(Subdirectory sd, const std::string &filename)
{
	this->subdir = sd;
	return this->AddFile(filename, 0);
}

/**
 * Helper to extract a string for the tar header. We must assume that the tar
 * header contains garbage and is malicious. So, we cannot rely on the string
 * being properly terminated.
 * As such, do not use strlen to determine the actual length (explicitly or
 * implictly via the std::string constructor), but pass the buffer bounds
 * explicitly.
 * @param buffer The buffer to read from.
 * @return The string data.
 */
static std::string ExtractString(std::span<char> buffer)
{
	return StrMakeValid(std::string_view(buffer.begin(), buffer.end()));
}

bool TarScanner::AddFile(const std::string &filename, size_t, [[maybe_unused]] const std::string &tar_filename)
{
	/* No tar within tar. */
	assert(tar_filename.empty());

	/* The TAR-header, repeated for every file */
	struct TarHeader {
		char name[100];      ///< Name of the file
		char mode[8];
		char uid[8];
		char gid[8];
		char size[12];       ///< Size of the file, in ASCII octals
		char mtime[12];
		char chksum[8];
		char typeflag;
		char linkname[100];
		char magic[6];
		char version[2];
		char uname[32];
		char gname[32];
		char devmajor[8];
		char devminor[8];
		char prefix[155];    ///< Path of the file

		char unused[12];
	};

	/* Check if we already seen this file */
	TarList::iterator it = _tar_list[this->subdir].find(filename);
	if (it != _tar_list[this->subdir].end()) return false;

	FILE *f = fopen(filename.c_str(), "rb");
	/* Although the file has been found there can be
	 * a number of reasons we cannot open the file.
	 * Most common case is when we simply have not
	 * been given read access. */
	if (f == nullptr) return false;

	_tar_list[this->subdir][filename] = std::string{};

	std::string filename_base = StrLastPathSegment(filename);
	SimplifyFileName(filename_base);

	TarHeader th;
	size_t num = 0, pos = 0;

	/* Make a char of 512 empty bytes */
	char empty[512];
	memset(&empty[0], 0, sizeof(empty));

	for (;;) { // Note: feof() always returns 'false' after 'fseek()'. Cool, isn't it?
		size_t num_bytes_read = fread(&th, 1, 512, f);
		if (num_bytes_read != 512) break;
		pos += num_bytes_read;

		/* Check if we have the new tar-format (ustar) or the old one (a lot of zeros after 'link' field) */
		if (strncmp(th.magic, "ustar", 5) != 0 && memcmp(&th.magic, &empty[0], 512 - offsetof(TarHeader, magic)) != 0) {
			/* If we have only zeros in the block, it can be an end-of-file indicator */
			if (memcmp(&th, &empty[0], 512) == 0) continue;

			Debug(misc, 0, "The file '{}' isn't a valid tar-file", filename);
			fclose(f);
			return false;
		}

		std::string name;

		/* The prefix contains the directory-name */
		if (th.prefix[0] != '\0') {
			name = ExtractString(th.prefix);
			name += PATHSEP;
		}

		/* Copy the name of the file in a safe way at the end of 'name' */
		name += ExtractString(th.name);

		/* The size of the file, for some strange reason, this is stored as a string in octals. */
		std::string size = ExtractString(th.size);
		size_t skip = 0;
		if (!size.empty()) {
			StrTrimInPlace(size);
			auto [_, err] = std::from_chars(size.data(), size.data() + size.size(), skip, 8);
			if (err != std::errc()) {
				Debug(misc, 0, "The file '{}' has an invalid size for '{}'", filename, name);
				fclose(f);
				return false;
			}
		}

		switch (th.typeflag) {
			case '\0':
			case '0': { // regular file
				if (name.empty()) break;

				/* Store this entry in the list */
				TarFileListEntry entry;
				entry.tar_filename = filename;
				entry.size         = skip;
				entry.position     = pos;

				/* Convert to lowercase and our PATHSEPCHAR */
				SimplifyFileName(name);

				Debug(misc, 6, "Found file in tar: {} ({} bytes, {} offset)", name, skip, pos);
				if (_tar_filelist[this->subdir].insert(TarFileList::value_type(filename_base + PATHSEPCHAR + name, entry)).second) num++;

				break;
			}

			case '1': // hard links
			case '2': { // symbolic links
				std::string link = ExtractString(th.linkname);

				Debug(misc, 5, "Ignoring link in tar: {} -> {}", name, link);
				break;
			}

			case '5': // directory
				/* Convert to lowercase and our PATHSEPCHAR */
				SimplifyFileName(name);

				/* Store the first directory name we detect */
				Debug(misc, 6, "Found dir in tar: {}", name);
				if (_tar_list[this->subdir][filename].empty()) _tar_list[this->subdir][filename] = name;
				break;

			default:
				/* Ignore other types */
				break;
		}

		/* Skip to the next block.. */
		skip = Align(skip, 512);
		if (fseek(f, skip, SEEK_CUR) < 0) {
			Debug(misc, 0, "The file '{}' can't be read as a valid tar-file", filename);
			fclose(f);
			return false;
		}
		pos += skip;
	}

	Debug(misc, 4, "Found tar '{}' with {} new files", filename, num);
	fclose(f);

	return true;
}

/**
 * Extract the tar with the given filename in the directory
 * where the tar resides.
 * @param tar_filename the name of the tar to extract.
 * @param subdir The sub directory the tar is in.
 * @return false on failure.
 */
bool ExtractTar(const std::string &tar_filename, Subdirectory subdir)
{
	TarList::iterator it = _tar_list[subdir].find(tar_filename);
	/* We don't know the file. */
	if (it == _tar_list[subdir].end()) return false;

	const auto &dirname = (*it).second;

	/* The file doesn't have a sub directory! */
	if (dirname.empty()) {
		Debug(misc, 3, "Extracting {} failed; archive rejected, the contents must be in a sub directory", tar_filename);
		return false;
	}

	std::string filename = tar_filename;
	auto p = filename.find_last_of(PATHSEPCHAR);
	/* The file's path does not have a separator? */
	if (p == std::string::npos) return false;

	filename.replace(p + 1, std::string::npos, dirname);
	Debug(misc, 8, "Extracting {} to directory {}", tar_filename, filename);
	FioCreateDirectory(filename);

	for (auto &it2 : _tar_filelist[subdir]) {
		if (tar_filename != it2.second.tar_filename) continue;

		/* it2.first is tarball + PATHSEPCHAR + name. */
		std::string_view name = it2.first;
		name.remove_prefix(name.find_first_of(PATHSEPCHAR) + 1);
		filename.replace(p + 1, std::string::npos, name);

		Debug(misc, 9, "  extracting {}", filename);

		/* First open the file in the .tar. */
		size_t to_copy = 0;
		std::unique_ptr<FILE, FileDeleter> in(FioFOpenFileTar(it2.second, &to_copy));
		if (!in) {
			Debug(misc, 6, "Extracting {} failed; could not open {}", filename, tar_filename);
			return false;
		}

		/* Now open the 'output' file. */
		std::unique_ptr<FILE, FileDeleter> out(fopen(filename.c_str(), "wb"));
		if (!out) {
			Debug(misc, 6, "Extracting {} failed; could not open {}", filename, filename);
			return false;
		}

		/* Now read from the tar and write it into the file. */
		char buffer[4096];
		size_t read;
		for (; to_copy != 0; to_copy -= read) {
			read = fread(buffer, 1, std::min(to_copy, lengthof(buffer)), in.get());
			if (read <= 0 || fwrite(buffer, 1, read, out.get()) != read) break;
		}

		if (to_copy != 0) {
			Debug(misc, 6, "Extracting {} failed; still {} bytes to copy", filename, to_copy);
			return false;
		}
	}

	Debug(misc, 9, "  extraction successful");
	return true;
}

#if defined(_WIN32)
/**
 * Determine the base (personal dir and game data dir) paths
 * @param exe the path from the current path to the executable
 * @note defined in the OS related files (win32.cpp, unix.cpp etc)
 */
extern void DetermineBasePaths(const char *exe);
#else /* defined(_WIN32) */

/**
 * Changes the working directory to the path of the give executable.
 * For OSX application bundles '.app' is the required extension of the bundle,
 * so when we crop the path to there, when can remove the name of the bundle
 * in the same way we remove the name from the executable name.
 * @param exe the path to the executable
 */
static bool ChangeWorkingDirectoryToExecutable(const char *exe)
{
	std::string path = exe;

#ifdef WITH_COCOA
	for (size_t pos = path.find_first_of('.'); pos != std::string::npos; pos = path.find_first_of('.', pos + 1)) {
		if (StrEqualsIgnoreCase(path.substr(pos, 4), ".app")) {
			path.erase(pos);
			break;
		}
	}
#endif /* WITH_COCOA */

	size_t pos = path.find_last_of(PATHSEPCHAR);
	if (pos == std::string::npos) return false;

	path.erase(pos);

	if (chdir(path.c_str()) != 0) {
		Debug(misc, 0, "Directory with the binary does not exist?");
		return false;
	}

	return true;
}

/**
 * Whether we should scan the working directory.
 * It should not be scanned if it's the root or
 * the home directory as in both cases a big data
 * directory can cause huge amounts of unrelated
 * files scanned. Furthermore there are nearly no
 * use cases for the home/root directory to have
 * OpenTTD directories.
 * @return true if it should be scanned.
 */
bool DoScanWorkingDirectory()
{
	/* No working directory, so nothing to do. */
	if (_searchpaths[SP_WORKING_DIR].empty()) return false;

	/* Working directory is root, so do nothing. */
	if (_searchpaths[SP_WORKING_DIR] == PATHSEP) return false;

	/* No personal/home directory, so the working directory won't be that. */
	if (_searchpaths[SP_PERSONAL_DIR].empty()) return true;

	std::string tmp = _searchpaths[SP_WORKING_DIR] + PERSONAL_DIR;
	AppendPathSeparator(tmp);

	return _searchpaths[SP_PERSONAL_DIR] != tmp;
}

/**
 * Gets the home directory of the user.
 * May return an empty string in the unlikely scenario that the home directory cannot be found.
 * @return User's home directory
 */
static std::string GetHomeDir()
{
#ifdef __HAIKU__
	BPath path;
	find_directory(B_USER_SETTINGS_DIRECTORY, &path);
	return std::string(path.Path());
#else
	const char *home_env = std::getenv("HOME"); // Stack var, shouldn't be freed
	if (home_env != nullptr) return std::string(home_env);

	const struct passwd *pw = getpwuid(getuid());
	if (pw != nullptr) return std::string(pw->pw_dir);
#endif
	return {};
}

/**
 * Determine the base (personal dir and game data dir) paths
 * @param exe the path to the executable
 */
void DetermineBasePaths(const char *exe)
{
	std::string tmp;
	const std::string homedir = GetHomeDir();
#ifdef USE_XDG
	const char *xdg_data_home = std::getenv("XDG_DATA_HOME");
	if (xdg_data_home != nullptr) {
		tmp = xdg_data_home;
		tmp += PATHSEP;
		tmp += PERSONAL_DIR[0] == '.' ? &PERSONAL_DIR[1] : PERSONAL_DIR;
		AppendPathSeparator(tmp);
		_searchpaths[SP_PERSONAL_DIR_XDG] = tmp;

		tmp += "content_download";
		AppendPathSeparator(tmp);
		_searchpaths[SP_AUTODOWNLOAD_PERSONAL_DIR_XDG] = tmp;
	} else if (!homedir.empty()) {
		tmp = homedir;
		tmp += PATHSEP ".local" PATHSEP "share" PATHSEP;
		tmp += PERSONAL_DIR[0] == '.' ? &PERSONAL_DIR[1] : PERSONAL_DIR;
		AppendPathSeparator(tmp);
		_searchpaths[SP_PERSONAL_DIR_XDG] = tmp;

		tmp += "content_download";
		AppendPathSeparator(tmp);
		_searchpaths[SP_AUTODOWNLOAD_PERSONAL_DIR_XDG] = tmp;
	} else {
		_searchpaths[SP_PERSONAL_DIR_XDG].clear();
		_searchpaths[SP_AUTODOWNLOAD_PERSONAL_DIR_XDG].clear();
	}
#endif

#if !defined(WITH_PERSONAL_DIR)
	_searchpaths[SP_PERSONAL_DIR].clear();
#else
	if (!homedir.empty()) {
		tmp = homedir;
		tmp += PATHSEP;
		tmp += PERSONAL_DIR;
		AppendPathSeparator(tmp);
		_searchpaths[SP_PERSONAL_DIR] = tmp;

		tmp += "content_download";
		AppendPathSeparator(tmp);
		_searchpaths[SP_AUTODOWNLOAD_PERSONAL_DIR] = tmp;
	} else {
		_searchpaths[SP_PERSONAL_DIR].clear();
		_searchpaths[SP_AUTODOWNLOAD_PERSONAL_DIR].clear();
	}
#endif

#if defined(WITH_SHARED_DIR)
	tmp = SHARED_DIR;
	AppendPathSeparator(tmp);
	_searchpaths[SP_SHARED_DIR] = tmp;
#else
	_searchpaths[SP_SHARED_DIR].clear();
#endif

	char cwd[MAX_PATH];
	if (getcwd(cwd, MAX_PATH) == nullptr) *cwd = '\0';

	if (_config_file.empty()) {
		/* Get the path to working directory of OpenTTD. */
		tmp = cwd;
		AppendPathSeparator(tmp);
		_searchpaths[SP_WORKING_DIR] = tmp;

		_do_scan_working_directory = DoScanWorkingDirectory();
	} else {
		/* Use the folder of the config file as working directory. */
		size_t end = _config_file.find_last_of(PATHSEPCHAR);
		if (end == std::string::npos) {
			/* _config_file is not in a folder, so use current directory. */
			tmp = cwd;
			AppendPathSeparator(tmp);
			_searchpaths[SP_WORKING_DIR] = tmp;
		} else {
			_searchpaths[SP_WORKING_DIR] = _config_file.substr(0, end + 1);
		}
	}

	/* Change the working directory to that one of the executable */
	if (ChangeWorkingDirectoryToExecutable(exe)) {
		char buf[MAX_PATH];
		if (getcwd(buf, lengthof(buf)) == nullptr) {
			tmp.clear();
		} else {
			tmp = buf;
		}
		AppendPathSeparator(tmp);
		_searchpaths[SP_BINARY_DIR] = tmp;
	} else {
		_searchpaths[SP_BINARY_DIR].clear();
	}

	if (cwd[0] != '\0') {
		/* Go back to the current working directory. */
		if (chdir(cwd) != 0) {
			Debug(misc, 0, "Failed to return to working directory!");
		}
	}

#if !defined(GLOBAL_DATA_DIR)
	_searchpaths[SP_INSTALLATION_DIR].clear();
#else
	tmp = GLOBAL_DATA_DIR;
	AppendPathSeparator(tmp);
	_searchpaths[SP_INSTALLATION_DIR] = tmp;
#endif
#ifdef WITH_COCOA
extern void CocoaSetApplicationBundleDir();
	CocoaSetApplicationBundleDir();
#else
	_searchpaths[SP_APPLICATION_BUNDLE_DIR].clear();
#endif
}
#endif /* defined(_WIN32) */

std::string _personal_dir;

/**
 * Acquire the base paths (personal dir and game data dir),
 * fill all other paths (save dir, autosave dir etc) and
 * make the save and scenario directories.
 * @param exe the path from the current path to the executable
 * @param only_local_path Whether we shouldn't fill searchpaths with global folders.
 */
void DeterminePaths(const char *exe, bool only_local_path)
{
	DetermineBasePaths(exe);
	FillValidSearchPaths(only_local_path);

#ifdef USE_XDG
	std::string config_home;
	const std::string homedir = GetHomeDir();
	const char *xdg_config_home = std::getenv("XDG_CONFIG_HOME");
	if (xdg_config_home != nullptr) {
		config_home = xdg_config_home;
		config_home += PATHSEP;
		config_home += PERSONAL_DIR[0] == '.' ? &PERSONAL_DIR[1] : PERSONAL_DIR;
	} else if (!homedir.empty()) {
		/* Defaults to ~/.config */
		config_home = homedir;
		config_home += PATHSEP ".config" PATHSEP;
		config_home += PERSONAL_DIR[0] == '.' ? &PERSONAL_DIR[1] : PERSONAL_DIR;
	}
	AppendPathSeparator(config_home);
#endif

	const std::vector<Searchpath> &vsp = _do_scan_working_directory ? _valid_searchpaths : _valid_searchpaths_excluding_cwd;
	for (Searchpath sp : vsp) {
		Debug(misc, 3, "{} added as search path", _searchpaths[sp]);
	}

	std::string config_dir;
	if (!_config_file.empty()) {
		config_dir = _searchpaths[SP_WORKING_DIR];
	} else {
		std::string personal_dir = FioFindFullPath(BASE_DIR, "openttd.cfg");
		if (!personal_dir.empty()) {
			auto end = personal_dir.find_last_of(PATHSEPCHAR);
			if (end != std::string::npos) personal_dir.erase(end + 1);
			config_dir = personal_dir;
		} else {
#ifdef USE_XDG
			/* No previous configuration file found. Use the configuration folder from XDG. */
			config_dir = config_home;
#else
			static const Searchpath new_openttd_cfg_order[] = {
					SP_PERSONAL_DIR, SP_BINARY_DIR, SP_WORKING_DIR, SP_SHARED_DIR, SP_INSTALLATION_DIR
				};

			config_dir.clear();
			for (const auto &searchpath : new_openttd_cfg_order) {
				if (IsValidSearchPath(searchpath)) {
					config_dir = _searchpaths[searchpath];
					break;
				}
			}
#endif
		}
		_config_file = config_dir + "openttd.cfg";
	}

	Debug(misc, 1, "{} found as config directory", config_dir);

	_highscore_file = config_dir + "hs.dat";
	extern std::string _hotkeys_file;
	_hotkeys_file = config_dir + "hotkeys.cfg";
	extern std::string _windows_file;
	_windows_file = config_dir + "windows.cfg";
	extern std::string _private_file;
	_private_file = config_dir + "private.cfg";
	extern std::string _secrets_file;
	_secrets_file = config_dir + "secrets.cfg";

#ifdef USE_XDG
	if (config_dir == config_home) {
		/* We are using the XDG configuration home for the config file,
		 * then store the rest in the XDG data home folder. */
		_personal_dir = _searchpaths[SP_PERSONAL_DIR_XDG];
		if (only_local_path) {
			/* In case of XDG and we only want local paths and we detected that
			 * the user either manually indicated the XDG path or didn't use
			 * "-c" option, we change the working-dir to the XDG personal-dir,
			 * as this is most likely what the user is expecting. */
			_searchpaths[SP_WORKING_DIR] = _searchpaths[SP_PERSONAL_DIR_XDG];
		}
	} else
#endif
	{
		_personal_dir = config_dir;
	}

	/* Make the necessary folders */
	FioCreateDirectory(config_dir);
#if defined(WITH_PERSONAL_DIR)
	FioCreateDirectory(_personal_dir);
#endif

	Debug(misc, 1, "{} found as personal directory", _personal_dir);

	static const Subdirectory default_subdirs[] = {
		SAVE_DIR, AUTOSAVE_DIR, SCENARIO_DIR, HEIGHTMAP_DIR, BASESET_DIR, NEWGRF_DIR, AI_DIR, AI_LIBRARY_DIR, GAME_DIR, GAME_LIBRARY_DIR, SCREENSHOT_DIR, SOCIAL_INTEGRATION_DIR
	};

	for (const auto &default_subdir : default_subdirs) {
		FioCreateDirectory(_personal_dir + _subdirs[default_subdir]);
	}

	/* If we have network we make a directory for the autodownloading of content */
	_searchpaths[SP_AUTODOWNLOAD_DIR] = _personal_dir + "content_download" PATHSEP;
	Debug(misc, 3, "{} added as search path", _searchpaths[SP_AUTODOWNLOAD_DIR]);
	FioCreateDirectory(_searchpaths[SP_AUTODOWNLOAD_DIR]);
	FillValidSearchPaths(only_local_path);

	/* Create the directory for each of the types of content */
	const Subdirectory subdirs[] = { SCENARIO_DIR, HEIGHTMAP_DIR, BASESET_DIR, NEWGRF_DIR, AI_DIR, AI_LIBRARY_DIR, GAME_DIR, GAME_LIBRARY_DIR, SOCIAL_INTEGRATION_DIR };
	for (const auto &subdir : subdirs) {
		FioCreateDirectory(FioGetDirectory(SP_AUTODOWNLOAD_DIR, subdir));
	}

	extern std::string _log_file;
	_log_file = _personal_dir + "openttd.log";
}

/**
 * Sanitizes a filename, i.e. removes all illegal characters from it.
 * @param filename the filename
 */
void SanitizeFilename(std::string &filename)
{
	for (auto &c : filename) {
		switch (c) {
			/* The following characters are not allowed in filenames
			 * on at least one of the supported operating systems: */
			case ':': case '\\': case '*': case '?': case '/':
			case '<': case '>': case '|': case '"':
				c = '_';
				break;
		}
	}
}

/**
 * Load a file into memory.
 * @param filename Name of the file to load.
 * @param[out] lenp Length of loaded data.
 * @param maxsize Maximum size to load.
 * @return Pointer to new memory containing the loaded data, or \c nullptr if loading failed.
 * @note If \a maxsize less than the length of the file, loading fails.
 */
std::unique_ptr<char[]> ReadFileToMem(const std::string &filename, size_t &lenp, size_t maxsize)
{
	FILE *in = fopen(filename.c_str(), "rb");
	if (in == nullptr) return nullptr;

	FileCloser fc(in);

	fseek(in, 0, SEEK_END);
	size_t len = ftell(in);
	fseek(in, 0, SEEK_SET);
	if (len > maxsize) return nullptr;

	std::unique_ptr<char[]> mem = std::make_unique<char[]>(len + 1);

	mem.get()[len] = 0;
	if (fread(mem.get(), len, 1, in) != 1) return nullptr;

	lenp = len;
	return mem;
}

/**
 * Helper to see whether a given filename matches the extension.
 * @param extension The extension to look for.
 * @param filename  The filename to look in for the extension.
 * @return True iff the extension is nullptr, or the filename ends with it.
 */
static bool MatchesExtension(const char *extension, const char *filename)
{
	if (extension == nullptr) return true;

	const char *ext = strrchr(filename, extension[0]);
	return ext != nullptr && StrEqualsIgnoreCase(ext, extension);
}

/**
 * Scan a single directory (and recursively its children) and add
 * any graphics sets that are found.
 * @param fs              the file scanner to add the files to
 * @param extension       the extension of files to search for.
 * @param path            full path we're currently at
 * @param basepath_length from where in the path are we 'based' on the search path
 * @param recursive       whether to recursively search the sub directories
 */
static uint ScanPath(FileScanner *fs, const char *extension, const char *path, size_t basepath_length, bool recursive)
{
	uint num = 0;
	struct stat sb;
	struct dirent *dirent;
	DIR *dir;

	if (path == nullptr || (dir = ttd_opendir(path)) == nullptr) return 0;

	while ((dirent = readdir(dir)) != nullptr) {
		std::string d_name = FS2OTTD(dirent->d_name);

		if (!FiosIsValidFile(path, dirent, &sb)) continue;

		std::string filename(path);
		filename += d_name;

		if (S_ISDIR(sb.st_mode)) {
			/* Directory */
			if (!recursive) continue;
			if (d_name == "." || d_name == "..") continue;
			AppendPathSeparator(filename);
			num += ScanPath(fs, extension, filename.c_str(), basepath_length, recursive);
		} else if (S_ISREG(sb.st_mode)) {
			/* File */
			if (MatchesExtension(extension, filename.c_str()) && fs->AddFile(filename, basepath_length, {})) num++;
		}
	}

	closedir(dir);

	return num;
}

/**
 * Scan the given tar and add graphics sets when it finds one.
 * @param fs        the file scanner to scan for
 * @param extension the extension of files to search for.
 * @param tar       the tar to search in.
 */
static uint ScanTar(FileScanner *fs, const char *extension, const TarFileList::value_type &tar)
{
	uint num = 0;
	const auto &filename = tar.first;

	if (MatchesExtension(extension, filename.c_str()) && fs->AddFile(filename, 0, tar.second.tar_filename)) num++;

	return num;
}

/**
 * Scan for files with the given extension in the given search path.
 * @param extension the extension of files to search for.
 * @param sd        the sub directory to search in.
 * @param tars      whether to search in the tars too.
 * @param recursive whether to search recursively
 * @return the number of found files, i.e. the number of times that
 *         AddFile returned true.
 */
uint FileScanner::Scan(const char *extension, Subdirectory sd, bool tars, bool recursive)
{
	this->subdir = sd;

	uint num = 0;

	const std::vector<Searchpath> &vsp = _do_scan_working_directory ? _valid_searchpaths : _valid_searchpaths_excluding_cwd;
	for (Searchpath sp : vsp) {
		std::string path = FioGetDirectory(sp, sd);
		num += ScanPath(this, extension, path.c_str(), path.size(), recursive);
	}

	if (tars && sd != NO_DIRECTORY) {
		for (const auto &tar : _tar_filelist[sd]) {
			num += ScanTar(this, extension, tar);
		}
	}

	switch (sd) {
		case BASESET_DIR:
			num += this->Scan(extension, OLD_GM_DIR, tars, recursive);
			[[fallthrough]];
		case NEWGRF_DIR:
			num += this->Scan(extension, OLD_DATA_DIR, tars, recursive);
			break;

		default: break;
	}

	return num;
}

/**
 * Scan for files with the given extension in the given search path.
 * @param extension the extension of files to search for.
 * @param directory the sub directory to search in.
 * @param recursive whether to search recursively
 * @return the number of found files, i.e. the number of times that
 *         AddFile returned true.
 */
uint FileScanner::Scan(const char *extension, const std::string &directory, bool recursive)
{
	std::string path(directory);
	AppendPathSeparator(path);
	return ScanPath(this, extension, path.c_str(), path.size(), recursive);
}<|MERGE_RESOLUTION|>--- conflicted
+++ resolved
@@ -363,7 +363,21 @@
 }
 
 /**
-<<<<<<< HEAD
+ * Remove a file.
+ * @param filename Filename to remove.
+ * @return true iff the file was removed.
+ */
+bool FioRemove(const std::string &filename)
+{
+	if (unlink(filename.c_str()) != 0) {
+		Debug(misc, 0, "Removing {} failed: {}", filename, StrErrorDumper().GetLast());
+		return false;
+	}
+
+	return true;
+}
+
+/**
  * Renames a file from oldname to newname.
  * @param oldname file name to rename from
  * @param newname file name to rename to
@@ -376,22 +390,6 @@
 #else
 	return rename(oldname.c_str(), newname.c_str()) == 0;
 #endif
-=======
- * Remove a file.
- * @param filename Filename to remove.
- * @return true iff the file was removed.
- */
-bool FioRemove(const std::string &filename)
-{
-	std::filesystem::path path = OTTD2FS(filename);
-	std::error_code error_code;
-	std::filesystem::remove(path, error_code);
-	if (error_code) {
-		Debug(misc, 0, "Removing {} failed: {}", filename, error_code.message());
-		return false;
-	}
-	return true;
->>>>>>> a1b03ee6
 }
 
 /**
