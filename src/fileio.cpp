/*
 * This file is part of OpenTTD.
 * OpenTTD is free software; you can redistribute it and/or modify it under the terms of the GNU General Public License as published by the Free Software Foundation, version 2.
 * OpenTTD is distributed in the hope that it will be useful, but WITHOUT ANY WARRANTY; without even the implied warranty of MERCHANTABILITY or FITNESS FOR A PARTICULAR PURPOSE.
 * See the GNU General Public License for more details. You should have received a copy of the GNU General Public License along with OpenTTD. If not, see <http://www.gnu.org/licenses/>.
 */

/** @file fileio.cpp Standard In/Out file operations */

#include "stdafx.h"
#include "core/alloc_type.hpp"
#include "fileio_func.h"
#include "spriteloader/spriteloader.hpp"
#include "debug.h"
#include "fios.h"
#include "string_func.h"
#include "tar_type.h"
#include "3rdparty/cpp-btree/btree_set.h"
#ifdef _WIN32
#include <windows.h>
#elif defined(__HAIKU__)
#include <Path.h>
#include <storage/FindDirectory.h>
#else
#include <unistd.h>
#include <pwd.h>
#endif
#include <charconv>
#include <sys/stat.h>
#include <array>
#include <sstream>
#include <filesystem>

#include "safeguards.h"

/** Whether the working directory should be scanned. */
static bool _do_scan_working_directory = true;

extern std::string _config_file;
extern std::string _highscore_file;

static const char * const _subdirs[] = {
	"",
	"save" PATHSEP,
	"save" PATHSEP "autosave" PATHSEP,
	"scenario" PATHSEP,
	"scenario" PATHSEP "heightmap" PATHSEP,
	"orderlist" PATHSEP,
	"gm" PATHSEP,
	"data" PATHSEP,
	"baseset" PATHSEP,
	"newgrf" PATHSEP,
	"lang" PATHSEP,
	"ai" PATHSEP,
	"ai" PATHSEP "library" PATHSEP,
	"game" PATHSEP,
	"game" PATHSEP "library" PATHSEP,
	"screenshot" PATHSEP,
	"social_integration" PATHSEP,
	"docs" PATHSEP,
};
static_assert(lengthof(_subdirs) == NUM_SUBDIRS);

/**
 * The search paths OpenTTD could search through.
 * At least one of the slots has to be filled with a path.
 * An empty string tells that there is no such path for the
 * current operating system.
 */
std::array<std::string, NUM_SEARCHPATHS> _searchpaths;
std::vector<Searchpath> _valid_searchpaths;
std::vector<Searchpath> _valid_searchpaths_excluding_cwd;
std::array<TarList, NUM_SUBDIRS> _tar_list;
TarFileList _tar_filelist[NUM_SUBDIRS];

extern bool FiosIsValidFile(const fs_char *fspath, const struct dirent *ent, struct stat *sb);

/**
 * Checks whether the given search path is a valid search path
 * @param sp the search path to check
 * @return true if the search path is valid
 */
static bool IsValidSearchPath(Searchpath sp)
{
	return sp < _searchpaths.size() && !_searchpaths[sp].empty();
}

static void FillValidSearchPaths(bool only_local_path)
{
	_valid_searchpaths.clear();
	_valid_searchpaths_excluding_cwd.clear();

	btree::btree_set<std::string_view> seen{};
	btree::btree_set<std::string_view> seen_excluding_cwd{};
	for (Searchpath sp = SP_FIRST_DIR; sp < NUM_SEARCHPATHS; sp++) {
		if (only_local_path) {
			switch (sp) {
				case SP_WORKING_DIR:      // Can be influence by "-c" option.
				case SP_BINARY_DIR:       // Most likely contains all the language files.
				case SP_AUTODOWNLOAD_DIR: // Otherwise we cannot download in-game content.
					break;

				default:
					continue;
			}
		}

		if (IsValidSearchPath(sp)) {
			if (seen.count(_searchpaths[sp]) == 0) {
				seen.insert(_searchpaths[sp]);
				_valid_searchpaths.emplace_back(sp);
			}
			if (sp != SP_WORKING_DIR && seen_excluding_cwd.count(_searchpaths[sp]) == 0) {
				seen_excluding_cwd.insert(_searchpaths[sp]);
				_valid_searchpaths_excluding_cwd.emplace_back(sp);
			}
		}
	}
}

/**
 * Check whether the given file exists
 * @param filename the file to try for existence.
 * @param subdir the subdirectory to look in
 * @return true if and only if the file can be opened
 */
bool FioCheckFileExists(std::string_view filename, Subdirectory subdir)
{
	auto f = FioFOpenFile(filename, "rb", subdir);
	return f.has_value();
}

/**
 * Test whether the given filename exists.
 * @param filename the file to test.
 * @return true if and only if the file exists.
 */
bool FileExists(const std::string &filename)
{
#if defined(_WIN32)
	return _taccess(OTTD2FS(filename).c_str(), 0) == 0;
#else
	return access(OTTD2FS(filename).c_str(), 0) == 0;
#endif
}

/**
 * Find a path to the filename in one of the search directories.
 * @param subdir Subdirectory to try.
 * @param filename Filename to look for.
 * @return String containing the path if the path was found, else an empty string.
 */
std::string FioFindFullPath(Subdirectory subdir, std::string_view filename)
{
	assert(subdir < NUM_SUBDIRS);

	for (Searchpath sp : _valid_searchpaths) {
		std::string buf = FioGetDirectory(sp, subdir);
		buf += filename;
		if (FileExists(buf)) return buf;
#if !defined(_WIN32)
		/* Be, as opening files, aware that sometimes the filename
		 * might be in uppercase when it is in lowercase on the
		 * disk. Of course Windows doesn't care about casing. */
		if (strtolower(buf, _searchpaths[sp].size() - 1) && FileExists(buf)) return buf;
#endif
	}

	return {};
}

std::string FioGetDirectory(Searchpath sp, Subdirectory subdir)
{
	assert(subdir < NUM_SUBDIRS);
	assert(sp < NUM_SEARCHPATHS);

	return _searchpaths[sp] + _subdirs[subdir];
}

std::string FioFindDirectory(Subdirectory subdir)
{
	/* Find and return the first valid directory */
	for (Searchpath sp : _valid_searchpaths) {
		std::string ret = FioGetDirectory(sp, subdir);
		if (FileExists(ret)) return ret;
	}

	/* Could not find the directory, fall back to a base path */
	return _personal_dir;
}

<<<<<<< HEAD
static std::optional<FileHandle> FioFOpenFileSp(const std::string &filename, const char *mode, Searchpath sp, Subdirectory subdir, size_t *filesize, std::string *output_filename)
=======
static std::optional<FileHandle> FioFOpenFileSp(std::string_view filename, const char *mode, Searchpath sp, Subdirectory subdir, size_t *filesize)
>>>>>>> 7d03cee5
{
#if defined(_WIN32)
	/* fopen is implemented as a define with ellipses for
	 * Unicode support (prepend an L). As we are not sending
	 * a string, but a variable, it 'renames' the variable,
	 * so make that variable to makes it compile happily */
	wchar_t Lmode[5];
	MultiByteToWideChar(CP_ACP, 0, mode, -1, Lmode, static_cast<int>(std::size(Lmode)));
#endif
	std::string buf;

	if (subdir == NO_DIRECTORY) {
		buf = filename;
	} else {
		buf = fmt::format("{}{}{}", _searchpaths[sp], _subdirs[subdir], filename);
	}

	auto f = FileHandle::Open(buf, mode);
#if !defined(_WIN32)
	if (!f.has_value() && strtolower(buf, subdir == NO_DIRECTORY ? 0 : _searchpaths[sp].size() - 1) ) {
		f = FileHandle::Open(buf, mode);
	}
#endif
	if (f.has_value() && filesize != nullptr) {
		/* Find the size of the file */
		fseek(*f, 0, SEEK_END);
		*filesize = ftell(*f);
		fseek(*f, 0, SEEK_SET);
	}
	if (output_filename != nullptr) {
		*output_filename = (f.has_value()) ? std::move(buf) : "";
	}
	return f;
}

/**
 * Opens a file from inside a tar archive.
 * @param entry The entry to open.
 * @param[out] filesize If not \c nullptr, size of the opened file.
 * @return File handle of the opened file, or \c nullptr if the file is not available.
 * @note The file is read from within the tar file, and may not return \c EOF after reading the whole file.
 */
static std::optional<FileHandle> FioFOpenFileTar(const TarFileListEntry &entry, size_t *filesize)
{
	auto f = FileHandle::Open(entry.tar_filename, "rb");
	if (!f.has_value()) return std::nullopt;

	if (fseek(*f, entry.position, SEEK_SET) < 0) {
		return std::nullopt;
	}

	if (filesize != nullptr) *filesize = entry.size;
	return f;
}

/**
 * Opens a OpenTTD file somewhere in a personal or global directory.
 * @param filename Name of the file to open.
 * @param subdir Subdirectory to open.
 * @return File handle of the opened file, or \c nullptr if the file is not available.
 */
<<<<<<< HEAD
std::optional<FileHandle> FioFOpenFile(const std::string &filename, const char *mode, Subdirectory subdir, size_t *filesize, std::string *output_filename)
=======
std::optional<FileHandle> FioFOpenFile(std::string_view filename, const char *mode, Subdirectory subdir, size_t *filesize)
>>>>>>> 7d03cee5
{
	std::optional<FileHandle> f = std::nullopt;
	assert(subdir < NUM_SUBDIRS || subdir == NO_DIRECTORY);

	for (Searchpath sp : _valid_searchpaths) {
		f = FioFOpenFileSp(filename, mode, sp, subdir, filesize, output_filename);
		if (f.has_value() || subdir == NO_DIRECTORY) break;
	}

	/* We can only use .tar in case of data-dir, and read-mode */
	if (!f.has_value() && mode[0] == 'r' && subdir != NO_DIRECTORY) {
		/* Filenames in tars are always forced to be lowercase */
		std::string resolved_name{filename};
		strtolower(resolved_name);

		/* Resolve ".." */
		std::istringstream ss(resolved_name);
		std::vector<std::string> tokens;
		for (std::string token; std::getline(ss, token, PATHSEPCHAR); /* nothing */) {
			if (token == "..") {
				if (tokens.size() < 2) return std::nullopt;
				tokens.pop_back();
			} else if (token == ".") {
				/* Do nothing. "." means current folder, but you can create tar files with "." in the path.
				 * This confuses our file resolver. So, act like this folder doesn't exist. */
			} else {
				tokens.push_back(token);
			}
		}

		resolved_name.clear();
		bool first = true;
		for (const std::string &token : tokens) {
			if (!first) {
				resolved_name += PATHSEP;
			}
			resolved_name += token;
			first = false;
		}

		TarFileList::iterator it = _tar_filelist[subdir].find(resolved_name);
		if (it != _tar_filelist[subdir].end()) {
			f = FioFOpenFileTar(it->second, filesize);
			if (output_filename != nullptr && f.has_value()) {
				*output_filename = fmt::format("{}" PATHSEP "{}", ((*it).second).tar_filename, filename);
			}
		}
	}

	/* Sometimes a full path is given. To support
	 * the 'subdirectory' must be 'removed'. */
	if (!f.has_value() && subdir != NO_DIRECTORY) {
		switch (subdir) {
			case BASESET_DIR:
				f = FioFOpenFile(filename, mode, OLD_GM_DIR, filesize, output_filename);
				if (f.has_value()) break;
				[[fallthrough]];
			case NEWGRF_DIR:
				f = FioFOpenFile(filename, mode, OLD_DATA_DIR, filesize, output_filename);
				break;

			default:
				f = FioFOpenFile(filename, mode, NO_DIRECTORY, filesize, output_filename);
				break;
		}
	}

	return f;
}

/**
 * Create a directory with the given name
 * If the parent directory does not exist, it will try to create that as well.
 * @param name the new name of the directory
 */
void FioCreateDirectory(const std::string &name)
{
	auto p = name.find_last_of(PATHSEPCHAR);
	if (p != std::string::npos) {
		std::string dirname = name.substr(0, p);
		DIR *dir = opendir(OTTD2FS(dirname).c_str());
		if (dir == nullptr) {
			FioCreateDirectory(dirname); // Try creating the parent directory, if we couldn't open it
		} else {
			closedir(dir);
		}
	}

	/* Ignore directory creation errors; they'll surface later on, and most
	 * of the time they are 'directory already exists' errors anyhow. */
#if defined(_WIN32)
	CreateDirectory(OTTD2FS(name).c_str(), nullptr);
#else
	mkdir(OTTD2FS(name).c_str(), 0755);
#endif
}

/**
 * Remove a file.
 * @param filename Filename to remove.
 * @return true iff the file was removed.
 */
bool FioRemove(const std::string &filename)
{
	if (unlink(filename.c_str()) != 0) {
		Debug(misc, 0, "Removing {} failed: {}", filename, StrErrorDumper().GetLast());
		return false;
	}

	return true;
}

/**
 * Renames a file from oldname to newname.
 * @param oldname file name to rename from
 * @param newname file name to rename to
 * @return true iff the operation succeeded
 */
bool FioRenameFile(const std::string &oldname, const std::string &newname)
{
#if defined(_WIN32)
	return MoveFileExW(OTTD2FS(oldname).c_str(), OTTD2FS(newname).c_str(), MOVEFILE_COPY_ALLOWED | MOVEFILE_REPLACE_EXISTING) != 0;
#else
	return rename(OTTD2FS(oldname).c_str(), OTTD2FS(newname).c_str()) == 0;
#endif
}

/**
 * Appends, if necessary, the path separator character to the end of the string.
 * It does not add the path separator to zero-sized strings.
 * @param buf  string to append the separator to
 * @return true iff the operation succeeded
 */
void AppendPathSeparator(std::string &buf)
{
	if (buf.empty()) return;

	if (buf.back() != PATHSEPCHAR) buf.push_back(PATHSEPCHAR);
}

/**
 * Simplify filenames from tars.
 * Replace '/' by #PATHSEPCHAR, and force 'name' to lowercase.
 * @param name Filename to process.
 */
static void SimplifyFileName(std::string &name)
{
	for (char &c : name) {
		/* Force lowercase */
		c = std::tolower(c);
#if (PATHSEPCHAR != '/')
		/* Tar-files always have '/' path-separator, but we want our PATHSEPCHAR */
		if (c == '/') c = PATHSEPCHAR;
#endif
	}
}

/**
 * Perform the scanning of a particular subdirectory.
 * @param sd The subdirectory to scan.
 * @return The number of found tar files.
 */
uint TarScanner::DoScan(Subdirectory sd)
{
	_tar_filelist[sd].clear();
	_tar_list[sd].clear();
	uint num = this->Scan(".tar", sd, false);
	if (sd == BASESET_DIR || sd == NEWGRF_DIR) num += this->Scan(".tar", OLD_DATA_DIR, false);
	return num;
}

/* static */ uint TarScanner::DoScan(TarScanner::Modes modes)
{
	Debug(misc, 2, "Scanning for tars");
	TarScanner fs;
	uint num = 0;
	if (modes.Test(TarScanner::Mode::Baseset)) {
		num += fs.DoScan(BASESET_DIR);
	}
	if (modes.Test(TarScanner::Mode::NewGRF)) {
		num += fs.DoScan(NEWGRF_DIR);
	}
	if (modes.Test(TarScanner::Mode::AI)) {
		num += fs.DoScan(AI_DIR);
		num += fs.DoScan(AI_LIBRARY_DIR);
	}
	if (modes.Test(TarScanner::Mode::Game)) {
		num += fs.DoScan(GAME_DIR);
		num += fs.DoScan(GAME_LIBRARY_DIR);
	}
	if (modes.Test(TarScanner::Mode::Scenario)) {
		num += fs.DoScan(SCENARIO_DIR);
		num += fs.DoScan(HEIGHTMAP_DIR);
	}
	Debug(misc, 2, "Scan complete, found {} files", num);
	return num;
}

/**
 * Add a single file to the scanned files of a tar, circumventing the scanning code.
 * @param sd       The sub directory the file is in.
 * @param filename The name of the file to add.
 * @return True if the additions went correctly.
 */
bool TarScanner::AddFile(Subdirectory sd, const std::string &filename)
{
	this->subdir = sd;
	return this->AddFile(filename, 0);
}

/**
 * Helper to extract a string for the tar header. We must assume that the tar
 * header contains garbage and is malicious. So, we cannot rely on the string
 * being properly terminated.
 * As such, do not use strlen to determine the actual length (explicitly or
 * implicitly via the std::string constructor), but pass the buffer bounds
 * explicitly.
 * @param buffer The buffer to read from.
 * @return The string data.
 */
static std::string ExtractString(std::span<char> buffer)
{
	return StrMakeValid(std::string_view(buffer.begin(), buffer.end()));
}

bool TarScanner::AddFile(const std::string &filename, size_t, [[maybe_unused]] const std::string &tar_filename)
{
	/* No tar within tar. */
	assert(tar_filename.empty());

	/* The TAR-header, repeated for every file */
	struct TarHeader {
		char name[100];      ///< Name of the file
		char mode[8];
		char uid[8];
		char gid[8];
		char size[12];       ///< Size of the file, in ASCII octals
		char mtime[12];
		char chksum[8];
		char typeflag;
		char linkname[100];
		char magic[6];
		char version[2];
		char uname[32];
		char gname[32];
		char devmajor[8];
		char devminor[8];
		char prefix[155];    ///< Path of the file

		char unused[12];
	};

	/* Check if we already seen this file */
	TarList::iterator it = _tar_list[this->subdir].find(filename);
	if (it != _tar_list[this->subdir].end()) return false;

	auto of = FileHandle::Open(filename, "rb");
	/* Although the file has been found there can be
	 * a number of reasons we cannot open the file.
	 * Most common case is when we simply have not
	 * been given read access. */
	if (!of.has_value()) return false;
	auto &f = *of;

	_tar_list[this->subdir][filename] = std::string{};

	std::string filename_base = StrLastPathSegment(filename);
	SimplifyFileName(filename_base);

	TarHeader th;
	size_t num = 0, pos = 0;

	/* Make a char of 512 empty bytes */
	char empty[512];
	memset(&empty[0], 0, sizeof(empty));

	for (;;) { // Note: feof() always returns 'false' after 'fseek()'. Cool, isn't it?
		size_t num_bytes_read = fread(&th, 1, 512, f);
		if (num_bytes_read != 512) break;
		pos += num_bytes_read;

		/* Check if we have the new tar-format (ustar) or the old one (a lot of zeros after 'link' field) */
		if (strncmp(th.magic, "ustar", 5) != 0 && memcmp(&th.magic, &empty[0], 512 - offsetof(TarHeader, magic)) != 0) {
			/* If we have only zeros in the block, it can be an end-of-file indicator */
			if (memcmp(&th, &empty[0], 512) == 0) continue;

			Debug(misc, 0, "The file '{}' isn't a valid tar-file", filename);
			return false;
		}

		std::string name;

		/* The prefix contains the directory-name */
		if (th.prefix[0] != '\0') {
			name = ExtractString(th.prefix);
			name += PATHSEP;
		}

		/* Copy the name of the file in a safe way at the end of 'name' */
		name += ExtractString(th.name);

		/* The size of the file, for some strange reason, this is stored as a string in octals. */
		std::string size = ExtractString(th.size);
		size_t skip = 0;
		if (!size.empty()) {
			StrTrimInPlace(size);
			auto [_, err] = std::from_chars(size.data(), size.data() + size.size(), skip, 8);
			if (err != std::errc()) {
				Debug(misc, 0, "The file '{}' has an invalid size for '{}'", filename, name);
				return false;
			}
		}

		switch (th.typeflag) {
			case '\0':
			case '0': { // regular file
				if (name.empty()) break;

				/* Store this entry in the list */
				TarFileListEntry entry;
				entry.tar_filename = filename;
				entry.size         = skip;
				entry.position     = pos;

				/* Convert to lowercase and our PATHSEPCHAR */
				SimplifyFileName(name);

				Debug(misc, 6, "Found file in tar: {} ({} bytes, {} offset)", name, skip, pos);
				if (_tar_filelist[this->subdir].insert(TarFileList::value_type(filename_base + PATHSEPCHAR + name, entry)).second) num++;

				break;
			}

			case '1': // hard links
			case '2': { // symbolic links
				std::string link = ExtractString(th.linkname);

				Debug(misc, 5, "Ignoring link in tar: {} -> {}", name, link);
				break;
			}

			case '5': // directory
				/* Convert to lowercase and our PATHSEPCHAR */
				SimplifyFileName(name);

				/* Store the first directory name we detect */
				Debug(misc, 6, "Found dir in tar: {}", name);
				if (_tar_list[this->subdir][filename].empty()) _tar_list[this->subdir][filename] = std::move(name);
				break;

			default:
				/* Ignore other types */
				break;
		}

		/* Skip to the next block.. */
		skip = Align(skip, 512);
		if (fseek(f, skip, SEEK_CUR) < 0) {
			Debug(misc, 0, "The file '{}' can't be read as a valid tar-file", filename);
			return false;
		}
		pos += skip;
	}

	Debug(misc, 4, "Found tar '{}' with {} new files", filename, num);

	return true;
}

/**
 * Extract the tar with the given filename in the directory
 * where the tar resides.
 * @param tar_filename the name of the tar to extract.
 * @param subdir The sub directory the tar is in.
 * @return false on failure.
 */
bool ExtractTar(const std::string &tar_filename, Subdirectory subdir)
{
	TarList::iterator it = _tar_list[subdir].find(tar_filename);
	/* We don't know the file. */
	if (it == _tar_list[subdir].end()) return false;

	const auto &dirname = (*it).second;

	/* The file doesn't have a sub directory! */
	if (dirname.empty()) {
		Debug(misc, 3, "Extracting {} failed; archive rejected, the contents must be in a sub directory", tar_filename);
		return false;
	}

	std::string filename = tar_filename;
	auto p = filename.find_last_of(PATHSEPCHAR);
	/* The file's path does not have a separator? */
	if (p == std::string::npos) return false;

	filename.replace(p + 1, std::string::npos, dirname);
	Debug(misc, 8, "Extracting {} to directory {}", tar_filename, filename);
	FioCreateDirectory(filename);

	for (auto &it2 : _tar_filelist[subdir]) {
		if (tar_filename != it2.second.tar_filename) continue;

		/* it2.first is tarball + PATHSEPCHAR + name. */
		std::string_view name = it2.first;
		name.remove_prefix(name.find_first_of(PATHSEPCHAR) + 1);
		filename.replace(p + 1, std::string::npos, name);

		Debug(misc, 9, "  extracting {}", filename);

		/* First open the file in the .tar. */
		size_t to_copy = 0;
		auto in = FioFOpenFileTar(it2.second, &to_copy);
		if (!in.has_value()) {
			Debug(misc, 6, "Extracting {} failed; could not open {}", filename, tar_filename);
			return false;
		}

		/* Now open the 'output' file. */
		auto out = FileHandle::Open(filename, "wb");
		if (!out.has_value()) {
			Debug(misc, 6, "Extracting {} failed; could not open {}", filename, filename);
			return false;
		}

		/* Now read from the tar and write it into the file. */
		char buffer[4096];
		size_t read;
		for (; to_copy != 0; to_copy -= read) {
			read = fread(buffer, 1, std::min(to_copy, lengthof(buffer)), *in);
			if (read <= 0 || fwrite(buffer, 1, read, *out) != read) break;
		}

		if (to_copy != 0) {
			Debug(misc, 6, "Extracting {} failed; still {} bytes to copy", filename, to_copy);
			return false;
		}
	}

	Debug(misc, 9, "  extraction successful");
	return true;
}

#if defined(_WIN32)
/**
 * Determine the base (personal dir and game data dir) paths
 * @param exe the path from the current path to the executable
 * @note defined in the OS related files (win32.cpp, unix.cpp etc)
 */
extern void DetermineBasePaths(const char *exe);
#else /* defined(_WIN32) */

/**
 * Changes the working directory to the path of the give executable.
 * For OSX application bundles '.app' is the required extension of the bundle,
 * so when we crop the path to there, when can remove the name of the bundle
 * in the same way we remove the name from the executable name.
 * @param exe the path to the executable
 */
static bool ChangeWorkingDirectoryToExecutable(const char *exe)
{
	std::string path = exe;

#ifdef WITH_COCOA
	for (size_t pos = path.find_first_of('.'); pos != std::string::npos; pos = path.find_first_of('.', pos + 1)) {
		if (StrEqualsIgnoreCase(path.substr(pos, 4), ".app")) {
			path.erase(pos);
			break;
		}
	}
#endif /* WITH_COCOA */

	size_t pos = path.find_last_of(PATHSEPCHAR);
	if (pos == std::string::npos) return false;

	path.erase(pos);

	if (chdir(path.c_str()) != 0) {
		Debug(misc, 0, "Directory with the binary does not exist?");
		return false;
	}

	return true;
}

/**
 * Whether we should scan the working directory.
 * It should not be scanned if it's the root or
 * the home directory as in both cases a big data
 * directory can cause huge amounts of unrelated
 * files scanned. Furthermore there are nearly no
 * use cases for the home/root directory to have
 * OpenTTD directories.
 * @return true if it should be scanned.
 */
bool DoScanWorkingDirectory()
{
	/* No working directory, so nothing to do. */
	if (_searchpaths[SP_WORKING_DIR].empty()) return false;

	/* Working directory is root, so do nothing. */
	if (_searchpaths[SP_WORKING_DIR] == PATHSEP) return false;

	/* No personal/home directory, so the working directory won't be that. */
	if (_searchpaths[SP_PERSONAL_DIR].empty()) return true;

	std::string tmp = _searchpaths[SP_WORKING_DIR] + PERSONAL_DIR;
	AppendPathSeparator(tmp);

	return _searchpaths[SP_PERSONAL_DIR] != tmp;
}

/**
 * Gets the home directory of the user.
 * May return an empty string in the unlikely scenario that the home directory cannot be found.
 * @return User's home directory
 */
static std::string GetHomeDir()
{
#ifdef __HAIKU__
	BPath path;
	find_directory(B_USER_SETTINGS_DIRECTORY, &path);
	return std::string(path.Path());
#else
	const char *home_env = std::getenv("HOME"); // Stack var, shouldn't be freed
	if (home_env != nullptr) return std::string(home_env);

	const struct passwd *pw = getpwuid(getuid());
	if (pw != nullptr) return std::string(pw->pw_dir);
#endif
	return {};
}

/**
 * Determine the base (personal dir and game data dir) paths
 * @param exe the path to the executable
 */
void DetermineBasePaths(const char *exe)
{
	std::string tmp;
	const std::string homedir = GetHomeDir();
#ifdef USE_XDG
	const char *xdg_data_home = std::getenv("XDG_DATA_HOME");
	if (xdg_data_home != nullptr) {
		tmp = xdg_data_home;
		tmp += PATHSEP;
		tmp += PERSONAL_DIR[0] == '.' ? &PERSONAL_DIR[1] : PERSONAL_DIR;
		AppendPathSeparator(tmp);
		_searchpaths[SP_PERSONAL_DIR_XDG] = tmp;

		tmp += "content_download";
		AppendPathSeparator(tmp);
		_searchpaths[SP_AUTODOWNLOAD_PERSONAL_DIR_XDG] = tmp;
	} else if (!homedir.empty()) {
		tmp = homedir;
		tmp += PATHSEP ".local" PATHSEP "share" PATHSEP;
		tmp += PERSONAL_DIR[0] == '.' ? &PERSONAL_DIR[1] : PERSONAL_DIR;
		AppendPathSeparator(tmp);
		_searchpaths[SP_PERSONAL_DIR_XDG] = tmp;

		tmp += "content_download";
		AppendPathSeparator(tmp);
		_searchpaths[SP_AUTODOWNLOAD_PERSONAL_DIR_XDG] = tmp;
	} else {
		_searchpaths[SP_PERSONAL_DIR_XDG].clear();
		_searchpaths[SP_AUTODOWNLOAD_PERSONAL_DIR_XDG].clear();
	}
#endif

#if !defined(WITH_PERSONAL_DIR)
	_searchpaths[SP_PERSONAL_DIR].clear();
#else
	if (!homedir.empty()) {
		tmp = std::move(homedir);
		tmp += PATHSEP;
		tmp += PERSONAL_DIR;
		AppendPathSeparator(tmp);
		_searchpaths[SP_PERSONAL_DIR] = tmp;

		tmp += "content_download";
		AppendPathSeparator(tmp);
		_searchpaths[SP_AUTODOWNLOAD_PERSONAL_DIR] = tmp;
	} else {
		_searchpaths[SP_PERSONAL_DIR].clear();
		_searchpaths[SP_AUTODOWNLOAD_PERSONAL_DIR].clear();
	}
#endif

#if defined(WITH_SHARED_DIR)
	tmp = SHARED_DIR;
	AppendPathSeparator(tmp);
	_searchpaths[SP_SHARED_DIR] = tmp;
#else
	_searchpaths[SP_SHARED_DIR].clear();
#endif

	char cwd[MAX_PATH];
	if (getcwd(cwd, MAX_PATH) == nullptr) *cwd = '\0';

	if (_config_file.empty()) {
		/* Get the path to working directory of OpenTTD. */
		tmp = cwd;
		AppendPathSeparator(tmp);
		_searchpaths[SP_WORKING_DIR] = tmp;

		_do_scan_working_directory = DoScanWorkingDirectory();
	} else {
		/* Use the folder of the config file as working directory. */
		size_t end = _config_file.find_last_of(PATHSEPCHAR);
		if (end == std::string::npos) {
			/* _config_file is not in a folder, so use current directory. */
			tmp = cwd;
		} else {
			tmp = FS2OTTD((std::string)(std::filesystem::weakly_canonical(std::filesystem::path(OTTD2FS(_config_file))).parent_path()));
		}
		AppendPathSeparator(tmp);
		_searchpaths[SP_WORKING_DIR] = tmp;
	}

	/* Change the working directory to that one of the executable */
	if (ChangeWorkingDirectoryToExecutable(exe)) {
		char buf[MAX_PATH];
		if (getcwd(buf, lengthof(buf)) == nullptr) {
			tmp.clear();
		} else {
			tmp = buf;
		}
		AppendPathSeparator(tmp);
		_searchpaths[SP_BINARY_DIR] = tmp;
	} else {
		_searchpaths[SP_BINARY_DIR].clear();
	}

	if (cwd[0] != '\0') {
		/* Go back to the current working directory. */
		if (chdir(cwd) != 0) {
			Debug(misc, 0, "Failed to return to working directory!");
		}
	}

#if !defined(GLOBAL_DATA_DIR)
	_searchpaths[SP_INSTALLATION_DIR].clear();
#else
	tmp = GLOBAL_DATA_DIR;
	AppendPathSeparator(tmp);
	_searchpaths[SP_INSTALLATION_DIR] = std::move(tmp);
#endif
#ifdef WITH_COCOA
extern void CocoaSetApplicationBundleDir();
	CocoaSetApplicationBundleDir();
#else
	_searchpaths[SP_APPLICATION_BUNDLE_DIR].clear();
#endif
}
#endif /* defined(_WIN32) */

std::string _personal_dir;

/**
 * Acquire the base paths (personal dir and game data dir),
 * fill all other paths (save dir, autosave dir etc) and
 * make the save and scenario directories.
 * @param exe the path from the current path to the executable
 * @param only_local_path Whether we shouldn't fill searchpaths with global folders.
 */
void DeterminePaths(const char *exe, bool only_local_path)
{
	DetermineBasePaths(exe);
	FillValidSearchPaths(only_local_path);

#ifdef USE_XDG
	std::string config_home;
	std::string homedir = GetHomeDir();
	const char *xdg_config_home = std::getenv("XDG_CONFIG_HOME");
	if (xdg_config_home != nullptr) {
		config_home = xdg_config_home;
		config_home += PATHSEP;
		config_home += PERSONAL_DIR[0] == '.' ? &PERSONAL_DIR[1] : PERSONAL_DIR;
	} else if (!homedir.empty()) {
		/* Defaults to ~/.config */
		config_home = std::move(homedir);
		config_home += PATHSEP ".config" PATHSEP;
		config_home += PERSONAL_DIR[0] == '.' ? &PERSONAL_DIR[1] : PERSONAL_DIR;
	}
	AppendPathSeparator(config_home);
#endif

	const std::vector<Searchpath> &vsp = _do_scan_working_directory ? _valid_searchpaths : _valid_searchpaths_excluding_cwd;
	for (Searchpath sp : vsp) {
		Debug(misc, 3, "{} added as search path", _searchpaths[sp]);
	}

	std::string config_dir;
	if (!_config_file.empty()) {
		config_dir = _searchpaths[SP_WORKING_DIR];
	} else {
		std::string personal_dir = FioFindFullPath(BASE_DIR, "openttd.cfg");
		if (!personal_dir.empty()) {
			auto end = personal_dir.find_last_of(PATHSEPCHAR);
			if (end != std::string::npos) personal_dir.erase(end + 1);
			config_dir = std::move(personal_dir);
		} else {
#ifdef USE_XDG
			/* No previous configuration file found. Use the configuration folder from XDG. */
			config_dir = config_home;
#else
			static const Searchpath new_openttd_cfg_order[] = {
					SP_PERSONAL_DIR, SP_BINARY_DIR, SP_WORKING_DIR, SP_SHARED_DIR, SP_INSTALLATION_DIR
				};

			config_dir.clear();
			for (const auto &searchpath : new_openttd_cfg_order) {
				if (IsValidSearchPath(searchpath)) {
					config_dir = _searchpaths[searchpath];
					break;
				}
			}
#endif
		}
		_config_file = config_dir + "openttd.cfg";
	}

	Debug(misc, 1, "{} found as config directory", config_dir);

	_highscore_file = config_dir + "hs.dat";
	extern std::string _hotkeys_file;
	_hotkeys_file = config_dir + "hotkeys.cfg";
	extern std::string _windows_file;
	_windows_file = config_dir + "windows.cfg";
	extern std::string _private_file;
	_private_file = config_dir + "private.cfg";
	extern std::string _secrets_file;
	_secrets_file = config_dir + "secrets.cfg";
	extern std::string _favs_file;
	_favs_file = config_dir + "favs.cfg";

#ifdef USE_XDG
	if (config_dir == config_home) {
		/* We are using the XDG configuration home for the config file,
		 * then store the rest in the XDG data home folder. */
		_personal_dir = _searchpaths[SP_PERSONAL_DIR_XDG];
		if (only_local_path) {
			/* In case of XDG and we only want local paths and we detected that
			 * the user either manually indicated the XDG path or didn't use
			 * "-c" option, we change the working-dir to the XDG personal-dir,
			 * as this is most likely what the user is expecting. */
			_searchpaths[SP_WORKING_DIR] = _searchpaths[SP_PERSONAL_DIR_XDG];
		}
	} else
#endif
	{
		_personal_dir = config_dir;
	}

	/* Make the necessary folders */
	FioCreateDirectory(config_dir);
#if defined(WITH_PERSONAL_DIR)
	FioCreateDirectory(_personal_dir);
#endif

	Debug(misc, 1, "{} found as personal directory", _personal_dir);

	static const Subdirectory default_subdirs[] = {
		SAVE_DIR, AUTOSAVE_DIR, SCENARIO_DIR, HEIGHTMAP_DIR, ORDERLIST_DIR, BASESET_DIR, NEWGRF_DIR, AI_DIR, AI_LIBRARY_DIR, GAME_DIR, GAME_LIBRARY_DIR, SCREENSHOT_DIR, SOCIAL_INTEGRATION_DIR
	};

	for (const auto &default_subdir : default_subdirs) {
		FioCreateDirectory(_personal_dir + _subdirs[default_subdir]);
	}

	/* If we have network we make a directory for the autodownloading of content */
	_searchpaths[SP_AUTODOWNLOAD_DIR] = _personal_dir + "content_download" PATHSEP;
	Debug(misc, 3, "{} added as search path", _searchpaths[SP_AUTODOWNLOAD_DIR]);
	FioCreateDirectory(_searchpaths[SP_AUTODOWNLOAD_DIR]);
	FillValidSearchPaths(only_local_path);

	/* Create the directory for each of the types of content */
	const Subdirectory subdirs[] = { SCENARIO_DIR, HEIGHTMAP_DIR, BASESET_DIR, NEWGRF_DIR, AI_DIR, AI_LIBRARY_DIR, GAME_DIR, GAME_LIBRARY_DIR, SOCIAL_INTEGRATION_DIR };
	for (const auto &subdir : subdirs) {
		FioCreateDirectory(FioGetDirectory(SP_AUTODOWNLOAD_DIR, subdir));
	}

	extern std::string _log_file;
	_log_file = _personal_dir + "openttd.log";
}

/**
 * Sanitizes a filename, i.e. removes all illegal characters from it.
 * @param filename the filename
 */
void SanitizeFilename(std::string &filename)
{
	for (auto &c : filename) {
		switch (c) {
			/* The following characters are not allowed in filenames
			 * on at least one of the supported operating systems: */
			case ':': case '\\': case '*': case '?': case '/':
			case '<': case '>': case '|': case '"':
				c = '_';
				break;
		}
	}
}

/**
 * Read an entire file into a buffer.
 * @param filename Name of the file to load.
 * @param maxsize Maximum size to load.
 * @return Buffer containing the loaded data, or \c std::nullopt if loading failed.
 * @note If \a maxsize less than the length of the file, loading fails.
 */
std::optional<UniqueBuffer<uint8_t>> ReadFileToBuffer(const std::string &filename, size_t maxsize)
{
	auto in = FileHandle::Open(filename, "rb");
	if (!in.has_value()) return std::nullopt;

	return ReadFileToBuffer(*in, maxsize);
}

/**
 * Read an entire file into a buffer.
 * @param fh File handle to load, the current file position is not preserved, the file handle must have been opened in binary (not text) mode.
 * @param maxsize Maximum size to load.
 * @return Buffer containing the loaded data, or \c std::nullopt if loading failed.
 * @note If \a maxsize less than the length of the file, loading fails.
 */
std::optional<UniqueBuffer<uint8_t>> ReadFileToBuffer(FileHandle &fh, size_t maxsize)
{
	fseek(fh, 0, SEEK_END);
	size_t len = ftell(fh);
	fseek(fh, 0, SEEK_SET);
	if (len > maxsize) return std::nullopt;

	std::unique_ptr<uint8_t[]> mem = std::make_unique<uint8_t[]>(len + 1);

	mem.get()[len] = 0;
	if (fread(mem.get(), len, 1, fh) != 1) return std::nullopt;

	return UniqueBuffer<uint8_t>(std::move(mem), len);
}

/**
 * Helper to see whether a given filename matches the extension.
 * @param extension The extension to look for.
 * @param filename  The filename to look in for the extension.
 * @return True iff the extension is nullptr, or the filename ends with it.
 */
static bool MatchesExtension(const char *extension, const char *filename)
{
	if (extension == nullptr) return true;

	const char *ext = strrchr(filename, extension[0]);
	return ext != nullptr && StrEqualsIgnoreCase(ext, extension);
}

/**
 * Scan a single directory (and recursively its children) and add
 * any graphics sets that are found.
 * @param fs              the file scanner to add the files to
 * @param extension       the extension of files to search for.
 * @param path            full path we're currently at
 * @param basepath_length from where in the path are we 'based' on the search path
 * @param recursive       whether to recursively search the sub directories
 */
static uint ScanPath(FileScanner *fs, const char *extension, const char *path, size_t basepath_length, bool recursive)
{
	uint num = 0;
	struct stat sb;
	struct dirent *dirent;
	DIR *dir;

	if (path == nullptr) return 0;

	auto fspath = OTTD2FS(path);
	if ((dir = opendir(fspath.c_str())) == nullptr) return 0;

	while ((dirent = readdir(dir)) != nullptr) {
		std::string d_name = FS2OTTD(dirent->d_name);

		if (!FiosIsValidFile(fspath.c_str(), dirent, &sb)) continue;

		std::string filename(path);
		filename += d_name;

		if (S_ISDIR(sb.st_mode)) {
			/* Directory */
			if (!recursive) continue;
			if (d_name == "." || d_name == "..") continue;
			AppendPathSeparator(filename);
			num += ScanPath(fs, extension, filename.c_str(), basepath_length, recursive);
		} else if (S_ISREG(sb.st_mode)) {
			/* File */
			if (MatchesExtension(extension, filename.c_str()) && fs->AddFile(filename, basepath_length, {})) num++;
		}
	}

	closedir(dir);

	return num;
}

/**
 * Scan the given tar and add graphics sets when it finds one.
 * @param fs        the file scanner to scan for
 * @param extension the extension of files to search for.
 * @param tar       the tar to search in.
 */
static uint ScanTar(FileScanner *fs, const char *extension, const TarFileList::value_type &tar)
{
	uint num = 0;
	const auto &filename = tar.first;

	if (MatchesExtension(extension, filename.c_str()) && fs->AddFile(filename, 0, tar.second.tar_filename)) num++;

	return num;
}

/**
 * Scan for files with the given extension in the given search path.
 * @param extension the extension of files to search for.
 * @param sd        the sub directory to search in.
 * @param tars      whether to search in the tars too.
 * @param recursive whether to search recursively
 * @return the number of found files, i.e. the number of times that
 *         AddFile returned true.
 */
uint FileScanner::Scan(const char *extension, Subdirectory sd, bool tars, bool recursive)
{
	this->subdir = sd;

	uint num = 0;

	const std::vector<Searchpath> &vsp = _do_scan_working_directory ? _valid_searchpaths : _valid_searchpaths_excluding_cwd;
	for (Searchpath sp : vsp) {
		std::string path = FioGetDirectory(sp, sd);
		num += ScanPath(this, extension, path.c_str(), path.size(), recursive);
	}

	if (tars && sd != NO_DIRECTORY) {
		for (const auto &tar : _tar_filelist[sd]) {
			num += ScanTar(this, extension, tar);
		}
	}

	switch (sd) {
		case BASESET_DIR:
			num += this->Scan(extension, OLD_GM_DIR, tars, recursive);
			[[fallthrough]];
		case NEWGRF_DIR:
			num += this->Scan(extension, OLD_DATA_DIR, tars, recursive);
			break;

		default: break;
	}

	return num;
}

/**
 * Scan for files with the given extension in the given search path.
 * @param extension the extension of files to search for.
 * @param directory the sub directory to search in.
 * @param recursive whether to search recursively
 * @return the number of found files, i.e. the number of times that
 *         AddFile returned true.
 */
uint FileScanner::Scan(const char *extension, const std::string &directory, bool recursive)
{
	std::string path(directory);
	AppendPathSeparator(path);
	return ScanPath(this, extension, path.c_str(), path.size(), recursive);
}

/**
 * Open an RAII file handle if possible.
 * The canonical RAII-way is for FileHandle to open the file and throw an exception on failure, but we don't want that.
 * @param filename UTF-8 encoded filename to open.
 * @param mode Mode to open file.
 * @return FileHandle, or std::nullopt on failure.
 */
std::optional<FileHandle> FileHandle::Open(const char *filename, const char *mode)
{
#if defined(_WIN32)
	/* Windows also requires mode to be wchar_t. */
	auto f = _wfopen(OTTD2FS(filename).c_str(), OTTD2FS(mode).c_str());
#elif defined(WITH_ICONV)
	auto f = fopen(OTTD2FS(filename).c_str(), mode);
#else
	auto f = fopen(filename, mode);
#endif /* _WIN32 */

	if (f == nullptr) return std::nullopt;
	return FileHandle(f);
}<|MERGE_RESOLUTION|>--- conflicted
+++ resolved
@@ -189,11 +189,7 @@
 	return _personal_dir;
 }
 
-<<<<<<< HEAD
-static std::optional<FileHandle> FioFOpenFileSp(const std::string &filename, const char *mode, Searchpath sp, Subdirectory subdir, size_t *filesize, std::string *output_filename)
-=======
-static std::optional<FileHandle> FioFOpenFileSp(std::string_view filename, const char *mode, Searchpath sp, Subdirectory subdir, size_t *filesize)
->>>>>>> 7d03cee5
+static std::optional<FileHandle> FioFOpenFileSp(std::string_view filename, const char *mode, Searchpath sp, Subdirectory subdir, size_t *filesize, std::string *output_filename)
 {
 #if defined(_WIN32)
 	/* fopen is implemented as a define with ellipses for
@@ -255,11 +251,7 @@
  * @param subdir Subdirectory to open.
  * @return File handle of the opened file, or \c nullptr if the file is not available.
  */
-<<<<<<< HEAD
-std::optional<FileHandle> FioFOpenFile(const std::string &filename, const char *mode, Subdirectory subdir, size_t *filesize, std::string *output_filename)
-=======
-std::optional<FileHandle> FioFOpenFile(std::string_view filename, const char *mode, Subdirectory subdir, size_t *filesize)
->>>>>>> 7d03cee5
+std::optional<FileHandle> FioFOpenFile(std::string_view filename, const char *mode, Subdirectory subdir, size_t *filesize, std::string *output_filename)
 {
 	std::optional<FileHandle> f = std::nullopt;
 	assert(subdir < NUM_SUBDIRS || subdir == NO_DIRECTORY);
