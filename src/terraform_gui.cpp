/*
 * This file is part of OpenTTD.
 * OpenTTD is free software; you can redistribute it and/or modify it under the terms of the GNU General Public License as published by the Free Software Foundation, version 2.
 * OpenTTD is distributed in the hope that it will be useful, but WITHOUT ANY WARRANTY; without even the implied warranty of MERCHANTABILITY or FITNESS FOR A PARTICULAR PURPOSE.
 * See the GNU General Public License for more details. You should have received a copy of the GNU General Public License along with OpenTTD. If not, see <http://www.gnu.org/licenses/>.
 */

/** @file terraform_gui.cpp GUI related to terraforming the map. */

#include "stdafx.h"
#include "core/backup_type.hpp"
#include "clear_map.h"
#include "company_func.h"
#include "company_base.h"
#include "house.h"
#include "gui.h"
#include "window_gui.h"
#include "window_func.h"
#include "viewport_func.h"
#include "command_func.h"
#include "signs_func.h"
#include "sound_func.h"
#include "base_station_base.h"
#include "textbuf_gui.h"
#include "genworld.h"
#include "tree_map.h"
#include "landscape_cmd.h"
#include "landscape_type.h"
#include "tilehighlight_func.h"
#include "strings_func.h"
#include "newgrf_object.h"
#include "object.h"
#include "object_cmd.h"
#include "hotkeys.h"
#include "engine_base.h"
#include "engine_override.h"
#include "terraform_gui.h"
#include "cheat_func.h"
#include "zoom_func.h"
#include "road_gui.h"
#include "town.h"
#include "terraform_cmd.h"
#include "dropdown_common_type.h"
#include "dropdown_func.h"
#include "core/geometry_func.hpp"

#include "widgets/terraform_widget.h"

#include "table/strings.h"

#include "safeguards.h"

enum DemolishConfirmMode {
	DCM_OFF,
	DCM_INDUSTRY,
	DCM_INDUSTRY_RAIL_STATION,
};

void CcTerraform(const CommandCost &result, TileIndex tile)
{
	if (result.Succeeded()) {
		if (_settings_client.sound.confirm) SndPlayTileFx(SND_1F_CONSTRUCTION_OTHER, tile);
	} else {
		TileIndex err_tile = result.GetTile();
		if (err_tile == INVALID_TILE || IsValidTile(err_tile)) {
			SetRedErrorSquare(err_tile);
		}
	}
}


/** Scenario editor command that generates desert areas */
static void GenerateDesertArea(TileIndex end, TileIndex start)
{
	if (_game_mode != GM_EDITOR) return;

	Backup<bool> old_generating_world(_generating_world, true, FILE_LINE);

	TileArea ta(start, end);
	for (TileIndex tile : ta) {
		SetTropicZone(tile, (_ctrl_pressed) ? TROPICZONE_NORMAL : TROPICZONE_DESERT);
		Command<CMD_LANDSCAPE_CLEAR>::Post(tile);
		MarkTileDirtyByTile(tile);
	}
	old_generating_world.Restore();
	InvalidateWindowClassesData(WC_TOWN_VIEW, 0);
}

/** Scenario editor command that generates rocky areas */
static void GenerateRockyArea(TileIndex end, TileIndex start)
{
	if (_game_mode != GM_EDITOR) return;

	bool success = false;
	TileArea ta(start, end);

	for (TileIndex tile : ta) {
		switch (GetTileType(tile)) {
			case MP_TREES:
				if (GetTreeGround(tile) == TREE_GROUND_SHORE) continue;
				[[fallthrough]];

			case MP_CLEAR:
				MakeClear(tile, CLEAR_ROCKS, 3);
				break;

			default:
				continue;
		}
		MarkTileDirtyByTile(tile);
		success = true;
	}

	if (success && _settings_client.sound.confirm) SndPlayTileFx(SND_1F_CONSTRUCTION_OTHER, end);
}

/** Checks if the area contains any structures that are important enough to query about first */
static bool IsQueryConfirmIndustryOrRailStationInArea(TileIndex start_tile, TileIndex end_tile, bool diagonal)
{
	if (_settings_client.gui.demolish_confirm_mode == DCM_OFF) return false;

	OrthogonalOrDiagonalTileIterator tile_iterator(end_tile, start_tile, diagonal);
	for (; *tile_iterator != INVALID_TILE; ++tile_iterator) {
		TileIndex tile = *tile_iterator;
		if (_cheats.magic_bulldozer.value && IsTileType(tile, MP_INDUSTRY)) {
			return true;
		}
		if (_settings_client.gui.demolish_confirm_mode == DCM_INDUSTRY_RAIL_STATION && IsRailStationTile(tile)) {
			/* Only warn when attempting to remove own stations */
			if (GetTileOwner(tile) == _local_company) return true;
		}
	}

	return false;
}

static CommandContainer<CMD_CLEAR_AREA> _demolish_area_command;

static void DemolishAreaConfirmationCallback(Window *, bool confirmed) {
	if (confirmed) {
		DoCommandPContainer(_demolish_area_command);
	}
}

/**
 * A central place to handle all X_AND_Y dragged GUI functions.
 * @param proc       Procedure related to the dragging
 * @param start_tile Begin of the dragging
 * @param end_tile   End of the dragging
 * @return Returns true if the action was found and handled, and false otherwise. This
 * allows for additional implements that are more local. For example X_Y drag
 * of convertrail which belongs in rail_gui.cpp and not terraform_gui.cpp
 */
bool GUIPlaceProcDragXY(ViewportDragDropSelectionProcess proc, TileIndex start_tile, TileIndex end_tile)
{
	if (!_settings_game.construction.freeform_edges) {
		/* When end_tile is MP_VOID, the error tile will not be visible to the
		 * user. This happens when terraforming at the southern border. */
		if (TileX(end_tile) == Map::MaxX()) end_tile += TileDiffXY(-1, 0);
		if (TileY(end_tile) == Map::MaxY()) end_tile += TileDiffXY(0, -1);
	}

	switch (proc) {
		case DDSP_DEMOLISH_AREA: {
			_demolish_area_command = CommandContainer<CMD_CLEAR_AREA>(STR_ERROR_CAN_T_CLEAR_THIS_AREA, end_tile,
					CmdPayload<CMD_CLEAR_AREA>::Make(start_tile, _ctrl_pressed), CommandCallback::PlaySound_EXPLOSION);

			if (!_shift_pressed && IsQueryConfirmIndustryOrRailStationInArea(start_tile, end_tile, _ctrl_pressed)) {
				ShowQuery(GetEncodedString(STR_QUERY_CLEAR_AREA_CAPTION), GetEncodedString(STR_CLEAR_AREA_CONFIRMATION_TEXT), nullptr, DemolishAreaConfirmationCallback);
			} else {
				DemolishAreaConfirmationCallback(nullptr, true);
			}
			break;
		}
		case DDSP_RAISE_AND_LEVEL_AREA:
			Command<CMD_LEVEL_LAND>::Post(STR_ERROR_CAN_T_RAISE_LAND_HERE, CommandCallback::Terraform, end_tile, start_tile, _ctrl_pressed, LM_RAISE);
			break;
		case DDSP_LOWER_AND_LEVEL_AREA:
			Command<CMD_LEVEL_LAND>::Post(STR_ERROR_CAN_T_RAISE_LAND_HERE, CommandCallback::Terraform, end_tile, start_tile, _ctrl_pressed, LM_LOWER);
			break;
		case DDSP_LEVEL_AREA:
			Command<CMD_LEVEL_LAND>::Post(STR_ERROR_CAN_T_RAISE_LAND_HERE, CommandCallback::Terraform, end_tile, start_tile, _ctrl_pressed, LM_LEVEL);
			break;
		case DDSP_CREATE_ROCKS:
			GenerateRockyArea(end_tile, start_tile);
			break;
		case DDSP_CREATE_DESERT:
			GenerateDesertArea(end_tile, start_tile);
			break;
		case DDSP_BUY_LAND:
			Command<CMD_PURCHASE_LAND_AREA>::Post(STR_ERROR_CAN_T_PURCHASE_THIS_LAND, CommandCallback::PlaySound_CONSTRUCTION_RAIL, end_tile, start_tile, _ctrl_pressed);
			break;
		default:
			return false;
	}

	return true;
}

/**
 * Start a drag for demolishing an area.
 * @param tile Position of one corner.
 */
void PlaceProc_DemolishArea(TileIndex tile)
{
	VpStartPlaceSizing(tile, VPM_X_AND_Y, DDSP_DEMOLISH_AREA);
}

static void PlaceProc_Measure(TileIndex tile)
{
	VpStartPlaceSizing(tile, VPM_A_B_LINE, DDSP_MEASURE);
}

/** Terra form toolbar managing class. */
struct TerraformToolbarWindow : Window {
	int last_user_action = INVALID_WID_TT; ///< Last started user action.

	TerraformToolbarWindow(WindowDesc &desc, WindowNumber window_number) : Window(desc)
	{
		/* This is needed as we like to have the tree available on OnInit. */
		this->CreateNestedTree();
		this->FinishInitNested(window_number);
<<<<<<< HEAD
		this->last_user_action = INVALID_WID_TT;
=======
>>>>>>> 94783fe2
	}

	void OnInit() override
	{
		/* Don't show the place object button when there are no objects to place. */
		NWidgetStacked *show_object = this->GetWidget<NWidgetStacked>(WID_TT_SHOW_PLACE_OBJECT);
		show_object->SetDisplayedPlane(ShouldShowBuildObjectPicker() ? 0 : SZSP_NONE);
		SetWidgetDisabledState(WID_TT_BUY_LAND, _settings_game.construction.purchase_land_permitted == 0);
	}

	void OnClick([[maybe_unused]] Point pt, WidgetID widget, [[maybe_unused]] int click_count) override
	{
		if (widget < WID_TT_BUTTONS_START) return;

		switch (widget) {
			case WID_TT_LOWER_LAND: // Lower land button
				HandlePlacePushButton(this, WID_TT_LOWER_LAND, ANIMCURSOR_LOWERLAND, HT_POINT | HT_DIAGONAL);
				this->last_user_action = widget;
				break;

			case WID_TT_RAISE_LAND: // Raise land button
				HandlePlacePushButton(this, WID_TT_RAISE_LAND, ANIMCURSOR_RAISELAND, HT_POINT | HT_DIAGONAL);
				this->last_user_action = widget;
				break;

			case WID_TT_LEVEL_LAND: // Level land button
				HandlePlacePushButton(this, WID_TT_LEVEL_LAND, SPR_CURSOR_LEVEL_LAND, HT_POINT | HT_DIAGONAL);
				this->last_user_action = widget;
				break;

			case WID_TT_DEMOLISH: // Demolish aka dynamite button
				HandlePlacePushButton(this, WID_TT_DEMOLISH, ANIMCURSOR_DEMOLISH, HT_RECT | HT_DIAGONAL);
				this->last_user_action = widget;
				break;

			case WID_TT_BUY_LAND: // Buy land button
				HandlePlacePushButton(this, WID_TT_BUY_LAND, SPR_CURSOR_BUY_LAND, HT_RECT | HT_DIAGONAL);
				this->last_user_action = widget;
				break;

			case WID_TT_PLANT_TREES: // Plant trees button
				ShowBuildTreesToolbar();
				break;

			case WID_TT_MEASUREMENT_TOOL:
				HandlePlacePushButton(this, WID_TT_MEASUREMENT_TOOL, SPR_CURSOR_QUERY, HT_RECT | HT_MAP);
				this->last_user_action = widget;
				break;

			case WID_TT_PLACE_SIGN: // Place sign button
				HandlePlacePushButton(this, WID_TT_PLACE_SIGN, SPR_CURSOR_SIGN, HT_RECT);
				this->last_user_action = widget;
				break;

			case WID_TT_PLACE_OBJECT: // Place object button
				ShowBuildObjectPicker();
				break;

			default: NOT_REACHED();
		}
	}

	void OnPlaceObject([[maybe_unused]] Point pt, TileIndex tile) override
	{
		switch (this->last_user_action) {
			case WID_TT_LOWER_LAND: // Lower land button
				VpStartPlaceSizing(tile, VPM_X_AND_Y, DDSP_LOWER_AND_LEVEL_AREA);
				break;

			case WID_TT_RAISE_LAND: // Raise land button
				VpStartPlaceSizing(tile, VPM_X_AND_Y, DDSP_RAISE_AND_LEVEL_AREA);
				break;

			case WID_TT_LEVEL_LAND: // Level land button
				VpStartPlaceSizing(tile, VPM_X_AND_Y, DDSP_LEVEL_AREA);
				break;

			case WID_TT_DEMOLISH: // Demolish aka dynamite button
				PlaceProc_DemolishArea(tile);
				break;

			case WID_TT_BUY_LAND: // Buy land button
				switch (_settings_game.construction.purchase_land_permitted) {
					case 0:
					case 1:
						Command<CMD_BUILD_OBJECT>::Post(STR_ERROR_CAN_T_PURCHASE_THIS_LAND, CommandCallback::PlaySound_CONSTRUCTION_RAIL, tile, OBJECT_OWNED_LAND, 0);
						break;

					case 2:
						VpStartPlaceSizing(tile, VPM_X_AND_Y, DDSP_BUY_LAND);
						break;

					default:
						NOT_REACHED();
				}
				break;

			case WID_TT_MEASUREMENT_TOOL:
				PlaceProc_Measure(tile);
				break;

			case WID_TT_PLACE_SIGN: // Place sign button
				PlaceProc_Sign(tile);
				break;

			default: NOT_REACHED();
		}
	}

	void OnPlaceDrag(ViewportPlaceMethod select_method, [[maybe_unused]] ViewportDragDropSelectionProcess select_proc, [[maybe_unused]] Point pt) override
	{
		VpSelectTilesWithMethod(pt.x, pt.y, select_method);
	}

	Point OnInitialPosition(int16_t sm_width, int16_t sm_height, int window_number) override
	{
		Point pt = GetToolbarAlignedWindowPosition(sm_width);
		pt.y += sm_height;
		return pt;
	}

	void OnPlaceMouseUp([[maybe_unused]] ViewportPlaceMethod select_method, ViewportDragDropSelectionProcess select_proc, [[maybe_unused]] Point pt, TileIndex start_tile, TileIndex end_tile) override
	{
		if (pt.x != -1) {
			switch (select_proc) {
				default: NOT_REACHED();
				case DDSP_DEMOLISH_AREA:
				case DDSP_RAISE_AND_LEVEL_AREA:
				case DDSP_LOWER_AND_LEVEL_AREA:
				case DDSP_LEVEL_AREA:
				case DDSP_BUY_LAND:
					GUIPlaceProcDragXY(select_proc, start_tile, end_tile);
					break;
				case DDSP_MEASURE:
					//nothing to do, just draw a tooltip
					break;
			}
		}
	}

	void OnPlaceObjectAbort() override
	{
		this->RaiseButtons();
	}

	static HotkeyList hotkeys;
};

/**
 * Handler for global hotkeys of the TerraformToolbarWindow.
 * @param hotkey Hotkey
 * @return ES_HANDLED if hotkey was accepted.
 */
static EventState TerraformToolbarGlobalHotkeys(int hotkey)
{
	if (_game_mode != GM_NORMAL) return ES_NOT_HANDLED;
	Window *w = ShowTerraformToolbar(nullptr);
	if (w == nullptr) return ES_NOT_HANDLED;
	return w->OnHotkey(hotkey);
}

static Hotkey terraform_hotkeys[] = {
	Hotkey('Q' | WKC_GLOBAL_HOTKEY, "lower", WID_TT_LOWER_LAND),
	Hotkey('W' | WKC_GLOBAL_HOTKEY, "raise", WID_TT_RAISE_LAND),
	Hotkey('E' | WKC_GLOBAL_HOTKEY, "level", WID_TT_LEVEL_LAND),
	Hotkey('D' | WKC_GLOBAL_HOTKEY, "dynamite", WID_TT_DEMOLISH),
	Hotkey('U', "buyland", WID_TT_BUY_LAND),
	Hotkey('I', "trees", WID_TT_PLANT_TREES),
	Hotkey('R' | WKC_SHIFT, "ruler", WID_TT_MEASUREMENT_TOOL),
	Hotkey('O', "placesign", WID_TT_PLACE_SIGN),
	Hotkey('P', "placeobject", WID_TT_PLACE_OBJECT),
};
HotkeyList TerraformToolbarWindow::hotkeys("terraform", terraform_hotkeys, TerraformToolbarGlobalHotkeys);

static constexpr NWidgetPart _nested_terraform_widgets[] = {
	NWidget(NWID_HORIZONTAL),
		NWidget(WWT_CLOSEBOX, COLOUR_DARK_GREEN),
		NWidget(WWT_CAPTION, COLOUR_DARK_GREEN), SetStringTip(STR_LANDSCAPING_TOOLBAR, STR_TOOLTIP_WINDOW_TITLE_DRAG_THIS),
		NWidget(WWT_STICKYBOX, COLOUR_DARK_GREEN),
	EndContainer(),
	NWidget(NWID_HORIZONTAL),
		NWidget(WWT_IMGBTN, COLOUR_DARK_GREEN, WID_TT_LOWER_LAND), SetMinimalSize(22, 22),
								SetFill(0, 1), SetSpriteTip(SPR_IMG_TERRAFORM_DOWN, STR_LANDSCAPING_TOOLTIP_LOWER_A_CORNER_OF_LAND),
		NWidget(WWT_IMGBTN, COLOUR_DARK_GREEN, WID_TT_RAISE_LAND), SetMinimalSize(22, 22),
								SetFill(0, 1), SetSpriteTip(SPR_IMG_TERRAFORM_UP, STR_LANDSCAPING_TOOLTIP_RAISE_A_CORNER_OF_LAND),
		NWidget(WWT_IMGBTN, COLOUR_DARK_GREEN, WID_TT_LEVEL_LAND), SetMinimalSize(22, 22),
								SetFill(0, 1), SetSpriteTip(SPR_IMG_LEVEL_LAND, STR_LANDSCAPING_LEVEL_LAND_TOOLTIP),

		NWidget(WWT_PANEL, COLOUR_DARK_GREEN), SetMinimalSize(4, 22), EndContainer(),

		NWidget(WWT_IMGBTN, COLOUR_DARK_GREEN, WID_TT_DEMOLISH), SetMinimalSize(22, 22),
								SetFill(0, 1), SetSpriteTip(SPR_IMG_DYNAMITE, STR_TOOLTIP_DEMOLISH_BUILDINGS_ETC),
		NWidget(WWT_IMGBTN, COLOUR_DARK_GREEN, WID_TT_BUY_LAND), SetMinimalSize(22, 22),
								SetFill(0, 1), SetSpriteTip(SPR_IMG_BUY_LAND, STR_LANDSCAPING_TOOLTIP_PURCHASE_LAND),
		NWidget(WWT_PUSHIMGBTN, COLOUR_DARK_GREEN, WID_TT_PLANT_TREES), SetMinimalSize(22, 22),
								SetFill(0, 1), SetSpriteTip(SPR_IMG_PLANTTREES, STR_SCENEDIT_TOOLBAR_PLANT_TREES_TOOLTIP),
		NWidget(WWT_IMGBTN, COLOUR_DARK_GREEN, WID_TT_MEASUREMENT_TOOL), SetMinimalSize(22,22),
								SetFill(0, 1), SetSpriteTip(SPR_IMG_QUERY, STR_LANDSCAPING_TOOLTIP_RULER_TOOL),
		NWidget(WWT_IMGBTN, COLOUR_DARK_GREEN, WID_TT_PLACE_SIGN), SetMinimalSize(22, 22),
								SetFill(0, 1), SetSpriteTip(SPR_IMG_SIGN, STR_SCENEDIT_TOOLBAR_PLACE_SIGN_TOOLTIP),
		NWidget(NWID_SELECTION, INVALID_COLOUR, WID_TT_SHOW_PLACE_OBJECT),
			NWidget(WWT_PUSHIMGBTN, COLOUR_DARK_GREEN, WID_TT_PLACE_OBJECT), SetMinimalSize(22, 22),
								SetFill(0, 1), SetSpriteTip(SPR_IMG_TRANSMITTER, STR_SCENEDIT_TOOLBAR_PLACE_OBJECT_TOOLTIP),
		EndContainer(),
	EndContainer(),
};

static WindowDesc _terraform_desc(__FILE__, __LINE__,
	WDP_MANUAL, "toolbar_landscape", 0, 0,
	WC_SCEN_LAND_GEN, WC_NONE,
	WindowDefaultFlag::Construction,
	_nested_terraform_widgets,
	&TerraformToolbarWindow::hotkeys
);

/**
 * Show the toolbar for terraforming in the game.
 * @param link The toolbar we might want to link to.
 * @return The allocated toolbar if the window was newly opened, else \c nullptr.
 */
Window *ShowTerraformToolbar(Window *link)
{
	if (!Company::IsValidID(_local_company)) return nullptr;

	Window *w;
	if (link == nullptr) {
		w = AllocateWindowDescFront<TerraformToolbarWindow>(_terraform_desc, 0);
		return w;
	}

	/* Delete the terraform toolbar to place it again. */
	CloseWindowById(WC_SCEN_LAND_GEN, 0, true);
	w = AllocateWindowDescFront<TerraformToolbarWindow>(_terraform_desc, 0);
	/* Align the terraform toolbar under the main toolbar. */
	w->top -= w->height;
	w->SetDirty();
	/* Put the linked toolbar to the left / right of it. */
	link->left = w->left + (_current_text_dir == TD_RTL ? w->width : -link->width);
	link->top  = w->top;
	link->SetDirty();

	return w;
}

static uint8_t _terraform_size = 1;

/**
 * Raise/Lower a bigger chunk of land at the same time in the editor. When
 * raising get the lowest point, when lowering the highest point, and set all
 * tiles in the selection to that height.
 * @todo : Incorporate into game itself to allow for ingame raising/lowering of
 *         larger chunks at the same time OR remove altogether, as we have 'level land' ?
 * @param tile The top-left tile where the terraforming will start
 * @param mode 1 for raising, 0 for lowering land
 */
static void CommonRaiseLowerBigLand(TileIndex tile, int mode)
{
	if (_terraform_size == 1) {
		StringID msg =
			mode ? STR_ERROR_CAN_T_RAISE_LAND_HERE : STR_ERROR_CAN_T_LOWER_LAND_HERE;

		Command<CMD_TERRAFORM_LAND>::Post(msg, CommandCallback::Terraform, tile, SLOPE_N, mode);
	} else {
		assert(_terraform_size != 0);
		TileArea ta(tile, _terraform_size, _terraform_size);
		ta.ClampToMap();

		if (ta.w == 0 || ta.h == 0) return;

		if (_settings_client.sound.confirm) SndPlayTileFx(SND_1F_CONSTRUCTION_OTHER, tile);

		uint h;
		if (mode != 0) {
			/* Raise land */
			h = MAX_TILE_HEIGHT;
			for (TileIndex tile2 : ta) {
				h = std::min(h, TileHeight(tile2));
			}
		} else {
			/* Lower land */
			h = 0;
			for (TileIndex tile2 : ta) {
				h = std::max(h, TileHeight(tile2));
			}
		}

		for (TileIndex tile2 : ta) {
			if (TileHeight(tile2) == h) {
				Command<CMD_TERRAFORM_LAND>::Post(tile2, SLOPE_N, mode);
			}
		}
	}
}

static RoadType _selected_public_road_type = INVALID_ROADTYPE; ///< Public road type. This is static to preserve the selected road type between window openings.

void ClearPublicRoadsWindowSelectedPublicRoadsType()
{
	_selected_public_road_type = INVALID_ROADTYPE;
}

/** Public roads selector and builder mini-window. */
struct PublicRoadsWindow : Window {

	PublicRoadsWindow(WindowDesc &desc, WindowNumber window_number) : Window(desc)
	{
		this->CreateNestedTree();
		this->FinishInitNested(window_number);
	}

	void OnInit() override
	{
		if (_selected_public_road_type == INVALID_ROADTYPE) _selected_public_road_type = GetTownRoadType();
	}

	void OnClick([[maybe_unused]] Point pt, WidgetID widget, [[maybe_unused]] int click_count) override
	{
		switch (widget) {
			case WID_PR_PUBLIC_ROADS: { // Build public roads
				extern void GeneratePublicRoads(PublicRoadsConstruction build_mode, RoadType road_type);
				PublicRoadsConstruction build_mode = _settings_game.game_creation.build_public_roads;
				if (build_mode == PRC_NONE) build_mode = PRC_WITH_CURVES;
				RoadType road_type = _selected_public_road_type;
				ScheduleExecuteWithGenerateWorld([=]() {
					GeneratePublicRoads(build_mode, road_type);
				});
				break;
			}

			case WID_PR_PUBLIC_ROADS_TYPE_LABEL: // Don't crash when you click on the label
				break;

			case WID_PR_PUBLIC_ROADS_TYPE_DROPDOWN: { // Select public road type
				auto road_types = GetScenRoadTypeDropDownList(RTTB_ROAD, true);
				auto road_types_list = DropDownList{};
				auto town_road = GetTownRoadType();
				// check if the town road is an available road type
				bool has_town_road = false;
				for (auto rt_iter = road_types.begin(); rt_iter < road_types.end(); rt_iter++) {
					if ((RoadType)rt_iter->get()->result == town_road) {
						has_town_road = true;
						break;
					}
				}
				if (!has_town_road) {
					// taken from GetScenRoadTypeDropDownList()
					const RoadTypeInfo *rti = GetRoadTypeInfo(town_road);
					SetDParam(0, rti->strings.name);
					SetDParam(1, rti->max_speed / 2);
					StringID str = rti->max_speed > 0 ? STR_TOOLBAR_RAILTYPE_VELOCITY : STR_JUST_STRING;
					road_types.push_back(MakeDropDownListIconItem(GetSpriteSize(rti->gui_sprites.build_x_road), rti->gui_sprites.build_x_road, PAL_NONE, str, town_road, false));
				}

				ShowDropDownList(this, std::move(road_types), _selected_public_road_type, widget);
				break;
			}
		}
	}

	void OnDropdownSelect(WidgetID widget, int index) override
	{
		if (widget == WID_PR_PUBLIC_ROADS_TYPE_DROPDOWN) {
			_selected_public_road_type = (RoadType)index;
		}

		this->SetDirty();
	}

	void OnInvalidateData(int data = 0, bool gui_scope = true) override
	{
		if (!gui_scope) return;

		this->ReInit();
	}

	void DrawWidget(const Rect &r, WidgetID widget) const override
	{
		switch (widget) {
			case WID_PR_PUBLIC_ROADS_TYPE_DROPDOWN:
			{
				// instead of using a string put the dropdownlist entry in there instead
				// @see DropdownWindow::DrawWidget()
				const RoadTypeInfo *rti = GetRoadTypeInfo(_selected_public_road_type);

				Dimension d = { 0, 0 };
				d = maxdim(d, GetSpriteSize(rti->gui_sprites.build_x_road));
				SetDParam(0, rti->strings.name);
				SetDParam(1, rti->max_speed / 2);
				StringID str = rti->max_speed > 0 ? STR_TOOLBAR_RAILTYPE_VELOCITY : STR_JUST_STRING;

				auto item = MakeDropDownListIconItem(d, rti->gui_sprites.build_x_road, PAL_NONE, str, _selected_public_road_type);
				auto item_height = item->Height();

				Rect ir = r.Shrink(WidgetDimensions::scaled.dropdownlist);
				int y = ir.top;
				Rect full{ ir.left, y, ir.right, y + (int)item_height - 1 };
				item->Draw(full, full.Shrink(WidgetDimensions::scaled.dropdowntext, RectPadding::zero), false, this->GetWidget<NWidgetCore>(widget)->colour);
				break;
			}
		}
	}

	void UpdateWidgetSize(WidgetID widget, Dimension &size, [[maybe_unused]] const Dimension &padding, [[maybe_unused]] Dimension &fill, [[maybe_unused]] Dimension &resize) override
	{
		if (widget != WID_PR_PUBLIC_ROADS_TYPE_DROPDOWN) return;

		// max height of each roadtype
		auto entries = GetScenRoadTypeDropDownList(RTTB_ROAD, true);
		for (auto e = entries.begin(); e < entries.end(); e++)
			size.height = std::max(size.height, e->get()->Height());
		// just use the width of the dropdown list
		auto d = GetDropDownListDimension(entries);
		size.width = std::max(size.width, d.width + padding.width);
	}
};

static constexpr NWidgetPart _nested_scen_edit_public_roads_widgets[] = {
	NWidget(NWID_HORIZONTAL),
		NWidget(WWT_CLOSEBOX, COLOUR_DARK_GREEN),
		NWidget(WWT_CAPTION, COLOUR_DARK_GREEN), SetStringTip(STR_TERRAFORM_PUBLIC_ROADS_GENERATION_CAPTION, STR_TOOLTIP_WINDOW_TITLE_DRAG_THIS),
		NWidget(WWT_SHADEBOX, COLOUR_DARK_GREEN),
		NWidget(WWT_STICKYBOX, COLOUR_DARK_GREEN),
	EndContainer(),
	NWidget(WWT_PANEL, COLOUR_DARK_GREEN),
			NWidget(WWT_LABEL, INVALID_COLOUR, WID_PR_PUBLIC_ROADS_TYPE_LABEL), SetMinimalSize(160, 12), SetStringTip(STR_TERRAFORM_PUBLIC_ROADS_TYPE, STR_NULL), SetFill(1, 0), SetPadding(1, 2, 0, 2),
			NWidget(WWT_DROPDOWN, COLOUR_GREY, WID_PR_PUBLIC_ROADS_TYPE_DROPDOWN), SetMinimalSize(160, 24), SetStringTip(STR_EMPTY, STR_NULL), SetPadding(1, 2, 0, 2),
			NWidget(WWT_PUSHTXTBTN, COLOUR_GREY, WID_PR_PUBLIC_ROADS), SetMinimalSize(160, 12),
				SetFill(1, 0), SetStringTip(STR_TERRAFORM_PUBLIC_ROADS, STR_TERRAFORM_PUBLIC_ROADS_TOOLTIP), SetPadding(1, 2, 0, 2),
			NWidget(NWID_SPACER), SetMinimalSize(0, 2),
	EndContainer(),
};

static WindowDesc _public_roads_window_desc(__FILE__, __LINE__,
	WDP_AUTO, "public_roads_window", 0, 0,
	WC_SCEN_PUBLIC_ROADS, WC_NONE,
	WindowDefaultFlag::Construction,
	_nested_scen_edit_public_roads_widgets
);

Window *ShowEditorPublicRoadsWindow()
{
	return AllocateWindowDescFront<PublicRoadsWindow>(_public_roads_window_desc, 0);
}

static const int8_t _multi_terraform_coords[][2] = {
	{  0, -2},
	{  4,  0}, { -4,  0}, {  0,  2},
	{ -8,  2}, { -4,  4}, {  0,  6}, {  4,  4}, {  8,  2},
	{-12,  0}, { -8, -2}, { -4, -4}, {  0, -6}, {  4, -4}, {  8, -2}, { 12,  0},
	{-16,  2}, {-12,  4}, { -8,  6}, { -4,  8}, {  0, 10}, {  4,  8}, {  8,  6}, { 12,  4}, { 16,  2},
	{-20,  0}, {-16, -2}, {-12, -4}, { -8, -6}, { -4, -8}, {  0,-10}, {  4, -8}, {  8, -6}, { 12, -4}, { 16, -2}, { 20,  0},
	{-24,  2}, {-20,  4}, {-16,  6}, {-12,  8}, { -8, 10}, { -4, 12}, {  0, 14}, {  4, 12}, {  8, 10}, { 12,  8}, { 16,  6}, { 20,  4}, { 24,  2},
	{-28,  0}, {-24, -2}, {-20, -4}, {-16, -6}, {-12, -8}, { -8,-10}, { -4,-12}, {  0,-14}, {  4,-12}, {  8,-10}, { 12, -8}, { 16, -6}, { 20, -4}, { 24, -2}, { 28,  0},
};

static constexpr NWidgetPart _nested_scen_edit_land_gen_widgets[] = {
	NWidget(NWID_HORIZONTAL),
		NWidget(WWT_CLOSEBOX, COLOUR_DARK_GREEN),
		NWidget(WWT_CAPTION, COLOUR_DARK_GREEN), SetStringTip(STR_TERRAFORM_TOOLBAR_LAND_GENERATION_CAPTION, STR_TOOLTIP_WINDOW_TITLE_DRAG_THIS),
		NWidget(WWT_SHADEBOX, COLOUR_DARK_GREEN),
		NWidget(WWT_STICKYBOX, COLOUR_DARK_GREEN),
	EndContainer(),
	NWidget(WWT_PANEL, COLOUR_DARK_GREEN),
		NWidget(NWID_HORIZONTAL), SetPadding(2, 2, 7, 2),
			NWidget(NWID_SPACER), SetFill(1, 0),
			NWidget(WWT_IMGBTN, COLOUR_GREY, WID_ETT_DEMOLISH), SetMinimalSize(22, 22),
										SetFill(0, 1), SetSpriteTip(SPR_IMG_DYNAMITE, STR_TOOLTIP_DEMOLISH_BUILDINGS_ETC),
			NWidget(WWT_IMGBTN, COLOUR_GREY, WID_ETT_LOWER_LAND), SetMinimalSize(22, 22),
										SetFill(0, 1), SetSpriteTip(SPR_IMG_TERRAFORM_DOWN, STR_LANDSCAPING_TOOLTIP_LOWER_A_CORNER_OF_LAND),
			NWidget(WWT_IMGBTN, COLOUR_GREY, WID_ETT_RAISE_LAND), SetMinimalSize(22, 22),
										SetFill(0, 1), SetSpriteTip(SPR_IMG_TERRAFORM_UP, STR_LANDSCAPING_TOOLTIP_RAISE_A_CORNER_OF_LAND),
			NWidget(WWT_IMGBTN, COLOUR_GREY, WID_ETT_LEVEL_LAND), SetMinimalSize(22, 22),
										SetFill(0, 1), SetSpriteTip(SPR_IMG_LEVEL_LAND, STR_LANDSCAPING_LEVEL_LAND_TOOLTIP),
			NWidget(WWT_IMGBTN, COLOUR_GREY, WID_ETT_PLACE_ROCKS), SetMinimalSize(22, 22),
										SetFill(0, 1), SetSpriteTip(SPR_IMG_ROCKS, STR_TERRAFORM_TOOLTIP_PLACE_ROCKY_AREAS_ON_LANDSCAPE),
			NWidget(NWID_SELECTION, INVALID_COLOUR, WID_ETT_SHOW_PLACE_DESERT),
				NWidget(WWT_IMGBTN, COLOUR_GREY, WID_ETT_PLACE_DESERT), SetMinimalSize(22, 22),
											SetFill(0, 1), SetSpriteTip(SPR_IMG_DESERT, STR_TERRAFORM_TOOLTIP_DEFINE_DESERT_AREA),
			EndContainer(),
			NWidget(WWT_PUSHIMGBTN, COLOUR_GREY, WID_ETT_PLACE_OBJECT), SetMinimalSize(23, 22),
										SetFill(0, 1), SetSpriteTip(SPR_IMG_TRANSMITTER, STR_SCENEDIT_TOOLBAR_PLACE_OBJECT_TOOLTIP),
			NWidget(NWID_SPACER), SetFill(1, 0),
		EndContainer(),
		NWidget(NWID_HORIZONTAL),
			NWidget(NWID_SPACER), SetFill(1, 0),
			NWidget(WWT_EMPTY, INVALID_COLOUR, WID_ETT_DOTS), SetMinimalSize(59, 31), SetStringTip(STR_EMPTY),
			NWidget(NWID_SPACER), SetFill(1, 0),
			NWidget(NWID_VERTICAL),
				NWidget(NWID_SPACER), SetFill(0, 1),
				NWidget(WWT_IMGBTN, COLOUR_GREY, WID_ETT_INCREASE_SIZE), SetAspect(WidgetDimensions::ASPECT_UP_DOWN_BUTTON), SetSpriteTip(SPR_ARROW_UP, STR_TERRAFORM_TOOLTIP_INCREASE_SIZE_OF_LAND_AREA),
				NWidget(NWID_SPACER), SetMinimalSize(0, 1),
				NWidget(WWT_IMGBTN, COLOUR_GREY, WID_ETT_DECREASE_SIZE), SetAspect(WidgetDimensions::ASPECT_UP_DOWN_BUTTON), SetSpriteTip(SPR_ARROW_DOWN, STR_TERRAFORM_TOOLTIP_DECREASE_SIZE_OF_LAND_AREA),
				NWidget(NWID_SPACER), SetFill(0, 1),
			EndContainer(),
			NWidget(NWID_SPACER), SetMinimalSize(2, 0),
		EndContainer(),
		NWidget(NWID_SPACER), SetMinimalSize(0, 6),
		NWidget(WWT_TEXTBTN, COLOUR_GREY, WID_ETT_NEW_SCENARIO), SetMinimalSize(160, 12),
								SetFill(1, 0), SetStringTip(STR_TERRAFORM_SE_NEW_WORLD, STR_TERRAFORM_TOOLTIP_GENERATE_RANDOM_LAND), SetPadding(0, 2, 0, 2),
		NWidget(WWT_TEXTBTN, COLOUR_GREY, WID_ETT_RESET_LANDSCAPE), SetMinimalSize(160, 12),
								SetFill(1, 0), SetStringTip(STR_TERRAFORM_RESET_LANDSCAPE, STR_TERRAFORM_RESET_LANDSCAPE_TOOLTIP), SetPadding(1, 2, 0, 2),
		NWidget(NWID_SPACER), SetMinimalSize(0, 2),
	EndContainer(),
};

/**
 * Callback function for the scenario editor 'reset landscape' confirmation window
 * @param confirmed boolean value, true when yes was clicked, false otherwise
 */
static void ResetLandscapeConfirmationCallback(Window *, bool confirmed)
{
	if (confirmed) {
		/* Set generating_world to true to get instant-green grass after removing
		 * company property. */
		Backup<bool> old_generating_world(_generating_world, true, FILE_LINE);

		/* Delete all companies */
		for (Company *c : Company::Iterate()) {
			ChangeOwnershipOfCompanyItems(c->index, INVALID_OWNER);
			delete c;
		}

		old_generating_world.Restore();

		/* Delete all station signs */
		for (BaseStation *st : BaseStation::Iterate()) {
			/* There can be buoys, remove them */
			if (IsBuoyTile(st->xy)) Command<CMD_LANDSCAPE_CLEAR>::Do({DoCommandFlag::Execute, DoCommandFlag::Bankrupt}, st->xy);
			if (!st->IsInUse()) delete st;
		}

		/* Now that all vehicles are gone, we can reset the engine pool. Maybe it reduces some NewGRF changing-mess */
		EngineOverrideManager::ResetToCurrentNewGRFConfig();

		MarkWholeScreenDirty();
	}
}

/** Landscape generation window handler in the scenario editor. */
struct ScenarioEditorLandscapeGenerationWindow : Window {
	int last_user_action = INVALID_WID_ETT; ///< Last started user action.

	ScenarioEditorLandscapeGenerationWindow(WindowDesc &desc, WindowNumber window_number) : Window(desc)
	{
		this->CreateNestedTree();
		this->SetButtonStates();
		this->FinishInitNested(window_number);
	}

	void OnPaint() override
	{
		this->DrawWidgets();

		if (this->IsWidgetLowered(WID_ETT_LOWER_LAND) || this->IsWidgetLowered(WID_ETT_RAISE_LAND)) { // change area-size if raise/lower corner is selected
			SetTileSelectSize(_terraform_size, _terraform_size);
		}
	}

	void UpdateWidgetSize(WidgetID widget, Dimension &size, [[maybe_unused]] const Dimension &padding, [[maybe_unused]] Dimension &fill, [[maybe_unused]] Dimension &resize) override
	{
		if (widget != WID_ETT_DOTS) return;

		size.width  = std::max<uint>(size.width,  ScaleGUITrad(59));
		size.height = std::max<uint>(size.height, ScaleGUITrad(31));
	}

	void DrawWidget(const Rect &r, WidgetID widget) const override
	{
		if (widget != WID_ETT_DOTS) return;

		int center_x = RoundDivSU(r.left + r.right, 2);
		int center_y = RoundDivSU(r.top + r.bottom, 2);

		int n = _terraform_size * _terraform_size;
		const int8_t *coords = &_multi_terraform_coords[0][0];

		assert(n != 0);
		do {
			DrawSprite(SPR_WHITE_POINT, PAL_NONE, center_x + ScaleGUITrad(coords[0]), center_y + ScaleGUITrad(coords[1]));
			coords += 2;
		} while (--n);
	}

	void OnClick([[maybe_unused]] Point pt, WidgetID widget, [[maybe_unused]] int click_count) override
	{
		if (widget < WID_ETT_BUTTONS_START) return;

		switch (widget) {
			case WID_ETT_DEMOLISH: // Demolish aka dynamite button
				HandlePlacePushButton(this, WID_ETT_DEMOLISH, ANIMCURSOR_DEMOLISH, HT_RECT | HT_DIAGONAL);
				this->last_user_action = widget;
				break;

			case WID_ETT_LOWER_LAND: // Lower land button
				HandlePlacePushButton(this, WID_ETT_LOWER_LAND, ANIMCURSOR_LOWERLAND, HT_POINT);
				this->last_user_action = widget;
				break;

			case WID_ETT_RAISE_LAND: // Raise land button
				HandlePlacePushButton(this, WID_ETT_RAISE_LAND, ANIMCURSOR_RAISELAND, HT_POINT);
				this->last_user_action = widget;
				break;

			case WID_ETT_LEVEL_LAND: // Level land button
				HandlePlacePushButton(this, WID_ETT_LEVEL_LAND, SPR_CURSOR_LEVEL_LAND, HT_POINT | HT_DIAGONAL);
				this->last_user_action = widget;
				break;

			case WID_ETT_PLACE_ROCKS: // Place rocks button
				HandlePlacePushButton(this, WID_ETT_PLACE_ROCKS, SPR_CURSOR_ROCKY_AREA, HT_RECT);
				this->last_user_action = widget;
				break;

			case WID_ETT_PLACE_DESERT: // Place desert button (in tropical climate)
				HandlePlacePushButton(this, WID_ETT_PLACE_DESERT, SPR_CURSOR_DESERT, HT_RECT);
				this->last_user_action = widget;
				break;

			case WID_ETT_PLACE_OBJECT: // Place transmitter button
				ShowBuildObjectPicker();
				break;

			case WID_ETT_INCREASE_SIZE:
			case WID_ETT_DECREASE_SIZE: { // Increase/Decrease terraform size
				int size = (widget == WID_ETT_INCREASE_SIZE) ? 1 : -1;
				this->HandleButtonClick(widget);
				size += _terraform_size;

				if (!IsInsideMM(size, 1, 8 + 1)) return;
				_terraform_size = size;

				if (_settings_client.sound.click_beep) SndPlayFx(SND_15_BEEP);
				this->SetDirty();
				break;
			}

			case WID_ETT_NEW_SCENARIO: // gen random land
				this->HandleButtonClick(widget);
				ShowCreateScenario();
				break;

			case WID_ETT_RESET_LANDSCAPE: // Reset landscape
				ShowQuery(
					GetEncodedString(STR_QUERY_RESET_LANDSCAPE_CAPTION),
					GetEncodedString(STR_RESET_LANDSCAPE_CONFIRMATION_TEXT),
					nullptr, ResetLandscapeConfirmationCallback);
				break;

			default: NOT_REACHED();
		}
	}

	void OnTimeout() override
	{
		for (const auto &pair : this->widget_lookup) {
			if (pair.first < WID_ETT_START || (pair.first >= WID_ETT_BUTTONS_START && pair.first < WID_ETT_BUTTONS_END)) continue; // skip the buttons
			this->RaiseWidgetWhenLowered(pair.first);
		}
	}

	void OnPlaceObject([[maybe_unused]] Point pt, TileIndex tile) override
	{
		switch (this->last_user_action) {
			case WID_ETT_DEMOLISH: // Demolish aka dynamite button
				PlaceProc_DemolishArea(tile);
				break;

			case WID_ETT_LOWER_LAND: // Lower land button
				CommonRaiseLowerBigLand(tile, 0);
				break;

			case WID_ETT_RAISE_LAND: // Raise land button
				CommonRaiseLowerBigLand(tile, 1);
				break;

			case WID_ETT_LEVEL_LAND: // Level land button
				VpStartPlaceSizing(tile, VPM_X_AND_Y, DDSP_LEVEL_AREA);
				break;

			case WID_ETT_PLACE_ROCKS: // Place rocks button
				VpStartPlaceSizing(tile, VPM_X_AND_Y, DDSP_CREATE_ROCKS);
				break;

			case WID_ETT_PLACE_DESERT: // Place desert button (in tropical climate)
				VpStartPlaceSizing(tile, VPM_X_AND_Y, DDSP_CREATE_DESERT);
				break;

			default: NOT_REACHED();
		}
	}

	void OnPlaceDrag(ViewportPlaceMethod select_method, [[maybe_unused]] ViewportDragDropSelectionProcess select_proc, [[maybe_unused]] Point pt) override
	{
		VpSelectTilesWithMethod(pt.x, pt.y, select_method);
	}

	void OnPlaceMouseUp([[maybe_unused]] ViewportPlaceMethod select_method, ViewportDragDropSelectionProcess select_proc, [[maybe_unused]] Point pt, TileIndex start_tile, TileIndex end_tile) override
	{
		if (pt.x != -1) {
			switch (select_proc) {
				default: NOT_REACHED();
				case DDSP_CREATE_ROCKS:
				case DDSP_CREATE_DESERT:
				case DDSP_RAISE_AND_LEVEL_AREA:
				case DDSP_LOWER_AND_LEVEL_AREA:
				case DDSP_LEVEL_AREA:
				case DDSP_DEMOLISH_AREA:
				case DDSP_BUY_LAND:
					GUIPlaceProcDragXY(select_proc, start_tile, end_tile);
					break;
			}
		}
	}

	void OnPlaceObjectAbort() override
	{
		this->RaiseButtons();
		this->SetDirty();
	}

	/**
	 * Some data on this window has become invalid.
	 * @param data Information about the changed data.
	 * @param gui_scope Whether the call is done from GUI scope. You may not do everything when not in GUI scope. See #InvalidateWindowData() for details.
	 */
	void OnInvalidateData(int data = 0, bool gui_scope = true) override
	{
		if (!gui_scope) return;

		this->SetButtonStates();
		this->ReInit();
	}

	void SetButtonStates()
	{
		NWidgetStacked *show_desert = this->GetWidget<NWidgetStacked>(WID_ETT_SHOW_PLACE_DESERT);
		show_desert->SetDisplayedPlane(_settings_game.game_creation.landscape == LandscapeType::Tropic ? 0 : SZSP_NONE);
	}

	static HotkeyList hotkeys;
};

/**
 * Handler for global hotkeys of the ScenarioEditorLandscapeGenerationWindow.
 * @param hotkey Hotkey
 * @return ES_HANDLED if hotkey was accepted.
 */
static EventState TerraformToolbarEditorGlobalHotkeys(int hotkey)
{
	if (_game_mode != GM_EDITOR) return ES_NOT_HANDLED;
	Window *w = ShowEditorTerraformToolbar();
	if (w == nullptr) return ES_NOT_HANDLED;
	return w->OnHotkey(hotkey);
}

static Hotkey terraform_editor_hotkeys[] = {
	Hotkey('D' | WKC_GLOBAL_HOTKEY, "dynamite", WID_ETT_DEMOLISH),
	Hotkey('Q' | WKC_GLOBAL_HOTKEY, "lower", WID_ETT_LOWER_LAND),
	Hotkey('W' | WKC_GLOBAL_HOTKEY, "raise", WID_ETT_RAISE_LAND),
	Hotkey('E' | WKC_GLOBAL_HOTKEY, "level", WID_ETT_LEVEL_LAND),
	Hotkey('R', "rocky", WID_ETT_PLACE_ROCKS),
	Hotkey('T', "desert", WID_ETT_PLACE_DESERT),
	Hotkey('O', "object", WID_ETT_PLACE_OBJECT),
};

HotkeyList ScenarioEditorLandscapeGenerationWindow::hotkeys("terraform_editor", terraform_editor_hotkeys, TerraformToolbarEditorGlobalHotkeys);

static WindowDesc _scen_edit_land_gen_desc(__FILE__, __LINE__,
	WDP_AUTO, "toolbar_landscape_scen", 0, 0,
	WC_SCEN_LAND_GEN, WC_NONE,
	WindowDefaultFlag::Construction,
	_nested_scen_edit_land_gen_widgets,
	&ScenarioEditorLandscapeGenerationWindow::hotkeys
);

/**
 * Show the toolbar for terraforming in the scenario editor.
 * @return The allocated toolbar if the window was newly opened, else \c nullptr.
 */
Window *ShowEditorTerraformToolbar()
{
	return AllocateWindowDescFront<ScenarioEditorLandscapeGenerationWindow>(_scen_edit_land_gen_desc, 0);
}<|MERGE_RESOLUTION|>--- conflicted
+++ resolved
@@ -220,10 +220,6 @@
 		/* This is needed as we like to have the tree available on OnInit. */
 		this->CreateNestedTree();
 		this->FinishInitNested(window_number);
-<<<<<<< HEAD
-		this->last_user_action = INVALID_WID_TT;
-=======
->>>>>>> 94783fe2
 	}
 
 	void OnInit() override
