/*
 * This file is part of OpenTTD.
 * OpenTTD is free software; you can redistribute it and/or modify it under the terms of the GNU General Public License as published by the Free Software Foundation, version 2.
 * OpenTTD is distributed in the hope that it will be useful, but WITHOUT ANY WARRANTY; without even the implied warranty of MERCHANTABILITY or FITNESS FOR A PARTICULAR PURPOSE.
 * See the GNU General Public License for more details. You should have received a copy of the GNU General Public License along with OpenTTD. If not, see <http://www.gnu.org/licenses/>.
 */

/** @file company_cmd.cpp Handling of companies. */

#include "stdafx.h"
#include "company_base.h"
#include "company_func.h"
#include "company_gui.h"
#include "town.h"
#include "news_func.h"
#include "cmd_helper.h"
#include "command_func.h"
#include "network/network.h"
#include "network/network_func.h"
#include "network/network_base.h"
#include "network/network_admin.h"
#include "ai/ai.hpp"
#include "ai/ai_instance.hpp"
#include "ai/ai_config.hpp"
#include "company_manager_face.h"
#include "window_func.h"
#include "strings_func.h"
#include "date_func.h"
#include "sound_func.h"
#include "rail.h"
#include "core/pool_func.hpp"
#include "settings_func.h"
#include "vehicle_base.h"
#include "vehicle_func.h"
#include "smallmap_gui.h"
#include "game/game.hpp"
#include "goal_base.h"
#include "story_base.h"
#include "zoning.h"
#include "tbtr_template_vehicle_func.h"
#include "core/backup_type.hpp"
#include "debug_desync.h"
#include "timer/timer.h"
#include "timer/timer_game_tick.h"
#include "tilehighlight_func.h"
#include "plans_func.h"

#include "widgets/statusbar_widget.h"

#include "table/strings.h"

#include <vector>

#include "safeguards.h"

void ClearEnginesHiddenFlagOfCompany(CompanyID cid);
void UpdateObjectColours(const Company *c);

CompanyID _local_company;   ///< Company controlled by the human player at this client. Can also be #COMPANY_SPECTATOR.
CompanyID _current_company; ///< Company currently doing an action.
CompanyID _loaded_local_company; ///< Local company in loaded savegame
Colours _company_colours[MAX_COMPANIES];  ///< NOSAVE: can be determined from company structs.
CompanyManagerFace _company_manager_face; ///< for company manager face storage in openttd.cfg
uint _cur_company_tick_index;             ///< used to generate a name for one company that doesn't have a name yet per tick

CompanyMask _saved_PLYP_invalid_mask;
std::vector<uint8_t> _saved_PLYP_data;

CompanyPool _company_pool("Company"); ///< Pool of companies.
INSTANTIATE_POOL_METHODS(Company)

/**
 * Constructor.
 * @param name_1 Name of the company.
 * @param is_ai  A computer program is running for this company.
 */
Company::Company(StringID name_1, bool is_ai)
{
	this->name_1 = name_1;
	this->location_of_HQ = INVALID_TILE;
	this->is_ai = is_ai;
	this->terraform_limit = (uint32_t)_settings_game.construction.terraform_frame_burst << 16;
	this->clear_limit     = _settings_game.construction.clear_frame_burst << 16;
	this->tree_limit      = (uint32_t)(uint32_t)_settings_game.construction.tree_frame_burst << 16;
	this->purchase_land_limit = (uint32_t)_settings_game.construction.purchase_land_frame_burst << 16;
	this->build_object_limit = (uint32_t)_settings_game.construction.build_object_frame_burst << 16;

	std::fill(this->share_owners.begin(), this->share_owners.end(), INVALID_OWNER);
	InvalidateWindowData(WC_PERFORMANCE_DETAIL, 0, INVALID_COMPANY);
}

/** Destructor. */
Company::~Company()
{
	if (CleaningPool()) return;

	DeleteCompanyWindows(this->index);
	SetBit(_saved_PLYP_invalid_mask, this->index);
}

/**
 * Invalidating some stuff after removing item from the pool.
 * @param index index of deleted item
 */
void Company::PostDestructor(size_t index)
{
	InvalidateWindowData(WC_GRAPH_LEGEND, 0, (int)index);
	InvalidateWindowData(WC_PERFORMANCE_DETAIL, 0, (int)index);
	InvalidateWindowData(WC_COMPANY_LEAGUE, 0, 0);
	InvalidateWindowData(WC_LINKGRAPH_LEGEND, 0);
	/* If the currently shown error message has this company in it, then close it. */
	InvalidateWindowData(WC_ERRMSG, 0);
}

/**
 * Calculate the max allowed loan for this company.
 * @return the max loan amount.
 */
Money Company::GetMaxLoan() const
{
	if (this->max_loan == COMPANY_MAX_LOAN_DEFAULT) return _economy.max_loan;
	return this->max_loan;
}

/**
 * Sets the local company and updates the settings that are set on a
 * per-company basis to reflect the core's state in the GUI.
 * @param new_company the new company
 * @pre Company::IsValidID(new_company) || new_company == COMPANY_SPECTATOR || new_company == OWNER_NONE
 */
void SetLocalCompany(CompanyID new_company)
{
	/* company could also be COMPANY_SPECTATOR or OWNER_NONE */
	assert(Company::IsValidID(new_company) || new_company == COMPANY_SPECTATOR || new_company == OWNER_NONE);

	/* If actually changing to another company, several windows need closing */
	bool switching_company = _local_company != new_company;

	/* Delete the chat window, if you were team chatting. */
	if (switching_company) InvalidateWindowData(WC_SEND_NETWORK_MSG, DESTTYPE_TEAM, _local_company);

	assert(IsLocalCompany());

	_current_company = _local_company = new_company;

	if (switching_company) {
		InvalidateWindowClassesData(WC_COMPANY);
		/* Close any construction windows... */
		CloseConstructionWindows();
		ResetObjectToPlace();
	}

	if (switching_company && Company::IsValidID(new_company)) {
		for (Town *town : Town::Iterate()) {
			town->UpdateLabel();
		}
	}

	/* ... and redraw the whole screen. */
	MarkWholeScreenDirty();
	InvalidateWindowClassesData(WC_SIGN_LIST, -1);
	InvalidateWindowClassesData(WC_GOALS_LIST);
	ClearZoningCaches();
	InvalidatePlanCaches();

	extern void TraceRestrictClearRecentSlotsAndCounters();
	TraceRestrictClearRecentSlotsAndCounters();
}

/**
 * Get the colour for DrawString-subroutines which matches the colour of the company.
 * @param company Company to get the colour of.
 * @return Colour of \a company.
 */
TextColour GetDrawStringCompanyColour(CompanyID company)
{
	if (!Company::IsValidID(company)) return (TextColour)GetColourGradient(COLOUR_WHITE, SHADE_NORMAL) | TC_IS_PALETTE_COLOUR;
	return (TextColour)GetColourGradient(_company_colours[company], SHADE_NORMAL) | TC_IS_PALETTE_COLOUR;
}

/**
 * Draw the icon of a company.
 * @param c Company that needs its icon drawn.
 * @param x Horizontal coordinate of the icon.
 * @param y Vertical coordinate of the icon.
 */
void DrawCompanyIcon(CompanyID c, int x, int y)
{
	DrawSprite(SPR_COMPANY_ICON, COMPANY_SPRITE_COLOUR(c), x, y);
}

/**
 * Checks whether a company manager's face is a valid encoding.
 * Unused bits are not enforced to be 0.
 * @param cmf the fact to check
 * @return true if and only if the face is valid
 */
static bool IsValidCompanyManagerFace(CompanyManagerFace cmf)
{
	if (!AreCompanyManagerFaceBitsValid(cmf, CMFV_GEN_ETHN, GE_WM)) return false;

	GenderEthnicity ge   = (GenderEthnicity)GetCompanyManagerFaceBits(cmf, CMFV_GEN_ETHN, GE_WM);
	bool has_moustache   = !HasBit(ge, GENDER_FEMALE) && GetCompanyManagerFaceBits(cmf, CMFV_HAS_MOUSTACHE,   ge) != 0;
	bool has_tie_earring = !HasBit(ge, GENDER_FEMALE) || GetCompanyManagerFaceBits(cmf, CMFV_HAS_TIE_EARRING, ge) != 0;
	bool has_glasses     = GetCompanyManagerFaceBits(cmf, CMFV_HAS_GLASSES, ge) != 0;

	if (!AreCompanyManagerFaceBitsValid(cmf, CMFV_EYE_COLOUR, ge)) return false;
	for (CompanyManagerFaceVariable cmfv = CMFV_CHEEKS; cmfv < CMFV_END; cmfv++) {
		switch (cmfv) {
			case CMFV_MOUSTACHE:   if (!has_moustache)   continue; break;
			case CMFV_LIPS:
			case CMFV_NOSE:        if (has_moustache)    continue; break;
			case CMFV_TIE_EARRING: if (!has_tie_earring) continue; break;
			case CMFV_GLASSES:     if (!has_glasses)     continue; break;
			default: break;
		}
		if (!AreCompanyManagerFaceBitsValid(cmf, cmfv, ge)) return false;
	}

	return true;
}

/**
 * Refresh all windows owned by a company.
 * @param company Company that changed, and needs its windows refreshed.
 */
void InvalidateCompanyWindows(const Company *company)
{
	CompanyID cid = company->index;

	if (cid == _local_company) SetWindowWidgetDirty(WC_STATUS_BAR, 0, WID_S_RIGHT);
	SetWindowDirty(WC_FINANCES, cid);
}

/**
 * Get the amount of money that a company has available, or INT64_MAX
 * if there is no such valid company.
 *
 * @param company Company to check
 * @return The available money of the company or INT64_MAX
 */
Money GetAvailableMoney(CompanyID company)
{
	if (_settings_game.difficulty.infinite_money) return INT64_MAX;
	if (!Company::IsValidID(company)) return INT64_MAX;
	return Company::Get(company)->money;
}

/**
 * This functions returns the money which can be used to execute a command.
 * This is either the money of the current company, or INT64_MAX if infinite money
 * is enabled or there is no such a company "at the moment" like the server itself.
 *
 * @return The available money of the current company or INT64_MAX
 */
Money GetAvailableMoneyForCommand()
{
	return GetAvailableMoney(_current_company);
}

/**
 * Verify whether the company can pay the bill.
 * @param[in,out] cost Money to pay, is changed to an error if the company does not have enough money.
 * @return Function returns \c true if the company has enough money or infinite money is enabled,
 * else it returns \c false.
 */
bool CheckCompanyHasMoney(CommandCost &cost)
{
	if (cost.GetCost() <= 0) return true;
	if (_settings_game.difficulty.infinite_money) return true;

	const Company *c = Company::GetIfValid(_current_company);
	if (c != nullptr && cost.GetCost() > c->money) {
		SetDParam(0, cost.GetCost());
		cost.MakeError(STR_ERROR_NOT_ENOUGH_CASH_REQUIRES_CURRENCY);
		return false;
	}
	return true;
}

/**
 * Deduct costs of a command from the money of a company.
 * @param c Company to pay the bill.
 * @param cost Money to pay.
 */
static void SubtractMoneyFromAnyCompany(Company *c, const CommandCost &cost)
{
	if (cost.GetCost() == 0) return;
	assert(cost.GetExpensesType() != INVALID_EXPENSES);

	c->money -= cost.GetCost();
	c->yearly_expenses[0][cost.GetExpensesType()] += cost.GetCost();

	if (HasBit(1 << EXPENSES_TRAIN_REVENUE    |
	           1 << EXPENSES_ROADVEH_REVENUE  |
	           1 << EXPENSES_AIRCRAFT_REVENUE |
	           1 << EXPENSES_SHIP_REVENUE     |
	           1 << EXPENSES_SHARING_INC, cost.GetExpensesType())) {
		c->cur_economy.income -= cost.GetCost();
	} else if (HasBit(1 << EXPENSES_TRAIN_RUN    |
	                  1 << EXPENSES_ROADVEH_RUN  |
	                  1 << EXPENSES_AIRCRAFT_RUN |
	                  1 << EXPENSES_SHIP_RUN     |
	                  1 << EXPENSES_PROPERTY     |
	                  1 << EXPENSES_LOAN_INTEREST |
	                  1 << EXPENSES_SHARING_COST, cost.GetExpensesType())) {
		c->cur_economy.expenses -= cost.GetCost();
	}

	InvalidateCompanyWindows(c);
}

/**
 * Subtract money from the #_current_company, if the company is valid.
 * @param cost Money to pay.
 */
void SubtractMoneyFromCompany(const CommandCost &cost)
{
	Company *c = Company::GetIfValid(_current_company);
	if (c != nullptr) SubtractMoneyFromAnyCompany(c, cost);
}

/**
 * Subtract money from a company, including the money fraction.
 * @param company Company paying the bill.
 * @param cst     Cost of a command.
 */
void SubtractMoneyFromCompanyFract(CompanyID company, const CommandCost &cst)
{
	Company *c = Company::Get(company);
	uint8_t m = c->money_fraction;
	Money cost = cst.GetCost();

	c->money_fraction = m - (uint8_t)cost;
	cost >>= 8;
	if (c->money_fraction > m) cost++;
	if (cost != 0) SubtractMoneyFromAnyCompany(c, CommandCost(cst.GetExpensesType(), cost));
}

static constexpr void UpdateLandscapingLimit(uint32_t &limit, uint64_t per_64k_frames, uint64_t burst)
{
	limit = static_cast<uint32_t>(std::min<uint64_t>(limit + per_64k_frames, burst << 16));
}

/** Update the landscaping limits per company. */
void UpdateLandscapingLimits()
{
	for (Company *c : Company::Iterate()) {
		UpdateLandscapingLimit(c->terraform_limit,     _settings_game.construction.terraform_per_64k_frames,     _settings_game.construction.terraform_frame_burst);
		UpdateLandscapingLimit(c->clear_limit,         _settings_game.construction.clear_per_64k_frames,         _settings_game.construction.clear_frame_burst);
		UpdateLandscapingLimit(c->tree_limit,          _settings_game.construction.tree_per_64k_frames,          _settings_game.construction.tree_frame_burst);
		UpdateLandscapingLimit(c->purchase_land_limit, _settings_game.construction.purchase_land_per_64k_frames, _settings_game.construction.purchase_land_frame_burst);
		UpdateLandscapingLimit(c->build_object_limit,  _settings_game.construction.build_object_per_64k_frames,  _settings_game.construction.build_object_frame_burst);
	}
}

/**
 * Set the right DParams for STR_ERROR_OWNED_BY.
 * @param owner the owner to get the name of.
 * @param tile  optional tile to get the right town.
 * @pre if tile == 0, then owner can't be OWNER_TOWN.
 */
void SetDParamsForOwnedBy(Owner owner, TileIndex tile)
{
	SetDParam(OWNED_BY_OWNER_IN_PARAMETERS_OFFSET, owner);

	if (owner != OWNER_TOWN) {
		if (!Company::IsValidID(owner)) {
			SetDParam(0, STR_COMPANY_SOMEONE);
		} else {
			SetDParam(0, STR_COMPANY_NAME);
			SetDParam(1, owner);
		}
	} else {
		assert(tile != 0);
		const Town *t = ClosestTownFromTile(tile, UINT_MAX);

		SetDParam(0, STR_TOWN_NAME);
		SetDParam(1, t->index);
	}
}


/**
 * Check whether the current owner owns something.
 * If that isn't the case an appropriate error will be given.
 * @param owner the owner of the thing to check.
 * @param tile  optional tile to get the right town.
 * @pre if tile == 0 then the owner can't be OWNER_TOWN.
 * @return A succeeded command iff it's owned by the current company, else a failed command.
 */
CommandCost CheckOwnership(Owner owner, TileIndex tile)
{
	assert(owner < OWNER_END);
	assert(owner != OWNER_TOWN || tile != 0);

	if (owner == _current_company) return CommandCost();

	SetDParamsForOwnedBy(owner, tile);
	return CommandCost(STR_ERROR_OWNED_BY);
}

/**
 * Check whether the current owner owns the stuff on
 * the given tile.  If that isn't the case an
 * appropriate error will be given.
 * @param tile the tile to check.
 * @return A succeeded command iff it's owned by the current company, else a failed command.
 */
CommandCost CheckTileOwnership(TileIndex tile)
{
	Owner owner = GetTileOwner(tile);

	assert(owner < OWNER_END);

	if (owner == _current_company) return CommandCost();

	/* no need to get the name of the owner unless we're the local company (saves some time) */
	if (IsLocalCompany()) SetDParamsForOwnedBy(owner, tile);
	return CommandCost(STR_ERROR_OWNED_BY);
}

/**
 * Generate the name of a company from the last build coordinate.
 * @param c Company to give a name.
 */
static void GenerateCompanyName(Company *c)
{
	if (c->name_1 != STR_SV_UNNAMED) return;
	if (c->last_build_coordinate == 0) return;

	Town *t = ClosestTownFromTile(c->last_build_coordinate, UINT_MAX);

	StringID str;
	uint32_t strp;
<<<<<<< HEAD
	std::string buffer;
	if (t->name.empty() && IsInsideMM(t->townnametype, SPECSTR_TOWNNAME_START, SPECSTR_TOWNNAME_LAST + 1)) {
=======
	std::string name;
	if (t->name.empty() && IsInsideMM(t->townnametype, SPECSTR_TOWNNAME_START, SPECSTR_TOWNNAME_END)) {
>>>>>>> bf02cb01
		str = t->townnametype - SPECSTR_TOWNNAME_START + SPECSTR_COMPANY_NAME_START;
		strp = t->townnameparts;

verify_name:;
		/* No companies must have this name already */
		for (const Company *cc : Company::Iterate()) {
			if (cc->name_1 == str && cc->name_2 == strp) goto bad_town_name;
		}

		SetDParam(0, strp);
		buffer = GetString(str);
		if (Utf8StringLength(buffer) >= MAX_LENGTH_COMPANY_NAME_CHARS) goto bad_town_name;

set_name:;
		c->name_1 = str;
		c->name_2 = strp;

		MarkWholeScreenDirty();

		if (c->is_ai) {
			auto cni = std::make_unique<CompanyNewsInformation>(c);
			SetDParam(0, STR_NEWS_COMPANY_LAUNCH_TITLE);
			SetDParam(1, STR_NEWS_COMPANY_LAUNCH_DESCRIPTION);
			SetDParamStr(2, cni->company_name);
			SetDParam(3, t->index);
			AddNewsItem(STR_MESSAGE_NEWS_FORMAT, NT_COMPANY_INFO, NF_COMPANY, NR_TILE, c->last_build_coordinate, NR_NONE, UINT32_MAX, std::move(cni));
		}
		return;
	}
bad_town_name:;

	if (c->president_name_1 == SPECSTR_PRESIDENT_NAME) {
		str = SPECSTR_ANDCO_NAME;
		strp = c->president_name_2;
		goto set_name;
	} else {
		str = SPECSTR_ANDCO_NAME;
		strp = Random();
		goto verify_name;
	}
}

/** Sorting weights for the company colours. */
static const uint8_t _colour_sort[COLOUR_END] = {2, 2, 3, 2, 3, 2, 3, 2, 3, 2, 2, 2, 3, 1, 1, 1};
/** Similar colours, so we can try to prevent same coloured companies. */
static const Colours _similar_colour[COLOUR_END][2] = {
	{ COLOUR_BLUE,       COLOUR_LIGHT_BLUE }, // COLOUR_DARK_BLUE
	{ COLOUR_GREEN,      COLOUR_DARK_GREEN }, // COLOUR_PALE_GREEN
	{ INVALID_COLOUR,    INVALID_COLOUR    }, // COLOUR_PINK
	{ COLOUR_ORANGE,     INVALID_COLOUR    }, // COLOUR_YELLOW
	{ INVALID_COLOUR,    INVALID_COLOUR    }, // COLOUR_RED
	{ COLOUR_DARK_BLUE,  COLOUR_BLUE       }, // COLOUR_LIGHT_BLUE
	{ COLOUR_PALE_GREEN, COLOUR_DARK_GREEN }, // COLOUR_GREEN
	{ COLOUR_PALE_GREEN, COLOUR_GREEN      }, // COLOUR_DARK_GREEN
	{ COLOUR_DARK_BLUE,  COLOUR_LIGHT_BLUE }, // COLOUR_BLUE
	{ COLOUR_BROWN,      COLOUR_ORANGE     }, // COLOUR_CREAM
	{ COLOUR_PURPLE,     INVALID_COLOUR    }, // COLOUR_MAUVE
	{ COLOUR_MAUVE,      INVALID_COLOUR    }, // COLOUR_PURPLE
	{ COLOUR_YELLOW,     COLOUR_CREAM      }, // COLOUR_ORANGE
	{ COLOUR_CREAM,      INVALID_COLOUR    }, // COLOUR_BROWN
	{ COLOUR_WHITE,      INVALID_COLOUR    }, // COLOUR_GREY
	{ COLOUR_GREY,       INVALID_COLOUR    }, // COLOUR_WHITE
};

/**
 * Generate a company colour.
 * @return Generated company colour.
 */
static Colours GenerateCompanyColour()
{
	Colours colours[COLOUR_END];

	/* Initialize array */
	for (uint i = 0; i < COLOUR_END; i++) colours[i] = static_cast<Colours>(i);

	/* And randomize it */
	for (uint i = 0; i < 100; i++) {
		uint r = Random();
		Swap(colours[GB(r, 0, 4)], colours[GB(r, 4, 4)]);
	}

	/* Bubble sort it according to the values in table 1 */
	for (uint i = 0; i < COLOUR_END; i++) {
		for (uint j = 1; j < COLOUR_END; j++) {
			if (_colour_sort[colours[j - 1]] < _colour_sort[colours[j]]) {
				Swap(colours[j - 1], colours[j]);
			}
		}
	}

	/* Move the colours that look similar to each company's colour to the side */
	for (const Company *c : Company::Iterate()) {
		Colours pcolour = c->colour;

		for (uint i = 0; i < COLOUR_END; i++) {
			if (colours[i] == pcolour) {
				colours[i] = INVALID_COLOUR;
				break;
			}
		}

		for (uint j = 0; j < 2; j++) {
			Colours similar = _similar_colour[pcolour][j];
			if (similar == INVALID_COLOUR) break;

			for (uint i = 1; i < COLOUR_END; i++) {
				if (colours[i - 1] == similar) Swap(colours[i - 1], colours[i]);
			}
		}
	}

	/* Return the first available colour */
	for (uint i = 0; i < COLOUR_END; i++) {
		if (colours[i] != INVALID_COLOUR) return colours[i];
	}

	NOT_REACHED();
}

/**
 * Generate a random president name of a company.
 * @param c Company that needs a new president name.
 */
static void GeneratePresidentName(Company *c)
{
	for (;;) {
restart:;
		c->president_name_2 = Random();
		c->president_name_1 = SPECSTR_PRESIDENT_NAME;

		/* Reserve space for extra unicode character. We need to do this to be able
		 * to detect too long president name. */
		SetDParam(0, c->index);
		std::string name = GetString(STR_PRESIDENT_NAME);
		if (Utf8StringLength(name) >= MAX_LENGTH_PRESIDENT_NAME_CHARS) continue;

		for (const Company *cc : Company::Iterate()) {
			if (c != cc) {
				SetDParam(0, cc->index);
				std::string other_name = GetString(STR_PRESIDENT_NAME);
				if (name == other_name) goto restart;
			}
		}
		return;
	}
}

/**
 * Reset the livery schemes to the company's primary colour.
 * This is used on loading games without livery information and on new company start up.
 * @param c Company to reset.
 */
void ResetCompanyLivery(Company *c)
{
	for (LiveryScheme scheme = LS_BEGIN; scheme < LS_END; scheme++) {
		c->livery[scheme].in_use  = 0;
		c->livery[scheme].colour1 = c->colour;
		c->livery[scheme].colour2 = c->colour;
	}

	for (Group *g : Group::Iterate()) {
		if (g->owner == c->index) {
			g->livery.in_use  = 0;
			g->livery.colour1 = c->colour;
			g->livery.colour2 = c->colour;
		}
	}
}

/**
 * Create a new company and sets all company variables default values
 *
 * @param flags oepration flags
 * @param company CompanyID to use for the new company
 * @return the company struct
 */
Company *DoStartupNewCompany(DoStartupNewCompanyFlag flags, CompanyID company)
{
	if (!Company::CanAllocateItem()) return nullptr;

	const bool is_ai = (flags & DSNC_AI);

	/* we have to generate colour before this company is valid */
	Colours colour = GenerateCompanyColour();

	Company *c;
	if (company == INVALID_COMPANY) {
		c = new Company(STR_SV_UNNAMED, is_ai);
	} else {
		if (Company::IsValidID(company)) return nullptr;
		c = new (company) Company(STR_SV_UNNAMED, is_ai);
	}

	c->colour = colour;

	ResetCompanyLivery(c);
	_company_colours[c->index] = c->colour;

	/* Scale the initial loan based on the inflation rounded down to the loan interval. The maximum loan has already been inflation adjusted. */
	c->money = c->current_loan = std::min<int64_t>((INITIAL_LOAN * _economy.inflation_prices >> 16) / LOAN_INTERVAL * LOAN_INTERVAL, _economy.max_loan);

	std::fill(c->share_owners.begin(), c->share_owners.end(), INVALID_OWNER);

	c->avail_railtypes = GetCompanyRailTypes(c->index);
	c->avail_roadtypes = GetCompanyRoadTypes(c->index);
	c->inaugurated_year = CalTime::CurYear();
	c->display_inaugurated_period = EconTime::Detail::WallClockYearToDisplay(EconTime::CurYear());

	/* If starting a player company in singleplayer and a favorite company manager face is selected, choose it. Otherwise, use a random face.
	 * In a network game, we'll choose the favorite face later in CmdCompanyCtrl to sync it to all clients. */
	if (_company_manager_face != 0 && !is_ai && !_networking) {
		c->face = _company_manager_face;
	} else {
		RandomCompanyManagerFaceBits(c->face, (GenderEthnicity)Random(), false, _random);
	}

	SetDefaultCompanySettings(c->index);
	ClearEnginesHiddenFlagOfCompany(c->index);

	GeneratePresidentName(c);

	SetWindowDirty(WC_GRAPH_LEGEND, 0);
	InvalidateWindowData(WC_CLIENT_LIST, 0);
	InvalidateWindowData(WC_LINKGRAPH_LEGEND, 0);
	BuildOwnerLegend();
	InvalidateWindowData(WC_SMALLMAP, 0, 1);

	if (is_ai && (!_networking || _network_server)) AI::StartNew(c->index);

	AI::BroadcastNewEvent(new ScriptEventCompanyNew(c->index), c->index);
	Game::NewEvent(new ScriptEventCompanyNew(c->index));

	if (!is_ai && !(flags & DSNC_DURING_LOAD)) UpdateAllTownVirtCoords();

	return c;
}

/** Start a new competitor company if possible. */
TimeoutTimer<TimerGameTick> _new_competitor_timeout({ TimerGameTick::Priority::COMPETITOR_TIMEOUT, 0 }, []() {
	if (_game_mode == GM_MENU || !AI::CanStartNew()) return;
	if (_networking && Company::GetNumItems() >= _settings_client.network.max_companies) return;

	/* count number of competitors */
	uint8_t n = 0;
	for (const Company *c : Company::Iterate()) {
		if (c->is_ai) n++;
	}

	if (n >= _settings_game.difficulty.max_no_competitors) return;

	/* Send a command to all clients to start up a new AI.
	 * Works fine for Multiplayer and Singleplayer */
	DoCommandP(0, CCA_NEW_AI | INVALID_COMPANY << 16, 0, CMD_COMPANY_CTRL);
});

/** Start of a new game. */
void StartupCompanies()
{
	/* Ensure the timeout is aborted, so it doesn't fire based on information of the last game. */
	_new_competitor_timeout.Abort();
}

static void ClearSavedPLYP()
{
	_saved_PLYP_invalid_mask = 0;
	_saved_PLYP_data.clear();
}

/** Initialize the pool of companies. */
void InitializeCompanies()
{
	_cur_company_tick_index = 0;
	ClearSavedPLYP();
}

void UninitializeCompanies()
{
	ClearSavedPLYP();
}

/**
 * Can company \a cbig buy company \a csmall without exceeding vehicle limits?
 * @param cbig   Company buying \a csmall.
 * @param csmall Company getting bought.
 * @return Return \c true if it is allowed.
 */
bool CheckTakeoverVehicleLimit(CompanyID cbig, CompanyID csmall)
{
	const Company *c1 = Company::Get(cbig);
	const Company *c2 = Company::Get(csmall);

	/* Do the combined vehicle counts stay within the limits? */
	return c1->group_all[VEH_TRAIN].num_vehicle + c2->group_all[VEH_TRAIN].num_vehicle <= _settings_game.vehicle.max_trains &&
		c1->group_all[VEH_ROAD].num_vehicle     + c2->group_all[VEH_ROAD].num_vehicle     <= _settings_game.vehicle.max_roadveh &&
		c1->group_all[VEH_SHIP].num_vehicle     + c2->group_all[VEH_SHIP].num_vehicle     <= _settings_game.vehicle.max_ships &&
		c1->group_all[VEH_AIRCRAFT].num_vehicle + c2->group_all[VEH_AIRCRAFT].num_vehicle <= _settings_game.vehicle.max_aircraft;
}

/**
 * Handle the bankruptcy take over of a company.
 * Companies going bankrupt will ask the other companies in order of their
 * performance rating, so better performing companies get the 'do you want to
 * merge with Y' question earlier. The question will then stay till either the
 * company has gone bankrupt or got merged with a company.
 *
 * @param c the company that is going bankrupt.
 */
static void HandleBankruptcyTakeover(Company *c)
{
	/* Amount of time out for each company to take over a company;
	 * Timeout is a quarter (3 months of 30 days) divided over the
	 * number of companies. The minimum number of days in a quarter
	 * is 90: 31 in January, 28 in February and 31 in March.
	 * Note that the company going bankrupt can't buy itself. */
	static const int TAKE_OVER_TIMEOUT = 3 * 30 * DAY_TICKS / (MAX_COMPANIES - 1);

	assert(c->bankrupt_asked != 0);


	/* We're currently asking some company to buy 'us' */
	if (c->bankrupt_timeout != 0) {
		if (!Company::IsValidID(c->bankrupt_last_asked)) {
			c->bankrupt_timeout = 0;
			return;
		}
		if (_network_server && Company::IsValidHumanID(c->bankrupt_last_asked) && !NetworkCompanyHasClients(c->bankrupt_last_asked)) {
			/* This company can no longer accept the offer as there are no clients connected, decline the offer on the company's behalf */
			Backup<CompanyID> cur_company(_current_company, c->bankrupt_last_asked, FILE_LINE);
			DoCommandP(0, c->index, 0, CMD_DECLINE_BUY_COMPANY | CMD_NO_SHIFT_ESTIMATE);
			cur_company.Restore();
		}
		c->bankrupt_timeout -= MAX_COMPANIES;
		if (c->bankrupt_timeout > 0) return;
		c->bankrupt_timeout = 0;

		return;
	}

	/* Did we ask everyone for bankruptcy? If so, bail out. */
	if (c->bankrupt_asked == MAX_UVALUE(CompanyMask)) return;

	Company *best = nullptr;
	int32_t best_performance = -1;

	/* Ask the company with the highest performance history first */
	for (Company *c2 : Company::Iterate()) {
		if ((c2->bankrupt_asked == 0 || (c2->bankrupt_flags & CBRF_SALE_ONLY)) && // Don't ask companies going bankrupt themselves
				!HasBit(c->bankrupt_asked, c2->index) &&
				best_performance < c2->old_economy[1].performance_history &&
				CheckTakeoverVehicleLimit(c2->index, c->index)) {
			best_performance = c2->old_economy[1].performance_history;
			best = c2;
		}
	}

	/* Asked all companies? */
	if (best_performance == -1) {
		if (c->bankrupt_flags & CBRF_SALE_ONLY) {
			c->bankrupt_asked = 0;
			CloseWindowById(WC_BUY_COMPANY, c->index);
		} else {
			c->bankrupt_asked = MAX_UVALUE(CompanyMask);
		}
		c->bankrupt_flags = CBRF_NONE;
		return;
	}

	SetBit(c->bankrupt_asked, best->index);
	c->bankrupt_last_asked = best->index;

	c->bankrupt_timeout = TAKE_OVER_TIMEOUT;

	AI::NewEvent(best->index, new ScriptEventCompanyAskMerger(c->index, c->bankrupt_value));
	if (IsInteractiveCompany(best->index)) {
		ShowBuyCompanyDialog(c->index, false);
	} else if ((!_networking || (_network_server && !NetworkCompanyHasClients(best->index))) && !best->is_ai) {
		/* This company can never accept the offer as there are no clients connected, decline the offer on the company's behalf */
		Backup<CompanyID> cur_company(_current_company, best->index, FILE_LINE);
		DoCommandP(0, c->index, 0, CMD_DECLINE_BUY_COMPANY | CMD_NO_SHIFT_ESTIMATE);
		cur_company.Restore();
	}
}

/** Called every tick for updating some company info. */
void OnTick_Companies(bool main_tick)
{
	if (_game_mode == GM_EDITOR) return;

	if (main_tick) {
		Company *c = Company::GetIfValid(_cur_company_tick_index);
		if (c != nullptr) {
			if (c->bankrupt_asked != 0) HandleBankruptcyTakeover(c);
		}
		_cur_company_tick_index = (_cur_company_tick_index + 1) % MAX_COMPANIES;
	}
	for (Company *c : Company::Iterate()) {
		if (c->name_1 != 0) GenerateCompanyName(c);
		if (c->bankrupt_asked != 0 && c->bankrupt_timeout == 0) HandleBankruptcyTakeover(c);
	}

	if (_new_competitor_timeout.HasFired() && _game_mode != GM_MENU && AI::CanStartNew()) {
		int32_t timeout = _settings_game.difficulty.competitors_interval * 60 * TICKS_PER_SECOND;
		/* If the interval is zero, start as many competitors as needed then check every ~10 minutes if a company went bankrupt and needs replacing. */
		if (timeout == 0) {
			/* count number of competitors */
			uint8_t n = 0;
			for (const Company *cc : Company::Iterate()) {
				if (cc->is_ai) n++;
			}

			for (auto i = 0; i < _settings_game.difficulty.max_no_competitors; i++) {
				if (_networking && Company::GetNumItems() >= _settings_client.network.max_companies) break;
				if (n++ >= _settings_game.difficulty.max_no_competitors) break;
				DoCommandP(0, CCA_NEW_AI | INVALID_COMPANY << 16, 0, CMD_COMPANY_CTRL);
			}
			timeout = 10 * 60 * TICKS_PER_SECOND;
		}
		/* Randomize a bit when the AI is actually going to start; ranges from 87.5% .. 112.5% of indicated value. */
		timeout += ScriptObject::GetRandomizer(OWNER_NONE).Next(timeout / 4) - timeout / 8;

		_new_competitor_timeout.Reset({ TimerGameTick::Priority::COMPETITOR_TIMEOUT, static_cast<uint>(std::max(1, timeout)) });
	}
}

/**
 * A year has passed, update the economic data of all companies, and perhaps show the
 * financial overview window of the local company.
 */
void CompaniesYearlyLoop()
{
	/* Copy statistics */
	for (Company *c : Company::Iterate()) {
		/* Move expenses to previous years. */
		std::rotate(std::rbegin(c->yearly_expenses), std::rbegin(c->yearly_expenses) + 1, std::rend(c->yearly_expenses));
		c->yearly_expenses[0] = {};
		c->age_years++;
		InvalidateWindowData(WC_FINANCES, c->index);
	}

	if (_settings_client.gui.show_finances && _local_company != COMPANY_SPECTATOR) {
		ShowCompanyFinances(_local_company);
		Company *c = Company::Get(_local_company);
		if (c->num_valid_stat_ent > 5 && c->old_economy[0].performance_history < c->old_economy[4].performance_history) {
			if (_settings_client.sound.new_year) SndPlayFx(SND_01_BAD_YEAR);
		} else {
			if (_settings_client.sound.new_year) SndPlayFx(SND_00_GOOD_YEAR);
		}
	}
}

/**
 * Fill the CompanyNewsInformation struct with the required data.
 * @param c the current company.
 * @param other the other company (use \c nullptr if not relevant).
 */
CompanyNewsInformation::CompanyNewsInformation(const Company *c, const Company *other)
{
	SetDParam(0, c->index);
	this->company_name = GetString(STR_COMPANY_NAME);

	if (other != nullptr) {
		SetDParam(0, other->index);
		this->other_company_name = GetString(STR_COMPANY_NAME);
		c = other;
	}

	SetDParam(0, c->index);
	this->president_name = GetString(STR_PRESIDENT_NAME_MANAGER);

	this->colour = c->colour;
	this->face = c->face;

}

/**
 * Called whenever company related information changes in order to notify admins.
 * @param company The company data changed of.
 */
void CompanyAdminUpdate(const Company *company)
{
	if (_network_server) NetworkAdminCompanyUpdate(company);
}

/**
 * Called whenever a company is removed in order to notify admins.
 * @param company_id The company that was removed.
 * @param reason     The reason the company was removed.
 */
void CompanyAdminRemove(CompanyID company_id, CompanyRemoveReason reason)
{
	if (_network_server) NetworkAdminCompanyRemove(company_id, (AdminCompanyRemoveReason)reason);
}

/**
 * Control the companies: add, delete, etc.
 * @param tile unused
 * @param flags operation to perform
 * @param p1 various functionality
 * - bits 0..15: CompanyCtrlAction
 * - bits 16..23: CompanyID
 * - bits 24..31: CompanyRemoveReason (with CCA_DELETE)
 * - bits 24..31: CompanyID to merge (with CCA_MERGE)
 * @param p2 ClientID
 * @param text unused
 * @return the cost of this operation or an error
 */
CommandCost CmdCompanyCtrl(TileIndex tile, DoCommandFlag flags, uint32_t p1, uint32_t p2, const char *text)
{
	InvalidateWindowData(WC_COMPANY_LEAGUE, 0, 0);
	CompanyID company_id = (CompanyID)GB(p1, 16, 8);

	switch ((CompanyCtrlAction)GB(p1, 0, 16)) {
		case CCA_NEW: { // Create a new company
			/* This command is only executed in a multiplayer game */
			if (!_networking) return CMD_ERROR;

			/* Has the network client a correct ClientIndex? */
			if (!(flags & DC_EXEC)) return CommandCost();

			ClientID client_id = (ClientID)p2;
			NetworkClientInfo *ci = NetworkClientInfo::GetByClientID(client_id);

			/* Delete multiplayer progress bar */
			CloseWindowById(WC_NETWORK_STATUS_WINDOW, WN_NETWORK_STATUS_WINDOW_JOIN);

			Company *c = DoStartupNewCompany(DSNC_NONE);

			/* A new company could not be created, revert to being a spectator */
			if (c == nullptr) {
				/* We check for "ci != nullptr" as a client could have left by
				 * the time we execute this command. */
				if (_network_server && ci != nullptr) {
					ci->client_playas = COMPANY_SPECTATOR;
					NetworkUpdateClientInfo(ci->client_id);
				}
				break;
			}

			/* Send new companies, before potentially setting the password. Otherwise,
			 * the password update could be sent when the company is not yet known. */
			NetworkAdminCompanyNew(c);
			NetworkServerNewCompany(c, ci);

			/* This is the client (or non-dedicated server) who wants a new company */
			if (client_id == _network_own_client_id) {
				assert(_local_company == COMPANY_SPECTATOR);
				SetLocalCompany(c->index);
				if (!_settings_client.network.default_company_pass.empty()) {
					NetworkChangeCompanyPassword(_local_company, _settings_client.network.default_company_pass);
				}

				/* In network games, we need to try setting the company manager face here to sync it to all clients.
				 * If a favorite company manager face is selected, choose it. Otherwise, use a random face. */
				if (_company_manager_face != 0) NetworkSendCommand(0, 0, _company_manager_face, 0, CMD_SET_COMPANY_MANAGER_FACE, nullptr, nullptr, _local_company, nullptr);

				/* Now that we have a new company, broadcast our company settings to
				 * all clients so everything is in sync */
				SyncCompanySettings();

				MarkWholeScreenDirty();
			}

			Debug(desync, 1, "new_company: {}, company_id: {}", debug_date_dumper().HexDate(), c->index);
			break;
		}

		case CCA_NEW_AI: { // Make a new AI company
			if (company_id != INVALID_COMPANY && company_id >= MAX_COMPANIES) return CMD_ERROR;

			/* For network games, company deletion is delayed. */
			if (!_networking && company_id != INVALID_COMPANY && Company::IsValidID(company_id)) return CMD_ERROR;

			if (!(flags & DC_EXEC)) return CommandCost();

			/* For network game, just assume deletion happened. */
			assert(company_id == INVALID_COMPANY || !Company::IsValidID(company_id));

			Company *c = DoStartupNewCompany(DSNC_AI, company_id);
			if (c != nullptr) {
				NetworkAdminCompanyNew(c);
				NetworkServerNewCompany(c, nullptr);
				Debug(desync, 1, "new_company_ai: {}, company_id: {}", debug_date_dumper().HexDate(), c->index);
			}
			break;
		}

		case CCA_DELETE: { // Delete a company
			CompanyRemoveReason reason = (CompanyRemoveReason)GB(p1, 24, 8);
			if (reason >= CRR_END) return CMD_ERROR;

			/* We can't delete the last existing company in singleplayer mode. */
			if (!_networking && Company::GetNumItems() == 1) return CMD_ERROR;

			Company *c = Company::GetIfValid(company_id);
			if (c == nullptr) return CMD_ERROR;

			if (!(flags & DC_EXEC)) return CommandCost();

			Debug(desync, 1, "delete_company: {}, company_id: {}, reason: {}", debug_date_dumper().HexDate(), company_id, reason);

			auto cni = std::make_unique<CompanyNewsInformation>(c);

			/* Show the bankrupt news */
			SetDParam(0, STR_NEWS_COMPANY_BANKRUPT_TITLE);
			SetDParam(1, STR_NEWS_COMPANY_BANKRUPT_DESCRIPTION);
			SetDParamStr(2, cni->company_name);
			AddCompanyNewsItem(STR_MESSAGE_NEWS_FORMAT, std::move(cni));

			/* Remove the company */
			ChangeOwnershipOfCompanyItems(c->index, INVALID_OWNER);
			if (c->is_ai) AI::Stop(c->index);

			CompanyID c_index = c->index;
			delete c;
			AI::BroadcastNewEvent(new ScriptEventCompanyBankrupt(c_index));
			Game::NewEvent(new ScriptEventCompanyBankrupt(c_index));
			CompanyAdminRemove(c_index, (CompanyRemoveReason)reason);

			if (StoryPage::GetNumItems() == 0 || Goal::GetNumItems() == 0) InvalidateWindowData(WC_MAIN_TOOLBAR, 0);

			InvalidateWindowData(WC_CLIENT_LIST, 0);
			InvalidateWindowClassesData(WC_DEPARTURES_BOARD, 0);

			CheckCaches(true, nullptr, CHECK_CACHE_ALL | CHECK_CACHE_EMIT_LOG);
			break;
		}

		case CCA_SALE: {
			Company *c = Company::GetIfValid(company_id);
			if (c == nullptr) return CMD_ERROR;

			if (!(flags & DC_EXEC)) return CommandCost();

			c->bankrupt_flags |= CBRF_SALE;
			if (c->bankrupt_asked == 0) c->bankrupt_flags |= CBRF_SALE_ONLY;
			c->bankrupt_value = CalculateCompanyValue(c, false);
			c->bankrupt_asked = 1 << c->index; // Don't ask the owner
			c->bankrupt_timeout = 0;
			CloseWindowById(WC_BUY_COMPANY, c->index);
			break;
		}

		case CCA_MERGE: {
			Company *c = Company::GetIfValid(company_id);
			if (c == nullptr) return CMD_ERROR;

			CompanyID to_merge_id = (CompanyID)GB(p1, 24, 8);
			if (to_merge_id == company_id) return CMD_ERROR;

			Company *to_merge = Company::GetIfValid(to_merge_id);
			if (to_merge == nullptr) return CMD_ERROR;

			if (!(flags & DC_EXEC)) return CommandCost();

			SubtractMoneyFromAnyCompany(c, CommandCost(EXPENSES_OTHER, to_merge->current_loan - to_merge->money));

			Debug(desync, 1, "merge_companies: {}, company_id: {}, merged_company_id: {}", debug_date_dumper().HexDate(), company_id, to_merge_id);

			auto cni = std::make_unique<CompanyNewsInformation>(c);

			SetDParam(0, STR_NEWS_COMPANY_MERGER_TITLE);
			SetDParam(1, STR_NEWS_MERGER_TAKEOVER_TITLE);
			SetDParamStr(2, cni->company_name);
			SetDParamStr(3, cni->other_company_name);
			AddCompanyNewsItem(STR_MESSAGE_NEWS_FORMAT, std::move(cni));
			AI::BroadcastNewEvent(new ScriptEventCompanyMerger(to_merge_id, company_id));
			Game::NewEvent(new ScriptEventCompanyMerger(to_merge_id, company_id));

			ChangeOwnershipOfCompanyItems(to_merge_id, company_id);

			PostAcquireCompany(to_merge);
			break;
		}

		default: return CMD_ERROR;
	}

	InvalidateWindowClassesData(WC_GAME_OPTIONS);
	InvalidateWindowClassesData(WC_SCRIPT_SETTINGS);
	InvalidateWindowClassesData(WC_SCRIPT_LIST);

	return CommandCost();
}

static bool ExecuteAllowListCtrlAction(CompanyAllowListCtrlAction action, Company *c, const std::string &public_key)
{
	switch (action) {
		case CALCA_ADD:
			return c->allow_list.Add(public_key);

		case CALCA_REMOVE:
			return c->allow_list.Remove(public_key);

		default:
			NOT_REACHED();
	}
}

/**
 * Add or remove the given public key to the allow list of this company.
 * @param flags Operation to perform.
 * @param action The action to perform.
 * @param public_key The public key of the client to add or remove.
 * @return The cost of this operation or an error.
 */
CommandCost CmdCompanyAllowListCtrl(DoCommandFlag flags, CompanyAllowListCtrlAction action, const std::string &public_key)
{
	Company *c = Company::GetIfValid(_current_company);
	if (c == nullptr) return CMD_ERROR;

	/* The public key length includes the '\0'. */
	if (public_key.size() != NETWORK_PUBLIC_KEY_LENGTH - 1) return CMD_ERROR;

	switch (action) {
		case CALCA_ADD:
		case CALCA_REMOVE:
			break;

		default:
			return CMD_ERROR;
	}

	if (flags & DC_EXEC) {
		if (ExecuteAllowListCtrlAction(action, c, public_key)) {
			InvalidateWindowData(WC_CLIENT_LIST, 0);
			SetWindowDirty(WC_COMPANY, _current_company);
		}
	}

	return CommandCost();
}

CommandCost CmdCompanyAllowListCtrl(TileIndex tile, DoCommandFlag flags, uint32_t p1, uint32_t p2, const char *text)
{
	if (StrEmpty(text)) return CMD_ERROR;
	return CmdCompanyAllowListCtrl(flags, static_cast<CompanyAllowListCtrlAction>(p1), std::string{text});
}

/**
 * Change the company manager's face.
 * @param tile unused
 * @param flags operation to perform
 * @param p1 unused
 * @param p2 face bitmasked
 * @param text unused
 * @return the cost of this operation or an error
 */
CommandCost CmdSetCompanyManagerFace(TileIndex tile, DoCommandFlag flags, uint32_t p1, uint32_t p2, const char *text)
{
	CompanyManagerFace cmf = (CompanyManagerFace)p2;

	if (!IsValidCompanyManagerFace(cmf)) return CMD_ERROR;

	if (flags & DC_EXEC) {
		Company::Get(_current_company)->face = cmf;
		MarkWholeScreenDirty();
	}
	return CommandCost();
}

/**
 * Update liveries for a company. This is called when the LS_DEFAULT scheme is changed, to update schemes with colours
 * set to default.
 * @param c Company to update.
 */
void UpdateCompanyLiveries(Company *c)
{
	for (int i = 1; i < LS_END; i++) {
		if (!HasBit(c->livery[i].in_use, 0)) c->livery[i].colour1 = c->livery[LS_DEFAULT].colour1;
		if (!HasBit(c->livery[i].in_use, 1)) c->livery[i].colour2 = c->livery[LS_DEFAULT].colour2;
	}
	UpdateCompanyGroupLiveries(c);
}

/**
 * Change the company's company-colour
 * @param tile unused
 * @param flags operation to perform
 * @param p1 bitstuffed:
 * p1 bits 0-7 scheme to set
 * p1 bit 8 set first/second colour
 * @param p2 new colour for vehicles, property, etc.
 * @param text unused
 * @return the cost of this operation or an error
 */
CommandCost CmdSetCompanyColour(TileIndex tile, DoCommandFlag flags, uint32_t p1, uint32_t p2, const char *text)
{
	Colours colour = Extract<Colours, 0, 8>(p2);
	LiveryScheme scheme = Extract<LiveryScheme, 0, 8>(p1);
	bool second = HasBit(p1, 8);

	if (scheme >= LS_END || (colour >= COLOUR_END && colour != INVALID_COLOUR)) return CMD_ERROR;

	/* Default scheme can't be reset to invalid. */
	if (scheme == LS_DEFAULT && colour == INVALID_COLOUR) return CMD_ERROR;

	Company *c = Company::Get(_current_company);

	/* Ensure no two companies have the same primary colour */
	if (scheme == LS_DEFAULT && !second) {
		for (const Company *cc : Company::Iterate()) {
			if (cc != c && cc->colour == colour) return CMD_ERROR;
		}
	}

	if (flags & DC_EXEC) {
		if (!second) {
			if (scheme != LS_DEFAULT) AssignBit(c->livery[scheme].in_use, 0, colour != INVALID_COLOUR);
			if (colour == INVALID_COLOUR) colour = c->livery[LS_DEFAULT].colour1;
			c->livery[scheme].colour1 = colour;

			/* If setting the first colour of the default scheme, adjust the
			 * original and cached company colours too. */
			if (scheme == LS_DEFAULT) {
				UpdateCompanyLiveries(c);
				_company_colours[_current_company] = colour;
				c->colour = colour;
				CompanyAdminUpdate(c);
			}
		} else {
			if (scheme != LS_DEFAULT) AssignBit(c->livery[scheme].in_use, 1, colour != INVALID_COLOUR);
			if (colour == INVALID_COLOUR) colour = c->livery[LS_DEFAULT].colour2;
			c->livery[scheme].colour2 = colour;

			if (scheme == LS_DEFAULT) {
				UpdateCompanyLiveries(c);
			}
		}

		if (c->livery[scheme].in_use != 0) {
			/* If enabling a scheme, set the default scheme to be in use too */
			c->livery[LS_DEFAULT].in_use = 1;
		} else {
			/* Else loop through all schemes to see if any are left enabled.
			 * If not, disable the default scheme too. */
			c->livery[LS_DEFAULT].in_use = 0;
			for (scheme = LS_DEFAULT; scheme < LS_END; scheme++) {
				if (c->livery[scheme].in_use != 0) {
					c->livery[LS_DEFAULT].in_use = 1;
					break;
				}
			}
		}

		ResetVehicleColourMap();
		InvalidateTemplateReplacementImages();
		MarkWholeScreenDirty();

		/* All graph related to companies use the company colour. */
		InvalidateWindowData(WC_INCOME_GRAPH, 0);
		InvalidateWindowData(WC_OPERATING_PROFIT, 0);
		InvalidateWindowData(WC_DELIVERED_CARGO, 0);
		InvalidateWindowData(WC_PERFORMANCE_HISTORY, 0);
		InvalidateWindowData(WC_COMPANY_VALUE, 0);
		InvalidateWindowData(WC_LINKGRAPH_LEGEND, 0);
		/* The smallmap owner view also stores the company colours. */
		BuildOwnerLegend();
		InvalidateWindowData(WC_SMALLMAP, 0, 1);

		extern void MarkAllViewportMapLandscapesDirty();
		MarkAllViewportMapLandscapesDirty();

		/* Company colour data is indirectly cached. */
		for (Vehicle *v : Vehicle::Iterate()) {
			if (v->owner == _current_company) {
				v->InvalidateNewGRFCache();
				v->InvalidateImageCache();
			}
		}

		UpdateObjectColours(c);
	}
	return CommandCost();
}

/**
 * Is the given name in use as name of a company?
 * @param name Name to search.
 * @return \c true if the name us unique (that is, not in use), else \c false.
 */
static bool IsUniqueCompanyName(const char *name)
{
	for (const Company *c : Company::Iterate()) {
		if (!c->name.empty() && c->name == name) return false;
	}

	return true;
}

/**
 * Change the name of the company.
 * @param tile unused
 * @param flags operation to perform
 * @param p1 unused
 * @param p2 unused
 * @param text the new name or an empty string when resetting to the default
 * @return the cost of this operation or an error
 */
CommandCost CmdRenameCompany(TileIndex tile, DoCommandFlag flags, uint32_t p1, uint32_t p2, const char *text)
{
	bool reset = StrEmpty(text);

	if (!reset) {
		if (Utf8StringLength(text) >= MAX_LENGTH_COMPANY_NAME_CHARS) return CMD_ERROR;
		if (!IsUniqueCompanyName(text)) return CommandCost(STR_ERROR_NAME_MUST_BE_UNIQUE);
	}

	if (flags & DC_EXEC) {
		Company *c = Company::Get(_current_company);
		if (reset) {
			c->name.clear();
		} else {
			c->name = text;
		}
		MarkWholeScreenDirty();
		CompanyAdminUpdate(c);
	}

	return CommandCost();
}

/**
 * Is the given name in use as president name of a company?
 * @param name Name to search.
 * @return \c true if the name us unique (that is, not in use), else \c false.
 */
static bool IsUniquePresidentName(const char *name)
{
	for (const Company *c : Company::Iterate()) {
		if (!c->president_name.empty() && c->president_name == name) return false;
	}

	return true;
}

/**
 * Change the name of the president.
 * @param tile unused
 * @param flags operation to perform
 * @param p1 unused
 * @param p2 unused
 * @param text the new name or an empty string when resetting to the default
 * @return the cost of this operation or an error
 */
CommandCost CmdRenamePresident(TileIndex tile, DoCommandFlag flags, uint32_t p1, uint32_t p2, const char *text)
{
	bool reset = StrEmpty(text);

	if (!reset) {
		if (Utf8StringLength(text) >= MAX_LENGTH_PRESIDENT_NAME_CHARS) return CMD_ERROR;
		if (!IsUniquePresidentName(text)) return CommandCost(STR_ERROR_NAME_MUST_BE_UNIQUE);
	}

	if (flags & DC_EXEC) {
		Company *c = Company::Get(_current_company);

		if (reset) {
			c->president_name.clear();
		} else {
			c->president_name = text;

			if (c->name_1 == STR_SV_UNNAMED && c->name.empty()) {
				format_buffer buf;

				buf.format("{} Transport", text);
				DoCommand(0, 0, 0, DC_EXEC, CMD_RENAME_COMPANY, buf.c_str());
			}
		}

		InvalidateWindowClassesData(WC_COMPANY, 1);
		MarkWholeScreenDirty();
		CompanyAdminUpdate(c);
	}

	return CommandCost();
}

/**
 * Get the service interval for the given company and vehicle type.
 * @param c The company, or nullptr for client-default settings.
 * @param type The vehicle type to get the interval for.
 * @return The service interval.
 */
int CompanyServiceInterval(const Company *c, VehicleType type)
{
	const VehicleDefaultSettings *vds = (c == nullptr) ? &_settings_client.company.vehicle : &c->settings.vehicle;
	switch (type) {
		default: NOT_REACHED();
		case VEH_TRAIN:    return vds->servint_trains;
		case VEH_ROAD:     return vds->servint_roadveh;
		case VEH_AIRCRAFT: return vds->servint_aircraft;
		case VEH_SHIP:     return vds->servint_ships;
	}
}

/**
 * Get the default local company after loading a new game
 */
CompanyID GetDefaultLocalCompany()
{
	if (_loaded_local_company < MAX_COMPANIES && Company::IsValidID(_loaded_local_company)) {
		return _loaded_local_company;
	}
	for (CompanyID i = COMPANY_FIRST; i < MAX_COMPANIES; i++) {
		if (Company::IsValidID(i)) return i;
	}
	return COMPANY_FIRST;
}

/**
 * Get total sum of all owned road bits.
 * @return Combined total road road bits.
 */
uint32_t CompanyInfrastructure::GetRoadTotal() const
{
	uint32_t total = 0;
	for (RoadType rt = ROADTYPE_BEGIN; rt != ROADTYPE_END; rt++) {
		if (RoadTypeIsRoad(rt)) total += this->road[rt];
	}
	return total;
}

/**
 * Get total sum of all owned tram bits.
 * @return Combined total of tram road bits.
 */
uint32_t CompanyInfrastructure::GetTramTotal() const
{
	uint32_t total = 0;
	for (RoadType rt = ROADTYPE_BEGIN; rt != ROADTYPE_END; rt++) {
		if (RoadTypeIsTram(rt)) total += this->road[rt];
	}
	return total;
}

void CompanyInfrastructure::Dump(format_target &buffer) const
{
	uint rail_total = 0;
	for (RailType rt = RAILTYPE_BEGIN; rt != RAILTYPE_END; rt++) {
		if (rail[rt]) buffer.format("Rail: {}: {}\n", GetStringPtr(GetRailTypeInfo(rt)->strings.name), rail[rt]);
		rail_total += rail[rt];
	}
	buffer.format("Total Rail: {}\n", rail_total);
	buffer.format("Signal: {}\n", signal);
	for (RoadType rt = ROADTYPE_BEGIN; rt != ROADTYPE_END; rt++) {
		if (road[rt]) buffer.format("{}: {}: {}\n", RoadTypeIsTram(rt) ? "Tram" : "Road", GetStringPtr(GetRoadTypeInfo(rt)->strings.name), road[rt]);
	}
	buffer.format("Total Road: {}\n", this->GetRoadTotal());
	buffer.format("Total Tram: {}\n", this->GetTramTotal());
	buffer.format("Water: {}\n", water);
	buffer.format("Station: {}\n", station);
	buffer.format("Airport: {}\n", airport);
}<|MERGE_RESOLUTION|>--- conflicted
+++ resolved
@@ -433,13 +433,8 @@
 
 	StringID str;
 	uint32_t strp;
-<<<<<<< HEAD
 	std::string buffer;
-	if (t->name.empty() && IsInsideMM(t->townnametype, SPECSTR_TOWNNAME_START, SPECSTR_TOWNNAME_LAST + 1)) {
-=======
-	std::string name;
 	if (t->name.empty() && IsInsideMM(t->townnametype, SPECSTR_TOWNNAME_START, SPECSTR_TOWNNAME_END)) {
->>>>>>> bf02cb01
 		str = t->townnametype - SPECSTR_TOWNNAME_START + SPECSTR_COMPANY_NAME_START;
 		strp = t->townnameparts;
 
