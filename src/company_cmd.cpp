--- conflicted
+++ resolved
@@ -1137,13 +1137,6 @@
  * @param public_key The public key of the client to add or remove.
  * @return The cost of this operation or an error.
  */
-<<<<<<< HEAD
-CommandCost CmdCompanyAddAllowList(TileIndex tile, DoCommandFlag flags, uint32_t p1, uint32_t p2, const char *text)
-{
-	return CMD_ERROR; // Not implemented at this time
-
-/*
-=======
 CommandCost CmdCompanyAllowListCtrl(DoCommandFlag flags, CompanyAllowListCtrlAction action, const std::string &public_key)
 {
 	Company *c = Company::GetIfValid(_current_company);
@@ -1161,7 +1154,6 @@
 			return CMD_ERROR;
 	}
 
->>>>>>> 7116f143
 	if (flags & DC_EXEC) {
 		if (ExecuteAllowListCtrlAction(action, c, public_key)) {
 			InvalidateWindowData(WC_CLIENT_LIST, 0);
@@ -1170,7 +1162,12 @@
 	}
 
 	return CommandCost();
-*/
+}
+
+CommandCost CmdCompanyAllowListCtrl(TileIndex tile, DoCommandFlag flags, uint32_t p1, uint32_t p2, const char *text)
+{
+	if (StrEmpty(text)) return CMD_ERROR;
+	return CmdCompanyAllowListCtrl(flags, static_cast<CompanyAllowListCtrlAction>(p1), std::string{text});
 }
 
 /**
