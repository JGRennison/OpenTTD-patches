--- conflicted
+++ resolved
@@ -870,12 +870,8 @@
 		/* Move expenses to previous years. */
 		std::rotate(std::rbegin(c->yearly_expenses), std::rbegin(c->yearly_expenses) + 1, std::rend(c->yearly_expenses));
 		c->yearly_expenses[0] = {};
-<<<<<<< HEAD
 		c->age_years++;
-		SetWindowDirty(WC_FINANCES, c->index);
-=======
 		InvalidateWindowData(WC_FINANCES, c->index);
->>>>>>> b6aece5b
 	}
 
 	if (_settings_client.gui.show_finances && _local_company != COMPANY_SPECTATOR) {
