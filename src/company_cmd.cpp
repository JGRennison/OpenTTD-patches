/*
 * This file is part of OpenTTD.
 * OpenTTD is free software; you can redistribute it and/or modify it under the terms of the GNU General Public License as published by the Free Software Foundation, version 2.
 * OpenTTD is distributed in the hope that it will be useful, but WITHOUT ANY WARRANTY; without even the implied warranty of MERCHANTABILITY or FITNESS FOR A PARTICULAR PURPOSE.
 * See the GNU General Public License for more details. You should have received a copy of the GNU General Public License along with OpenTTD. If not, see <http://www.gnu.org/licenses/>.
 */

/** @file company_cmd.cpp Handling of companies. */

#include "stdafx.h"
#include "company_base.h"
#include "company_cmd.h"
#include "company_func.h"
#include "company_gui.h"
#include "town.h"
#include "news_func.h"
#include "command_func.h"
#include "command_serialisation.h"
#include "network/network.h"
#include "network/network_func.h"
#include "network/network_base.h"
#include "network/network_admin.h"
#include "ai/ai.hpp"
#include "ai/ai_instance.hpp"
#include "ai/ai_config.hpp"
#include "company_manager_face.h"
#include "window_func.h"
#include "strings_func.h"
#include "date_func.h"
#include "sound_func.h"
#include "rail.h"
#include "core/pool_func.hpp"
#include "settings_func.h"
#include "vehicle_base.h"
#include "vehicle_func.h"
#include "smallmap_gui.h"
#include "game/game.hpp"
#include "goal_base.h"
#include "story_base.h"
#include "zoning.h"
#include "tbtr_template_vehicle_func.h"
#include "core/backup_type.hpp"
#include "debug_desync.h"
#include "timer/timer.h"
#include "timer/timer_game_tick.h"
#include "tilehighlight_func.h"
#include "plans_func.h"

#include "widgets/statusbar_widget.h"

#include "table/strings.h"

#include <vector>

#include "safeguards.h"

void ClearEnginesHiddenFlagOfCompany(CompanyID cid);
void UpdateObjectColours(const Company *c);

CompanyID _local_company;   ///< Company controlled by the human player at this client. Can also be #COMPANY_SPECTATOR.
CompanyID _current_company; ///< Company currently doing an action.
CompanyID _loaded_local_company; ///< Local company in loaded savegame
TypedIndexContainer<std::array<Colours, MAX_COMPANIES>, CompanyID> _company_colours; ///< NOSAVE: can be determined from company structs.
CompanyManagerFace _company_manager_face; ///< for company manager face storage in openttd.cfg
uint _cur_company_tick_index;             ///< used to generate a name for one company that doesn't have a name yet per tick

CompanyMask _saved_PLYP_invalid_mask;
std::vector<uint8_t> _saved_PLYP_data;

CompanyPool _company_pool("Company"); ///< Pool of companies.
INSTANTIATE_POOL_METHODS(Company)

/**
 * Constructor.
 * @param name_1 Name of the company.
 * @param is_ai  A computer program is running for this company.
 */
Company::Company(StringID name_1, bool is_ai)
{
	this->name_1 = name_1;
	this->location_of_HQ = INVALID_TILE;
	this->is_ai = is_ai;
	this->terraform_limit = (uint32_t)_settings_game.construction.terraform_frame_burst << 16;
	this->clear_limit     = _settings_game.construction.clear_frame_burst << 16;
	this->tree_limit      = (uint32_t)(uint32_t)_settings_game.construction.tree_frame_burst << 16;
	this->purchase_land_limit = (uint32_t)_settings_game.construction.purchase_land_frame_burst << 16;
	this->build_object_limit = (uint32_t)_settings_game.construction.build_object_frame_burst << 16;

<<<<<<< HEAD
	std::fill(this->share_owners.begin(), this->share_owners.end(), INVALID_OWNER);
	InvalidateWindowData(WC_PERFORMANCE_DETAIL, 0, INVALID_COMPANY);
=======
	InvalidateWindowData(WC_PERFORMANCE_DETAIL, 0, CompanyID::Invalid());
>>>>>>> 53dd1258
}

/** Destructor. */
Company::~Company()
{
	if (CleaningPool()) return;

	DeleteCompanyWindows(this->index);
	_saved_PLYP_invalid_mask.Set(this->index);
}

/**
 * Invalidating some stuff after removing item from the pool.
 * @param index index of deleted item
 */
void Company::PostDestructor(size_t index)
{
	InvalidateWindowData(WC_GRAPH_LEGEND, 0, (int)index);
	InvalidateWindowData(WC_PERFORMANCE_DETAIL, 0, (int)index);
	InvalidateWindowData(WC_COMPANY_LEAGUE, 0, 0);
	InvalidateWindowData(WC_LINKGRAPH_LEGEND, 0);
	/* If the currently shown error message has this company in it, then close it. */
	InvalidateWindowData(WC_ERRMSG, 0);
}

/**
 * Calculate the max allowed loan for this company.
 * @return the max loan amount.
 */
Money Company::GetMaxLoan() const
{
	if (this->max_loan == COMPANY_MAX_LOAN_DEFAULT) return _economy.max_loan;
	return this->max_loan;
}

/**
 * Sets the local company and updates the settings that are set on a
 * per-company basis to reflect the core's state in the GUI.
 * @param new_company the new company
 * @pre Company::IsValidID(new_company) || new_company == COMPANY_SPECTATOR || new_company == OWNER_NONE
 */
void SetLocalCompany(CompanyID new_company)
{
	/* company could also be COMPANY_SPECTATOR or OWNER_NONE */
	assert(Company::IsValidID(new_company) || new_company == COMPANY_SPECTATOR || new_company == OWNER_NONE);

	/* If actually changing to another company, several windows need closing */
	bool switching_company = _local_company != new_company;

	/* Delete the chat window, if you were team chatting. */
	if (switching_company) InvalidateWindowData(WC_SEND_NETWORK_MSG, DESTTYPE_TEAM, _local_company);

	assert(IsLocalCompany());

	_current_company = _local_company = new_company;

	if (switching_company) {
		InvalidateWindowClassesData(WC_COMPANY);
		/* Close any construction windows... */
		CloseConstructionWindows();
		ResetObjectToPlace();
	}

	if (switching_company && Company::IsValidID(new_company)) {
		for (Town *town : Town::Iterate()) {
			town->UpdateLabel();
		}
	}

	/* ... and redraw the whole screen. */
	MarkWholeScreenDirty();
	InvalidateWindowClassesData(WC_SIGN_LIST, -1);
	InvalidateWindowClassesData(WC_GOALS_LIST);
	ClearZoningCaches();
	InvalidatePlanCaches();

	extern void TraceRestrictClearRecentSlotsAndCounters();
	TraceRestrictClearRecentSlotsAndCounters();
}

/**
 * Get the colour for DrawString-subroutines which matches the colour of the company.
 * @param company Company to get the colour of.
 * @return Colour of \a company.
 */
TextColour GetDrawStringCompanyColour(CompanyID company)
{
	if (!Company::IsValidID(company)) return (TextColour)GetColourGradient(COLOUR_WHITE, SHADE_NORMAL) | TC_IS_PALETTE_COLOUR;
	return (TextColour)GetColourGradient(_company_colours[company], SHADE_NORMAL) | TC_IS_PALETTE_COLOUR;
}

/**
 * Draw the icon of a company.
 * @param c Company that needs its icon drawn.
 * @param x Horizontal coordinate of the icon.
 * @param y Vertical coordinate of the icon.
 */
void DrawCompanyIcon(CompanyID c, int x, int y)
{
	DrawSprite(SPR_COMPANY_ICON, COMPANY_SPRITE_COLOUR(c), x, y);
}

/**
 * Checks whether a company manager's face is a valid encoding.
 * Unused bits are not enforced to be 0.
 * @param cmf the fact to check
 * @return true if and only if the face is valid
 */
static bool IsValidCompanyManagerFace(CompanyManagerFace cmf)
{
	if (!AreCompanyManagerFaceBitsValid(cmf, CMFV_GEN_ETHN, GE_WM)) return false;

	GenderEthnicity ge   = (GenderEthnicity)GetCompanyManagerFaceBits(cmf, CMFV_GEN_ETHN, GE_WM);
	bool has_moustache   = !HasBit(ge, GENDER_FEMALE) && GetCompanyManagerFaceBits(cmf, CMFV_HAS_MOUSTACHE,   ge) != 0;
	bool has_tie_earring = !HasBit(ge, GENDER_FEMALE) || GetCompanyManagerFaceBits(cmf, CMFV_HAS_TIE_EARRING, ge) != 0;
	bool has_glasses     = GetCompanyManagerFaceBits(cmf, CMFV_HAS_GLASSES, ge) != 0;

	if (!AreCompanyManagerFaceBitsValid(cmf, CMFV_EYE_COLOUR, ge)) return false;
	for (CompanyManagerFaceVariable cmfv = CMFV_CHEEKS; cmfv < CMFV_END; cmfv++) {
		switch (cmfv) {
			case CMFV_MOUSTACHE:   if (!has_moustache)   continue; break;
			case CMFV_LIPS:
			case CMFV_NOSE:        if (has_moustache)    continue; break;
			case CMFV_TIE_EARRING: if (!has_tie_earring) continue; break;
			case CMFV_GLASSES:     if (!has_glasses)     continue; break;
			default: break;
		}
		if (!AreCompanyManagerFaceBitsValid(cmf, cmfv, ge)) return false;
	}

	return true;
}

/**
 * Refresh all windows owned by a company.
 * @param company Company that changed, and needs its windows refreshed.
 */
void InvalidateCompanyWindows(const Company *company)
{
	CompanyID cid = company->index;

	if (cid == _local_company) SetWindowWidgetDirty(WC_STATUS_BAR, 0, WID_S_RIGHT);
	SetWindowDirty(WC_FINANCES, cid);
}

/**
 * Get the amount of money that a company has available, or INT64_MAX
 * if there is no such valid company.
 *
 * @param company Company to check
 * @return The available money of the company or INT64_MAX
 */
Money GetAvailableMoney(CompanyID company)
{
	if (_settings_game.difficulty.infinite_money) return INT64_MAX;
	if (!Company::IsValidID(company)) return INT64_MAX;
	return Company::Get(company)->money;
}

/**
 * This functions returns the money which can be used to execute a command.
 * This is either the money of the current company, or INT64_MAX if infinite money
 * is enabled or there is no such a company "at the moment" like the server itself.
 *
 * @return The available money of the current company or INT64_MAX
 */
Money GetAvailableMoneyForCommand()
{
	return GetAvailableMoney(_current_company);
}

/**
 * Verify whether the company can pay the bill.
 * @param[in,out] cost Money to pay, is changed to an error if the company does not have enough money.
 * @return Function returns \c true if the company has enough money or infinite money is enabled,
 * else it returns \c false.
 */
bool CheckCompanyHasMoney(CommandCost &cost)
{
	if (cost.GetCost() <= 0) return true;
	if (_settings_game.difficulty.infinite_money) return true;

	const Company *c = Company::GetIfValid(_current_company);
	if (c != nullptr && cost.GetCost() > c->money) {
		cost.MakeError(STR_ERROR_NOT_ENOUGH_CASH_REQUIRES_CURRENCY);
		if (IsLocalCompany()) {
			cost.SetEncodedMessage(GetEncodedString(STR_ERROR_NOT_ENOUGH_CASH_REQUIRES_CURRENCY, cost.GetCost()));
		}
		return false;
	}
	return true;
}

/**
 * Deduct costs of a command from the money of a company.
 * @param c Company to pay the bill.
 * @param cost Money to pay.
 */
static void SubtractMoneyFromAnyCompany(Company *c, const CommandCost &cost)
{
	if (cost.GetCost() == 0) return;
	assert(cost.GetExpensesType() != INVALID_EXPENSES);

	c->money -= cost.GetCost();
	c->yearly_expenses[0][cost.GetExpensesType()] += cost.GetCost();

	if (HasBit(1 << EXPENSES_TRAIN_REVENUE    |
	           1 << EXPENSES_ROADVEH_REVENUE  |
	           1 << EXPENSES_AIRCRAFT_REVENUE |
	           1 << EXPENSES_SHIP_REVENUE     |
	           1 << EXPENSES_SHARING_INC, cost.GetExpensesType())) {
		c->cur_economy.income -= cost.GetCost();
	} else if (HasBit(1 << EXPENSES_TRAIN_RUN    |
	                  1 << EXPENSES_ROADVEH_RUN  |
	                  1 << EXPENSES_AIRCRAFT_RUN |
	                  1 << EXPENSES_SHIP_RUN     |
	                  1 << EXPENSES_PROPERTY     |
	                  1 << EXPENSES_LOAN_INTEREST |
	                  1 << EXPENSES_SHARING_COST, cost.GetExpensesType())) {
		c->cur_economy.expenses -= cost.GetCost();
	}

	InvalidateCompanyWindows(c);
}

/**
 * Subtract money from the #_current_company, if the company is valid.
 * @param cost Money to pay.
 */
void SubtractMoneyFromCompany(const CommandCost &cost)
{
	Company *c = Company::GetIfValid(_current_company);
	if (c != nullptr) SubtractMoneyFromAnyCompany(c, cost);
}

/**
 * Subtract money from a company, including the money fraction.
 * @param company Company paying the bill.
 * @param cst     Cost of a command.
 */
void SubtractMoneyFromCompanyFract(CompanyID company, const CommandCost &cst)
{
	Company *c = Company::Get(company);
	uint8_t m = c->money_fraction;
	Money cost = cst.GetCost();

	c->money_fraction = m - (uint8_t)cost;
	cost >>= 8;
	if (c->money_fraction > m) cost++;
	if (cost != 0) SubtractMoneyFromAnyCompany(c, CommandCost(cst.GetExpensesType(), cost));
}

static constexpr void UpdateLandscapingLimit(uint32_t &limit, uint64_t per_64k_frames, uint64_t burst)
{
	limit = static_cast<uint32_t>(std::min<uint64_t>(limit + per_64k_frames, burst << 16));
}

/** Update the landscaping limits per company. */
void UpdateLandscapingLimits()
{
	for (Company *c : Company::Iterate()) {
		UpdateLandscapingLimit(c->terraform_limit,     _settings_game.construction.terraform_per_64k_frames,     _settings_game.construction.terraform_frame_burst);
		UpdateLandscapingLimit(c->clear_limit,         _settings_game.construction.clear_per_64k_frames,         _settings_game.construction.clear_frame_burst);
		UpdateLandscapingLimit(c->tree_limit,          _settings_game.construction.tree_per_64k_frames,          _settings_game.construction.tree_frame_burst);
		UpdateLandscapingLimit(c->purchase_land_limit, _settings_game.construction.purchase_land_per_64k_frames, _settings_game.construction.purchase_land_frame_burst);
		UpdateLandscapingLimit(c->build_object_limit,  _settings_game.construction.build_object_per_64k_frames,  _settings_game.construction.build_object_frame_burst);
	}
}

/**
 * Set the right DParams for STR_ERROR_OWNED_BY.
 * @param owner the owner to get the name of.
 * @param tile  optional tile to get the right town.
 * @pre if tile == 0, then owner can't be OWNER_TOWN.
 */
std::array<StringParameter, 2> GetParamsForOwnedBy(Owner owner, TileIndex tile)
{
	if (owner == OWNER_TOWN) {
		assert(tile != 0);
		const Town *t = ClosestTownFromTile(tile, UINT_MAX);
		return {STR_TOWN_NAME, t->index};
	}

	if (!Company::IsValidID(owner)) {
		return {STR_COMPANY_SOMEONE, std::monostate{}};
	}

	return {STR_COMPANY_NAME, owner};
}

/**
 * Check whether the current owner owns something.
 * If that isn't the case an appropriate error will be given.
 * @param owner the owner of the thing to check.
 * @param tile  optional tile to get the right town.
 * @pre if tile == 0 then the owner can't be OWNER_TOWN.
 * @return A succeeded command iff it's owned by the current company, else a failed command.
 */
CommandCost CheckOwnership(Owner owner, TileIndex tile)
{
	assert(owner < OWNER_END);
	assert(owner != OWNER_TOWN || tile != 0);

	if (owner == _current_company) return CommandCost();

	CommandCost error{STR_ERROR_OWNED_BY};
	if (IsLocalCompany()) {
		auto params = GetParamsForOwnedBy(owner, tile);
		error.SetEncodedMessage(GetEncodedStringWithArgs(STR_ERROR_OWNED_BY, params));
		error.SetErrorOwner(owner);
	}
	return error;
}

/**
 * Check whether the current owner owns the stuff on
 * the given tile.  If that isn't the case an
 * appropriate error will be given.
 * @param tile the tile to check.
 * @return A succeeded command iff it's owned by the current company, else a failed command.
 */
CommandCost CheckTileOwnership(TileIndex tile)
{
	return CheckOwnership(GetTileOwner(tile), tile);
}

/**
 * Generate the name of a company from the last build coordinate.
 * @param c Company to give a name.
 */
static void GenerateCompanyName(Company *c)
{
	if (c->name_1 != STR_SV_UNNAMED) return;
	if (c->last_build_coordinate == 0) return;

	Town *t = ClosestTownFromTile(c->last_build_coordinate, UINT_MAX);

	StringID str;
	uint32_t strp;
	std::string name;
	if (t->name.empty() && IsInsideMM(t->townnametype, SPECSTR_TOWNNAME_START, SPECSTR_TOWNNAME_END)) {
		str = t->townnametype - SPECSTR_TOWNNAME_START + SPECSTR_COMPANY_NAME_START;
		strp = t->townnameparts;

verify_name:;
		/* No companies must have this name already */
		for (const Company *cc : Company::Iterate()) {
			if (cc->name_1 == str && cc->name_2 == strp) goto bad_town_name;
		}

		name = GetString(str, strp);
		if (Utf8StringLength(name) >= MAX_LENGTH_COMPANY_NAME_CHARS) goto bad_town_name;

set_name:;
		c->name_1 = str;
		c->name_2 = strp;

		MarkWholeScreenDirty();
		AI::BroadcastNewEvent(new ScriptEventCompanyRenamed(c->index, name));
		Game::NewEvent(new ScriptEventCompanyRenamed(c->index, name));

		if (c->is_ai) {
			auto cni = std::make_unique<CompanyNewsInformation>(c);
			SetDParam(0, STR_NEWS_COMPANY_LAUNCH_TITLE);
			SetDParam(1, STR_NEWS_COMPANY_LAUNCH_DESCRIPTION);
			SetDParamStr(2, cni->company_name);
			SetDParam(3, t->index);
			AddNewsItem(STR_MESSAGE_NEWS_FORMAT, NewsType::CompanyInfo, NewsStyle::Company, {}, c->last_build_coordinate, {}, std::move(cni));
		}
		return;
	}
bad_town_name:;

	if (c->president_name_1 == SPECSTR_PRESIDENT_NAME) {
		str = SPECSTR_ANDCO_NAME;
		strp = c->president_name_2;
		goto set_name;
	} else {
		str = SPECSTR_ANDCO_NAME;
		strp = Random();
		goto verify_name;
	}
}

/** Sorting weights for the company colours. */
static const uint8_t _colour_sort[COLOUR_END] = {2, 2, 3, 2, 3, 2, 3, 2, 3, 2, 2, 2, 3, 1, 1, 1};
/** Similar colours, so we can try to prevent same coloured companies. */
static const Colours _similar_colour[COLOUR_END][2] = {
	{ COLOUR_BLUE,       COLOUR_LIGHT_BLUE }, // COLOUR_DARK_BLUE
	{ COLOUR_GREEN,      COLOUR_DARK_GREEN }, // COLOUR_PALE_GREEN
	{ INVALID_COLOUR,    INVALID_COLOUR    }, // COLOUR_PINK
	{ COLOUR_ORANGE,     INVALID_COLOUR    }, // COLOUR_YELLOW
	{ INVALID_COLOUR,    INVALID_COLOUR    }, // COLOUR_RED
	{ COLOUR_DARK_BLUE,  COLOUR_BLUE       }, // COLOUR_LIGHT_BLUE
	{ COLOUR_PALE_GREEN, COLOUR_DARK_GREEN }, // COLOUR_GREEN
	{ COLOUR_PALE_GREEN, COLOUR_GREEN      }, // COLOUR_DARK_GREEN
	{ COLOUR_DARK_BLUE,  COLOUR_LIGHT_BLUE }, // COLOUR_BLUE
	{ COLOUR_BROWN,      COLOUR_ORANGE     }, // COLOUR_CREAM
	{ COLOUR_PURPLE,     INVALID_COLOUR    }, // COLOUR_MAUVE
	{ COLOUR_MAUVE,      INVALID_COLOUR    }, // COLOUR_PURPLE
	{ COLOUR_YELLOW,     COLOUR_CREAM      }, // COLOUR_ORANGE
	{ COLOUR_CREAM,      INVALID_COLOUR    }, // COLOUR_BROWN
	{ COLOUR_WHITE,      INVALID_COLOUR    }, // COLOUR_GREY
	{ COLOUR_GREY,       INVALID_COLOUR    }, // COLOUR_WHITE
};

/**
 * Generate a company colour.
 * @return Generated company colour.
 */
static Colours GenerateCompanyColour()
{
	Colours colours[COLOUR_END];

	/* Initialize array */
	for (uint i = 0; i < COLOUR_END; i++) colours[i] = static_cast<Colours>(i);

	/* And randomize it */
	for (uint i = 0; i < 100; i++) {
		uint r = Random();
		Swap(colours[GB(r, 0, 4)], colours[GB(r, 4, 4)]);
	}

	/* Bubble sort it according to the values in table 1 */
	for (uint i = 0; i < COLOUR_END; i++) {
		for (uint j = 1; j < COLOUR_END; j++) {
			if (_colour_sort[colours[j - 1]] < _colour_sort[colours[j]]) {
				Swap(colours[j - 1], colours[j]);
			}
		}
	}

	/* Move the colours that look similar to each company's colour to the side */
	for (const Company *c : Company::Iterate()) {
		Colours pcolour = c->colour;

		for (uint i = 0; i < COLOUR_END; i++) {
			if (colours[i] == pcolour) {
				colours[i] = INVALID_COLOUR;
				break;
			}
		}

		for (uint j = 0; j < 2; j++) {
			Colours similar = _similar_colour[pcolour][j];
			if (similar == INVALID_COLOUR) break;

			for (uint i = 1; i < COLOUR_END; i++) {
				if (colours[i - 1] == similar) Swap(colours[i - 1], colours[i]);
			}
		}
	}

	/* Return the first available colour */
	for (uint i = 0; i < COLOUR_END; i++) {
		if (colours[i] != INVALID_COLOUR) return colours[i];
	}

	NOT_REACHED();
}

/**
 * Generate a random president name of a company.
 * @param c Company that needs a new president name.
 */
static void GeneratePresidentName(Company *c)
{
	for (;;) {
restart:;
		c->president_name_2 = Random();
		c->president_name_1 = SPECSTR_PRESIDENT_NAME;

		/* Reserve space for extra unicode character. We need to do this to be able
		 * to detect too long president name. */
		std::string name = GetString(STR_PRESIDENT_NAME, c->index);
		if (Utf8StringLength(name) >= MAX_LENGTH_PRESIDENT_NAME_CHARS) continue;

		for (const Company *cc : Company::Iterate()) {
			if (c != cc) {
				std::string other_name = GetString(STR_PRESIDENT_NAME, cc->index);
				if (name == other_name) goto restart;
			}
		}
		return;
	}
}

/**
 * Reset the livery schemes to the company's primary colour.
 * This is used on loading games without livery information and on new company start up.
 * @param c Company to reset.
 */
void ResetCompanyLivery(Company *c)
{
	for (LiveryScheme scheme = LS_BEGIN; scheme < LS_END; scheme++) {
		c->livery[scheme].in_use  = 0;
		c->livery[scheme].colour1 = c->colour;
		c->livery[scheme].colour2 = c->colour;
	}

	for (Group *g : Group::Iterate()) {
		if (g->owner == c->index) {
			g->livery.in_use  = 0;
			g->livery.colour1 = c->colour;
			g->livery.colour2 = c->colour;
		}
	}
}

/**
 * Create a new company and sets all company variables default values
 *
 * @param flags oepration flags
 * @param company CompanyID to use for the new company
 * @return the company struct
 */
<<<<<<< HEAD
Company *DoStartupNewCompany(DoStartupNewCompanyFlag flags, CompanyID company)
=======
Company *DoStartupNewCompany(bool is_ai, CompanyID company = CompanyID::Invalid())
>>>>>>> 53dd1258
{
	if (!Company::CanAllocateItem()) return nullptr;

	const bool is_ai = (flags & DSNC_AI);

	/* we have to generate colour before this company is valid */
	Colours colour = GenerateCompanyColour();

	Company *c;
	if (company == CompanyID::Invalid()) {
		c = new Company(STR_SV_UNNAMED, is_ai);
	} else {
		if (Company::IsValidID(company)) return nullptr;
		c = new (company) Company(STR_SV_UNNAMED, is_ai);
	}

	c->colour = colour;

	ResetCompanyLivery(c);
	_company_colours[c->index] = c->colour;

	/* Scale the initial loan based on the inflation rounded down to the loan interval. The maximum loan has already been inflation adjusted. */
	c->money = c->current_loan = std::min<int64_t>((INITIAL_LOAN * _economy.inflation_prices >> 16) / LOAN_INTERVAL * LOAN_INTERVAL, _economy.max_loan);

	std::fill(c->share_owners.begin(), c->share_owners.end(), INVALID_OWNER);

	c->avail_railtypes = GetCompanyRailTypes(c->index);
	c->avail_roadtypes = GetCompanyRoadTypes(c->index);
	c->inaugurated_year = CalTime::CurYear();
	c->display_inaugurated_period = EconTime::Detail::WallClockYearToDisplay(EconTime::CurYear());

	/* If starting a player company in singleplayer and a favorite company manager face is selected, choose it. Otherwise, use a random face.
	 * In a network game, we'll choose the favorite face later in CmdCompanyCtrl to sync it to all clients. */
	if (_company_manager_face != 0 && !is_ai && !_networking) {
		c->face = _company_manager_face;
	} else {
		RandomCompanyManagerFaceBits(c->face, (GenderEthnicity)Random(), false, _random);
	}

	SetDefaultCompanySettings(c->index);
	ClearEnginesHiddenFlagOfCompany(c->index);

	GeneratePresidentName(c);

	SetWindowDirty(WC_GRAPH_LEGEND, 0);
	InvalidateWindowData(WC_CLIENT_LIST, 0);
	InvalidateWindowData(WC_LINKGRAPH_LEGEND, 0);
	BuildOwnerLegend();
	InvalidateWindowData(WC_SMALLMAP, 0, 1);

	if (is_ai && (!_networking || _network_server)) AI::StartNew(c->index);

	AI::BroadcastNewEvent(new ScriptEventCompanyNew(c->index), c->index);
	Game::NewEvent(new ScriptEventCompanyNew(c->index));

	if (!is_ai && !(flags & DSNC_DURING_LOAD)) UpdateAllTownVirtCoords();

	return c;
}

/** Start a new competitor company if possible. */
TimeoutTimer<TimerGameTick> _new_competitor_timeout({ TimerGameTick::Priority::COMPETITOR_TIMEOUT, 0 }, []() {
	if (_game_mode == GM_MENU || !AI::CanStartNew()) return;
	if (_networking && Company::GetNumItems() >= _settings_client.network.max_companies) return;

	/* count number of competitors */
	uint8_t n = 0;
	for (const Company *c : Company::Iterate()) {
		if (c->is_ai) n++;
	}

	if (n >= _settings_game.difficulty.max_no_competitors) return;

	/* Send a command to all clients to start up a new AI.
	 * Works fine for Multiplayer and Singleplayer */
<<<<<<< HEAD
	Command<CMD_COMPANY_CTRL>::Post(CCA_NEW_AI, INVALID_COMPANY, CRR_NONE, INVALID_CLIENT_ID, {});
=======
	Command<CMD_COMPANY_CTRL>::Post(CCA_NEW_AI, CompanyID::Invalid(), CRR_NONE, INVALID_CLIENT_ID);
>>>>>>> 53dd1258
});

/** Start of a new game. */
void StartupCompanies()
{
	/* Ensure the timeout is aborted, so it doesn't fire based on information of the last game. */
	_new_competitor_timeout.Abort();
}

static void ClearSavedPLYP()
{
	_saved_PLYP_invalid_mask = {};
	_saved_PLYP_data.clear();
}

/** Initialize the pool of companies. */
void InitializeCompanies()
{
	_cur_company_tick_index = 0;
	ClearSavedPLYP();
}

void UninitializeCompanies()
{
	ClearSavedPLYP();
}

/**
 * Can company \a cbig buy company \a csmall without exceeding vehicle limits?
 * @param cbig   Company buying \a csmall.
 * @param csmall Company getting bought.
 * @return Return \c true if it is allowed.
 */
bool CheckTakeoverVehicleLimit(CompanyID cbig, CompanyID csmall)
{
	const Company *c1 = Company::Get(cbig);
	const Company *c2 = Company::Get(csmall);

	/* Do the combined vehicle counts stay within the limits? */
	return c1->group_all[VEH_TRAIN].num_vehicle + c2->group_all[VEH_TRAIN].num_vehicle <= _settings_game.vehicle.max_trains &&
		c1->group_all[VEH_ROAD].num_vehicle     + c2->group_all[VEH_ROAD].num_vehicle     <= _settings_game.vehicle.max_roadveh &&
		c1->group_all[VEH_SHIP].num_vehicle     + c2->group_all[VEH_SHIP].num_vehicle     <= _settings_game.vehicle.max_ships &&
		c1->group_all[VEH_AIRCRAFT].num_vehicle + c2->group_all[VEH_AIRCRAFT].num_vehicle <= _settings_game.vehicle.max_aircraft;
}

/**
 * Handle the bankruptcy take over of a company.
 * Companies going bankrupt will ask the other companies in order of their
 * performance rating, so better performing companies get the 'do you want to
 * merge with Y' question earlier. The question will then stay till either the
 * company has gone bankrupt or got merged with a company.
 *
 * @param c the company that is going bankrupt.
 */
static void HandleBankruptcyTakeover(Company *c)
{
	/* Amount of time out for each company to take over a company;
	 * Timeout is a quarter (3 months of 30 days) divided over the
	 * number of companies. The minimum number of days in a quarter
	 * is 90: 31 in January, 28 in February and 31 in March.
	 * Note that the company going bankrupt can't buy itself. */
	static const int TAKE_OVER_TIMEOUT = 3 * 30 * DAY_TICKS / (MAX_COMPANIES - 1);

	assert(c->bankrupt_asked.Any());


	/* We're currently asking some company to buy 'us' */
	if (c->bankrupt_timeout != 0) {
		if (!Company::IsValidID(c->bankrupt_last_asked)) {
			c->bankrupt_timeout = 0;
			return;
		}
		if (_network_server && Company::IsValidHumanID(c->bankrupt_last_asked) && !NetworkCompanyHasClients(c->bankrupt_last_asked)) {
			/* This company can no longer accept the offer as there are no clients connected, decline the offer on the company's behalf */
			Backup<CompanyID> cur_company(_current_company, c->bankrupt_last_asked, FILE_LINE);
			Command<CMD_DECLINE_BUY_COMPANY>::Post(c->index);
			cur_company.Restore();
		}
		c->bankrupt_timeout -= MAX_COMPANIES;
		if (c->bankrupt_timeout > 0) return;
		c->bankrupt_timeout = 0;

		return;
	}

	/* Did we ask everyone for bankruptcy? If so, bail out. */
	if (c->bankrupt_asked.All()) return;

	Company *best = nullptr;
	int32_t best_performance = -1;

	/* Ask the company with the highest performance history first */
	for (Company *c2 : Company::Iterate()) {
		if ((c2->bankrupt_asked.None() || (c2->bankrupt_flags & CBRF_SALE_ONLY)) && // Don't ask companies going bankrupt themselves
				!c->bankrupt_asked.Test(c2->index) &&
				best_performance < c2->old_economy[1].performance_history &&
				CheckTakeoverVehicleLimit(c2->index, c->index)) {
			best_performance = c2->old_economy[1].performance_history;
			best = c2;
		}
	}

	/* Asked all companies? */
	if (best_performance == -1) {
		if (c->bankrupt_flags & CBRF_SALE_ONLY) {
			c->bankrupt_asked = {};
			CloseWindowById(WC_BUY_COMPANY, c->index);
		} else {
			c->bankrupt_asked.Set();
		}
		c->bankrupt_flags = CBRF_NONE;
		return;
	}

	c->bankrupt_asked.Set(best->index);
	c->bankrupt_last_asked = best->index;

	c->bankrupt_timeout = TAKE_OVER_TIMEOUT;

	AI::NewEvent(best->index, new ScriptEventCompanyAskMerger(c->index, c->bankrupt_value));
	if (IsInteractiveCompany(best->index)) {
		ShowBuyCompanyDialog(c->index, false);
	} else if ((!_networking || (_network_server && !NetworkCompanyHasClients(best->index))) && !best->is_ai) {
		/* This company can never accept the offer as there are no clients connected, decline the offer on the company's behalf */
		Backup<CompanyID> cur_company(_current_company, best->index, FILE_LINE);
		Command<CMD_DECLINE_BUY_COMPANY>::Post(c->index);
		cur_company.Restore();
	}
}

/** Called every tick for updating some company info. */
void OnTick_Companies(bool main_tick)
{
	if (_game_mode == GM_EDITOR) return;

	if (main_tick) {
		Company *c = Company::GetIfValid(_cur_company_tick_index);
		if (c != nullptr) {
			if (c->bankrupt_asked.Any()) HandleBankruptcyTakeover(c);
		}
		_cur_company_tick_index = (_cur_company_tick_index + 1) % MAX_COMPANIES;
	}
	for (Company *c : Company::Iterate()) {
		if (c->name_1 != 0) GenerateCompanyName(c);
		if (c->bankrupt_asked.Any() && c->bankrupt_timeout == 0) HandleBankruptcyTakeover(c);
	}

	if (_new_competitor_timeout.HasFired() && _game_mode != GM_MENU && AI::CanStartNew()) {
		int32_t timeout = _settings_game.difficulty.competitors_interval * 60 * TICKS_PER_SECOND;
		/* If the interval is zero, start as many competitors as needed then check every ~10 minutes if a company went bankrupt and needs replacing. */
		if (timeout == 0) {
			/* count number of competitors */
			uint8_t n = 0;
			for (const Company *cc : Company::Iterate()) {
				if (cc->is_ai) n++;
			}

			for (auto i = 0; i < _settings_game.difficulty.max_no_competitors; i++) {
				if (_networking && Company::GetNumItems() >= _settings_client.network.max_companies) break;
				if (n++ >= _settings_game.difficulty.max_no_competitors) break;
<<<<<<< HEAD
				Command<CMD_COMPANY_CTRL>::Post(CCA_NEW_AI, INVALID_COMPANY, CRR_NONE, INVALID_CLIENT_ID, {});
=======
				Command<CMD_COMPANY_CTRL>::Post(CCA_NEW_AI, CompanyID::Invalid(), CRR_NONE, INVALID_CLIENT_ID);
>>>>>>> 53dd1258
			}
			timeout = 10 * 60 * TICKS_PER_SECOND;
		}
		/* Randomize a bit when the AI is actually going to start; ranges from 87.5% .. 112.5% of indicated value. */
		timeout += ScriptObject::GetRandomizer(OWNER_NONE).Next(timeout / 4) - timeout / 8;

		_new_competitor_timeout.Reset({ TimerGameTick::Priority::COMPETITOR_TIMEOUT, static_cast<uint>(std::max(1, timeout)) });
	}
}

/**
 * A year has passed, update the economic data of all companies, and perhaps show the
 * financial overview window of the local company.
 */
void CompaniesYearlyLoop()
{
	/* Copy statistics */
	for (Company *c : Company::Iterate()) {
		/* Move expenses to previous years. */
		std::rotate(std::rbegin(c->yearly_expenses), std::rbegin(c->yearly_expenses) + 1, std::rend(c->yearly_expenses));
		c->yearly_expenses[0].fill(0);
		c->age_years++;
		InvalidateWindowData(WC_FINANCES, c->index);
	}

	if (_settings_client.gui.show_finances && _local_company != COMPANY_SPECTATOR) {
		ShowCompanyFinances(_local_company);
		Company *c = Company::Get(_local_company);
		if (c->num_valid_stat_ent > 5 && c->old_economy[0].performance_history < c->old_economy[4].performance_history) {
			if (_settings_client.sound.new_year) SndPlayFx(SND_01_BAD_YEAR);
		} else {
			if (_settings_client.sound.new_year) SndPlayFx(SND_00_GOOD_YEAR);
		}
	}
}

/**
 * Fill the CompanyNewsInformation struct with the required data.
 * @param c the current company.
 * @param other the other company (use \c nullptr if not relevant).
 */
CompanyNewsInformation::CompanyNewsInformation(const Company *c, const Company *other)
{
	this->company_name = GetString(STR_COMPANY_NAME, c->index);

	if (other != nullptr) {
		this->other_company_name = GetString(STR_COMPANY_NAME, other->index);
		c = other;
	}

	this->president_name = GetString(STR_PRESIDENT_NAME_MANAGER, c->index);

	this->colour = c->colour;
	this->face = c->face;

}

/**
 * Called whenever company related information changes in order to notify admins.
 * @param company The company data changed of.
 */
void CompanyAdminUpdate(const Company *company)
{
	if (_network_server) NetworkAdminCompanyUpdate(company);
}

/**
 * Called whenever a company is removed in order to notify admins.
 * @param company_id The company that was removed.
 * @param reason     The reason the company was removed.
 */
void CompanyAdminRemove(CompanyID company_id, CompanyRemoveReason reason)
{
	if (_network_server) NetworkAdminCompanyRemove(company_id, (AdminCompanyRemoveReason)reason);
}

/**
 * Control the companies: add, delete, etc.
 * @param flags operation to perform
 * @param cca action to perform
 * @param company_id company to perform the action on
 * @param reason company remove reason (with CCA_DELETE)
 * @param client_id ClientID
 * @param to_merge_id CompanyID to merge (with CCA_MERGE)
 * @return the cost of this operation or an error
 */
CommandCost CmdCompanyCtrl(DoCommandFlags flags, CompanyCtrlAction cca, CompanyID company_id, CompanyRemoveReason reason, ClientID client_id, CompanyID to_merge_id)
{
	InvalidateWindowData(WC_COMPANY_LEAGUE, 0, 0);

	switch (cca) {
		case CCA_NEW: { // Create a new company
			/* This command is only executed in a multiplayer game */
			if (!_networking) return CMD_ERROR;

			/* Has the network client a correct ClientID? */
			if (!flags.Test(DoCommandFlag::Execute)) return CommandCost();

			NetworkClientInfo *ci = NetworkClientInfo::GetByClientID(client_id);

			/* Delete multiplayer progress bar */
			CloseWindowById(WC_NETWORK_STATUS_WINDOW, WN_NETWORK_STATUS_WINDOW_JOIN);

			Company *c = DoStartupNewCompany(DSNC_NONE);

			/* A new company could not be created, revert to being a spectator */
			if (c == nullptr) {
				/* We check for "ci != nullptr" as a client could have left by
				 * the time we execute this command. */
				if (_network_server && ci != nullptr) {
					ci->client_playas = COMPANY_SPECTATOR;
					NetworkUpdateClientInfo(ci->client_id);
				}
				break;
			}

			/* Send new companies, before potentially setting the password. Otherwise,
			 * the password update could be sent when the company is not yet known. */
			NetworkAdminCompanyNew(c);
			NetworkServerNewCompany(c, ci);

			/* This is the client (or non-dedicated server) who wants a new company */
			if (client_id == _network_own_client_id) {
				assert(_local_company == COMPANY_SPECTATOR);
				SetLocalCompany(c->index);
				if (!_settings_client.network.default_company_pass.empty()) {
					NetworkChangeCompanyPassword(_local_company, _settings_client.network.default_company_pass);
				}

				/* In network games, we need to try setting the company manager face here to sync it to all clients.
				 * If a favorite company manager face is selected, choose it. Otherwise, use a random face. */
				if (_company_manager_face != 0) {
					NetworkSendCommand<CMD_SET_COMPANY_MANAGER_FACE>({}, CmdPayload<CMD_SET_COMPANY_MANAGER_FACE>::Make(_company_manager_face), (StringID)0, CommandCallback::None, 0, _local_company);
				}

				/* Now that we have a new company, broadcast our company settings to
				 * all clients so everything is in sync */
				SyncCompanySettings();

				MarkWholeScreenDirty();
			}

			Debug(desync, 1, "new_company: {}, company_id: {}", debug_date_dumper().HexDate(), c->index);
			break;
		}

		case CCA_NEW_AI: { // Make a new AI company
			if (company_id != CompanyID::Invalid() && company_id >= MAX_COMPANIES) return CMD_ERROR;

			/* For network games, company deletion is delayed. */
			if (!_networking && company_id != CompanyID::Invalid() && Company::IsValidID(company_id)) return CMD_ERROR;

			if (!flags.Test(DoCommandFlag::Execute)) return CommandCost();

			/* For network game, just assume deletion happened. */
			assert(company_id == CompanyID::Invalid() || !Company::IsValidID(company_id));

			Company *c = DoStartupNewCompany(DSNC_AI, company_id);
			if (c != nullptr) {
				NetworkAdminCompanyNew(c);
				NetworkServerNewCompany(c, nullptr);
				Debug(desync, 1, "new_company_ai: {}, company_id: {}", debug_date_dumper().HexDate(), c->index);
			}
			break;
		}

		case CCA_DELETE: { // Delete a company
			if (reason >= CRR_END) return CMD_ERROR;

			/* We can't delete the last existing company in singleplayer mode. */
			if (!_networking && Company::GetNumItems() == 1) return CMD_ERROR;

			Company *c = Company::GetIfValid(company_id);
			if (c == nullptr) return CMD_ERROR;

			if (!flags.Test(DoCommandFlag::Execute)) return CommandCost();

			Debug(desync, 1, "delete_company: {}, company_id: {}, reason: {}", debug_date_dumper().HexDate(), company_id, reason);

			auto cni = std::make_unique<CompanyNewsInformation>(c);

			/* Show the bankrupt news */
			SetDParam(0, STR_NEWS_COMPANY_BANKRUPT_TITLE);
			SetDParam(1, STR_NEWS_COMPANY_BANKRUPT_DESCRIPTION);
			SetDParamStr(2, cni->company_name);
			AddCompanyNewsItem(STR_MESSAGE_NEWS_FORMAT, std::move(cni));

			/* Remove the company */
			ChangeOwnershipOfCompanyItems(c->index, INVALID_OWNER);
			if (c->is_ai) AI::Stop(c->index);

			CompanyID c_index = c->index;
			delete c;
			AI::BroadcastNewEvent(new ScriptEventCompanyBankrupt(c_index));
			Game::NewEvent(new ScriptEventCompanyBankrupt(c_index));
			CompanyAdminRemove(c_index, (CompanyRemoveReason)reason);

			if (StoryPage::GetNumItems() == 0 || Goal::GetNumItems() == 0) InvalidateWindowData(WC_MAIN_TOOLBAR, 0);

			InvalidateWindowData(WC_CLIENT_LIST, 0);
			InvalidateWindowClassesData(WC_DEPARTURES_BOARD, 0);

			CheckCaches(true, nullptr, CHECK_CACHE_ALL | CHECK_CACHE_EMIT_LOG);
			break;
		}

		case CCA_SALE: {
			Company *c = Company::GetIfValid(company_id);
			if (c == nullptr) return CMD_ERROR;

			if (!flags.Test(DoCommandFlag::Execute)) return CommandCost();

			c->bankrupt_flags |= CBRF_SALE;
			if (c->bankrupt_asked.None()) c->bankrupt_flags |= CBRF_SALE_ONLY;
			c->bankrupt_value = CalculateCompanyValue(c, false);
			c->bankrupt_asked = CompanyMask{}.Set(c->index); // Don't ask the owner
			c->bankrupt_timeout = 0;
			CloseWindowById(WC_BUY_COMPANY, c->index);
			break;
		}

		case CCA_MERGE: {
			Company *c = Company::GetIfValid(company_id);
			if (c == nullptr) return CMD_ERROR;

			if (to_merge_id == company_id) return CMD_ERROR;

			Company *to_merge = Company::GetIfValid(to_merge_id);
			if (to_merge == nullptr) return CMD_ERROR;

			if (!flags.Test(DoCommandFlag::Execute)) return CommandCost();

			SubtractMoneyFromAnyCompany(c, CommandCost(EXPENSES_OTHER, to_merge->current_loan - to_merge->money));

			Debug(desync, 1, "merge_companies: {}, company_id: {}, merged_company_id: {}", debug_date_dumper().HexDate(), company_id, to_merge_id);

			auto cni = std::make_unique<CompanyNewsInformation>(to_merge, c);

			SetDParam(0, STR_NEWS_COMPANY_MERGER_TITLE);
			SetDParam(1, STR_NEWS_MERGER_TAKEOVER_TITLE);
			SetDParamStr(2, cni->company_name);
			SetDParamStr(3, cni->other_company_name);
			AddCompanyNewsItem(STR_MESSAGE_NEWS_FORMAT, std::move(cni));
			AI::BroadcastNewEvent(new ScriptEventCompanyMerger(to_merge_id, company_id));
			Game::NewEvent(new ScriptEventCompanyMerger(to_merge_id, company_id));

			ChangeOwnershipOfCompanyItems(to_merge_id, company_id);

			PostAcquireCompany(to_merge);
			break;
		}

		default: return CMD_ERROR;
	}

	InvalidateWindowClassesData(WC_GAME_OPTIONS);
	InvalidateWindowClassesData(WC_SCRIPT_SETTINGS);
	InvalidateWindowClassesData(WC_SCRIPT_LIST);

	return CommandCost();
}

static bool ExecuteAllowListCtrlAction(CompanyAllowListCtrlAction action, Company *c, const std::string &public_key)
{
	switch (action) {
		case CALCA_ADD:
			return c->allow_list.Add(public_key);

		case CALCA_REMOVE:
			return c->allow_list.Remove(public_key);

		default:
			NOT_REACHED();
	}
}

/**
 * Add or remove the given public key to the allow list of this company.
 * @param flags Operation to perform.
 * @param action The action to perform.
 * @param public_key The public key of the client to add or remove.
 * @return The cost of this operation or an error.
 */
CommandCost CmdCompanyAllowListCtrl(DoCommandFlags flags, CompanyAllowListCtrlAction action, const std::string &public_key)
{
	Company *c = Company::GetIfValid(_current_company);
	if (c == nullptr) return CMD_ERROR;

	/* The public key length includes the '\0'. */
	if (public_key.size() != NETWORK_PUBLIC_KEY_LENGTH - 1) return CMD_ERROR;

	switch (action) {
		case CALCA_ADD:
		case CALCA_REMOVE:
			break;

		default:
			return CMD_ERROR;
	}

	if (flags.Test(DoCommandFlag::Execute)) {
		if (ExecuteAllowListCtrlAction(action, c, public_key)) {
			InvalidateWindowData(WC_CLIENT_LIST, 0);
			SetWindowDirty(WC_COMPANY, _current_company);
		}
	}

	return CommandCost();
}

/**
 * Change the company manager's face.
 * @param flags operation to perform
 * @param cmf face bitmasked
 * @return the cost of this operation or an error
 */
CommandCost CmdSetCompanyManagerFace(DoCommandFlags flags, CompanyManagerFace cmf)
{
	if (!IsValidCompanyManagerFace(cmf)) return CMD_ERROR;

	if (flags.Test(DoCommandFlag::Execute)) {
		Company::Get(_current_company)->face = cmf;
		MarkWholeScreenDirty();
	}
	return CommandCost();
}

/**
 * Update liveries for a company. This is called when the LS_DEFAULT scheme is changed, to update schemes with colours
 * set to default.
 * @param c Company to update.
 */
void UpdateCompanyLiveries(Company *c)
{
	for (int i = 1; i < LS_END; i++) {
		if (!HasBit(c->livery[i].in_use, 0)) c->livery[i].colour1 = c->livery[LS_DEFAULT].colour1;
		if (!HasBit(c->livery[i].in_use, 1)) c->livery[i].colour2 = c->livery[LS_DEFAULT].colour2;
	}
	UpdateCompanyGroupLiveries(c);
}

/**
 * Change the company's company-colour
 * @param flags operation to perform
 * @param scheme scheme to set
 * @param primary set first/second colour
 * @param colour new colour for vehicles, property, etc.
 * @return the cost of this operation or an error
 */
CommandCost CmdSetCompanyColour(DoCommandFlags flags, LiveryScheme scheme, bool primary, Colours colour)
{
	if (scheme >= LS_END || (colour >= COLOUR_END && colour != INVALID_COLOUR)) return CMD_ERROR;

	/* Default scheme can't be reset to invalid. */
	if (scheme == LS_DEFAULT && colour == INVALID_COLOUR) return CMD_ERROR;

	Company *c = Company::Get(_current_company);

	/* Ensure no two companies have the same primary colour */
	if (scheme == LS_DEFAULT && primary) {
		for (const Company *cc : Company::Iterate()) {
			if (cc != c && cc->colour == colour) return CMD_ERROR;
		}
	}

	if (flags.Test(DoCommandFlag::Execute)) {
		if (primary) {
			if (scheme != LS_DEFAULT) AssignBit(c->livery[scheme].in_use, 0, colour != INVALID_COLOUR);
			if (colour == INVALID_COLOUR) colour = c->livery[LS_DEFAULT].colour1;
			c->livery[scheme].colour1 = colour;

			/* If setting the first colour of the default scheme, adjust the
			 * original and cached company colours too. */
			if (scheme == LS_DEFAULT) {
				UpdateCompanyLiveries(c);
				_company_colours[_current_company] = colour;
				c->colour = colour;
				CompanyAdminUpdate(c);
			}
		} else {
			if (scheme != LS_DEFAULT) AssignBit(c->livery[scheme].in_use, 1, colour != INVALID_COLOUR);
			if (colour == INVALID_COLOUR) colour = c->livery[LS_DEFAULT].colour2;
			c->livery[scheme].colour2 = colour;

			if (scheme == LS_DEFAULT) {
				UpdateCompanyLiveries(c);
			}
		}

		if (c->livery[scheme].in_use != 0) {
			/* If enabling a scheme, set the default scheme to be in use too */
			c->livery[LS_DEFAULT].in_use = 1;
		} else {
			/* Else loop through all schemes to see if any are left enabled.
			 * If not, disable the default scheme too. */
			c->livery[LS_DEFAULT].in_use = 0;
			for (scheme = LS_DEFAULT; scheme < LS_END; scheme++) {
				if (c->livery[scheme].in_use != 0) {
					c->livery[LS_DEFAULT].in_use = 1;
					break;
				}
			}
		}

		ResetVehicleColourMap();
		InvalidateTemplateReplacementImages();
		MarkWholeScreenDirty();

		/* All graph related to companies use the company colour. */
		InvalidateWindowData(WC_INCOME_GRAPH, 0);
		InvalidateWindowData(WC_OPERATING_PROFIT, 0);
		InvalidateWindowData(WC_DELIVERED_CARGO, 0);
		InvalidateWindowData(WC_PERFORMANCE_HISTORY, 0);
		InvalidateWindowData(WC_COMPANY_VALUE, 0);
		InvalidateWindowData(WC_LINKGRAPH_LEGEND, 0);
		/* The smallmap owner view also stores the company colours. */
		BuildOwnerLegend();
		InvalidateWindowData(WC_SMALLMAP, 0, 1);

		extern void MarkAllViewportMapLandscapesDirty();
		MarkAllViewportMapLandscapesDirty();

		/* Company colour data is indirectly cached. */
		for (Vehicle *v : Vehicle::Iterate()) {
			if (v->owner == _current_company) {
				v->InvalidateNewGRFCache();
				v->InvalidateImageCache();
			}
		}

		UpdateObjectColours(c);
	}
	return CommandCost();
}

/**
 * Is the given name in use as name of a company?
 * @param name Name to search.
 * @return \c true if the name us unique (that is, not in use), else \c false.
 */
static bool IsUniqueCompanyName(std::string_view name)
{
	for (const Company *c : Company::Iterate()) {
		if (!c->name.empty() && c->name == name) return false;
	}

	return true;
}

/**
 * Change the name of the company.
 * @param flags operation to perform
 * @param text the new name or an empty string when resetting to the default
 * @return the cost of this operation or an error
 */
CommandCost CmdRenameCompany(DoCommandFlags flags, const std::string &text)
{
	bool reset = text.empty();

	if (!reset) {
		if (Utf8StringLength(text) >= MAX_LENGTH_COMPANY_NAME_CHARS) return CMD_ERROR;
		if (!IsUniqueCompanyName(text)) return CommandCost(STR_ERROR_NAME_MUST_BE_UNIQUE);
	}

	if (flags.Test(DoCommandFlag::Execute)) {
		Company *c = Company::Get(_current_company);
		if (reset) {
			c->name.clear();
		} else {
			c->name = text;
		}
		MarkWholeScreenDirty();
		CompanyAdminUpdate(c);

		std::string new_name = GetString(STR_COMPANY_NAME, c->index);
		AI::BroadcastNewEvent(new ScriptEventCompanyRenamed(c->index, new_name));
		Game::NewEvent(new ScriptEventCompanyRenamed(c->index, new_name));
	}

	return CommandCost();
}

/**
 * Is the given name in use as president name of a company?
 * @param name Name to search.
 * @return \c true if the name us unique (that is, not in use), else \c false.
 */
static bool IsUniquePresidentName(std::string_view name)
{
	for (const Company *c : Company::Iterate()) {
		if (!c->president_name.empty() && c->president_name == name) return false;
	}

	return true;
}

/**
 * Change the name of the president.
 * @param flags operation to perform
 * @param text the new name or an empty string when resetting to the default
 * @return the cost of this operation or an error
 */
CommandCost CmdRenamePresident(DoCommandFlags flags, const std::string &text)
{
	bool reset = text.empty();

	if (!reset) {
		if (Utf8StringLength(text) >= MAX_LENGTH_PRESIDENT_NAME_CHARS) return CMD_ERROR;
		if (!IsUniquePresidentName(text)) return CommandCost(STR_ERROR_NAME_MUST_BE_UNIQUE);
	}

	if (flags.Test(DoCommandFlag::Execute)) {
		Company *c = Company::Get(_current_company);

		if (reset) {
			c->president_name.clear();
		} else {
			c->president_name = text;

			if (c->name_1 == STR_SV_UNNAMED && c->name.empty()) {
				Command<CMD_RENAME_COMPANY>::Do(DoCommandFlag::Execute, text + " Transport");
			}
		}

		InvalidateWindowClassesData(WC_COMPANY, 1);
		MarkWholeScreenDirty();
		CompanyAdminUpdate(c);

		std::string new_name = GetString(STR_PRESIDENT_NAME, c->index);
		AI::BroadcastNewEvent(new ScriptEventPresidentRenamed(c->index, new_name));
		Game::NewEvent(new ScriptEventPresidentRenamed(c->index, new_name));
	}

	return CommandCost();
}

/**
 * Get the service interval for the given company and vehicle type.
 * @param c The company, or nullptr for client-default settings.
 * @param type The vehicle type to get the interval for.
 * @return The service interval.
 */
int CompanyServiceInterval(const Company *c, VehicleType type)
{
	const VehicleDefaultSettings *vds = (c == nullptr) ? &_settings_client.company.vehicle : &c->settings.vehicle;
	switch (type) {
		default: NOT_REACHED();
		case VEH_TRAIN:    return vds->servint_trains;
		case VEH_ROAD:     return vds->servint_roadveh;
		case VEH_AIRCRAFT: return vds->servint_aircraft;
		case VEH_SHIP:     return vds->servint_ships;
	}
}

/**
 * Get the default local company after loading a new game
 */
CompanyID GetDefaultLocalCompany()
{
	if (_loaded_local_company < MAX_COMPANIES && Company::IsValidID(_loaded_local_company)) {
		return _loaded_local_company;
	}
	for (CompanyID i = COMPANY_FIRST; i < MAX_COMPANIES; ++i) {
		if (Company::IsValidID(i)) return i;
	}
	return COMPANY_FIRST;
}

/**
 * Get total sum of all owned road bits.
 * @return Combined total road road bits.
 */
uint32_t CompanyInfrastructure::GetRoadTotal() const
{
	uint32_t total = 0;
	for (RoadType rt = ROADTYPE_BEGIN; rt != ROADTYPE_END; rt++) {
		if (RoadTypeIsRoad(rt)) total += this->road[rt];
	}
	return total;
}

/**
 * Get total sum of all owned tram bits.
 * @return Combined total of tram road bits.
 */
uint32_t CompanyInfrastructure::GetTramTotal() const
{
	uint32_t total = 0;
	for (RoadType rt = ROADTYPE_BEGIN; rt != ROADTYPE_END; rt++) {
		if (RoadTypeIsTram(rt)) total += this->road[rt];
	}
	return total;
}

void CompanyInfrastructure::Dump(format_target &buffer) const
{
	uint rail_total = 0;
	for (RailType rt = RAILTYPE_BEGIN; rt != RAILTYPE_END; rt++) {
		if (rail[rt]) buffer.format("Rail: {}: {}\n", GetStringPtr(GetRailTypeInfo(rt)->strings.name), rail[rt]);
		rail_total += rail[rt];
	}
	buffer.format("Total Rail: {}\n", rail_total);
	buffer.format("Signal: {}\n", signal);
	for (RoadType rt = ROADTYPE_BEGIN; rt != ROADTYPE_END; rt++) {
		if (road[rt]) buffer.format("{}: {}: {}\n", RoadTypeIsTram(rt) ? "Tram" : "Road", GetStringPtr(GetRoadTypeInfo(rt)->strings.name), road[rt]);
	}
	buffer.format("Total Road: {}\n", this->GetRoadTotal());
	buffer.format("Total Tram: {}\n", this->GetTramTotal());
	buffer.format("Water: {}\n", water);
	buffer.format("Station: {}\n", station);
	buffer.format("Airport: {}\n", airport);
}

<<<<<<< HEAD
void CmdCompanyCtrlData::FormatDebugSummary(format_target &output) const
=======
/**
 * Get the index of the first available company. It attempts,
 *  from first to last, and as soon as the attempt succeeds,
 *  to get the index of the company:
 *  1st - get the first existing human company.
 *  2nd - get the first non-existing company.
 *  3rd - get CompanyID::Begin().
 * @return the index of the first available company.
 */
CompanyID GetFirstPlayableCompanyID()
>>>>>>> 53dd1258
{
	auto cca_name = [&]() -> const char * {
		switch (this->cca) {
			case CCA_NEW: return "new";
			case CCA_NEW_AI: return "new_ai";
			case CCA_DELETE: return "delete";
			case CCA_SALE: return "sale";
			case CCA_MERGE: return "merge";
			default: return "???";
		}
	};

<<<<<<< HEAD
	output.format("cca: {} ({}), cid: {}, client: {}", this->cca, cca_name(), this->company_id, this->client_id);
	if (this->cca == CCA_DELETE) output.format(", reason: {}", this->reason);
	if (this->cca == CCA_MERGE) output.format(", to_merge: {}", this->to_merge_id);
=======
	if (Company::CanAllocateItem()) {
		for (CompanyID c = CompanyID::Begin(); c < MAX_COMPANIES; ++c) {
			if (!Company::IsValidID(c)) {
				return c;
			}
		}
	}

	return CompanyID::Begin();
>>>>>>> 53dd1258
}<|MERGE_RESOLUTION|>--- conflicted
+++ resolved
@@ -86,12 +86,8 @@
 	this->purchase_land_limit = (uint32_t)_settings_game.construction.purchase_land_frame_burst << 16;
 	this->build_object_limit = (uint32_t)_settings_game.construction.build_object_frame_burst << 16;
 
-<<<<<<< HEAD
 	std::fill(this->share_owners.begin(), this->share_owners.end(), INVALID_OWNER);
-	InvalidateWindowData(WC_PERFORMANCE_DETAIL, 0, INVALID_COMPANY);
-=======
 	InvalidateWindowData(WC_PERFORMANCE_DETAIL, 0, CompanyID::Invalid());
->>>>>>> 53dd1258
 }
 
 /** Destructor. */
@@ -608,11 +604,7 @@
  * @param company CompanyID to use for the new company
  * @return the company struct
  */
-<<<<<<< HEAD
 Company *DoStartupNewCompany(DoStartupNewCompanyFlag flags, CompanyID company)
-=======
-Company *DoStartupNewCompany(bool is_ai, CompanyID company = CompanyID::Invalid())
->>>>>>> 53dd1258
 {
 	if (!Company::CanAllocateItem()) return nullptr;
 
@@ -688,11 +680,7 @@
 
 	/* Send a command to all clients to start up a new AI.
 	 * Works fine for Multiplayer and Singleplayer */
-<<<<<<< HEAD
-	Command<CMD_COMPANY_CTRL>::Post(CCA_NEW_AI, INVALID_COMPANY, CRR_NONE, INVALID_CLIENT_ID, {});
-=======
-	Command<CMD_COMPANY_CTRL>::Post(CCA_NEW_AI, CompanyID::Invalid(), CRR_NONE, INVALID_CLIENT_ID);
->>>>>>> 53dd1258
+	Command<CMD_COMPANY_CTRL>::Post(CCA_NEW_AI, CompanyID::Invalid(), CRR_NONE, INVALID_CLIENT_ID, {});
 });
 
 /** Start of a new game. */
@@ -853,11 +841,7 @@
 			for (auto i = 0; i < _settings_game.difficulty.max_no_competitors; i++) {
 				if (_networking && Company::GetNumItems() >= _settings_client.network.max_companies) break;
 				if (n++ >= _settings_game.difficulty.max_no_competitors) break;
-<<<<<<< HEAD
-				Command<CMD_COMPANY_CTRL>::Post(CCA_NEW_AI, INVALID_COMPANY, CRR_NONE, INVALID_CLIENT_ID, {});
-=======
-				Command<CMD_COMPANY_CTRL>::Post(CCA_NEW_AI, CompanyID::Invalid(), CRR_NONE, INVALID_CLIENT_ID);
->>>>>>> 53dd1258
+				Command<CMD_COMPANY_CTRL>::Post(CCA_NEW_AI, CompanyID::Invalid(), CRR_NONE, INVALID_CLIENT_ID, {});
 			}
 			timeout = 10 * 60 * TICKS_PER_SECOND;
 		}
@@ -1420,10 +1404,10 @@
 	if (_loaded_local_company < MAX_COMPANIES && Company::IsValidID(_loaded_local_company)) {
 		return _loaded_local_company;
 	}
-	for (CompanyID i = COMPANY_FIRST; i < MAX_COMPANIES; ++i) {
+	for (CompanyID i = CompanyID::Begin(); i < MAX_COMPANIES; ++i) {
 		if (Company::IsValidID(i)) return i;
 	}
-	return COMPANY_FIRST;
+	return CompanyID::Begin();
 }
 
 /**
@@ -1471,20 +1455,7 @@
 	buffer.format("Airport: {}\n", airport);
 }
 
-<<<<<<< HEAD
 void CmdCompanyCtrlData::FormatDebugSummary(format_target &output) const
-=======
-/**
- * Get the index of the first available company. It attempts,
- *  from first to last, and as soon as the attempt succeeds,
- *  to get the index of the company:
- *  1st - get the first existing human company.
- *  2nd - get the first non-existing company.
- *  3rd - get CompanyID::Begin().
- * @return the index of the first available company.
- */
-CompanyID GetFirstPlayableCompanyID()
->>>>>>> 53dd1258
 {
 	auto cca_name = [&]() -> const char * {
 		switch (this->cca) {
@@ -1497,19 +1468,7 @@
 		}
 	};
 
-<<<<<<< HEAD
 	output.format("cca: {} ({}), cid: {}, client: {}", this->cca, cca_name(), this->company_id, this->client_id);
 	if (this->cca == CCA_DELETE) output.format(", reason: {}", this->reason);
 	if (this->cca == CCA_MERGE) output.format(", to_merge: {}", this->to_merge_id);
-=======
-	if (Company::CanAllocateItem()) {
-		for (CompanyID c = CompanyID::Begin(); c < MAX_COMPANIES; ++c) {
-			if (!Company::IsValidID(c)) {
-				return c;
-			}
-		}
-	}
-
-	return CompanyID::Begin();
->>>>>>> 53dd1258
 }