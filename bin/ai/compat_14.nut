/*
 * This file is part of OpenTTD.
 * OpenTTD is free software; you can redistribute it and/or modify it under the terms of the GNU General Public License as published by the Free Software Foundation, version 2.
 * OpenTTD is distributed in the hope that it will be useful, but WITHOUT ANY WARRANTY; without even the implied warranty of MERCHANTABILITY or FITNESS FOR A PARTICULAR PURPOSE.
 * See the GNU General Public License for more details. You should have received a copy of the GNU General Public License along with OpenTTD. If not, see <http://www.gnu.org/licenses/>.
 */

/* This file contains code to downgrade the API from 15 to 14. */

AIBridge.GetBridgeID <- AIBridge.GetBridgeType;

class AICompat14 {
	function Text(text)
	{
<<<<<<< HEAD
		if (typeof(text) != "string") return null;
		return text;
=======
		if (typeof text == "string") return text;
		return null;
>>>>>>> 321debf7
	}
}

AIBaseStation.SetNameCompat14 <- AIBaseStation.SetName;
AIBaseStation.SetName <- function(id, name) { return AIBaseStation.SetNameCompat14(id, AICompat14.Text(name)); }

AICompany.SetNameCompat14 <- AICompany.SetName;
AICompany.SetName <- function(name) { return AICompany.SetNameCompat14(AICompat14.Text(name)); }
AICompany.SetPresidentNameCompat14 <- AICompany.SetPresidentName;
AICompany.SetPresidentName <- function(name) { return AICompany.SetPresidentNameCompat14(AICompat14.Text(name)); }

AIGroup.SetNameCompat14 <- AIGroup.SetName;
AIGroup.SetName <- function(id, name) { return AIGroup.SetNameCompat14(id, AICompat14.Text(name)); }

AISign.BuildSignCompat14 <- AISign.BuildSign;
AISign.BuildSign <- function(id, name) { return AISign.BuildSignCompat14(id, AICompat14.Text(name)); }

AITown.FoundTownCompat14 <- AITown.FoundTown;
AITown.FoundTown <- function(tile, size, city, layout, name) { return AITown.FoundTownCompat14(tile, size, city, layout, AICompat14.Text(name)); }

AIVehicle.SetNameCompat14 <- AIVehicle.SetName;
AIVehicle.SetName <- function(id, name) { return AIVehicle.SetNameCompat14(id, AICompat14.Text(name)); }<|MERGE_RESOLUTION|>--- conflicted
+++ resolved
@@ -12,13 +12,8 @@
 class AICompat14 {
 	function Text(text)
 	{
-<<<<<<< HEAD
-		if (typeof(text) != "string") return null;
-		return text;
-=======
 		if (typeof text == "string") return text;
 		return null;
->>>>>>> 321debf7
 	}
 }
 
