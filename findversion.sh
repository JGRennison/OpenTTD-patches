--- conflicted
+++ resolved
@@ -71,8 +71,6 @@
 	ISODATE=`LC_ALL=C git show -s --pretty='format:%ci' HEAD | "$AWK" '{ gsub("-", "", $1); print $1 }'`
 	BRANCH="`git symbolic-ref -q HEAD 2>/dev/null | sed 's@.*/@@'`"
 	TAG="`git describe --tags 2>/dev/null`"
-<<<<<<< HEAD
-=======
 
 	if [ "$MODIFIED" -eq "0" ]; then
 		hashprefix="-g"
@@ -81,14 +79,12 @@
 	else
 		hashprefix="-u"
 	fi
->>>>>>> 46b5b015
 
 	if [ -n "$TAG" ]; then
 		VERSION="${TAG}"
 	else
 		VERSION="${ISODATE}-${BRANCH}${hashprefix}${SHORTHASH}"
 	fi
-<<<<<<< HEAD
 elif [ -f "$ROOT_DIR/.ottdrev-vc" ]; then
 	VERSION_DATA="`cat "$ROOT_DIR/.ottdrev-vc" | sed -n -e '1 p;'`"
 	HASH_DATA="`cat "$ROOT_DIR/.ottdrev-vc" | sed -n -e '2 p;'`"
@@ -108,9 +104,6 @@
 			VERSION="${VERSION}-H`echo "$CURRENT_HASH" | cut -c 1-8`"
 		fi
 	fi
-=======
-
->>>>>>> 46b5b015
 elif [ -f "$ROOT_DIR/.ottdrev" ]; then
 	# We are an exported source bundle
 	cat $ROOT_DIR/.ottdrev
