name: CodeQL

on:
#  push:
#    branches:
#    - master
#  pull_request:
#    # The branches below must be a subset of the branches above
#    branches:
#    - master
  workflow_dispatch:
    inputs:
      ref:
        description: 'Ref to build (for Pull Requests, use refs/pull/NNN/head)'
        required: true

concurrency:
  group: ${{ github.workflow }}-${{ github.ref }}
  cancel-in-progress: ${{ github.ref != 'refs/heads/master' }}

jobs:
  analyze:
    name: Analyze
    runs-on: ubuntu-latest
    permissions:
      actions: read
      contents: read
      security-events: write

    steps:
    - name: Checkout
      if: github.event_name != 'workflow_dispatch'
      uses: actions/checkout@v4

<<<<<<< HEAD
    - name: Checkout (Manual)
      if: github.event_name == 'workflow_dispatch'
      uses: actions/checkout@v4
      with:
        ref: ${{ github.event.inputs.ref }}
=======
    - name: Setup vcpkg caching
      uses: actions/github-script@v7
      with:
        script: |
          core.exportVariable('ACTIONS_CACHE_URL', process.env.ACTIONS_CACHE_URL || '');
          core.exportVariable('ACTIONS_RUNTIME_TOKEN', process.env.ACTIONS_RUNTIME_TOKEN || '');
          core.exportVariable('VCPKG_BINARY_SOURCES', 'clear;x-gha,readwrite')

    - name: Install vcpkg
      run: |
        git clone https://github.com/microsoft/vcpkg ${{ runner.temp }}/vcpkg
        ${{ runner.temp }}/vcpkg/bootstrap-vcpkg.sh -disableMetrics
>>>>>>> 1addeddc

    - name: Install dependencies
      run: |
        echo "::group::Update apt"
        sudo apt-get update
        echo "::endgroup::"

        echo "::group::Install dependencies"
        sudo apt-get install -y --no-install-recommends \
          liballegro4-dev \
          libcurl4-openssl-dev \
          libfontconfig-dev \
          libharfbuzz-dev \
          libicu-dev \
          liblzma-dev \
          liblzo2-dev \
          libsdl2-dev \
          zlib1g-dev \
          # EOF

        echo "::group::Install vcpkg dependencies"

        # Disable vcpkg integration, as we mostly use system libraries.
        mv vcpkg.json vcpkg-disabled.json

        # We only use breakpad from vcpkg, as its CMake files
        # are a bit special. So the Ubuntu's variant doesn't work.
        ${{ runner.temp }}/vcpkg/vcpkg install breakpad

        echo "::endgroup::"
      env:
        DEBIAN_FRONTEND: noninteractive

    - name: Prepare build
      run: |
        mkdir build
        cd build

        echo "::group::CMake"
        cmake .. -DCMAKE_TOOLCHAIN_FILE=${{ runner.temp }}/vcpkg/scripts/buildsystems/vcpkg.cmake
        echo "::endgroup::"

    - name: Initialize CodeQL
      uses: github/codeql-action/init@v3
      with:
        languages: cpp
        config-file: ./.github/codeql/codeql-config.yml

    - name: Build
      run: |
        cd build

        echo "::group::Build"
        echo "Running on $(nproc) cores"
        cmake --build . -j $(nproc)
        echo "::endgroup::"

    - name: Perform CodeQL Analysis
      uses: github/codeql-action/analyze@v3
      with:
        category: /language:cpp
        upload: False
        output: sarif-results

    - name: Filter out table & generated code
      uses: advanced-security/filter-sarif@v1
      with:
        patterns: |
          +**/*.*
          -**/table/*.*
          -**/generated/**/*.*
          -**/tests/*.*
        input: sarif-results/cpp.sarif
        output: sarif-results/cpp.sarif

    - name: Upload results
      uses: github/codeql-action/upload-sarif@v3
      with:
        sarif_file: sarif-results/cpp.sarif<|MERGE_RESOLUTION|>--- conflicted
+++ resolved
@@ -32,13 +32,12 @@
       if: github.event_name != 'workflow_dispatch'
       uses: actions/checkout@v4
 
-<<<<<<< HEAD
     - name: Checkout (Manual)
       if: github.event_name == 'workflow_dispatch'
       uses: actions/checkout@v4
       with:
         ref: ${{ github.event.inputs.ref }}
-=======
+
     - name: Setup vcpkg caching
       uses: actions/github-script@v7
       with:
@@ -51,7 +50,6 @@
       run: |
         git clone https://github.com/microsoft/vcpkg ${{ runner.temp }}/vcpkg
         ${{ runner.temp }}/vcpkg/bootstrap-vcpkg.sh -disableMetrics
->>>>>>> 1addeddc
 
     - name: Install dependencies
       run: |
