name: Release (Windows)

on:
  workflow_call:
    inputs:
      survey_key:
        required: false
        type: string
        default: ""
      is_tag:
        required: true
        type: string

jobs:
  windows:
    strategy:
      fail-fast: false
      matrix:
        include:
        - arch: x86
          host: x86
        - arch: x64
          host: x64
        - arch: arm64
          host: x64_arm64

    name: Windows (${{ matrix.arch }})

    runs-on: windows-latest

    steps:
    - name: Download source
      uses: actions/download-artifact@v4
      with:
        name: internal-source

    - name: Unpack source
      shell: bash
      run: |
        tar -xf source.tar.gz --strip-components=1

    - name: Install Rust toolchain
      uses: dtolnay/rust-toolchain@stable

    - name: Enable Rust cache
      uses: Swatinem/rust-cache@v2

    - name: Setup vcpkg caching
      uses: actions/github-script@v7
      with:
        script: |
          core.exportVariable('ACTIONS_CACHE_URL', process.env.ACTIONS_CACHE_URL || '');
          core.exportVariable('ACTIONS_RUNTIME_TOKEN', process.env.ACTIONS_RUNTIME_TOKEN || '');
          core.exportVariable('VCPKG_BINARY_SOURCES', 'clear;x-gha,readwrite')

    - name: Install vcpkg
      run: |
        git clone https://github.com/microsoft/vcpkg ${{ runner.temp }}\vcpkg
        ${{ runner.temp }}\vcpkg\bootstrap-vcpkg.bat -disableMetrics

    - name: Install dependencies
      shell: bash
      run: |
        choco install pandoc

    - name: Install MSVC problem matcher
      uses: ammaraskar/msvc-problem-matcher@master

    - name: Configure developer command prompt for tools
      uses: ilammy/msvc-dev-cmd@v1
      with:
        arch: x64

    - name: Build tools
      shell: bash
      run: |
        mkdir build-host
        cd build-host

        echo "::group::CMake"
        cmake ${GITHUB_WORKSPACE} \
          -GNinja \
          -DOPTION_TOOLS_ONLY=ON \
          -DCMAKE_BUILD_TYPE=RelWithDebInfo \
          # EOF
        echo "::endgroup::"

        echo "::group::Build"
        cmake --build . --target tools
        echo "::endgroup::"

    - name: Configure developer command prompt for ${{ matrix.arch }}
      uses: ilammy/msvc-dev-cmd@v1
      with:
        arch: ${{ matrix.host }}

<<<<<<< HEAD
    - name: Import code signing certificate
      if: ${{ false }} # Disabled
      shell: powershell
      # If this is run on a fork, there may not be a certificate set up - continue in this case
      continue-on-error: true
      run: |
        $tempFile = [System.IO.Path]::GetTempFileName()
        $bytes = [System.Convert]::FromBase64String($env:WINDOWS_CERTIFICATE_P12)
        [IO.File]::WriteAllBytes($tempFile, $bytes)
        $pwd = ConvertTo-SecureString $env:WINDOWS_CERTIFICATE_PASSWORD -AsPlainText -Force
        Import-PfxCertificate -FilePath $tempFile -CertStoreLocation Cert:\CurrentUser\My -Password $pwd
        Remove-Item $tempFile
      env:
        WINDOWS_CERTIFICATE_P12: ${{ secrets.WINDOWS_CERTIFICATE_P12 }}
        WINDOWS_CERTIFICATE_PASSWORD: ${{ secrets.WINDOWS_CERTIFICATE_PASSWORD }}

=======
>>>>>>> f79ec795
    - name: Build (with installer)
      if: inputs.is_tag == 'true'
      shell: bash
      run: |
        mkdir build
        cd build

        echo "::group::CMake"
        cmake ${GITHUB_WORKSPACE} \
          -GNinja \
          -DVCPKG_TARGET_TRIPLET=${{ matrix.arch }}-windows-static \
          -DCMAKE_TOOLCHAIN_FILE="${{ runner.temp }}\vcpkg\scripts\buildsystems\vcpkg.cmake" \
          -DOPTION_USE_NSIS=ON \
          -DHOST_BINARY_DIR=${GITHUB_WORKSPACE}/build-host \
          -DCMAKE_BUILD_TYPE=RelWithDebInfo \
          -DOPTION_SURVEY_KEY=${{ inputs.survey_key }} \
          # EOF
        echo "::endgroup::"

        echo "::group::Build"
        cmake --build . --target openttd
        echo "::endgroup::"
      env:
        AZURE_TENANT_ID: ${{ secrets.AZURE_TENANT_ID }}
        AZURE_CLIENT_ID: ${{ secrets.AZURE_CLIENT_ID }}
        AZURE_CLIENT_SECRET: ${{ secrets.AZURE_CLIENT_SECRET }}
        AZURE_CODESIGN_ACCOUNT_NAME: ${{ secrets.AZURE_CODESIGN_ACCOUNT_NAME }}
        AZURE_CODESIGN_ENDPOINT: ${{ secrets.AZURE_CODESIGN_ENDPOINT }}
        AZURE_CODESIGN_PROFILE_NAME: ${{ secrets.AZURE_CODESIGN_PROFILE_NAME }}

    - name: Build (without installer)
      if: inputs.is_tag != 'true'
      shell: bash
      run: |
        mkdir build
        cd build

        echo "::group::CMake"
        cmake ${GITHUB_WORKSPACE} \
          -GNinja \
          -DVCPKG_TARGET_TRIPLET=${{ matrix.arch }}-windows-static \
          -DCMAKE_TOOLCHAIN_FILE="${{ runner.temp }}\vcpkg\scripts\buildsystems\vcpkg.cmake" \
          -DHOST_BINARY_DIR=${GITHUB_WORKSPACE}/build-host \
          -DCMAKE_BUILD_TYPE=RelWithDebInfo \
          -DOPTION_SURVEY_KEY=${{ inputs.survey_key }} \
          # EOF
        echo "::endgroup::"

        echo "::group::Build"
        cmake --build . --target openttd
        echo "::endgroup::"
      env:
        AZURE_TENANT_ID: ${{ secrets.AZURE_TENANT_ID }}
        AZURE_CLIENT_ID: ${{ secrets.AZURE_CLIENT_ID }}
        AZURE_CLIENT_SECRET: ${{ secrets.AZURE_CLIENT_SECRET }}
        AZURE_CODESIGN_ACCOUNT_NAME: ${{ secrets.AZURE_CODESIGN_ACCOUNT_NAME }}
        AZURE_CODESIGN_ENDPOINT: ${{ secrets.AZURE_CODESIGN_ENDPOINT }}
        AZURE_CODESIGN_PROFILE_NAME: ${{ secrets.AZURE_CODESIGN_PROFILE_NAME }}

    - name: Create bundles
      shell: bash
      run: |
        cd ${GITHUB_WORKSPACE}/build
        echo "::group::Run CPack"
        cpack
        echo "::endgroup::"

        echo "::group::Prepare PDB to be bundled"
        PDB=$(ls bundles/*.zip | cut -d/ -f2 | sed 's/.zip$/.pdb/')
        cp openttd.pdb bundles/${PDB}
        xz -9 bundles/${PDB}
        echo "::endgroup::"

        echo "::group::Cleanup"
        # Remove the sha256 files CPack generates; we will do this ourself at
        # the end of this workflow.
        rm -f bundles/*.sha256
        echo "::endgroup::"

    - name: Sign installer
      if: ${{ false }} # inputs.is_tag == 'true'
      shell: bash
      run: |
        ${GITHUB_WORKSPACE}/os/windows/sign.bat "${GITHUB_WORKSPACE}/build/bundles"
      env:
        AZURE_TENANT_ID: ${{ secrets.AZURE_TENANT_ID }}
        AZURE_CLIENT_ID: ${{ secrets.AZURE_CLIENT_ID }}
        AZURE_CLIENT_SECRET: ${{ secrets.AZURE_CLIENT_SECRET }}
        AZURE_CODESIGN_ACCOUNT_NAME: ${{ secrets.AZURE_CODESIGN_ACCOUNT_NAME }}
        AZURE_CODESIGN_ENDPOINT: ${{ secrets.AZURE_CODESIGN_ENDPOINT }}
        AZURE_CODESIGN_PROFILE_NAME: ${{ secrets.AZURE_CODESIGN_PROFILE_NAME }}

    - name: Store bundles
      uses: actions/upload-artifact@v4
      with:
        name: openttd-windows-${{ matrix.arch }}
        path: build/bundles
        retention-days: 5<|MERGE_RESOLUTION|>--- conflicted
+++ resolved
@@ -94,25 +94,6 @@
       with:
         arch: ${{ matrix.host }}
 
-<<<<<<< HEAD
-    - name: Import code signing certificate
-      if: ${{ false }} # Disabled
-      shell: powershell
-      # If this is run on a fork, there may not be a certificate set up - continue in this case
-      continue-on-error: true
-      run: |
-        $tempFile = [System.IO.Path]::GetTempFileName()
-        $bytes = [System.Convert]::FromBase64String($env:WINDOWS_CERTIFICATE_P12)
-        [IO.File]::WriteAllBytes($tempFile, $bytes)
-        $pwd = ConvertTo-SecureString $env:WINDOWS_CERTIFICATE_PASSWORD -AsPlainText -Force
-        Import-PfxCertificate -FilePath $tempFile -CertStoreLocation Cert:\CurrentUser\My -Password $pwd
-        Remove-Item $tempFile
-      env:
-        WINDOWS_CERTIFICATE_P12: ${{ secrets.WINDOWS_CERTIFICATE_P12 }}
-        WINDOWS_CERTIFICATE_PASSWORD: ${{ secrets.WINDOWS_CERTIFICATE_PASSWORD }}
-
-=======
->>>>>>> f79ec795
     - name: Build (with installer)
       if: inputs.is_tag == 'true'
       shell: bash
