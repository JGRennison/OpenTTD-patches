name: Release

on:
  workflow_dispatch:
    inputs:
      ref:
        description: 'Ref to build (for Pull Requests, use refs/pull/NNN/head)'
        required: true
#  repository_dispatch:
#    # client_payload should be the same as the inputs for workflow_dispatch.
#    types:
#    - Build*
#  release:
#    types:
#    - published

jobs:
  source:
    name: Source

    uses: ./.github/workflows/release-source.yml
    secrets: inherit

  docs:
    name: Docs
    needs: source

    uses: ./.github/workflows/release-docs.yml
    secrets: inherit

    with:
      version: ${{ needs.source.outputs.version }}

  linux-legacy:
    name: Linux (Legacy)
    needs: source

    uses: ./.github/workflows/release-linux-legacy.yml
    secrets: inherit

    with:
      survey_key: ${{ needs.source.outputs.survey_key }}

  linux:
    name: Linux (Generic)
    needs: source

    uses: ./.github/workflows/release-linux.yml
    secrets: inherit

    with:
      survey_key: ${{ needs.source.outputs.survey_key }}

  linux_distros:
    name: Linux (Distros)
    needs: source

    uses: ./.github/workflows/release-linux-distros.yml
    secrets: inherit

    with:
      survey_key: ${{ needs.source.outputs.survey_key }}

  macos:
    name: MacOS
    needs: source

    uses: ./.github/workflows/release-macos.yml
    secrets: inherit

    with:
      survey_key: ${{ needs.source.outputs.survey_key }}

  windows:
    name: Windows
    needs: source

    uses: ./.github/workflows/release-windows.yml
    secrets: inherit

    with:
      is_tag: ${{ needs.source.outputs.is_tag }}
<<<<<<< HEAD
      survey_key: ${{ needs.source.outputs.survey_key }}
=======
      survey_key: ${{ needs.source.outputs.survey_key }}

  windows-store:
    name: Windows Store
    needs:
    - source
    - windows

    if: needs.source.outputs.is_tag == 'true'

    uses: ./.github/workflows/release-windows-store.yml
    secrets: inherit

    with:
      version: ${{ needs.source.outputs.version }}

  upload-cdn:
    name: Upload (CDN)
    needs:
    - source
    - docs
    - linux-legacy
    - linux
    - macos
    - windows
    - windows-store

    # As windows-store is condition, we need to check ourselves if we need to run.
    # The always() makes sure the rest is always evaluated.
    if: always() && needs.source.result == 'success' && needs.docs.result == 'success' && needs.linux-legacy.result == 'success' && needs.linux.result == 'success' && needs.macos.result == 'success' && needs.windows.result == 'success' && (needs.windows-store.result == 'success' || needs.windows-store.result == 'skipped')

    uses: ./.github/workflows/upload-cdn.yml
    secrets: inherit

    with:
      version: ${{ needs.source.outputs.version }}
      folder: ${{ needs.source.outputs.folder }}
      trigger_type: ${{ needs.source.outputs.trigger_type }}

  upload-steam:
    name: Upload (Steam)
    needs:
    - source
    - linux
    - macos
    - windows

    if: needs.source.outputs.trigger_type == 'new-master' || needs.source.outputs.trigger_type == 'new-tag'

    uses: ./.github/workflows/upload-steam.yml
    secrets: inherit

    with:
      version: ${{ needs.source.outputs.version }}
      trigger_type: ${{ needs.source.outputs.trigger_type }}

  upload-gog:
    name: Upload (GOG)
    needs:
    - source
    - linux
    - macos
    - windows

    if: needs.source.outputs.trigger_type == 'new-tag'

    uses: ./.github/workflows/upload-gog.yml
    secrets: inherit

    with:
      version: ${{ needs.source.outputs.version }}
>>>>>>> 661bdae2
<|MERGE_RESOLUTION|>--- conflicted
+++ resolved
@@ -80,78 +80,4 @@
 
     with:
       is_tag: ${{ needs.source.outputs.is_tag }}
-<<<<<<< HEAD
-      survey_key: ${{ needs.source.outputs.survey_key }}
-=======
-      survey_key: ${{ needs.source.outputs.survey_key }}
-
-  windows-store:
-    name: Windows Store
-    needs:
-    - source
-    - windows
-
-    if: needs.source.outputs.is_tag == 'true'
-
-    uses: ./.github/workflows/release-windows-store.yml
-    secrets: inherit
-
-    with:
-      version: ${{ needs.source.outputs.version }}
-
-  upload-cdn:
-    name: Upload (CDN)
-    needs:
-    - source
-    - docs
-    - linux-legacy
-    - linux
-    - macos
-    - windows
-    - windows-store
-
-    # As windows-store is condition, we need to check ourselves if we need to run.
-    # The always() makes sure the rest is always evaluated.
-    if: always() && needs.source.result == 'success' && needs.docs.result == 'success' && needs.linux-legacy.result == 'success' && needs.linux.result == 'success' && needs.macos.result == 'success' && needs.windows.result == 'success' && (needs.windows-store.result == 'success' || needs.windows-store.result == 'skipped')
-
-    uses: ./.github/workflows/upload-cdn.yml
-    secrets: inherit
-
-    with:
-      version: ${{ needs.source.outputs.version }}
-      folder: ${{ needs.source.outputs.folder }}
-      trigger_type: ${{ needs.source.outputs.trigger_type }}
-
-  upload-steam:
-    name: Upload (Steam)
-    needs:
-    - source
-    - linux
-    - macos
-    - windows
-
-    if: needs.source.outputs.trigger_type == 'new-master' || needs.source.outputs.trigger_type == 'new-tag'
-
-    uses: ./.github/workflows/upload-steam.yml
-    secrets: inherit
-
-    with:
-      version: ${{ needs.source.outputs.version }}
-      trigger_type: ${{ needs.source.outputs.trigger_type }}
-
-  upload-gog:
-    name: Upload (GOG)
-    needs:
-    - source
-    - linux
-    - macos
-    - windows
-
-    if: needs.source.outputs.trigger_type == 'new-tag'
-
-    uses: ./.github/workflows/upload-gog.yml
-    secrets: inherit
-
-    with:
-      version: ${{ needs.source.outputs.version }}
->>>>>>> 661bdae2
+      survey_key: ${{ needs.source.outputs.survey_key }}