name: Release (Source)

on:
  workflow_call:
    outputs:
      version:
        value: ${{ jobs.source.outputs.version }}
      is_tag:
        value: ${{ jobs.source.outputs.is_tag }}
      trigger_type:
        value: ${{ jobs.source.outputs.trigger_type }}
      folder:
        value: ${{ jobs.source.outputs.folder }}
      survey_key:
        value: ${{ jobs.source.outputs.survey_key }}

jobs:
  source:
    name: Source

    runs-on: ubuntu-latest

    outputs:
      version: ${{ steps.metadata.outputs.version }}
      is_tag: ${{ steps.metadata.outputs.is_tag }}
      trigger_type: ${{ steps.metadata.outputs.trigger_type }}
      folder: ${{ steps.metadata.outputs.folder }}
      survey_key: ${{ steps.survey_key.outputs.survey_key }}

    steps:
    - name: Checkout (Release)
      if: github.event_name == 'release'
      uses: actions/checkout@v4
      with:
        # We generate a changelog; for this we need the full git log.
        fetch-depth: 0

    - name: Checkout (Manual)
      if: github.event_name == 'workflow_dispatch'
      uses: actions/checkout@v4
      with:
        ref: ${{ github.event.inputs.ref }}
        # We generate a changelog; for this we need the full git log.
        fetch-depth: 0

    - name: Checkout (Trigger)
      if: github.event_name == 'repository_dispatch'
      uses: actions/checkout@v4
      with:
        ref: ${{ github.event.client_payload.ref }}
        # We generate a changelog; for this we need the full git log.
        fetch-depth: 0

    - name: Check valid branch name
      run: |
        if [ "${{ github.event_name }}" = "workflow_dispatch" ]; then
          REF="${{ github.event.inputs.ref }}"
        elif [ "${{ github.event_name }}" = "repository_dispatch" ]; then
          REF="${{ github.event.client_payload.ref }}"
        else
          REF="${{ github.ref }}"
        fi

        # Check if we are a tag.
        if [ -n "$(git name-rev --name-only --tags --no-undefined HEAD 2>/dev/null || false)" ]; then
          exit 0
        fi

        # Check if the checkout caused the branch to be named.
        if [ "$(git rev-parse --abbrev-ref HEAD)" != "HEAD" ]; then
          exit 0
        fi

        # Check if this was a pull request.
        if [ -n "$(echo ${REF} | grep '^refs/pull/[0-9]*')" ]; then
          PULL=$(echo ${REF} | cut -d/ -f3)
          git checkout -b pr${PULL}
        fi

        # Are we still in a detached state? Error out.
        if [ "$(git rev-parse --abbrev-ref HEAD)" == "HEAD" ]; then
          echo "The 'ref' given resulted in a checkout of a detached HEAD."
          echo "We cannot detect the version for these checkout accurate."
          echo ""
          echo "If you want to build a Pull Request, make sure you use 'refs/pull/NNN/head'."
          echo ""
          echo "Cancelling build, as without a version we cannot store the artifacts."
          exit 1
        fi

    - name: Generate metadata
      id: metadata
      shell: bash
      run: |
        echo "::group::Prepare metadata files"
<<<<<<< HEAD
        cmake -DGENERATE_OTTDREV=.ottdrev -P cmake/scripts/FindVersion.cmake
        ./.github/changelog.sh > .changelog
=======
        cmake -DGENERATE_OTTDREV=1 -P cmake/scripts/FindVersion.cmake
>>>>>>> dd87bf93
        TZ='UTC' date +"%Y-%m-%d %H:%M UTC" > .release_date
        head -1 .ottdrev | cut -f 1 -d$'\t' > .version

        if [ $(head -1 .ottdrev | cut -f 5 -d$'\t') = '1' ]; then
          # Assume that all tags are always releases. Why else make a tag?
          IS_TAG="true"

          FOLDER="${{ env.FOLDER_RELEASES }}"
          TRIGGER_TYPE="new-tag"

          python3 ./.github/changelog.py "$(cat .version)" > .changelog
        else
          IS_TAG="false"

          BRANCH=$(git symbolic-ref -q HEAD | sed 's@.*/@@')
          if [ -z "${BRANCH}" ]; then
            echo "Internal error: branch name is empty."
            echo "An earlier step should have prevented this from happening."
            echo "Cancelling build, as without a branch name we cannot store the artifacts"
            exit 1
          fi

          if [ "${BRANCH}" = "${{ env.NIGHTLIES_BRANCH }}" ]; then
            # The "master" branch is special, and we call a nightly.
            FOLDER="${{ env.FOLDER_NIGHTLIES }}/$(date +%Y)"
            TRIGGER_TYPE="new-master"
          else
            # All other branches, which can be builds of Pull Requests, are
            # put in their own folder.
            FOLDER="${{ env.FOLDER_BRANCHES }}/${BRANCH}"
            TRIGGER_TYPE="new-branch"
          fi

          # For nightlies / branches, use the git log of the last 7 days as changelog.
          revdate=$(git log -1 --pretty=format:"%ci")
          last_week=$(date -d "$revdate -7days" +"%Y-%m-%d %H:%M")
          echo "## Version $(cat .version) - changes since ${last_week}" > .changelog
          echo "" >> .changelog
          git log --oneline --after="${last_week}" >> .changelog
        fi

        mkdir -p build/bundles
        cp .changelog build/bundles/changelog.md
        cp .release_date build/bundles/released.txt
        cp README.md build/bundles/README.md
        echo "::endgroup::"

        echo "Release Date: $(cat .release_date)"
        echo "Revision: $(cat .ottdrev-vc)"
        echo "Version: $(cat .version)"
        echo "Is tag: ${IS_TAG}"
        echo "Folder on CDN: ${FOLDER}"
        echo "Workflow trigger: ${TRIGGER_TYPE}"

        echo "version=$(cat .version)" >> $GITHUB_OUTPUT
        echo "is_tag=${IS_TAG}" >> $GITHUB_OUTPUT
        echo "folder=${FOLDER}" >> $GITHUB_OUTPUT
        echo "trigger_type=${TRIGGER_TYPE}" >> $GITHUB_OUTPUT
      env:
        NIGHTLIES_BRANCH: master
        FOLDER_RELEASES: openttd-releases
        FOLDER_NIGHTLIES: openttd-nightlies
        FOLDER_BRANCHES: openttd-branches

    - name: Generate survey key
      id: survey_key
      run: |
        if [ -z "${{ vars.SURVEY_TYPE }}" ]; then
          echo "SURVEY_TYPE variable not found; most likely running in a fork. Skipping step."
          SURVEY_KEY=""
        else
          PAYLOAD='{"version":"${{ steps.metadata.outputs.version }}","type":"${{ vars.SURVEY_TYPE }}"}'

          echo "${{ secrets.SURVEY_SIGNING_KEY }}" > survey_signing_key.pem
          SIGNATURE=$(echo -n "${PAYLOAD}" | openssl dgst -sha256 -sign survey_signing_key.pem | base64 -w0)
          rm -f survey_signing_key.pem

          SURVEY_KEY=$(curl -f -s -X POST -d "${PAYLOAD}" -H "Content-Type: application/json" -H "X-Signature: ${SIGNATURE}" https://survey-participate.openttd.org/create-survey-key/${{ vars.SURVEY_TYPE }})
        fi

        echo "survey_key=${SURVEY_KEY}" >> $GITHUB_OUTPUT

    - name: Remove VCS information
      run: |
        rm -rf .git

    - name: Create bundles
      run: |
        FOLDER_NAME=openttd-${{ steps.metadata.outputs.version }}

        # Rename the folder to openttd-NNN
        mkdir ${FOLDER_NAME}
        find . -maxdepth 1 -not -name . -not -name build -not -name ${FOLDER_NAME} -exec mv {} ${FOLDER_NAME}/ \;

        echo "::group::Create tarball (xz) bundle"
        tar --xz -cvf build/bundles/${FOLDER_NAME}-source.tar.xz ${FOLDER_NAME}
        echo "::endgroup::"

        # This tarball is only to be used within this workflow.
        echo "::group::Create tarball (gz) bundle"
        tar --gzip -cvf source.tar.gz ${FOLDER_NAME}
        echo "::endgroup::"

        echo "::group::Create zip bundle"
        zip -9 -r build/bundles/${FOLDER_NAME}-source.zip ${FOLDER_NAME}
        echo "::endgroup::"

    - name: Store bundles
      uses: actions/upload-artifact@v4
      with:
        name: openttd-source
        path: build/bundles/*
        retention-days: 5

    - name: Store source (for other jobs)
      uses: actions/upload-artifact@v4
      with:
        name: internal-source
        path: source.tar.gz
        retention-days: 1<|MERGE_RESOLUTION|>--- conflicted
+++ resolved
@@ -93,12 +93,7 @@
       shell: bash
       run: |
         echo "::group::Prepare metadata files"
-<<<<<<< HEAD
         cmake -DGENERATE_OTTDREV=.ottdrev -P cmake/scripts/FindVersion.cmake
-        ./.github/changelog.sh > .changelog
-=======
-        cmake -DGENERATE_OTTDREV=1 -P cmake/scripts/FindVersion.cmake
->>>>>>> dd87bf93
         TZ='UTC' date +"%Y-%m-%d %H:%M UTC" > .release_date
         head -1 .ottdrev | cut -f 1 -d$'\t' > .version
 
