--- conflicted
+++ resolved
@@ -29,16 +29,12 @@
 
     steps:
     - name: Checkout
-<<<<<<< HEAD
       if: github.event_name != 'workflow_dispatch'
-      uses: actions/checkout@v3
-=======
-      uses: actions/checkout@v4
->>>>>>> 461d69a8
+      uses: actions/checkout@v4
 
     - name: Checkout (Manual)
       if: github.event_name == 'workflow_dispatch'
-      uses: actions/checkout@v3
+      uses: actions/checkout@v4
       with:
         ref: ${{ github.event.inputs.ref }}
 
@@ -123,16 +119,12 @@
 
     steps:
     - name: Checkout
-<<<<<<< HEAD
       if: github.event_name != 'workflow_dispatch'
-      uses: actions/checkout@v3
-=======
-      uses: actions/checkout@v4
->>>>>>> 461d69a8
+      uses: actions/checkout@v4
 
     - name: Checkout (Manual)
       if: github.event_name == 'workflow_dispatch'
-      uses: actions/checkout@v3
+      uses: actions/checkout@v4
       with:
         ref: ${{ github.event.inputs.ref }}
 
@@ -238,16 +230,12 @@
 
     steps:
     - name: Checkout
-<<<<<<< HEAD
       if: github.event_name != 'workflow_dispatch'
-      uses: actions/checkout@v3
-=======
-      uses: actions/checkout@v4
->>>>>>> 461d69a8
+      uses: actions/checkout@v4
 
     - name: Checkout (Manual)
       if: github.event_name == 'workflow_dispatch'
-      uses: actions/checkout@v3
+      uses: actions/checkout@v4
       with:
         ref: ${{ github.event.inputs.ref }}
 
@@ -313,18 +301,14 @@
 
     steps:
     - name: Checkout
-<<<<<<< HEAD
       if: github.event_name != 'workflow_dispatch'
-      uses: actions/checkout@v3
+      uses: actions/checkout@v4
 
     - name: Checkout (Manual)
       if: github.event_name == 'workflow_dispatch'
-      uses: actions/checkout@v3
+      uses: actions/checkout@v4
       with:
         ref: ${{ github.event.inputs.ref }}
-=======
-      uses: actions/checkout@v4
->>>>>>> 461d69a8
 
     - name: Setup vcpkg caching
       uses: actions/github-script@v7
@@ -399,16 +383,12 @@
 
     steps:
     - name: Checkout
-<<<<<<< HEAD
       if: github.event_name != 'workflow_dispatch'
-      uses: actions/checkout@v3
-=======
-      uses: actions/checkout@v4
->>>>>>> 461d69a8
+      uses: actions/checkout@v4
 
     - name: Checkout (Manual)
       if: github.event_name == 'workflow_dispatch'
-      uses: actions/checkout@v3
+      uses: actions/checkout@v4
       with:
         ref: ${{ github.event.inputs.ref }}
 
