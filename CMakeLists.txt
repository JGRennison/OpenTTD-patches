--- conflicted
+++ resolved
@@ -205,11 +205,8 @@
     openttd::languages
     openttd::settings
     openttd::basesets
-<<<<<<< HEAD
+    openttd::script_api
     openttd::binfiles
-=======
-    openttd::script_api
->>>>>>> 9340fe9c
     Threads::Threads
 )
 
