cmake_minimum_required(VERSION 3.9)

if(NOT BINARY_NAME)
    set(BINARY_NAME openttd)
endif()

project(${BINARY_NAME}
    VERSION 14.0
)

if(CMAKE_SOURCE_DIR STREQUAL CMAKE_BINARY_DIR)
    message(FATAL_ERROR "In-source builds not allowed. Please run \"cmake ..\" from the build directory. You may need to delete \"${CMAKE_SOURCE_DIR}/CMakeCache.txt\" first.")
endif()

if (EMSCRIPTEN)
    set(CMAKE_MODULE_PATH ${CMAKE_MODULE_PATH} "${CMAKE_SOURCE_DIR}/os/emscripten/cmake")
endif()

set(CMAKE_MODULE_PATH ${CMAKE_MODULE_PATH} "${CMAKE_SOURCE_DIR}/cmake")
set(CMAKE_OSX_DEPLOYMENT_TARGET 10.13)

# Use GNUInstallDirs to allow customisation
# but set our own default data and bin dir
if(NOT CMAKE_INSTALL_DATADIR)
    set(CMAKE_INSTALL_DATADIR "share/games")
endif()
if(NOT CMAKE_INSTALL_BINDIR)
    set(CMAKE_INSTALL_BINDIR "games")
endif()
include(GNUInstallDirs)

include(Options)
set_options()
set_directory_options()

include(Static)
set_static_if_needed()

set(CMAKE_CXX_STANDARD 20)
set(CMAKE_CXX_STANDARD_REQUIRED YES)
set(CMAKE_CXX_EXTENSIONS NO)

set(CMAKE_EXPORT_COMPILE_COMMANDS YES)

# An empty target for the tools
add_custom_target(tools)

include(Endian)
add_endian_definition()

include(CompileFlags)
compile_flags()

if(APPLE OR UNIX)
    add_definitions(-DUNIX)
endif()

if(UNIX)
    find_package(Doxygen)
endif()

list(APPEND GENERATED_SOURCE_FILES "${CMAKE_BINARY_DIR}/generated/rev.cpp")
if(WIN32)
    list(APPEND GENERATED_SOURCE_FILES "${CMAKE_BINARY_DIR}/generated/ottdres.rc")
endif()

# Documentation
if(DOXYGEN_EXECUTABLE)
    add_custom_target(docs)
    add_custom_target(docs_source
        ${CMAKE_COMMAND} -E make_directory ${CMAKE_BINARY_DIR}/docs
        COMMAND ${DOXYGEN_EXECUTABLE} ${CMAKE_BINARY_DIR}/Doxyfile
        WORKING_DIRECTORY ${CMAKE_SOURCE_DIR}
        COMMENT "Generating documentation for source"
    )
    add_dependencies(docs_source
        find_version
    )
    add_dependencies(docs
        docs_source
    )
endif()

include(AddCustomXXXTimestamp)

if(OPTION_TOOLS_ONLY)
    if(HOST_BINARY_DIR)
        unset(HOST_BINARY_DIR CACHE)
    endif()
    add_subdirectory(${CMAKE_SOURCE_DIR}/src)

    # Cut down find_version which doesn't include cfg defines set in full configure
    add_custom_target(find_version
            ${CMAKE_COMMAND}
                    -DFIND_VERSION_BINARY_DIR=${CMAKE_BINARY_DIR}/generated
                    -DCPACK_BINARY_DIR=${CMAKE_BINARY_DIR}
                    -DREV_MAJOR=${PROJECT_VERSION_MAJOR}
                    -DREV_MINOR=${PROJECT_VERSION_MINOR}
                    $<$<PLATFORM_ID:Windows>:-DWIN32=TRUE>
                    -P "${CMAKE_SOURCE_DIR}/cmake/scripts/FindVersion.cmake"
            WORKING_DIRECTORY ${CMAKE_SOURCE_DIR}
            BYPRODUCTS ${GENERATED_SOURCE_FILES}
    )

    return()
endif()

if(APPLE)
	# Avoid searching for headers in Frameworks, and libraries in LIBDIR.
	set(CMAKE_FIND_FRAMEWORK LAST)
endif()

# Prefer -pthread over -lpthread, which is often the better option of the two.
set(CMAKE_THREAD_PREFER_PTHREAD YES)
# Make sure we have Threads available.
find_package(Threads REQUIRED)

find_package(ZLIB)
find_package(LibLZMA)
find_package(LZO)
find_package(ZSTD 1.4)
find_package(PNG)

if(WIN32 OR EMSCRIPTEN)
    # Windows uses WinHttp for HTTP requests.
    # Emscripten uses Javascript for HTTP requests.
else()
    # All other targets use libcurl.
    find_package(CURL)
endif()

if(NOT OPTION_DEDICATED)
    if(NOT WIN32)
        find_package(Allegro)
        if(NOT APPLE)
            find_package(Freetype)
            find_package(SDL2)
            if(NOT SDL2_FOUND)
                find_package(SDL)
            endif()
            find_package(Fluidsynth)
            if(Freetype_FOUND)
                find_package(Fontconfig)
            endif()
            find_package(Harfbuzz)
            find_package(ICU OPTIONAL_COMPONENTS i18n)
        endif()
    endif()
endif()
if(APPLE)
    find_package(Iconv)

    find_library(AUDIOTOOLBOX_LIBRARY AudioToolbox)
    find_library(AUDIOUNIT_LIBRARY AudioUnit)
    find_library(COCOA_LIBRARY Cocoa)
    find_library(QUARTZCORE_LIBRARY QuartzCore)

    find_package(MacUcontext)
endif()

if(NOT EMSCRIPTEN AND NOT OPTION_DEDICATED)
    find_package(OpenGL COMPONENTS OpenGL)
endif()

if(MSVC)
    find_package(Editbin REQUIRED)
else()
    find_package(Builtins)
endif()

if (UNIX)
    find_package(DL)
    find_package(Demangle)
    find_package(Sigaction)
    find_package(Sigaltstack)
    find_package(SelfDbg)
    find_package(Ucontext)
    find_package(BFD)
endif (UNIX)

if(UNIX AND NOT APPLE AND NOT OPTION_DEDICATED)
    find_package(Fcitx QUIET)
    if (Fcitx_FOUND)
        message(STATUS "Found: Fcitx: ${Fcitx_VERSION}")
        find_package(DBus1)
        find_package(X11)
    else(Fcitx_FOUND)
        message(STATUS "Could not find Fcitx (Fcitx is OPTIONAL)")
    endif(Fcitx_FOUND)
endif()

if (MINGW)
    find_package(Demangle)
    if (OPTION_ENABLE_MINGW_BFD)
        find_package(BFD)
    endif (OPTION_ENABLE_MINGW_BFD)
    find_package(DbgHelp)
endif (MINGW)

find_package(SSE)
find_package(Xaudio2)

find_package(Grfcodec)

include(CheckIPOSupported)
check_ipo_supported(RESULT IPO_FOUND)

show_options()

if(UNIX AND NOT APPLE AND NOT OPTION_DEDICATED)
    if(NOT SDL_FOUND AND NOT SDL2_FOUND AND NOT ALLEGRO_FOUND)
        message(FATAL_ERROR "SDL, SDL2 or Allegro is required for this platform")
    endif()
    if(HARFBUZZ_FOUND AND NOT ICU_i18n_FOUND)
        message(WARNING "HarfBuzz depends on ICU i18n to function; HarfBuzz will be disabled")
    endif()
    if(NOT HARFBUZZ_FOUND)
        message(WARNING "Without HarfBuzz and ICU i18n the game will not be able to render right-to-left languages correctly")
    endif()
endif()
if(APPLE)
    if(NOT AUDIOTOOLBOX_LIBRARY)
        message(FATAL_ERROR "AudioToolbox is required for this platform")
    endif()
    if(NOT AUDIOUNIT_LIBRARY)
        message(FATAL_ERROR "AudioUnit is required for this platform")
    endif()
    if(NOT COCOA_LIBRARY)
        message(FATAL_ERROR "Cocoa is required for this platform")
    endif()
    if(NOT QUARTZCORE_LIBRARY)
        message(FATAL_ERROR "QuartzCore is required for this platform")
    endif()
endif()

if(OPTION_PACKAGE_DEPENDENCIES)
    if(NOT UNIX)
        message(FATAL_ERROR "Can only package dependencies on Linux")
    endif()
    if(OPTION_INSTALL_FHS)
        message(FATAL_ERROR "Cannot install in FHS folders when we are packaging dependencies")
    endif()
    if(${CMAKE_VERSION} VERSION_LESS "3.16.0")
        message(FATAL_ERROR "OPTION_PACKAGE_DEPENDENCIES can only work with CMake 3.16+; you are using ${CMAKE_VERSION}")
    endif()

    # If we are packaging dependencies, we do two things:
    # 1) set the RPATH to include $ORIGIN/lib; $ORIGIN (that literal string)
    #    is a Linux indicator for "path where application is". In CMake, we
    #    have to do this before add_executable() is executed.
    # 2) copy the libraries that we compile against to the "lib" folder.
    #    This is done in InstallAndPackage.cmake.
    set(CMAKE_INSTALL_RPATH "\$ORIGIN/lib")
    set(CMAKE_BUILD_WITH_INSTALL_RPATH ON)
endif()

if(OPTION_NO_SPLIT_LIB)
    set(OPENTTD_LIB openttd)
else()
    set(OPENTTD_LIB openttd_lib)
endif()

include(CTest)
include(SourceList)

# Needed by rev.cpp
include_directories(${CMAKE_SOURCE_DIR}/src)
# Needed by everything that uses Squirrel
include_directories(${CMAKE_SOURCE_DIR}/src/3rdparty/squirrel/include)

include(MSVCFilters)

if(OPTION_NO_SPLIT_LIB)
    add_executable(openttd WIN32 ${GENERATED_SOURCE_FILES})
else()
    add_library(openttd_lib OBJECT ${GENERATED_SOURCE_FILES})
    add_executable(openttd WIN32)
    add_executable(openttd_test)
    set_target_properties(openttd_test PROPERTIES EXCLUDE_FROM_ALL TRUE)
endif()

set_target_properties(openttd PROPERTIES OUTPUT_NAME "${BINARY_NAME}")
# All other files are added via target_sources()

if (MINGW AND OPTION_MINGW_STDTHREADS)
    target_link_libraries(${OPENTTD_LIB} mingw_stdthreads)
endif()

set(host_tools_list strgen settingsgen)

if(HOST_BINARY_DIR)
    # Host tools already exist, nothing to do
elseif(CMAKE_CROSSCOMPILING)
    # Pawn off the creation of the host utilities into its own dedicated space
    file(MAKE_DIRECTORY ${CMAKE_CURRENT_BINARY_DIR}/host_tools)
    file(TO_NATIVE_PATH ${CMAKE_COMMAND} native_cmake_command)
    file(TO_NATIVE_PATH ${CMAKE_CURRENT_SOURCE_DIR} native_cmake_current_source_dir)
    execute_process(
        COMMAND "${native_cmake_command}" "-DCMAKE_BUILD_TYPE=${CMAKE_BUILD_TYPE}" "${native_cmake_current_source_dir}"
                "-DCMAKE_C_COMPILER=/usr/bin/cc" "-DCMAKE_CXX_COMPILER=/usr/bin/c++"
        WORKING_DIRECTORY ${CMAKE_CURRENT_BINARY_DIR}/host_tools
    )

    add_custom_target(host_tools
        COMMAND ${CMAKE_COMMAND} --build . --target host_tools --config $<CONFIG>
        WORKING_DIRECTORY ${CMAKE_CURRENT_BINARY_DIR}/host_tools
    )
    include(${CMAKE_CURRENT_BINARY_DIR}/host_tools/host_tools.cmake)

    foreach(tgt IN ITEMS ${host_tools_list})
        add_dependencies(host${tgt} host_tools)
    endforeach()

else()
    # Add an empty target, host tools are built inplace
    add_custom_target(host_tools
        DEPENDS ${host_tools_list}
    )
endif()

if(MSVC)
    # Add DPI manifest to project; other WIN32 targets get this via ottdres.rc
    target_sources(openttd PRIVATE "${CMAKE_SOURCE_DIR}/os/windows/openttd.manifest")

    # If target -static is used, switch our project to static (/MT) too.
    # If the target ends on -static-md, it will remain dynamic (/MD).
    if(VCPKG_TARGET_TRIPLET MATCHES "-static" AND NOT VCPKG_TARGET_TRIPLET MATCHES "-md")
        set_property(TARGET openttd_lib PROPERTY MSVC_RUNTIME_LIBRARY "MultiThreaded$<$<CONFIG:Debug>:Debug>")
        set_property(TARGET openttd PROPERTY MSVC_RUNTIME_LIBRARY "MultiThreaded$<$<CONFIG:Debug>:Debug>")
        set_property(TARGET openttd_test PROPERTY MSVC_RUNTIME_LIBRARY "MultiThreaded$<$<CONFIG:Debug>:Debug>")
     endif()
endif()

add_subdirectory(${CMAKE_SOURCE_DIR}/bin)
add_subdirectory(${CMAKE_SOURCE_DIR}/src)
add_subdirectory(${CMAKE_SOURCE_DIR}/media)

if(NOT CMAKE_CROSSCOMPILING AND NOT HOST_BINARY_DIR)
    foreach(tgt IN ITEMS ${host_tools_list})
        add_executable(host${tgt} ALIAS ${tgt})
    endforeach()

    export(TARGETS ${host_tools_list} NAMESPACE host FILE host_tools.cmake)
endif()

add_dependencies(openttd
    find_version)

if(NOT OPTION_NO_SPLIT_LIB)
    target_link_libraries(openttd openttd_lib)

    target_link_libraries(openttd_test PRIVATE openttd_lib)
    include(Catch)
    catch_discover_tests(openttd_test)
endif()

target_link_libraries(${OPENTTD_LIB}
    openttd::languages
    openttd::settings
    openttd::script_api
    Threads::Threads
)

target_link_libraries(openttd
    openttd::media
    openttd::basesets
    openttd::binfiles
)

<<<<<<< HEAD
=======
target_link_libraries(openttd_test PRIVATE openttd_lib)
if(ANDROID)
    target_link_libraries(openttd_test PRIVATE log)
endif()

include(Catch)
catch_discover_tests(openttd_test)

>>>>>>> 60b6c6c7
if(HAIKU)
    target_link_libraries(openttd "be" "network" "midi")
endif()

if(IPO_FOUND AND NOT OPTION_NO_LTO)
    set_target_properties(openttd PROPERTIES INTERPROCEDURAL_OPTIMIZATION_RELEASE True)
    set_target_properties(openttd PROPERTIES INTERPROCEDURAL_OPTIMIZATION_MINSIZEREL True)
    set_target_properties(openttd PROPERTIES INTERPROCEDURAL_OPTIMIZATION_RELWITHDEBINFO True)
endif()
set_target_properties(openttd PROPERTIES VS_DEBUGGER_WORKING_DIRECTORY "${CMAKE_BINARY_DIR}")
process_compile_flags()

include(LinkPackage)
link_package(PNG TARGET PNG::PNG ENCOURAGED)
link_package(ZLIB TARGET ZLIB::ZLIB ENCOURAGED)
link_package(LIBLZMA TARGET LibLZMA::LibLZMA ENCOURAGED)
link_package(LZO)
link_package(ZSTD TARGET ZSTD::ZSTD RECOMMENDED)

if(NOT WIN32 AND NOT EMSCRIPTEN)
    link_package(CURL ENCOURAGED)
    target_link_libraries(openttd_lib ${CMAKE_DL_LIBS})
endif()

if(NOT OPTION_DEDICATED)
    link_package(Fluidsynth)
    link_package(SDL)
    link_package(SDL2 TARGET SDL2::SDL2)
    link_package(Allegro)
    link_package(FREETYPE TARGET Freetype::Freetype)
    link_package(Fontconfig TARGET Fontconfig::Fontconfig)
    link_package(Harfbuzz TARGET harfbuzz::harfbuzz)
    link_package(ICU_i18n)
    link_package(Fcitx)
    link_package(DBus1)
    link_package(X11)

    if(SDL2_FOUND AND OPENGL_FOUND AND UNIX)
        # SDL2 dynamically loads OpenGL if needed, so do not link to OpenGL when
        # on Linux. For Windows, we need to link to OpenGL as we also have a win32
        # driver using it.
        add_definitions(-DWITH_OPENGL)
        message(STATUS "OpenGL found -- -DWITH_OPENGL -- (via SDL2)")
    else()
        link_package(OpenGL TARGET OpenGL::GL)
    endif()
endif()

include(CheckAtomic)

if(APPLE)
    link_package(Iconv TARGET Iconv::Iconv)

    target_link_libraries(${OPENTTD_LIB}
        ${AUDIOTOOLBOX_LIBRARY}
        ${AUDIOUNIT_LIBRARY}
        ${COCOA_LIBRARY}
        ${QUARTZCORE_LIBRARY}
    )

    add_definitions(
        -DWITH_COCOA
    )
endif()

if(EMSCRIPTEN)
    add_library(WASM::WASM INTERFACE IMPORTED)

    # Allow heap-growth, and start with a bigger memory size.
    target_link_libraries(WASM::WASM INTERFACE "-s ALLOW_MEMORY_GROWTH=1")
    target_link_libraries(WASM::WASM INTERFACE "-s INITIAL_MEMORY=33554432")
    target_link_libraries(WASM::WASM INTERFACE "-s DISABLE_EXCEPTION_CATCHING=0")
    target_link_libraries(WASM::WASM INTERFACE "-s WASM_BIGINT")
    add_definitions(-s DISABLE_EXCEPTION_CATCHING=0)

    # Export functions to Javascript.
    target_link_libraries(WASM::WASM INTERFACE "-s EXPORTED_FUNCTIONS='[\"_main\", \"_em_openttd_add_server\"]' -s EXPORTED_RUNTIME_METHODS='[\"cwrap\"]'")

    # Preload all the files we generate during build.
    # As we do not compile with FreeType / FontConfig, we also have no way to
    # render several languages (like Chinese, ..), so where do you draw the
    # line what languages to include and which not? In the end, especially as
    # the more languages you add the slower downloading becomes, we decided to
    # only ship the English language.
    target_link_libraries(WASM::WASM INTERFACE "--preload-file ${CMAKE_BINARY_DIR}/baseset@/baseset")
    target_link_libraries(WASM::WASM INTERFACE "--preload-file ${CMAKE_BINARY_DIR}/lang/english.lng@/lang/english.lng")
    target_link_libraries(WASM::WASM INTERFACE "--preload-file ${CMAKE_SOURCE_DIR}/bin/ai@/ai")
    target_link_libraries(WASM::WASM INTERFACE "--preload-file ${CMAKE_SOURCE_DIR}/bin/game@/game")
    # Documentation files for the in-game text file viewer
    target_link_libraries(WASM::WASM INTERFACE "--preload-file ${CMAKE_SOURCE_DIR}/README.md@/README.md")
    target_link_libraries(WASM::WASM INTERFACE "--preload-file ${CMAKE_SOURCE_DIR}/CREDITS.md@/CREDITS.md")
    target_link_libraries(WASM::WASM INTERFACE "--preload-file ${CMAKE_SOURCE_DIR}/CONTRIBUTING.md@/CONTRIBUTING.md")
    target_link_libraries(WASM::WASM INTERFACE "--preload-file ${CMAKE_SOURCE_DIR}/COPYING.md@/COPYING.md")
    target_link_libraries(WASM::WASM INTERFACE "--preload-file ${CMAKE_SOURCE_DIR}/known-bugs.txt@/known-bugs.txt")
    target_link_libraries(WASM::WASM INTERFACE "--preload-file ${CMAKE_SOURCE_DIR}/changelog.txt@/changelog.txt")
    target_link_libraries(WASM::WASM INTERFACE "--preload-file ${CMAKE_SOURCE_DIR}/docs/admin_network.md@/docs/admin_network.md")
    target_link_libraries(WASM::WASM INTERFACE "--preload-file ${CMAKE_SOURCE_DIR}/docs/debugging_desyncs.md@/docs/debugging_desyncs.md")
    target_link_libraries(WASM::WASM INTERFACE "--preload-file ${CMAKE_SOURCE_DIR}/docs/desync.md@/docs/desync.md")
    target_link_libraries(WASM::WASM INTERFACE "--preload-file ${CMAKE_SOURCE_DIR}/docs/directory_structure.md@/docs/directory_structure.md")
    target_link_libraries(WASM::WASM INTERFACE "--preload-file ${CMAKE_SOURCE_DIR}/docs/eints.md@/docs/eints.md")
    target_link_libraries(WASM::WASM INTERFACE "--preload-file ${CMAKE_SOURCE_DIR}/docs/linkgraph.md@/docs/linkgraph.md")
    target_link_libraries(WASM::WASM INTERFACE "--preload-file ${CMAKE_SOURCE_DIR}/docs/logging_and_performance_metrics.md@/docs/logging_and_performance_metrics.md")
    target_link_libraries(WASM::WASM INTERFACE "--preload-file ${CMAKE_SOURCE_DIR}/docs/multiplayer.md@/docs/multiplayer.md")
    target_link_libraries(WASM::WASM INTERFACE "--preload-file ${CMAKE_SOURCE_DIR}/docs/savegame_format.md@/docs/savegame_format.md")
    target_link_libraries(WASM::WASM INTERFACE "--preload-file ${CMAKE_SOURCE_DIR}/docs/symbol_server.md@/docs/symbol_server.md")

    # We use IDBFS for persistent storage.
    target_link_libraries(WASM::WASM INTERFACE "-lidbfs.js")

    # Use custom pre-js and shell.html.
    target_link_libraries(WASM::WASM INTERFACE "--pre-js ${CMAKE_SOURCE_DIR}/os/emscripten/pre.js")
    target_link_libraries(WASM::WASM INTERFACE "--shell-file ${CMAKE_SOURCE_DIR}/os/emscripten/shell.html")

    # Build the .html (which builds the .js, .wasm, and .data too).
    set_target_properties(openttd PROPERTIES SUFFIX ".html")
    target_link_libraries(openttd WASM::WASM)
endif()

if(NOT PERSONAL_DIR STREQUAL "(not set)")
    add_definitions(
        -DWITH_PERSONAL_DIR
        -DPERSONAL_DIR="${PERSONAL_DIR}"
    )
endif()

if(NOT SHARED_DIR STREQUAL "(not set)")
    add_definitions(
        -DWITH_SHARED_DIR
        -DSHARED_DIR="${SHARED_DIR}"
    )
endif()

if(NOT GLOBAL_DIR STREQUAL "(not set)")
    add_definitions(
        -DGLOBAL_DATA_DIR="${GLOBAL_DIR}"
    )
endif()

link_package(SSE)

add_definitions_based_on_options()

if(WIN32)
    add_definitions(
        -DUNICODE
        -D_UNICODE
        -DWITH_UNISCRIBE
        -DPSAPI_VERSION=1
    )

    target_link_libraries(${OPENTTD_LIB}
        ws2_32
        winmm
        imm32
        usp10
        psapi
        winhttp
        bcrypt
    )
endif()

if(CMAKE_SIZEOF_VOID_P EQUAL 8)
    add_definitions(-DPOINTER_IS_64BIT)
endif()

enable_testing()

add_subdirectory(regression)

if(APPLE OR WIN32)
    find_package(Pandoc)
endif()

include(InstallAndPackage)

get_property(CFG_DEFS DIRECTORY . PROPERTY COMPILE_OPTIONS)
list(FILTER CFG_DEFS INCLUDE REGEX "^-D")

# list TRANSFORM requires 3.12 or later
#list(TRANSFORM CFG_DEFS REPLACE "^-D" "")
string(REGEX REPLACE "(^|;)-D" "\\1" CFG_DEFS "${CFG_DEFS}")

get_property(CFG_DEFS_2 DIRECTORY . PROPERTY COMPILE_DEFINITIONS)
list(APPEND CFG_DEFS ${CFG_DEFS_2})
list(FILTER CFG_DEFS EXCLUDE REGEX "_DIR=")
list(FILTER CFG_DEFS EXCLUDE REGEX "SURVEY_KEY=")

# Generate a target to determine version, which is execute every 'make' run
add_custom_target(find_version
        ${CMAKE_COMMAND}
                -DFIND_VERSION_BINARY_DIR=${CMAKE_BINARY_DIR}/generated
                -DCPACK_BINARY_DIR=${CMAKE_BINARY_DIR}
                -DREV_MAJOR=${PROJECT_VERSION_MAJOR}
                -DREV_MINOR=${PROJECT_VERSION_MINOR}
                -DCONFIGURE_DEFINES="${CFG_DEFS}"
                $<$<PLATFORM_ID:Windows>:-DWIN32=TRUE>
                -P "${CMAKE_SOURCE_DIR}/cmake/scripts/FindVersion.cmake"
        WORKING_DIRECTORY ${CMAKE_SOURCE_DIR}
        BYPRODUCTS ${GENERATED_SOURCE_FILES}
)<|MERGE_RESOLUTION|>--- conflicted
+++ resolved
@@ -350,6 +350,10 @@
     target_link_libraries(openttd openttd_lib)
 
     target_link_libraries(openttd_test PRIVATE openttd_lib)
+    if(ANDROID)
+        target_link_libraries(openttd_test PRIVATE log)
+    endif()
+
     include(Catch)
     catch_discover_tests(openttd_test)
 endif()
@@ -367,17 +371,6 @@
     openttd::binfiles
 )
 
-<<<<<<< HEAD
-=======
-target_link_libraries(openttd_test PRIVATE openttd_lib)
-if(ANDROID)
-    target_link_libraries(openttd_test PRIVATE log)
-endif()
-
-include(Catch)
-catch_discover_tests(openttd_test)
-
->>>>>>> 60b6c6c7
 if(HAIKU)
     target_link_libraries(openttd "be" "network" "midi")
 endif()
