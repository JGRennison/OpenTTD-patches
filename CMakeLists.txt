cmake_minimum_required(VERSION 3.9)

if(NOT BINARY_NAME)
    set(BINARY_NAME openttd)
endif()

project(${BINARY_NAME}
    VERSION 15.0
)

if(CMAKE_SOURCE_DIR STREQUAL CMAKE_BINARY_DIR)
    message(FATAL_ERROR "In-source builds not allowed. Please run \"cmake ..\" from the build directory. You may need to delete \"${CMAKE_SOURCE_DIR}/CMakeCache.txt\" first.")
endif()

if (EMSCRIPTEN)
    set(CMAKE_MODULE_PATH ${CMAKE_MODULE_PATH} "${CMAKE_SOURCE_DIR}/os/emscripten/cmake")
endif()

set(CMAKE_MODULE_PATH ${CMAKE_MODULE_PATH} "${CMAKE_SOURCE_DIR}/cmake")
set(CMAKE_OSX_DEPLOYMENT_TARGET 10.13)

# Use GNUInstallDirs to allow customisation
# but set our own default data and bin dir
if(NOT CMAKE_INSTALL_DATADIR)
    set(CMAKE_INSTALL_DATADIR "share/games")
endif()
if(NOT CMAKE_INSTALL_BINDIR)
    set(CMAKE_INSTALL_BINDIR "games")
endif()
include(GNUInstallDirs)

include(Options)
set_options()
set_directory_options()

include(Static)
set_static_if_needed()

set(CMAKE_CXX_STANDARD 20)
set(CMAKE_CXX_STANDARD_REQUIRED YES)
set(CMAKE_CXX_EXTENSIONS NO)

set(CMAKE_EXPORT_COMPILE_COMMANDS YES)

# An empty target for the tools
add_custom_target(tools)

include(Endian)
add_endian_definition()

include(CompileFlags)
compile_flags()

if(APPLE OR UNIX)
    add_definitions(-DUNIX)
endif()

if(UNIX)
    find_package(Doxygen)
endif()

list(APPEND GENERATED_SOURCE_FILES "${CMAKE_BINARY_DIR}/generated/rev.cpp")
if(WIN32)
    list(APPEND GENERATED_SOURCE_FILES "${CMAKE_BINARY_DIR}/generated/ottdres.rc")
endif()

# Documentation
if(DOXYGEN_EXECUTABLE)
    add_custom_target(docs)
    add_custom_target(docs_source
        ${CMAKE_COMMAND} -E make_directory ${CMAKE_BINARY_DIR}/docs
        COMMAND ${DOXYGEN_EXECUTABLE} ${CMAKE_BINARY_DIR}/Doxyfile
        WORKING_DIRECTORY ${CMAKE_SOURCE_DIR}
        COMMENT "Generating documentation for source"
    )
    add_dependencies(docs_source
        find_version
    )
    add_dependencies(docs
        docs_source
    )
endif()

include(AddCustomXXXTimestamp)

if(OPTION_TOOLS_ONLY)
    if(HOST_BINARY_DIR)
        unset(HOST_BINARY_DIR CACHE)
    endif()
    add_subdirectory(${CMAKE_SOURCE_DIR}/src)

    # Cut down find_version which doesn't include cfg defines set in full configure
    add_custom_target(find_version
            ${CMAKE_COMMAND}
                    -DFIND_VERSION_BINARY_DIR=${CMAKE_BINARY_DIR}/generated
                    -DCPACK_BINARY_DIR=${CMAKE_BINARY_DIR}
                    -DREV_MAJOR=${PROJECT_VERSION_MAJOR}
                    -DREV_MINOR=${PROJECT_VERSION_MINOR}
                    $<$<PLATFORM_ID:Windows>:-DWIN32=TRUE>
                    -P "${CMAKE_SOURCE_DIR}/cmake/scripts/FindVersion.cmake"
            WORKING_DIRECTORY ${CMAKE_SOURCE_DIR}
            BYPRODUCTS ${GENERATED_SOURCE_FILES}
    )

    return()
endif()

if(APPLE)
	# Avoid searching for headers in Frameworks, and libraries in LIBDIR.
	set(CMAKE_FIND_FRAMEWORK LAST)
endif()

# Prefer -pthread over -lpthread, which is often the better option of the two.
set(CMAKE_THREAD_PREFER_PTHREAD YES)
# Make sure we have Threads available.
find_package(Threads REQUIRED)

find_package(ZLIB)
find_package(LibLZMA)
find_package(LZO)
find_package(ZSTD 1.4)
find_package(PNG)

if(WIN32 OR EMSCRIPTEN)
    # Windows uses WinHttp for HTTP requests.
    # Emscripten uses Javascript for HTTP requests.
else()
    # All other targets use libcurl.
    find_package(CURL)
endif()

if(NOT OPTION_DEDICATED)
    if(NOT WIN32)
        find_package(Allegro)
        if(NOT APPLE)
            find_package(Freetype)
            find_package(SDL2)
            if(NOT SDL2_FOUND)
                find_package(SDL)
            endif()
            find_package(Fluidsynth)
            if(Freetype_FOUND)
                find_package(Fontconfig)
            endif()
            find_package(Harfbuzz)
            find_package(ICU OPTIONAL_COMPONENTS i18n uc)
        endif()
    endif()
endif()
if(APPLE)
    find_package(Iconv)

    find_library(AUDIOTOOLBOX_LIBRARY AudioToolbox)
    find_library(AUDIOUNIT_LIBRARY AudioUnit)
    find_library(COCOA_LIBRARY Cocoa)
    find_library(QUARTZCORE_LIBRARY QuartzCore)

    find_package(MacUcontext)
endif()

if(NOT EMSCRIPTEN AND NOT OPTION_DEDICATED)
    find_package(OpenGL COMPONENTS OpenGL)
endif()

if(MSVC)
    find_package(Editbin REQUIRED)
else()
    find_package(Builtins)
endif()

if (UNIX)
    find_package(DL)
    find_package(Demangle)
    find_package(Sigaction)
    find_package(Sigaltstack)
    find_package(SelfDbg)
    find_package(Ucontext)
    find_package(BFD)
endif (UNIX)

if(UNIX AND NOT APPLE AND NOT OPTION_DEDICATED)
    find_package(Fcitx QUIET)
    if (Fcitx_FOUND)
        message(STATUS "Found: Fcitx: ${Fcitx_VERSION}")
        find_package(DBus1)
        find_package(X11)
    else(Fcitx_FOUND)
        message(STATUS "Could not find Fcitx (Fcitx is OPTIONAL)")
    endif(Fcitx_FOUND)
endif()

if (MINGW)
    find_package(Demangle)
    if (OPTION_ENABLE_MINGW_BFD)
        find_package(BFD)
    endif (OPTION_ENABLE_MINGW_BFD)
    find_package(DbgHelp)
endif (MINGW)

find_package(SSE)
find_package(Xaudio2)

find_package(Grfcodec)

include(CheckIPOSupported)
check_ipo_supported(RESULT IPO_FOUND)

show_options()

if(UNIX AND NOT APPLE AND NOT OPTION_DEDICATED)
    if(NOT SDL_FOUND AND NOT SDL2_FOUND AND NOT ALLEGRO_FOUND)
        message(FATAL_ERROR "SDL, SDL2 or Allegro is required for this platform")
    endif()
    if(HARFBUZZ_FOUND AND NOT ICU_i18n_FOUND)
        message(WARNING "HarfBuzz depends on ICU i18n to function; HarfBuzz will be disabled")
    endif()
    if(NOT HARFBUZZ_FOUND)
        message(WARNING "Without HarfBuzz and ICU i18n the game will not be able to render right-to-left languages correctly")
    endif()
endif()
if(APPLE)
    if(NOT AUDIOTOOLBOX_LIBRARY)
        message(FATAL_ERROR "AudioToolbox is required for this platform")
    endif()
    if(NOT AUDIOUNIT_LIBRARY)
        message(FATAL_ERROR "AudioUnit is required for this platform")
    endif()
    if(NOT COCOA_LIBRARY)
        message(FATAL_ERROR "Cocoa is required for this platform")
    endif()
    if(NOT QUARTZCORE_LIBRARY)
        message(FATAL_ERROR "QuartzCore is required for this platform")
    endif()
endif()

if(OPTION_PACKAGE_DEPENDENCIES)
    if(NOT UNIX)
        message(FATAL_ERROR "Can only package dependencies on Linux")
    endif()
    if(OPTION_INSTALL_FHS)
        message(FATAL_ERROR "Cannot install in FHS folders when we are packaging dependencies")
    endif()
    if(${CMAKE_VERSION} VERSION_LESS "3.16.0")
        message(FATAL_ERROR "OPTION_PACKAGE_DEPENDENCIES can only work with CMake 3.16+; you are using ${CMAKE_VERSION}")
    endif()

    # If we are packaging dependencies, we do two things:
    # 1) set the RPATH to include $ORIGIN/lib; $ORIGIN (that literal string)
    #    is a Linux indicator for "path where application is". In CMake, we
    #    have to do this before add_executable() is executed.
    # 2) copy the libraries that we compile against to the "lib" folder.
    #    This is done in InstallAndPackage.cmake.
    set(CMAKE_INSTALL_RPATH "\$ORIGIN/lib")
    set(CMAKE_BUILD_WITH_INSTALL_RPATH ON)
endif()

if(OPTION_NO_SPLIT_LIB)
    set(OPENTTD_LIB openttd)
else()
    set(OPENTTD_LIB openttd_lib)
endif()

include(CTest)
include(SourceList)

# Needed by rev.cpp
include_directories(${CMAKE_SOURCE_DIR}/src)
# Needed by everything that uses Squirrel
include_directories(${CMAKE_SOURCE_DIR}/src/3rdparty/squirrel/include)

include(MSVCFilters)

if(OPTION_NO_SPLIT_LIB)
    add_executable(openttd WIN32 ${GENERATED_SOURCE_FILES})
else()
    add_library(openttd_lib OBJECT ${GENERATED_SOURCE_FILES})
    add_executable(openttd WIN32)
    add_executable(openttd_test)
    set_target_properties(openttd_test PROPERTIES EXCLUDE_FROM_ALL TRUE)
endif()

set_target_properties(openttd PROPERTIES OUTPUT_NAME "${BINARY_NAME}")
# All other files are added via target_sources()

if (MINGW AND OPTION_MINGW_STDTHREADS)
    target_link_libraries(${OPENTTD_LIB} mingw_stdthreads)
endif()

set(host_tools_list strgen settingsgen)

if(HOST_BINARY_DIR)
    # Host tools already exist, nothing to do
elseif(CMAKE_CROSSCOMPILING)
    # Pawn off the creation of the host utilities into its own dedicated space
    file(MAKE_DIRECTORY ${CMAKE_CURRENT_BINARY_DIR}/host_tools)
    file(TO_NATIVE_PATH ${CMAKE_COMMAND} native_cmake_command)
    file(TO_NATIVE_PATH ${CMAKE_CURRENT_SOURCE_DIR} native_cmake_current_source_dir)
    execute_process(
        COMMAND "${native_cmake_command}" "-DCMAKE_BUILD_TYPE=${CMAKE_BUILD_TYPE}" "${native_cmake_current_source_dir}"
                "-DCMAKE_C_COMPILER=/usr/bin/cc" "-DCMAKE_CXX_COMPILER=/usr/bin/c++"
        WORKING_DIRECTORY ${CMAKE_CURRENT_BINARY_DIR}/host_tools
    )

    add_custom_target(host_tools
        COMMAND ${CMAKE_COMMAND} --build . --target host_tools --config $<CONFIG>
        WORKING_DIRECTORY ${CMAKE_CURRENT_BINARY_DIR}/host_tools
    )
    include(${CMAKE_CURRENT_BINARY_DIR}/host_tools/host_tools.cmake)

    foreach(tgt IN ITEMS ${host_tools_list})
        add_dependencies(host${tgt} host_tools)
    endforeach()

else()
    # Add an empty target, host tools are built inplace
    add_custom_target(host_tools
        DEPENDS ${host_tools_list}
    )
endif()

if(MSVC)
    # Add DPI manifest to project; other WIN32 targets get this via ottdres.rc
    target_sources(openttd PRIVATE "${CMAKE_SOURCE_DIR}/os/windows/openttd.manifest")

    # If target -static is used, switch our project to static (/MT) too.
    # If the target ends on -static-md, it will remain dynamic (/MD).
    if(VCPKG_TARGET_TRIPLET MATCHES "-static" AND NOT VCPKG_TARGET_TRIPLET MATCHES "-md")
        set_property(TARGET openttd_lib PROPERTY MSVC_RUNTIME_LIBRARY "MultiThreaded$<$<CONFIG:Debug>:Debug>")
        set_property(TARGET openttd PROPERTY MSVC_RUNTIME_LIBRARY "MultiThreaded$<$<CONFIG:Debug>:Debug>")
        set_property(TARGET openttd_test PROPERTY MSVC_RUNTIME_LIBRARY "MultiThreaded$<$<CONFIG:Debug>:Debug>")
     endif()
endif()

add_subdirectory(${CMAKE_SOURCE_DIR}/bin)
add_subdirectory(${CMAKE_SOURCE_DIR}/src)
add_subdirectory(${CMAKE_SOURCE_DIR}/media)

if(NOT CMAKE_CROSSCOMPILING AND NOT HOST_BINARY_DIR)
    foreach(tgt IN ITEMS ${host_tools_list})
        add_executable(host${tgt} ALIAS ${tgt})
    endforeach()

    export(TARGETS ${host_tools_list} NAMESPACE host FILE host_tools.cmake)
endif()

add_dependencies(openttd
    find_version)

if(NOT OPTION_NO_SPLIT_LIB)
    target_link_libraries(openttd openttd_lib)

    target_link_libraries(openttd_test PRIVATE openttd_lib)
    if(ANDROID)
        target_link_libraries(openttd_test PRIVATE log)
    endif()

    include(Catch)
    catch_discover_tests(openttd_test)
endif()

target_link_libraries(${OPENTTD_LIB}
    openttd::languages
    openttd::settings
    openttd::script_api
    Threads::Threads
)

target_link_libraries(openttd
    openttd::media
    openttd::basesets
    openttd::binfiles
)

if(HAIKU)
    target_link_libraries(openttd "be" "network" "midi")
endif()

if(IPO_FOUND AND NOT OPTION_NO_LTO)
    set_target_properties(openttd PROPERTIES INTERPROCEDURAL_OPTIMIZATION_RELEASE True)
    set_target_properties(openttd PROPERTIES INTERPROCEDURAL_OPTIMIZATION_MINSIZEREL True)
    set_target_properties(openttd PROPERTIES INTERPROCEDURAL_OPTIMIZATION_RELWITHDEBINFO True)
endif()
set_target_properties(openttd PROPERTIES VS_DEBUGGER_WORKING_DIRECTORY "${CMAKE_BINARY_DIR}")
process_compile_flags()

include(LinkPackage)
link_package(PNG TARGET PNG::PNG ENCOURAGED)
link_package(ZLIB TARGET ZLIB::ZLIB ENCOURAGED)
link_package(LIBLZMA TARGET LibLZMA::LibLZMA ENCOURAGED)
link_package(LZO)
link_package(ZSTD TARGET ZSTD::ZSTD RECOMMENDED)

if(NOT WIN32 AND NOT EMSCRIPTEN)
    link_package(CURL ENCOURAGED)
    target_link_libraries(openttd_lib ${CMAKE_DL_LIBS})
endif()

if(NOT OPTION_DEDICATED)
    link_package(Fluidsynth)
    link_package(SDL)
    link_package(SDL2 TARGET SDL2::SDL2)
    link_package(Allegro)
    link_package(FREETYPE TARGET Freetype::Freetype)
    link_package(Fontconfig TARGET Fontconfig::Fontconfig)
    link_package(Harfbuzz TARGET harfbuzz::harfbuzz)
    link_package(ICU_i18n)
<<<<<<< HEAD
    link_package(Fcitx)
    link_package(DBus1)
    link_package(X11)
=======
    link_package(ICU_uc)
>>>>>>> 36c735eb

    if(SDL2_FOUND AND OPENGL_FOUND AND UNIX)
        # SDL2 dynamically loads OpenGL if needed, so do not link to OpenGL when
        # on Linux. For Windows, we need to link to OpenGL as we also have a win32
        # driver using it.
        add_definitions(-DWITH_OPENGL)
        message(STATUS "OpenGL found -- -DWITH_OPENGL -- (via SDL2)")
    else()
        link_package(OpenGL TARGET OpenGL::GL)
    endif()
endif()

include(3rdparty/llvm/CheckAtomic)

if(APPLE)
    link_package(Iconv TARGET Iconv::Iconv)

    target_link_libraries(${OPENTTD_LIB}
        ${AUDIOTOOLBOX_LIBRARY}
        ${AUDIOUNIT_LIBRARY}
        ${COCOA_LIBRARY}
        ${QUARTZCORE_LIBRARY}
    )

    add_definitions(
        -DWITH_COCOA
    )
endif()

if(EMSCRIPTEN)
    add_library(WASM::WASM INTERFACE IMPORTED)

    # Allow heap-growth, and start with a bigger memory size.
    target_link_libraries(WASM::WASM INTERFACE "-s ALLOW_MEMORY_GROWTH=1")
    target_link_libraries(WASM::WASM INTERFACE "-s INITIAL_MEMORY=33554432")
    target_link_libraries(WASM::WASM INTERFACE "-s DISABLE_EXCEPTION_CATCHING=0")
    target_link_libraries(WASM::WASM INTERFACE "-s WASM_BIGINT")
    add_definitions(-s DISABLE_EXCEPTION_CATCHING=0)

    # Export functions to Javascript.
    target_link_libraries(WASM::WASM INTERFACE "-s EXPORTED_FUNCTIONS='[\"_main\", \"_em_openttd_add_server\"]' -s EXPORTED_RUNTIME_METHODS='[\"cwrap\"]'")

    # Preload all the files we generate during build.
    # As we do not compile with FreeType / FontConfig, we also have no way to
    # render several languages (like Chinese, ..), so where do you draw the
    # line what languages to include and which not? In the end, especially as
    # the more languages you add the slower downloading becomes, we decided to
    # only ship the English language.
    target_link_libraries(WASM::WASM INTERFACE "--preload-file ${CMAKE_BINARY_DIR}/baseset@/baseset")
    target_link_libraries(WASM::WASM INTERFACE "--preload-file ${CMAKE_BINARY_DIR}/lang/english.lng@/lang/english.lng")
    target_link_libraries(WASM::WASM INTERFACE "--preload-file ${CMAKE_SOURCE_DIR}/bin/ai@/ai")
    target_link_libraries(WASM::WASM INTERFACE "--preload-file ${CMAKE_SOURCE_DIR}/bin/game@/game")
    # Documentation files for the in-game text file viewer
    target_link_libraries(WASM::WASM INTERFACE "--preload-file ${CMAKE_SOURCE_DIR}/README.md@/README.md")
    target_link_libraries(WASM::WASM INTERFACE "--preload-file ${CMAKE_SOURCE_DIR}/CREDITS.md@/CREDITS.md")
    target_link_libraries(WASM::WASM INTERFACE "--preload-file ${CMAKE_SOURCE_DIR}/CONTRIBUTING.md@/CONTRIBUTING.md")
    target_link_libraries(WASM::WASM INTERFACE "--preload-file ${CMAKE_SOURCE_DIR}/COPYING.md@/COPYING.md")
    target_link_libraries(WASM::WASM INTERFACE "--preload-file ${CMAKE_SOURCE_DIR}/known-bugs.md@/known-bugs.md")
    target_link_libraries(WASM::WASM INTERFACE "--preload-file ${CMAKE_SOURCE_DIR}/changelog.md@/changelog.md")
    target_link_libraries(WASM::WASM INTERFACE "--preload-file ${CMAKE_SOURCE_DIR}/docs/admin_network.md@/docs/admin_network.md")
    target_link_libraries(WASM::WASM INTERFACE "--preload-file ${CMAKE_SOURCE_DIR}/docs/debugging_desyncs.md@/docs/debugging_desyncs.md")
    target_link_libraries(WASM::WASM INTERFACE "--preload-file ${CMAKE_SOURCE_DIR}/docs/desync.md@/docs/desync.md")
    target_link_libraries(WASM::WASM INTERFACE "--preload-file ${CMAKE_SOURCE_DIR}/docs/directory_structure.md@/docs/directory_structure.md")
    target_link_libraries(WASM::WASM INTERFACE "--preload-file ${CMAKE_SOURCE_DIR}/docs/eints.md@/docs/eints.md")
    target_link_libraries(WASM::WASM INTERFACE "--preload-file ${CMAKE_SOURCE_DIR}/docs/linkgraph.md@/docs/linkgraph.md")
    target_link_libraries(WASM::WASM INTERFACE "--preload-file ${CMAKE_SOURCE_DIR}/docs/logging_and_performance_metrics.md@/docs/logging_and_performance_metrics.md")
    target_link_libraries(WASM::WASM INTERFACE "--preload-file ${CMAKE_SOURCE_DIR}/docs/multiplayer.md@/docs/multiplayer.md")
    target_link_libraries(WASM::WASM INTERFACE "--preload-file ${CMAKE_SOURCE_DIR}/docs/savegame_format.md@/docs/savegame_format.md")
    target_link_libraries(WASM::WASM INTERFACE "--preload-file ${CMAKE_SOURCE_DIR}/docs/symbol_server.md@/docs/symbol_server.md")

    # We use IDBFS for persistent storage.
    target_link_libraries(WASM::WASM INTERFACE "-lidbfs.js")

    # Use custom pre-js and shell.html.
    target_link_libraries(WASM::WASM INTERFACE "--pre-js ${CMAKE_SOURCE_DIR}/os/emscripten/pre.js")
    target_link_libraries(WASM::WASM INTERFACE "--shell-file ${CMAKE_SOURCE_DIR}/os/emscripten/shell.html")

    # Build the .html (which builds the .js, .wasm, and .data too).
    set_target_properties(openttd PROPERTIES SUFFIX ".html")
    target_link_libraries(openttd WASM::WASM)
endif()

if(NOT PERSONAL_DIR STREQUAL "(not set)")
    add_definitions(
        -DWITH_PERSONAL_DIR
        -DPERSONAL_DIR="${PERSONAL_DIR}"
    )
endif()

if(NOT SHARED_DIR STREQUAL "(not set)")
    add_definitions(
        -DWITH_SHARED_DIR
        -DSHARED_DIR="${SHARED_DIR}"
    )
endif()

if(NOT GLOBAL_DIR STREQUAL "(not set)")
    add_definitions(
        -DGLOBAL_DATA_DIR="${GLOBAL_DIR}"
    )
endif()

link_package(SSE)

add_definitions_based_on_options()

if(WIN32)
    add_definitions(
        -DUNICODE
        -D_UNICODE
        -DWITH_UNISCRIBE
        -DPSAPI_VERSION=1
    )

    target_link_libraries(${OPENTTD_LIB}
        ws2_32
        winmm
        imm32
        usp10
        psapi
        winhttp
        bcrypt
    )
endif()

if(CMAKE_SIZEOF_VOID_P EQUAL 8)
    add_definitions(-DPOINTER_IS_64BIT)
endif()

if(OPTION_NO_TAGGED_PTRS)
    add_definitions(-DNO_TAGGED_PTRS)
endif()

enable_testing()

add_subdirectory(regression)

if(APPLE OR WIN32)
    find_package(Pandoc)
endif()

include(InstallAndPackage)

get_property(CFG_DEFS DIRECTORY . PROPERTY COMPILE_OPTIONS)
list(FILTER CFG_DEFS INCLUDE REGEX "^-D")

# list TRANSFORM requires 3.12 or later
#list(TRANSFORM CFG_DEFS REPLACE "^-D" "")
string(REGEX REPLACE "(^|;)-D" "\\1" CFG_DEFS "${CFG_DEFS}")

get_property(CFG_DEFS_2 DIRECTORY . PROPERTY COMPILE_DEFINITIONS)
list(APPEND CFG_DEFS ${CFG_DEFS_2})
list(FILTER CFG_DEFS EXCLUDE REGEX "_DIR=")
list(FILTER CFG_DEFS EXCLUDE REGEX "SURVEY_KEY=")

# Generate a target to determine version, which is execute every 'make' run
add_custom_target(find_version
        ${CMAKE_COMMAND}
                -DFIND_VERSION_BINARY_DIR=${CMAKE_BINARY_DIR}/generated
                -DCPACK_BINARY_DIR=${CMAKE_BINARY_DIR}
                -DREV_MAJOR=${PROJECT_VERSION_MAJOR}
                -DREV_MINOR=${PROJECT_VERSION_MINOR}
                -DCONFIGURE_DEFINES="${CFG_DEFS}"
                $<$<PLATFORM_ID:Windows>:-DWIN32=TRUE>
                -P "${CMAKE_SOURCE_DIR}/cmake/scripts/FindVersion.cmake"
        WORKING_DIRECTORY ${CMAKE_SOURCE_DIR}
        BYPRODUCTS ${GENERATED_SOURCE_FILES}
)<|MERGE_RESOLUTION|>--- conflicted
+++ resolved
@@ -404,13 +404,10 @@
     link_package(Fontconfig TARGET Fontconfig::Fontconfig)
     link_package(Harfbuzz TARGET harfbuzz::harfbuzz)
     link_package(ICU_i18n)
-<<<<<<< HEAD
+    link_package(ICU_uc)
     link_package(Fcitx)
     link_package(DBus1)
     link_package(X11)
-=======
-    link_package(ICU_uc)
->>>>>>> 36c735eb
 
     if(SDL2_FOUND AND OPENGL_FOUND AND UNIX)
         # SDL2 dynamically loads OpenGL if needed, so do not link to OpenGL when
