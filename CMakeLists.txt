--- conflicted
+++ resolved
@@ -312,11 +312,9 @@
     link_package(Fontconfig TARGET Fontconfig::Fontconfig)
     link_package(ICU_lx)
     link_package(ICU_i18n)
-<<<<<<< HEAD
     link_package(Fcitx)
     link_package(DBus1)
     link_package(X11)
-=======
 
     if(SDL2_FOUND AND OPENGL_FOUND AND UNIX)
         # SDL2 dynamically loads OpenGL if needed, so do not link to OpenGL when
@@ -327,7 +325,6 @@
     else()
         link_package(OpenGL TARGET OpenGL::GL)
     endif()
->>>>>>> f30f4b68
 endif()
 
 if(APPLE)
