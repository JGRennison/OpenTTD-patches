
--TestInit--
 Ops:      9988
 TickTest: 1
 TickTest: 2
 Ops:      9990
 SetCommandDelay: (null : 0x00000000)
 IsValid(vehicle.plane_speed): true
 vehicle.plane_speed: 2
  Required this file
 min(6, 3): 3
 min(3, 6): 3
 max(6, 3): 6
 max(3, 6): 6
 AIList Consistency Tests

 Value Descending
   40
   25
   10

   40
   30
   20
   10
   40
   30
   20
   10

   40
   30
   20
   10

 Value Ascending
   5
   20
   35

   10
   20
   30
   40
   10
   20
   30
   40

   10
   20
   30
   40

 Item Descending
   40
   25
   10

   40
   30
   20
   10

   40
   30
   20
   10

 Item Ascending
   5
   20
   35

   10
   20
   30
   40

   10
   20
   30
   40
 Ops:      8673

--Std--
 abs(-21): 21
 abs( 21): 21

--AIBase--
  Rand():       2113409458
  Rand():       2000129769
  Rand():       1788051963
  RandRange(0): 0
  RandRange(0): 0
  RandRange(0): 0
  RandRange(1): 0
  RandRange(1): 0
  RandRange(1): 0
  RandRange(2): 0
  RandRange(2): 0
  RandRange(2): 1
  RandRange(1000000): 338687
  RandRange(1000000): 274895
  RandRange(1000000): 217539
  Chance(1, 2): false
  Chance(1, 2): true
  Chance(1, 2): false

--List--
  IsEmpty():     true
  Count():       101
  HasItem(1050): false
  HasItem(1051): true
  IsEmpty():     false
  List Dump:
    1 => 1
    2 => 2
    1000 => 1000
    1001 => 1001
    1002 => 1002
    1003 => 1003
    1004 => 1004
    1005 => 1005
    1006 => 1006
    1007 => 1007
    1008 => 1008
    1009 => 1009
    1010 => 1010
    1011 => 1011
    1012 => 1012
    1013 => 1013
    1014 => 1014
    1015 => 1015
    1016 => 1016
    1017 => 1017
    1018 => 1018
    1019 => 1019
    1020 => 1020
    1021 => 1021
    1022 => 1022
    1023 => 1023
    1024 => 1024
    1025 => 1025
    1026 => 1026
    1027 => 1027
    1028 => 1028
    1029 => 1029
    1030 => 1030
    1031 => 1031
    1032 => 1032
    1033 => 1033
    1034 => 1034
    1035 => 1035
    1036 => 1036
    1037 => 1037
    1038 => 1038
    1039 => 1039
    1040 => 1040
    1041 => 1041
    1042 => 1042
    1043 => 1043
    1044 => 1044
    1045 => 1045
    1046 => 1046
    1047 => 1047
    1048 => 1048
    1049 => 1049
    1051 => 12
    1052 => 1052
    1053 => 1053
    1054 => 1054
    1055 => 1055
    1056 => 1056
    1057 => 1057
    1058 => 1058
    1059 => 1059
    1060 => 1060
    1061 => 1061
    1062 => 1062
    1063 => 1063
    1064 => 1064
    1065 => 1065
    1066 => 1066
    1067 => 1067
    1068 => 1068
    1069 => 1069
    1070 => 1070
    1071 => 1071
    1072 => 1072
    1073 => 1073
    1074 => 1074
    1075 => 1075
    1076 => 1076
    1077 => 1077
    1078 => 1078
    1079 => 1079
    1080 => 1080
    1081 => 1081
    1082 => 1082
    1083 => 1083
    1084 => 1084
    1085 => 1085
    1086 => 1086
    1087 => 1087
    1088 => 1088
    1089 => 1089
    1090 => 1090
    1091 => 1091
    1092 => 1092
    1093 => 1093
    1094 => 1094
    1095 => 1095
    1096 => 1096
    1097 => 1097
    1098 => 1098
    1099 => 1099
  Custom ListDump:
    1 => 4343
    2 => 8686
    1000 => 4343000
    1001 => 4347343
    1002 => 4351686
    1003 => 4356029
    1004 => 4360372
    1005 => 4364715
    1006 => 4369058
    1007 => 4373401
    1008 => 4377744
    1009 => 4382087
    1010 => 4386430
    1011 => 4390773
    1012 => 4395116
    1013 => 4399459
    1014 => 4403802
    1015 => 4408145
    1016 => 4412488
    1017 => 4416831
    1018 => 4421174
    1019 => 4425517
    1020 => 4429860
    1021 => 4434203
    1022 => 4438546
    1023 => 4442889
    1024 => 4447232
    1025 => 4451575
    1026 => 4455918
    1027 => 4460261
    1028 => 4464604
    1029 => 4468947
    1030 => 4473290
    1031 => 4477633
    1032 => 4481976
    1033 => 4486319
    1034 => 4490662
    1035 => 4495005
    1036 => 4499348
    1037 => 4503691
    1038 => 4508034
    1039 => 4512377
    1040 => 4516720
    1041 => 4521063
    1042 => 4525406
    1043 => 4529749
    1044 => 4534092
    1045 => 4538435
    1046 => 4542778
    1047 => 4547121
    1048 => 4551464
    1049 => 4555807
    1051 => 4564493
    1052 => 4568836
    1053 => 4573179
    1054 => 4577522
    1055 => 4581865
    1056 => 4586208
    1057 => 4590551
    1058 => 4594894
    1059 => 4599237
    1060 => 4603580
    1061 => 4607923
    1062 => 4612266
    1063 => 4616609
    1064 => 4620952
    1065 => 4625295
    1066 => 4629638
    1067 => 4633981
    1068 => 4638324
    1069 => 4642667
    1070 => 4647010
    1071 => 4651353
    1072 => 4655696
    1073 => 4660039
    1074 => 4664382
    1075 => 4668725
    1076 => 4673068
    1077 => 4677411
    1078 => 4681754
    1079 => 4686097
    1080 => 4690440
    1081 => 4694783
    1082 => 4699126
    1083 => 4703469
    1084 => 4707812
    1085 => 4712155
    1086 => 4716498
    1087 => 4720841
    1088 => 4725184
    1089 => 4729527
    1090 => 4733870
    1091 => 4738213
    1092 => 4742556
    1093 => 4746899
    1094 => 4751242
    1095 => 4755585
    1096 => 4759928
    1097 => 4764271
    1098 => 4768614
    1099 => 4772957
  Custom ListDump:
    1 => 42
    2 => 84
    1000 => 42000
    1001 => 42042
    1002 => 42084
    1003 => 42126
    1004 => 42168
    1005 => 42210
    1006 => 42252
    1007 => 42294
    1008 => 42336
    1009 => 42378
    1010 => 42420
    1011 => 42462
    1012 => 42504
    1013 => 42546
    1014 => 42588
    1015 => 42630
    1016 => 42672
    1017 => 42714
    1018 => 42756
    1019 => 42798
    1020 => 42840
    1021 => 42882
    1022 => 42924
    1023 => 42966
    1024 => 43008
    1025 => 43050
    1026 => 43092
    1027 => 43134
    1028 => 43176
    1029 => 43218
    1030 => 43260
    1031 => 43302
    1032 => 43344
    1033 => 43386
    1034 => 43428
    1035 => 43470
    1036 => 43512
    1037 => 43554
    1038 => 43596
    1039 => 43638
    1040 => 43680
    1041 => 43722
    1042 => 43764
    1043 => 43806
    1044 => 43848
    1045 => 43890
    1046 => 43932
    1047 => 43974
    1048 => 44016
    1049 => 44058
    1051 => 44142
    1052 => 44184
    1053 => 44226
    1054 => 44268
    1055 => 44310
    1056 => 44352
    1057 => 44394
    1058 => 44436
    1059 => 44478
    1060 => 44520
    1061 => 44562
    1062 => 44604
    1063 => 44646
    1064 => 44688
    1065 => 44730
    1066 => 44772
    1067 => 44814
    1068 => 44856
    1069 => 44898
    1070 => 44940
    1071 => 44982
    1072 => 45024
    1073 => 45066
    1074 => 45108
    1075 => 45150
    1076 => 45192
    1077 => 45234
    1078 => 45276
    1079 => 45318
    1080 => 45360
    1081 => 45402
    1082 => 45444
    1083 => 45486
    1084 => 45528
    1085 => 45570
    1086 => 45612
    1087 => 45654
    1088 => 45696
    1089 => 45738
    1090 => 45780
    1091 => 45822
    1092 => 45864
    1093 => 45906
    1094 => 45948
    1095 => 45990
    1096 => 46032
    1097 => 46074
    1098 => 46116
    1099 => 46158
  Randomize ListDump:
    1 => 1667006376
    2 => 814756458
    1000 => 2792131700
    1001 => 3417650573
    1002 => 1856129988
    1003 => 1800973341
    1004 => 4197962148
    1005 => 2463509731
    1006 => 2312121797
    1007 => 1357932132
    1008 => 1603755907
    1009 => 1718096015
    1010 => 3850074449
    1011 => 2711130211
    1012 => 2371249199
    1013 => 881020769
    1014 => 3366660077
    1015 => 808768948
    1016 => 3035331984
    1017 => 2813590961
    1018 => 2745021820
    1019 => 3075151719
    1020 => 2553774560
    1021 => 4267762096
    1022 => 3863175846
    1023 => 4198397908
    1024 => 817599906
    1025 => 3149240362
    1026 => 3003005979
    1027 => 1214815375
    1028 => 3784363817
    1029 => 3181864540
    1030 => 325341059
    1031 => 1011889231
    1032 => 3142617173
    1033 => 1197220206
    1034 => 4060510885
    1035 => 3596342467
    1036 => 219406671
    1037 => 3695508783
    1038 => 2823603997
    1039 => 2625659720
    1040 => 4113498476
    1041 => 1125297786
    1042 => 671905104
    1043 => 1231077134
    1044 => 892292375
    1045 => 2441486929
    1046 => 1804593432
    1047 => 2536560053
    1048 => 1896826021
    1049 => 1672512966
    1051 => 977884299
    1052 => 681948608
    1053 => 3853505792
    1054 => 4118706553
    1055 => 3581698138
    1056 => 3073782502
    1057 => 1084753140
    1058 => 2266056077
    1059 => 1239805090
    1060 => 1183528423
    1061 => 501361238
    1062 => 66542127
    1063 => 775638990
    1064 => 1111474321
    1065 => 3465462871
    1066 => 2317535037
    1067 => 878310882
    1068 => 2231368582
    1069 => 2353633007
    1070 => 179259867
    1071 => 1322707275
    1072 => 1474105363
    1073 => 619989187
    1074 => 3221603092
    1075 => 2400416540
    1076 => 3926392705
    1077 => 1122978123
    1078 => 3266139701
    1079 => 2948697341
    1080 => 3262493501
    1081 => 2200252596
    1082 => 4091101485
    1083 => 2797438343
    1084 => 2608201933
    1085 => 2577605442
    1086 => 1178956760
    1087 => 3047709109
    1088 => 1065186815
    1089 => 841440515
    1090 => 842182476
    1091 => 289059855
    1092 => 2114106829
    1093 => 436435334
    1094 => 111052607
    1095 => 81827083
    1096 => 1961213887
    1097 => 1374385392
    1098 => 3255118186
    1099 => 2245402931
  KeepTop(10):
    1 => 1667006376
    2 => 814756458
    1000 => 2792131700
    1001 => 3417650573
    1002 => 1856129988
    1003 => 1800973341
    1004 => 4197962148
    1005 => 2463509731
    1006 => 2312121797
    1007 => 1357932132
  KeepBottom(8):
    1000 => 2792131700
    1001 => 3417650573
    1002 => 1856129988
    1003 => 1800973341
    1004 => 4197962148
    1005 => 2463509731
    1006 => 2312121797
    1007 => 1357932132
  RemoveBottom(2):
    1000 => 2792131700
    1001 => 3417650573
    1002 => 1856129988
    1003 => 1800973341
    1004 => 4197962148
    1005 => 2463509731
  RemoveTop(2):
    1002 => 1856129988
    1003 => 1800973341
    1004 => 4197962148
    1005 => 2463509731
  RemoveList({1003, 1004}):
    1002 => 1856129988
    1005 => 2463509731
  KeepList({1003, 1004, 1005}):
    1005 => 2463509731
  AddList({1005, 4000, 4001, 4002}):
    1005 => 1005
    4000 => 8000
    4001 => 8002
    4002 => 8004
  foreach():
    1005 => 1005
    4000 => 50
    4001 => 8002
    4002 => 8004
    4006 => 12
  []:
    4000 => 50
  IsEmpty():     true
    0 => 5  (true)
ERROR: Next() is invalid as Begin() is never called
ERROR: IsEnd() is invalid as Begin() is never called
    0 => 5  (false)
    0 => 5  (true)
    2 => 6  (true)
    3 => 6  (true)
    9 => 0  (false)

--Company--
  SetName():            true
  SetName():            true
  SetName():            true
  SetName():            false
  GetLastErrorString(): ERR_NAME_IS_NOT_UNIQUE
  GetName():                         Regression
  GetPresidentName():                F. Gribble
  SetPresidentName():                true
  GetPresidentName():                Regression AI
  GetBankBalance():                  100000
  GetName():                         (null : 0x00000000)
  GetLoanAmount():                   100000
  GetMaxLoanAmount():                2000000000
  GetLoanInterval():                 10000
  SetLoanAmount(1):                  false
  SetLoanAmount(100):                false
  SetLoanAmount(10000):              true
  GetLastErrorString():              ERR_NONE
  GetBankBalance():                  10000
  GetLoanAmount():                   10000
  SetMinimumLoanAmount(31337):       true
  GetBankBalance():                  40000
  GetLoanAmount():                   40000
  SetLoanAmount(10000):              true
  GetBankBalance():                  2000000000
  GetLoanAmount():                   2000000000
  GetCompanyHQ():                    -1
  BuildCompanyHQ():                  true
  GetCompanyHQ():                    33151
  BuildCompanyHQ():                  true
  GetCompanyHQ():                    33153
  BuildCompanyHQ():                  false
  GetLastErrorString():              ERR_AREA_NOT_CLEAR
  GetAutoRenewStatus():              true
  SetAutoRenewStatus(true):          true
  GetAutoRenewStatus():              true
  SetAutoRenewStatus(true):          true
  SetAutoRenewStatus(false):         true
  GetAutoRenewStatus():              false
  GetAutoRenewMonths():              6
  SetAutoRenewMonths(-12):           true
  GetAutoRenewMonths():              -12
  SetAutoRenewMonths(-12):           true
  SetAutoRenewMonths(6):             true
  GetAutoRenewMoney():               100000
  SetAutoRenewMoney(200000):         true
  GetAutoRenewMoney():               200000
  SetAutoRenewMoney(200000):         true
  SetAutoRenewMoney(100000):         true
  Quarter: -1
    GetQuarterlyIncome():            -1
    GetQuarterlyExpenses():          -1
    GetQuarterlyCargoDelivered():    -1
    GetQuarterlyPerformanceRating(): -1
    GetQuarterlyCompanyValue():      -1
  Quarter: 0
    GetQuarterlyIncome():            0
    GetQuarterlyExpenses():          0
    GetQuarterlyCargoDelivered():    0
    GetQuarterlyPerformanceRating(): -1
    GetQuarterlyCompanyValue():      1
  Quarter: 1
    GetQuarterlyIncome():            0
    GetQuarterlyExpenses():          0
    GetQuarterlyCargoDelivered():    0
    GetQuarterlyPerformanceRating(): 0
    GetQuarterlyCompanyValue():      0
  Quarter: 2
    GetQuarterlyIncome():            0
    GetQuarterlyExpenses():          0
    GetQuarterlyCargoDelivered():    0
    GetQuarterlyPerformanceRating(): 0
    GetQuarterlyCompanyValue():      0
  Quarter: 3
    GetQuarterlyIncome():            0
    GetQuarterlyExpenses():          0
    GetQuarterlyCargoDelivered():    0
    GetQuarterlyPerformanceRating(): 0
    GetQuarterlyCompanyValue():      0
  Quarter: 4
    GetQuarterlyIncome():            0
    GetQuarterlyExpenses():          0
    GetQuarterlyCargoDelivered():    0
    GetQuarterlyPerformanceRating(): 0
    GetQuarterlyCompanyValue():      0
  Quarter: 5
    GetQuarterlyIncome():            0
    GetQuarterlyExpenses():          0
    GetQuarterlyCargoDelivered():    0
    GetQuarterlyPerformanceRating(): 0
    GetQuarterlyCompanyValue():      0
  Quarter: 6
    GetQuarterlyIncome():            0
    GetQuarterlyExpenses():          0
    GetQuarterlyCargoDelivered():    0
    GetQuarterlyPerformanceRating(): 0
    GetQuarterlyCompanyValue():      0
  Quarter: 7
    GetQuarterlyIncome():            0
    GetQuarterlyExpenses():          0
    GetQuarterlyCargoDelivered():    0
    GetQuarterlyPerformanceRating(): 0
    GetQuarterlyCompanyValue():      0
  Quarter: 8
    GetQuarterlyIncome():            0
    GetQuarterlyExpenses():          0
    GetQuarterlyCargoDelivered():    0
    GetQuarterlyPerformanceRating(): 0
    GetQuarterlyCompanyValue():      0
  Quarter: 9
    GetQuarterlyIncome():            0
    GetQuarterlyExpenses():          0
    GetQuarterlyCargoDelivered():    0
    GetQuarterlyPerformanceRating(): 0
    GetQuarterlyCompanyValue():      0
  Quarter: 10
    GetQuarterlyIncome():            0
    GetQuarterlyExpenses():          0
    GetQuarterlyCargoDelivered():    0
    GetQuarterlyPerformanceRating(): 0
    GetQuarterlyCompanyValue():      0
  Quarter: 11
    GetQuarterlyIncome():            0
    GetQuarterlyExpenses():          0
    GetQuarterlyCargoDelivered():    0
    GetQuarterlyPerformanceRating(): 0
    GetQuarterlyCompanyValue():      0
  Quarter: 12
    GetQuarterlyIncome():            0
    GetQuarterlyExpenses():          0
    GetQuarterlyCargoDelivered():    0
    GetQuarterlyPerformanceRating(): 0
    GetQuarterlyCompanyValue():      0
  Quarter: 13
    GetQuarterlyIncome():            0
    GetQuarterlyExpenses():          0
    GetQuarterlyCargoDelivered():    0
    GetQuarterlyPerformanceRating(): 0
    GetQuarterlyCompanyValue():      0
  Quarter: 14
    GetQuarterlyIncome():            0
    GetQuarterlyExpenses():          0
    GetQuarterlyCargoDelivered():    0
    GetQuarterlyPerformanceRating(): 0
    GetQuarterlyCompanyValue():      0
  Quarter: 15
    GetQuarterlyIncome():            0
    GetQuarterlyExpenses():          0
    GetQuarterlyCargoDelivered():    0
    GetQuarterlyPerformanceRating(): 0
    GetQuarterlyCompanyValue():      0
  Quarter: 16
    GetQuarterlyIncome():            0
    GetQuarterlyExpenses():          0
    GetQuarterlyCargoDelivered():    0
    GetQuarterlyPerformanceRating(): 0
    GetQuarterlyCompanyValue():      0
  Quarter: 17
    GetQuarterlyIncome():            0
    GetQuarterlyExpenses():          0
    GetQuarterlyCargoDelivered():    0
    GetQuarterlyPerformanceRating(): 0
    GetQuarterlyCompanyValue():      0
  Quarter: 18
    GetQuarterlyIncome():            0
    GetQuarterlyExpenses():          0
    GetQuarterlyCargoDelivered():    0
    GetQuarterlyPerformanceRating(): 0
    GetQuarterlyCompanyValue():      0
  Quarter: 19
    GetQuarterlyIncome():            0
    GetQuarterlyExpenses():          0
    GetQuarterlyCargoDelivered():    0
    GetQuarterlyPerformanceRating(): 0
    GetQuarterlyCompanyValue():      0
  Quarter: 20
    GetQuarterlyIncome():            0
    GetQuarterlyExpenses():          0
    GetQuarterlyCargoDelivered():    0
    GetQuarterlyPerformanceRating(): 0
    GetQuarterlyCompanyValue():      0
  Quarter: 21
    GetQuarterlyIncome():            0
    GetQuarterlyExpenses():          0
    GetQuarterlyCargoDelivered():    0
    GetQuarterlyPerformanceRating(): 0
    GetQuarterlyCompanyValue():      0
  Quarter: 22
    GetQuarterlyIncome():            0
    GetQuarterlyExpenses():          0
    GetQuarterlyCargoDelivered():    0
    GetQuarterlyPerformanceRating(): 0
    GetQuarterlyCompanyValue():      0
  Quarter: 23
    GetQuarterlyIncome():            0
    GetQuarterlyExpenses():          0
    GetQuarterlyCargoDelivered():    0
    GetQuarterlyPerformanceRating(): 0
    GetQuarterlyCompanyValue():      0
  Quarter: 24
    GetQuarterlyIncome():            0
    GetQuarterlyExpenses():          0
    GetQuarterlyCargoDelivered():    0
    GetQuarterlyPerformanceRating(): 0
    GetQuarterlyCompanyValue():      0

--Commands--
 -Command accounting-
  Command cost:              7500
  New inner cost scope:      0
  Further command cost:      30
  Saved cost of outer scope: 7500

--AIAirport--
  IsHangarTile():       false
  IsAirportTile():      false
  GetHangarOfAirport(): -1
  GetAirportType():     254
  IsAirportInformationAvailable(-1): false
  IsValidAirportType(-1):            false
  GetAirportWidth(-1):               -1
  GetAirportHeight(-1):              -1
  GetAirportCoverageRadius(-1):      -1
  GetAirportNumHelipads(-1):         -1
  IsAirportInformationAvailable(0): true
  IsValidAirportType(0):            true
  GetAirportWidth(0):               4
  GetAirportHeight(0):              3
  GetAirportCoverageRadius(0):      4
  GetAirportNumHelipads(0):         0
  IsAirportInformationAvailable(1): true
  IsValidAirportType(1):            false
  GetAirportWidth(1):               6
  GetAirportHeight(1):              6
  GetAirportCoverageRadius(1):      5
  GetAirportNumHelipads(1):         0
  IsAirportInformationAvailable(2): true
  IsValidAirportType(2):            false
  GetAirportWidth(2):               1
  GetAirportHeight(2):              1
  GetAirportCoverageRadius(2):      4
  GetAirportNumHelipads(2):         1
  IsAirportInformationAvailable(3): true
  IsValidAirportType(3):            false
  GetAirportWidth(3):               6
  GetAirportHeight(3):              6
  GetAirportCoverageRadius(3):      6
  GetAirportNumHelipads(3):         0
  IsAirportInformationAvailable(4): true
  IsValidAirportType(4):            false
  GetAirportWidth(4):               7
  GetAirportHeight(4):              7
  GetAirportCoverageRadius(4):      8
  GetAirportNumHelipads(4):         2
  IsAirportInformationAvailable(5): true
  IsValidAirportType(5):            false
  GetAirportWidth(5):               5
  GetAirportHeight(5):              4
  GetAirportCoverageRadius(5):      4
  GetAirportNumHelipads(5):         2
  IsAirportInformationAvailable(6): true
  IsValidAirportType(6):            false
  GetAirportWidth(6):               2
  GetAirportHeight(6):              2
  GetAirportCoverageRadius(6):      4
  GetAirportNumHelipads(6):         1
  IsAirportInformationAvailable(7): true
  IsValidAirportType(7):            false
  GetAirportWidth(7):               9
  GetAirportHeight(7):              11
  GetAirportCoverageRadius(7):      10
  GetAirportNumHelipads(7):         2
  IsAirportInformationAvailable(8): true
  IsValidAirportType(8):            false
  GetAirportWidth(8):               4
  GetAirportHeight(8):              2
  GetAirportCoverageRadius(8):      4
  GetAirportNumHelipads(8):         3
  IsAirportInformationAvailable(9): false
  IsValidAirportType(9):            false
  GetAirportWidth(9):               -1
  GetAirportHeight(9):              -1
  GetAirportCoverageRadius(9):      -1
  GetAirportNumHelipads(9):         -1
  GetBankBalance():     1999999790
  GetPrice():           5400
  BuildAirport():       true
  IsHangarTile():       false
  IsAirportTile():      true
  GetAirportType():     0
  GetHangarOfAirport(): 32119
  IsHangarTile():       true
  IsAirportTile():      true
  GetAirportType():     0
  GetBankBalance():     1999989890
  RemoveAirport():      true
  IsHangarTile():       false
  IsAirportTile():      false
  GetBankBalance():     1999989626
  BuildAirport():       true

--Bridge--
  Bridge -1
    IsValidBridge():    false
    GetName():
     VT_RAIL:           (null : 0x00000000)
     VT_ROAD:           (null : 0x00000000)
     VT_WATER:          (null : 0x00000000)
     VT_AIR:            (null : 0x00000000)
    GetMaxSpeed():      -1
    GetPrice():         -1
    GetMaxLength():     -1
    GetMinLength():     -1
  Bridge 0
    IsValidBridge():    true
    GetName():
     VT_RAIL:           Wooden rail bridge
     VT_ROAD:           Wooden road bridge
     VT_WATER:          Aqueduct
     VT_AIR:            (null : 0x00000000)
    GetMaxSpeed():      32
    GetPrice():         450
    GetMaxLength():     66
    GetMinLength():     2
  Bridge 1
    IsValidBridge():    true
    GetName():
     VT_RAIL:           Concrete rail bridge
     VT_ROAD:           Concrete road bridge
     VT_WATER:          Aqueduct
     VT_AIR:            (null : 0x00000000)
    GetMaxSpeed():      48
    GetPrice():         630
    GetMaxLength():     4
    GetMinLength():     2
  Bridge 2
    IsValidBridge():    true
    GetName():
     VT_RAIL:           Steel girder rail bridge
     VT_ROAD:           Steel girder road bridge
     VT_WATER:          Aqueduct
     VT_AIR:            (null : 0x00000000)
    GetMaxSpeed():      64
    GetPrice():         811
    GetMaxLength():     7
    GetMinLength():     2
  Bridge 3
    IsValidBridge():    true
    GetName():
     VT_RAIL:           Reinforced concrete suspension rail bridge
     VT_ROAD:           Reinforced concrete suspension road bridge
     VT_WATER:          Aqueduct
     VT_AIR:            (null : 0x00000000)
    GetMaxSpeed():      80
    GetPrice():         946
    GetMaxLength():     12
    GetMinLength():     4
  Bridge 4
    IsValidBridge():    true
    GetName():
     VT_RAIL:           Steel suspension rail bridge
     VT_ROAD:           Steel suspension road bridge
     VT_WATER:          Aqueduct
     VT_AIR:            (null : 0x00000000)
    GetMaxSpeed():      96
    GetPrice():         1042
    GetMaxLength():     66
    GetMinLength():     5
  Bridge 5
    IsValidBridge():    true
    GetName():
     VT_RAIL:           Steel suspension rail bridge
     VT_ROAD:           Steel suspension road bridge
     VT_WATER:          Aqueduct
     VT_AIR:            (null : 0x00000000)
    GetMaxSpeed():      112
    GetPrice():         1081
    GetMaxLength():     66
    GetMinLength():     5
  Bridge 6
    IsValidBridge():    true
    GetName():
     VT_RAIL:           Steel cantilever rail bridge
     VT_ROAD:           Steel cantilever road bridge
     VT_WATER:          Aqueduct
     VT_AIR:            (null : 0x00000000)
    GetMaxSpeed():      160
    GetPrice():         1261
    GetMaxLength():     9
    GetMinLength():     5
  Bridge 7
    IsValidBridge():    true
    GetName():
     VT_RAIL:           Steel cantilever rail bridge
     VT_ROAD:           Steel cantilever road bridge
     VT_WATER:          Aqueduct
     VT_AIR:            (null : 0x00000000)
    GetMaxSpeed():      208
    GetPrice():         1306
    GetMaxLength():     10
    GetMinLength():     5
  Bridge 8
    IsValidBridge():    true
    GetName():
     VT_RAIL:           Steel cantilever rail bridge
     VT_ROAD:           Steel cantilever road bridge
     VT_WATER:          Aqueduct
     VT_AIR:            (null : 0x00000000)
    GetMaxSpeed():      240
    GetPrice():         1396
    GetMaxLength():     11
    GetMinLength():     5
  Bridge 9
    IsValidBridge():    true
    GetName():
     VT_RAIL:           Steel girder rail bridge
     VT_ROAD:           Steel girder road bridge
     VT_WATER:          Aqueduct
     VT_AIR:            (null : 0x00000000)
    GetMaxSpeed():      256
    GetPrice():         1351
    GetMaxLength():     4
    GetMinLength():     2
  Bridge 10
    IsValidBridge():    false
    GetName():
     VT_RAIL:           (null : 0x00000000)
     VT_ROAD:           (null : 0x00000000)
     VT_WATER:          (null : 0x00000000)
     VT_AIR:            (null : 0x00000000)
    GetMaxSpeed():      -1
    GetPrice():         -1
    GetMaxLength():     -1
    GetMinLength():     -1
  Bridge 11
    IsValidBridge():    false
    GetName():
     VT_RAIL:           (null : 0x00000000)
     VT_ROAD:           (null : 0x00000000)
     VT_WATER:          (null : 0x00000000)
     VT_AIR:            (null : 0x00000000)
    GetMaxSpeed():      -1
    GetPrice():         -1
    GetMaxLength():     -1
    GetMinLength():     -1
  Bridge 12
    IsValidBridge():    false
    GetName():
     VT_RAIL:           (null : 0x00000000)
     VT_ROAD:           (null : 0x00000000)
     VT_WATER:          (null : 0x00000000)
     VT_AIR:            (null : 0x00000000)
    GetMaxSpeed():      -1
    GetPrice():         -1
    GetMaxLength():     -1
    GetMinLength():     -1
  Bridge 13
    IsValidBridge():    false
    GetName():
     VT_RAIL:           (null : 0x00000000)
     VT_ROAD:           (null : 0x00000000)
     VT_WATER:          (null : 0x00000000)
     VT_AIR:            (null : 0x00000000)
    GetMaxSpeed():      -1
    GetPrice():         -1
    GetMaxLength():     -1
    GetMinLength():     -1
  Valid Bridges:        10
  IsBridgeTile():       false
  GetBridgeID():        -1
  RemoveBridge():       false
  GetLastErrorString(): ERR_PRECONDITION_FAILED
  GetOtherBridgeEnd():  -1
  BuildBridge():        true
  IsBridgeTile():       true
  GetBridgeID():        5
  IsBridgeTile():       true
  GetBridgeID():        5
  GetOtherBridgeEnd():  33155
  BuildBridge():        false
  GetLastErrorString(): ERR_ALREADY_BUILT
  RemoveBridge():       true
  IsBridgeTile():       false

--BridgeList--
  Count():             10
  MaxSpeed ListDump:
    9 => 256
    8 => 240
    7 => 208
    6 => 160
    5 => 112
    4 => 96
    3 => 80
    2 => 64
    1 => 48
    0 => 32
  Price ListDump:
    8 => 1396
    9 => 1351
    7 => 1306
    6 => 1261
    5 => 1081
    4 => 1042
    3 => 946
    2 => 811
    1 => 630
    0 => 450
  MaxLength ListDump:
    5 => 66
    4 => 66
    0 => 66
    3 => 12
    8 => 11
    7 => 10
    6 => 9
    2 => 7
    9 => 4
    1 => 4
  MinLength ListDump:
    8 => 5
    7 => 5
    6 => 5
    5 => 5
    4 => 5
    3 => 4
    9 => 2
    2 => 2
    1 => 2
    0 => 2

--BridgeList_Length--
  Count():             3
  MaxSpeed ListDump:
    5 => 112
    4 => 96
    0 => 32
  Price ListDump:
    5 => 6489
    4 => 6252
    0 => 2703

--AICargo--
  Cargo -1
    IsValidCargo():          false
    GetName():               '(null : 0x00000000)'
    GetCargoLabel():         '(null : 0x00000000)'
    IsFreight():             false
    HasCargoClass():         false
    GetTownEffect():         0
    GetCargoIncome(0, 0):    -1
    GetCargoIncome(10, 10):  -1
    GetCargoIncome(100, 10): -1
    GetCargoIncome(10, 100): -1
    GetWeight(100):          -1
    GetRoadVehicleTypeForCargo(): 1
  Cargo 0
    IsValidCargo():          true
    GetName():               'Passengers'
    GetCargoLabel():         'PASS'
    IsFreight():             false
    HasCargoClass():         true
    GetTownEffect():         1
    GetCargoIncome(0, 0):    0
    GetCargoIncome(10, 10):  3
    GetCargoIncome(100, 10): 38
    GetCargoIncome(10, 100): 3
    GetWeight(100):          6
    GetRoadVehicleTypeForCargo(): 0
  Cargo 1
    IsValidCargo():          true
    GetName():               'Coal'
    GetCargoLabel():         'COAL'
    IsFreight():             true
    HasCargoClass():         false
    GetTownEffect():         0
    GetCargoIncome(0, 0):    0
    GetCargoIncome(10, 10):  7
    GetCargoIncome(100, 10): 71
    GetCargoIncome(10, 100): 6
    GetWeight(100):          100
    GetRoadVehicleTypeForCargo(): 1
  Cargo 2
    IsValidCargo():          true
    GetName():               'Mail'
    GetCargoLabel():         'MAIL'
    IsFreight():             false
    HasCargoClass():         false
    GetTownEffect():         2
    GetCargoIncome(0, 0):    0
    GetCargoIncome(10, 10):  5
    GetCargoIncome(100, 10): 55
    GetCargoIncome(10, 100): 5
    GetWeight(100):          25
    GetRoadVehicleTypeForCargo(): 1
  Cargo 3
    IsValidCargo():          true
    GetName():               'Oil'
    GetCargoLabel():         'OIL_'
    IsFreight():             true
    HasCargoClass():         false
    GetTownEffect():         0
    GetCargoIncome(0, 0):    0
    GetCargoIncome(10, 10):  5
    GetCargoIncome(100, 10): 53
    GetCargoIncome(10, 100): 5
    GetWeight(100):          100
    GetRoadVehicleTypeForCargo(): 1
  Cargo 4
    IsValidCargo():          true
    GetName():               'Livestock'
    GetCargoLabel():         'LVST'
    IsFreight():             true
    HasCargoClass():         false
    GetTownEffect():         0
    GetCargoIncome(0, 0):    0
    GetCargoIncome(10, 10):  5
    GetCargoIncome(100, 10): 52
    GetCargoIncome(10, 100): 4
    GetWeight(100):          18
    GetRoadVehicleTypeForCargo(): 1
  Cargo 5
    IsValidCargo():          true
    GetName():               'Goods'
    GetCargoLabel():         'GOOD'
    IsFreight():             true
    HasCargoClass():         false
    GetTownEffect():         3
    GetCargoIncome(0, 0):    0
    GetCargoIncome(10, 10):  7
    GetCargoIncome(100, 10): 74
    GetCargoIncome(10, 100): 6
    GetWeight(100):          50
    GetRoadVehicleTypeForCargo(): 1
  Cargo 6
    IsValidCargo():          true
    GetName():               'Grain'
    GetCargoLabel():         'GRAI'
    IsFreight():             true
    HasCargoClass():         false
    GetTownEffect():         0
    GetCargoIncome(0, 0):    0
    GetCargoIncome(10, 10):  5
    GetCargoIncome(100, 10): 58
    GetCargoIncome(10, 100): 4
    GetWeight(100):          100
    GetRoadVehicleTypeForCargo(): 1
  Cargo 7
    IsValidCargo():          true
    GetName():               'Wood'
    GetCargoLabel():         'WOOD'
    IsFreight():             true
    HasCargoClass():         false
    GetTownEffect():         0
    GetCargoIncome(0, 0):    0
    GetCargoIncome(10, 10):  6
    GetCargoIncome(100, 10): 60
    GetCargoIncome(10, 100): 5
    GetWeight(100):          100
    GetRoadVehicleTypeForCargo(): 1
  Cargo 8
    IsValidCargo():          true
    GetName():               'Iron Ore'
    GetCargoLabel():         'IORE'
    IsFreight():             true
    HasCargoClass():         false
    GetTownEffect():         0
    GetCargoIncome(0, 0):    0
    GetCargoIncome(10, 10):  6
    GetCargoIncome(100, 10): 62
    GetCargoIncome(10, 100): 5
    GetWeight(100):          100
    GetRoadVehicleTypeForCargo(): 1
  Cargo 9
    IsValidCargo():          true
    GetName():               'Steel'
    GetCargoLabel():         'STEL'
    IsFreight():             true
    HasCargoClass():         false
    GetTownEffect():         0
    GetCargoIncome(0, 0):    0
    GetCargoIncome(10, 10):  6
    GetCargoIncome(100, 10): 69
    GetCargoIncome(10, 100): 6
    GetWeight(100):          100
    GetRoadVehicleTypeForCargo(): 1
  Cargo 10
    IsValidCargo():          true
    GetName():               'Valuables'
    GetCargoLabel():         'VALU'
    IsFreight():             true
    HasCargoClass():         false
    GetTownEffect():         0
    GetCargoIncome(0, 0):    0
    GetCargoIncome(10, 10):  9
    GetCargoIncome(100, 10): 90
    GetCargoIncome(10, 100): 7
    GetWeight(100):          12
    GetRoadVehicleTypeForCargo(): 1
  Cargo 11
    IsValidCargo():          false
    GetName():               '(null : 0x00000000)'
    GetCargoLabel():         '(null : 0x00000000)'
    IsFreight():             false
    HasCargoClass():         false
    GetTownEffect():         0
    GetCargoIncome(0, 0):    -1
    GetCargoIncome(10, 10):  -1
    GetCargoIncome(100, 10): -1
    GetCargoIncome(10, 100): -1
    GetWeight(100):          -1
    GetRoadVehicleTypeForCargo(): 1
  Cargo 12
    IsValidCargo():          false
    GetName():               '(null : 0x00000000)'
    GetCargoLabel():         '(null : 0x00000000)'
    IsFreight():             false
    HasCargoClass():         false
    GetTownEffect():         0
    GetCargoIncome(0, 0):    -1
    GetCargoIncome(10, 10):  -1
    GetCargoIncome(100, 10): -1
    GetCargoIncome(10, 100): -1
    GetWeight(100):          -1
    GetRoadVehicleTypeForCargo(): 1
  Cargo 13
    IsValidCargo():          false
    GetName():               '(null : 0x00000000)'
    GetCargoLabel():         '(null : 0x00000000)'
    IsFreight():             false
    HasCargoClass():         false
    GetTownEffect():         0
    GetCargoIncome(0, 0):    -1
    GetCargoIncome(10, 10):  -1
    GetCargoIncome(100, 10): -1
    GetCargoIncome(10, 100): -1
    GetWeight(100):          -1
    GetRoadVehicleTypeForCargo(): 1
  Cargo 14
    IsValidCargo():          false
    GetName():               '(null : 0x00000000)'
    GetCargoLabel():         '(null : 0x00000000)'
    IsFreight():             false
    HasCargoClass():         false
    GetTownEffect():         0
    GetCargoIncome(0, 0):    -1
    GetCargoIncome(10, 10):  -1
    GetCargoIncome(100, 10): -1
    GetCargoIncome(10, 100): -1
    GetWeight(100):          -1
    GetRoadVehicleTypeForCargo(): 1

--CargoList--
  Count():            11
  IsFreight ListDump:
    10 => 1
    9 => 1
    8 => 1
    7 => 1
    6 => 1
    5 => 1
    4 => 1
    3 => 1
    1 => 1
    2 => 0
    0 => 0
  CargoIncomes(100, 100) ListDump:
    10 => 74
    5 => 62
    1 => 62
    9 => 60
    8 => 54
    7 => 54
    3 => 50
    2 => 50
    6 => 49
    4 => 41
    0 => 30

--CargoList_IndustryAccepting--
  Count():            1
  ListDump:
    7

--CargoList_IndustryProducing--
  Count():            1
  ListDump:
    7

--Engine--
  Engine -1
    IsValidEngine():    false
    GetName():          (null : 0x00000000)
    GetCargoType():     255
    CanRefitCargo():    false
    GetCapacity():      -1
    GetReliability():   -1
    GetMaxSpeed():      -1
    GetPrice():         -1
    GetMaxAge():        -1
    GetRunningCost():   -1
    GetPower():         -1
    GetWeight():        -1
    GetMaxTractiveEffort(): -1
    GetVehicleType():   255
    GetRailType():      255
    GetRoadType():      -1
    GetPlaneType():     -1
  Engine 0
    IsValidEngine():    true
    GetName():          Kirby Paul Tank (Steam)
    GetCargoType():     255
    CanRefitCargo():    false
    GetCapacity():      -1
    GetReliability():   75
    GetMaxSpeed():      64
    GetPrice():         8203
    GetMaxAge():        5490
    GetRunningCost():   820
    GetPower():         300
    GetWeight():        47
    GetMaxTractiveEffort(): 136
    GetVehicleType():   0
    GetRailType():      0
    GetRoadType():      -1
    GetPlaneType():     -1
  Engine 1
    IsValidEngine():    false
    GetName():          (null : 0x00000000)
    GetCargoType():     255
    CanRefitCargo():    false
    GetCapacity():      -1
    GetReliability():   -1
    GetMaxSpeed():      -1
    GetPrice():         -1
    GetMaxAge():        -1
    GetRunningCost():   -1
    GetPower():         -1
    GetWeight():        -1
    GetMaxTractiveEffort(): -1
    GetVehicleType():   255
    GetRailType():      255
    GetRoadType():      -1
    GetPlaneType():     -1
  Engine 2
    IsValidEngine():    false
    GetName():          (null : 0x00000000)
    GetCargoType():     255
    CanRefitCargo():    false
    GetCapacity():      -1
    GetReliability():   -1
    GetMaxSpeed():      -1
    GetPrice():         -1
    GetMaxAge():        -1
    GetRunningCost():   -1
    GetPower():         -1
    GetWeight():        -1
    GetMaxTractiveEffort(): -1
    GetVehicleType():   255
    GetRailType():      255
    GetRoadType():      -1
    GetPlaneType():     -1
  Engine 3
    IsValidEngine():    false
    GetName():          (null : 0x00000000)
    GetCargoType():     255
    CanRefitCargo():    false
    GetCapacity():      -1
    GetReliability():   -1
    GetMaxSpeed():      -1
    GetPrice():         -1
    GetMaxAge():        -1
    GetRunningCost():   -1
    GetPower():         -1
    GetWeight():        -1
    GetMaxTractiveEffort(): -1
    GetVehicleType():   255
    GetRailType():      255
    GetRoadType():      -1
    GetPlaneType():     -1
  Engine 4
    IsValidEngine():    false
    GetName():          (null : 0x00000000)
    GetCargoType():     255
    CanRefitCargo():    false
    GetCapacity():      -1
    GetReliability():   -1
    GetMaxSpeed():      -1
    GetPrice():         -1
    GetMaxAge():        -1
    GetRunningCost():   -1
    GetPower():         -1
    GetWeight():        -1
    GetMaxTractiveEffort(): -1
    GetVehicleType():   255
    GetRailType():      255
    GetRoadType():      -1
    GetPlaneType():     -1
  Engine 5
    IsValidEngine():    false
    GetName():          (null : 0x00000000)
    GetCargoType():     255
    CanRefitCargo():    false
    GetCapacity():      -1
    GetReliability():   -1
    GetMaxSpeed():      -1
    GetPrice():         -1
    GetMaxAge():        -1
    GetRunningCost():   -1
    GetPower():         -1
    GetWeight():        -1
    GetMaxTractiveEffort(): -1
    GetVehicleType():   255
    GetRailType():      255
    GetRoadType():      -1
    GetPlaneType():     -1
  Engine 6
    IsValidEngine():    false
    GetName():          (null : 0x00000000)
    GetCargoType():     255
    CanRefitCargo():    false
    GetCapacity():      -1
    GetReliability():   -1
    GetMaxSpeed():      -1
    GetPrice():         -1
    GetMaxAge():        -1
    GetRunningCost():   -1
    GetPower():         -1
    GetWeight():        -1
    GetMaxTractiveEffort(): -1
    GetVehicleType():   255
    GetRailType():      255
    GetRoadType():      -1
    GetPlaneType():     -1
  Engine 7
    IsValidEngine():    false
    GetName():          (null : 0x00000000)
    GetCargoType():     255
    CanRefitCargo():    false
    GetCapacity():      -1
    GetReliability():   -1
    GetMaxSpeed():      -1
    GetPrice():         -1
    GetMaxAge():        -1
    GetRunningCost():   -1
    GetPower():         -1
    GetWeight():        -1
    GetMaxTractiveEffort(): -1
    GetVehicleType():   255
    GetRailType():      255
    GetRoadType():      -1
    GetPlaneType():     -1
  Engine 8
    IsValidEngine():    true
    GetName():          Chaney 'Jubilee' (Steam)
    GetCargoType():     255
    CanRefitCargo():    false
    GetCapacity():      -1
    GetReliability():   80
    GetMaxSpeed():      112
    GetPrice():         15234
    GetMaxAge():        7686
    GetRunningCost():   1968
    GetPower():         1000
    GetWeight():        131
    GetMaxTractiveEffort(): 381
    GetVehicleType():   0
    GetRailType():      0
    GetRoadType():      -1
    GetPlaneType():     -1
  Engine 9
    IsValidEngine():    true
    GetName():          Ginzu 'A4' (Steam)
    GetCargoType():     255
    CanRefitCargo():    false
    GetCapacity():      -1
    GetReliability():   84
    GetMaxSpeed():      128
    GetPrice():         22265
    GetMaxAge():        7320
    GetRunningCost():   2296
    GetPower():         1200
    GetWeight():        162
    GetMaxTractiveEffort(): 471
    GetVehicleType():   0
    GetRailType():      0
    GetRoadType():      -1
    GetPlaneType():     -1
  Engine 10
    IsValidEngine():    false
    GetName():          (null : 0x00000000)
    GetCargoType():     255
    CanRefitCargo():    false
    GetCapacity():      -1
    GetReliability():   -1
    GetMaxSpeed():      -1
    GetPrice():         -1
    GetMaxAge():        -1
    GetRunningCost():   -1
    GetPower():         -1
    GetWeight():        -1
    GetMaxTractiveEffort(): -1
    GetVehicleType():   255
    GetRailType():      255
    GetRoadType():      -1
    GetPlaneType():     -1
  Engine 11
    IsValidEngine():    false
    GetName():          (null : 0x00000000)
    GetCargoType():     255
    CanRefitCargo():    false
    GetCapacity():      -1
    GetReliability():   -1
    GetMaxSpeed():      -1
    GetPrice():         -1
    GetMaxAge():        -1
    GetRunningCost():   -1
    GetPower():         -1
    GetWeight():        -1
    GetMaxTractiveEffort(): -1
    GetVehicleType():   255
    GetRailType():      255
    GetRoadType():      -1
    GetPlaneType():     -1
  Engine 12
    IsValidEngine():    false
    GetName():          (null : 0x00000000)
    GetCargoType():     255
    CanRefitCargo():    false
    GetCapacity():      -1
    GetReliability():   -1
    GetMaxSpeed():      -1
    GetPrice():         -1
    GetMaxAge():        -1
    GetRunningCost():   -1
    GetPower():         -1
    GetWeight():        -1
    GetMaxTractiveEffort(): -1
    GetVehicleType():   255
    GetRailType():      255
    GetRoadType():      -1
    GetPlaneType():     -1
  Engine 13
    IsValidEngine():    false
    GetName():          (null : 0x00000000)
    GetCargoType():     255
    CanRefitCargo():    false
    GetCapacity():      -1
    GetReliability():   -1
    GetMaxSpeed():      -1
    GetPrice():         -1
    GetMaxAge():        -1
    GetRunningCost():   -1
    GetPower():         -1
    GetWeight():        -1
    GetMaxTractiveEffort(): -1
    GetVehicleType():   255
    GetRailType():      255
    GetRoadType():      -1
    GetPlaneType():     -1
  Engine 14
    IsValidEngine():    false
    GetName():          (null : 0x00000000)
    GetCargoType():     255
    CanRefitCargo():    false
    GetCapacity():      -1
    GetReliability():   -1
    GetMaxSpeed():      -1
    GetPrice():         -1
    GetMaxAge():        -1
    GetRunningCost():   -1
    GetPower():         -1
    GetWeight():        -1
    GetMaxTractiveEffort(): -1
    GetVehicleType():   255
    GetRailType():      255
    GetRoadType():      -1
    GetPlaneType():     -1
  Engine 15
    IsValidEngine():    false
    GetName():          (null : 0x00000000)
    GetCargoType():     255
    CanRefitCargo():    false
    GetCapacity():      -1
    GetReliability():   -1
    GetMaxSpeed():      -1
    GetPrice():         -1
    GetMaxAge():        -1
    GetRunningCost():   -1
    GetPower():         -1
    GetWeight():        -1
    GetMaxTractiveEffort(): -1
    GetVehicleType():   255
    GetRailType():      255
    GetRoadType():      -1
    GetPlaneType():     -1
  Engine 16
    IsValidEngine():    false
    GetName():          (null : 0x00000000)
    GetCargoType():     255
    CanRefitCargo():    false
    GetCapacity():      -1
    GetReliability():   -1
    GetMaxSpeed():      -1
    GetPrice():         -1
    GetMaxAge():        -1
    GetRunningCost():   -1
    GetPower():         -1
    GetWeight():        -1
    GetMaxTractiveEffort(): -1
    GetVehicleType():   255
    GetRailType():      255
    GetRoadType():      -1
    GetPlaneType():     -1
  Engine 17
    IsValidEngine():    false
    GetName():          (null : 0x00000000)
    GetCargoType():     255
    CanRefitCargo():    false
    GetCapacity():      -1
    GetReliability():   -1
    GetMaxSpeed():      -1
    GetPrice():         -1
    GetMaxAge():        -1
    GetRunningCost():   -1
    GetPower():         -1
    GetWeight():        -1
    GetMaxTractiveEffort(): -1
    GetVehicleType():   255
    GetRailType():      255
    GetRoadType():      -1
    GetPlaneType():     -1
  Engine 18
    IsValidEngine():    false
    GetName():          (null : 0x00000000)
    GetCargoType():     255
    CanRefitCargo():    false
    GetCapacity():      -1
    GetReliability():   -1
    GetMaxSpeed():      -1
    GetPrice():         -1
    GetMaxAge():        -1
    GetRunningCost():   -1
    GetPower():         -1
    GetWeight():        -1
    GetMaxTractiveEffort(): -1
    GetVehicleType():   255
    GetRailType():      255
    GetRoadType():      -1
    GetPlaneType():     -1
  Engine 19
    IsValidEngine():    false
    GetName():          (null : 0x00000000)
    GetCargoType():     255
    CanRefitCargo():    false
    GetCapacity():      -1
    GetReliability():   -1
    GetMaxSpeed():      -1
    GetPrice():         -1
    GetMaxAge():        -1
    GetRunningCost():   -1
    GetPower():         -1
    GetWeight():        -1
    GetMaxTractiveEffort(): -1
    GetVehicleType():   255
    GetRailType():      255
    GetRoadType():      -1
    GetPlaneType():     -1
  Engine 20
    IsValidEngine():    false
    GetName():          (null : 0x00000000)
    GetCargoType():     255
    CanRefitCargo():    false
    GetCapacity():      -1
    GetReliability():   -1
    GetMaxSpeed():      -1
    GetPrice():         -1
    GetMaxAge():        -1
    GetRunningCost():   -1
    GetPower():         -1
    GetWeight():        -1
    GetMaxTractiveEffort(): -1
    GetVehicleType():   255
    GetRailType():      255
    GetRoadType():      -1
    GetPlaneType():     -1
  Engine 21
    IsValidEngine():    false
    GetName():          (null : 0x00000000)
    GetCargoType():     255
    CanRefitCargo():    false
    GetCapacity():      -1
    GetReliability():   -1
    GetMaxSpeed():      -1
    GetPrice():         -1
    GetMaxAge():        -1
    GetRunningCost():   -1
    GetPower():         -1
    GetWeight():        -1
    GetMaxTractiveEffort(): -1
    GetVehicleType():   255
    GetRailType():      255
    GetRoadType():      -1
    GetPlaneType():     -1
  Engine 22
    IsValidEngine():    false
    GetName():          (null : 0x00000000)
    GetCargoType():     255
    CanRefitCargo():    false
    GetCapacity():      -1
    GetReliability():   -1
    GetMaxSpeed():      -1
    GetPrice():         -1
    GetMaxAge():        -1
    GetRunningCost():   -1
    GetPower():         -1
    GetWeight():        -1
    GetMaxTractiveEffort(): -1
    GetVehicleType():   255
    GetRailType():      255
    GetRoadType():      -1
    GetPlaneType():     -1
  Engine 23
    IsValidEngine():    false
    GetName():          (null : 0x00000000)
    GetCargoType():     255
    CanRefitCargo():    false
    GetCapacity():      -1
    GetReliability():   -1
    GetMaxSpeed():      -1
    GetPrice():         -1
    GetMaxAge():        -1
    GetRunningCost():   -1
    GetPower():         -1
    GetWeight():        -1
    GetMaxTractiveEffort(): -1
    GetVehicleType():   255
    GetRailType():      255
    GetRoadType():      -1
    GetPlaneType():     -1
  Engine 24
    IsValidEngine():    false
    GetName():          (null : 0x00000000)
    GetCargoType():     255
    CanRefitCargo():    false
    GetCapacity():      -1
    GetReliability():   -1
    GetMaxSpeed():      -1
    GetPrice():         -1
    GetMaxAge():        -1
    GetRunningCost():   -1
    GetPower():         -1
    GetWeight():        -1
    GetMaxTractiveEffort(): -1
    GetVehicleType():   255
    GetRailType():      255
    GetRoadType():      -1
    GetPlaneType():     -1
  Engine 25
    IsValidEngine():    false
    GetName():          (null : 0x00000000)
    GetCargoType():     255
    CanRefitCargo():    false
    GetCapacity():      -1
    GetReliability():   -1
    GetMaxSpeed():      -1
    GetPrice():         -1
    GetMaxAge():        -1
    GetRunningCost():   -1
    GetPower():         -1
    GetWeight():        -1
    GetMaxTractiveEffort(): -1
    GetVehicleType():   255
    GetRailType():      255
    GetRoadType():      -1
    GetPlaneType():     -1
  Engine 26
    IsValidEngine():    false
    GetName():          (null : 0x00000000)
    GetCargoType():     255
    CanRefitCargo():    false
    GetCapacity():      -1
    GetReliability():   -1
    GetMaxSpeed():      -1
    GetPrice():         -1
    GetMaxAge():        -1
    GetRunningCost():   -1
    GetPower():         -1
    GetWeight():        -1
    GetMaxTractiveEffort(): -1
    GetVehicleType():   255
    GetRailType():      255
    GetRoadType():      -1
    GetPlaneType():     -1
  Engine 27
    IsValidEngine():    true
    GetName():          Passenger Carriage
    GetCargoType():     0
    CanRefitCargo():    false
    GetCapacity():      40
    GetReliability():   -1
    GetMaxSpeed():      0
    GetPrice():         1447
    GetMaxAge():        -1
    GetRunningCost():   0
    GetPower():         -1
    GetWeight():        25
    GetMaxTractiveEffort(): -1
    GetVehicleType():   0
    GetRailType():      0
    GetRoadType():      -1
    GetPlaneType():     -1
  Engine 28
    IsValidEngine():    true
    GetName():          Mail Van
    GetCargoType():     2
    CanRefitCargo():    false
    GetCapacity():      30
    GetReliability():   -1
    GetMaxSpeed():      0
    GetPrice():         1335
    GetMaxAge():        -1
    GetRunningCost():   0
    GetPower():         -1
    GetWeight():        21
    GetMaxTractiveEffort(): -1
    GetVehicleType():   0
    GetRailType():      0
    GetRoadType():      -1
    GetPlaneType():     -1
  Engine 29
    IsValidEngine():    true
    GetName():          Coal Truck
    GetCargoType():     1
    CanRefitCargo():    true
    GetCapacity():      30
    GetReliability():   -1
    GetMaxSpeed():      0
    GetPrice():         1031
    GetMaxAge():        -1
    GetRunningCost():   0
    GetPower():         -1
    GetWeight():        18
    GetMaxTractiveEffort(): -1
    GetVehicleType():   0
    GetRailType():      0
    GetRoadType():      -1
    GetPlaneType():     -1
  Engine 30
    IsValidEngine():    true
    GetName():          Oil Tanker
    GetCargoType():     3
    CanRefitCargo():    false
    GetCapacity():      30
    GetReliability():   -1
    GetMaxSpeed():      0
    GetPrice():         1171
    GetMaxAge():        -1
    GetRunningCost():   0
    GetPower():         -1
    GetWeight():        24
    GetMaxTractiveEffort(): -1
    GetVehicleType():   0
    GetRailType():      0
    GetRoadType():      -1
    GetPlaneType():     -1
  Engine 31
    IsValidEngine():    true
    GetName():          Livestock Van
    GetCargoType():     4
    CanRefitCargo():    false
    GetCapacity():      25
    GetReliability():   -1
    GetMaxSpeed():      0
    GetPrice():         1125
    GetMaxAge():        -1
    GetRunningCost():   0
    GetPower():         -1
    GetWeight():        20
    GetMaxTractiveEffort(): -1
    GetVehicleType():   0
    GetRailType():      0
    GetRoadType():      -1
    GetPlaneType():     -1
  Engine 32
    IsValidEngine():    true
    GetName():          Goods Van
    GetCargoType():     5
    CanRefitCargo():    false
    GetCapacity():      25
    GetReliability():   -1
    GetMaxSpeed():      0
    GetPrice():         1113
    GetMaxAge():        -1
    GetRunningCost():   0
    GetPower():         -1
    GetWeight():        21
    GetMaxTractiveEffort(): -1
    GetVehicleType():   0
    GetRailType():      0
    GetRoadType():      -1
    GetPlaneType():     -1
  Engine 33
    IsValidEngine():    true
    GetName():          Grain Hopper
    GetCargoType():     6
    CanRefitCargo():    false
    GetCapacity():      30
    GetReliability():   -1
    GetMaxSpeed():      0
    GetPrice():         1066
    GetMaxAge():        -1
    GetRunningCost():   0
    GetPower():         -1
    GetWeight():        19
    GetMaxTractiveEffort(): -1
    GetVehicleType():   0
    GetRailType():      0
    GetRoadType():      -1
    GetPlaneType():     -1
  Engine 34
    IsValidEngine():    true
    GetName():          Wood Truck
    GetCargoType():     7
    CanRefitCargo():    false
    GetCapacity():      30
    GetReliability():   -1
    GetMaxSpeed():      0
    GetPrice():         1060
    GetMaxAge():        -1
    GetRunningCost():   0
    GetPower():         -1
    GetWeight():        16
    GetMaxTractiveEffort(): -1
    GetVehicleType():   0
    GetRailType():      0
    GetRoadType():      -1
    GetPlaneType():     -1
  Engine 35
    IsValidEngine():    true
    GetName():          Iron Ore Hopper
    GetCargoType():     8
    CanRefitCargo():    false
    GetCapacity():      30
    GetReliability():   -1
    GetMaxSpeed():      0
    GetPrice():         1048
    GetMaxAge():        -1
    GetRunningCost():   0
    GetPower():         -1
    GetWeight():        19
    GetMaxTractiveEffort(): -1
    GetVehicleType():   0
    GetRailType():      0
    GetRoadType():      -1
    GetPlaneType():     -1
  Engine 36
    IsValidEngine():    true
    GetName():          Steel Truck
    GetCargoType():     9
    CanRefitCargo():    false
    GetCapacity():      20
    GetReliability():   -1
    GetMaxSpeed():      0
    GetPrice():         1148
    GetMaxAge():        -1
    GetRunningCost():   0
    GetPower():         -1
    GetWeight():        18
    GetMaxTractiveEffort(): -1
    GetVehicleType():   0
    GetRailType():      0
    GetRoadType():      -1
    GetPlaneType():     -1
  Engine 37
    IsValidEngine():    true
    GetName():          Armoured Van
    GetCargoType():     10
    CanRefitCargo():    false
    GetCapacity():      20
    GetReliability():   -1
    GetMaxSpeed():      0
    GetPrice():         1494
    GetMaxAge():        -1
    GetRunningCost():   0
    GetPower():         -1
    GetWeight():        30
    GetMaxTractiveEffort(): -1
    GetVehicleType():   0
    GetRailType():      0
    GetRoadType():      -1
    GetPlaneType():     -1
  Engine 38
    IsValidEngine():    false
    GetName():          (null : 0x00000000)
    GetCargoType():     255
    CanRefitCargo():    false
    GetCapacity():      -1
    GetReliability():   -1
    GetMaxSpeed():      -1
    GetPrice():         -1
    GetMaxAge():        -1
    GetRunningCost():   -1
    GetPower():         -1
    GetWeight():        -1
    GetMaxTractiveEffort(): -1
    GetVehicleType():   255
    GetRailType():      255
    GetRoadType():      -1
    GetPlaneType():     -1
  Engine 39
    IsValidEngine():    false
    GetName():          (null : 0x00000000)
    GetCargoType():     255
    CanRefitCargo():    false
    GetCapacity():      -1
    GetReliability():   -1
    GetMaxSpeed():      -1
    GetPrice():         -1
    GetMaxAge():        -1
    GetRunningCost():   -1
    GetPower():         -1
    GetWeight():        -1
    GetMaxTractiveEffort(): -1
    GetVehicleType():   255
    GetRailType():      255
    GetRoadType():      -1
    GetPlaneType():     -1
  Engine 40
    IsValidEngine():    false
    GetName():          (null : 0x00000000)
    GetCargoType():     255
    CanRefitCargo():    false
    GetCapacity():      -1
    GetReliability():   -1
    GetMaxSpeed():      -1
    GetPrice():         -1
    GetMaxAge():        -1
    GetRunningCost():   -1
    GetPower():         -1
    GetWeight():        -1
    GetMaxTractiveEffort(): -1
    GetVehicleType():   255
    GetRailType():      255
    GetRoadType():      -1
    GetPlaneType():     -1
  Engine 41
    IsValidEngine():    false
    GetName():          (null : 0x00000000)
    GetCargoType():     255
    CanRefitCargo():    false
    GetCapacity():      -1
    GetReliability():   -1
    GetMaxSpeed():      -1
    GetPrice():         -1
    GetMaxAge():        -1
    GetRunningCost():   -1
    GetPower():         -1
    GetWeight():        -1
    GetMaxTractiveEffort(): -1
    GetVehicleType():   255
    GetRailType():      255
    GetRoadType():      -1
    GetPlaneType():     -1
  Engine 42
    IsValidEngine():    false
    GetName():          (null : 0x00000000)
    GetCargoType():     255
    CanRefitCargo():    false
    GetCapacity():      -1
    GetReliability():   -1
    GetMaxSpeed():      -1
    GetPrice():         -1
    GetMaxAge():        -1
    GetRunningCost():   -1
    GetPower():         -1
    GetWeight():        -1
    GetMaxTractiveEffort(): -1
    GetVehicleType():   255
    GetRailType():      255
    GetRoadType():      -1
    GetPlaneType():     -1
  Engine 43
    IsValidEngine():    false
    GetName():          (null : 0x00000000)
    GetCargoType():     255
    CanRefitCargo():    false
    GetCapacity():      -1
    GetReliability():   -1
    GetMaxSpeed():      -1
    GetPrice():         -1
    GetMaxAge():        -1
    GetRunningCost():   -1
    GetPower():         -1
    GetWeight():        -1
    GetMaxTractiveEffort(): -1
    GetVehicleType():   255
    GetRailType():      255
    GetRoadType():      -1
    GetPlaneType():     -1
  Engine 44
    IsValidEngine():    false
    GetName():          (null : 0x00000000)
    GetCargoType():     255
    CanRefitCargo():    false
    GetCapacity():      -1
    GetReliability():   -1
    GetMaxSpeed():      -1
    GetPrice():         -1
    GetMaxAge():        -1
    GetRunningCost():   -1
    GetPower():         -1
    GetWeight():        -1
    GetMaxTractiveEffort(): -1
    GetVehicleType():   255
    GetRailType():      255
    GetRoadType():      -1
    GetPlaneType():     -1
  Engine 45
    IsValidEngine():    false
    GetName():          (null : 0x00000000)
    GetCargoType():     255
    CanRefitCargo():    false
    GetCapacity():      -1
    GetReliability():   -1
    GetMaxSpeed():      -1
    GetPrice():         -1
    GetMaxAge():        -1
    GetRunningCost():   -1
    GetPower():         -1
    GetWeight():        -1
    GetMaxTractiveEffort(): -1
    GetVehicleType():   255
    GetRailType():      255
    GetRoadType():      -1
    GetPlaneType():     -1
  Engine 46
    IsValidEngine():    false
    GetName():          (null : 0x00000000)
    GetCargoType():     255
    CanRefitCargo():    false
    GetCapacity():      -1
    GetReliability():   -1
    GetMaxSpeed():      -1
    GetPrice():         -1
    GetMaxAge():        -1
    GetRunningCost():   -1
    GetPower():         -1
    GetWeight():        -1
    GetMaxTractiveEffort(): -1
    GetVehicleType():   255
    GetRailType():      255
    GetRoadType():      -1
    GetPlaneType():     -1
  Engine 47
    IsValidEngine():    false
    GetName():          (null : 0x00000000)
    GetCargoType():     255
    CanRefitCargo():    false
    GetCapacity():      -1
    GetReliability():   -1
    GetMaxSpeed():      -1
    GetPrice():         -1
    GetMaxAge():        -1
    GetRunningCost():   -1
    GetPower():         -1
    GetWeight():        -1
    GetMaxTractiveEffort(): -1
    GetVehicleType():   255
    GetRailType():      255
    GetRoadType():      -1
    GetPlaneType():     -1
  Engine 48
    IsValidEngine():    false
    GetName():          (null : 0x00000000)
    GetCargoType():     255
    CanRefitCargo():    false
    GetCapacity():      -1
    GetReliability():   -1
    GetMaxSpeed():      -1
    GetPrice():         -1
    GetMaxAge():        -1
    GetRunningCost():   -1
    GetPower():         -1
    GetWeight():        -1
    GetMaxTractiveEffort(): -1
    GetVehicleType():   255
    GetRailType():      255
    GetRoadType():      -1
    GetPlaneType():     -1
  Engine 49
    IsValidEngine():    false
    GetName():          (null : 0x00000000)
    GetCargoType():     255
    CanRefitCargo():    false
    GetCapacity():      -1
    GetReliability():   -1
    GetMaxSpeed():      -1
    GetPrice():         -1
    GetMaxAge():        -1
    GetRunningCost():   -1
    GetPower():         -1
    GetWeight():        -1
    GetMaxTractiveEffort(): -1
    GetVehicleType():   255
    GetRailType():      255
    GetRoadType():      -1
    GetPlaneType():     -1
  Engine 50
    IsValidEngine():    false
    GetName():          (null : 0x00000000)
    GetCargoType():     255
    CanRefitCargo():    false
    GetCapacity():      -1
    GetReliability():   -1
    GetMaxSpeed():      -1
    GetPrice():         -1
    GetMaxAge():        -1
    GetRunningCost():   -1
    GetPower():         -1
    GetWeight():        -1
    GetMaxTractiveEffort(): -1
    GetVehicleType():   255
    GetRailType():      255
    GetRoadType():      -1
    GetPlaneType():     -1
  Engine 51
    IsValidEngine():    false
    GetName():          (null : 0x00000000)
    GetCargoType():     255
    CanRefitCargo():    false
    GetCapacity():      -1
    GetReliability():   -1
    GetMaxSpeed():      -1
    GetPrice():         -1
    GetMaxAge():        -1
    GetRunningCost():   -1
    GetPower():         -1
    GetWeight():        -1
    GetMaxTractiveEffort(): -1
    GetVehicleType():   255
    GetRailType():      255
    GetRoadType():      -1
    GetPlaneType():     -1
  Engine 52
    IsValidEngine():    false
    GetName():          (null : 0x00000000)
    GetCargoType():     255
    CanRefitCargo():    false
    GetCapacity():      -1
    GetReliability():   -1
    GetMaxSpeed():      -1
    GetPrice():         -1
    GetMaxAge():        -1
    GetRunningCost():   -1
    GetPower():         -1
    GetWeight():        -1
    GetMaxTractiveEffort(): -1
    GetVehicleType():   255
    GetRailType():      255
    GetRoadType():      -1
    GetPlaneType():     -1
  Engine 53
    IsValidEngine():    false
    GetName():          (null : 0x00000000)
    GetCargoType():     255
    CanRefitCargo():    false
    GetCapacity():      -1
    GetReliability():   -1
    GetMaxSpeed():      -1
    GetPrice():         -1
    GetMaxAge():        -1
    GetRunningCost():   -1
    GetPower():         -1
    GetWeight():        -1
    GetMaxTractiveEffort(): -1
    GetVehicleType():   255
    GetRailType():      255
    GetRoadType():      -1
    GetPlaneType():     -1
  Engine 54
    IsValidEngine():    false
    GetName():          (null : 0x00000000)
    GetCargoType():     255
    CanRefitCargo():    false
    GetCapacity():      -1
    GetReliability():   -1
    GetMaxSpeed():      -1
    GetPrice():         -1
    GetMaxAge():        -1
    GetRunningCost():   -1
    GetPower():         -1
    GetWeight():        -1
    GetMaxTractiveEffort(): -1
    GetVehicleType():   255
    GetRailType():      255
    GetRoadType():      -1
    GetPlaneType():     -1
  Engine 55
    IsValidEngine():    false
    GetName():          (null : 0x00000000)
    GetCargoType():     255
    CanRefitCargo():    false
    GetCapacity():      -1
    GetReliability():   -1
    GetMaxSpeed():      -1
    GetPrice():         -1
    GetMaxAge():        -1
    GetRunningCost():   -1
    GetPower():         -1
    GetWeight():        -1
    GetMaxTractiveEffort(): -1
    GetVehicleType():   255
    GetRailType():      255
    GetRoadType():      -1
    GetPlaneType():     -1
  Engine 56
    IsValidEngine():    false
    GetName():          (null : 0x00000000)
    GetCargoType():     255
    CanRefitCargo():    false
    GetCapacity():      -1
    GetReliability():   -1
    GetMaxSpeed():      -1
    GetPrice():         -1
    GetMaxAge():        -1
    GetRunningCost():   -1
    GetPower():         -1
    GetWeight():        -1
    GetMaxTractiveEffort(): -1
    GetVehicleType():   255
    GetRailType():      255
    GetRoadType():      -1
    GetPlaneType():     -1
  Engine 57
    IsValidEngine():    false
    GetName():          (null : 0x00000000)
    GetCargoType():     255
    CanRefitCargo():    false
    GetCapacity():      -1
    GetReliability():   -1
    GetMaxSpeed():      -1
    GetPrice():         -1
    GetMaxAge():        -1
    GetRunningCost():   -1
    GetPower():         -1
    GetWeight():        -1
    GetMaxTractiveEffort(): -1
    GetVehicleType():   255
    GetRailType():      255
    GetRoadType():      -1
    GetPlaneType():     -1
  Engine 58
    IsValidEngine():    false
    GetName():          (null : 0x00000000)
    GetCargoType():     255
    CanRefitCargo():    false
    GetCapacity():      -1
    GetReliability():   -1
    GetMaxSpeed():      -1
    GetPrice():         -1
    GetMaxAge():        -1
    GetRunningCost():   -1
    GetPower():         -1
    GetWeight():        -1
    GetMaxTractiveEffort(): -1
    GetVehicleType():   255
    GetRailType():      255
    GetRoadType():      -1
    GetPlaneType():     -1
  Engine 59
    IsValidEngine():    false
    GetName():          (null : 0x00000000)
    GetCargoType():     255
    CanRefitCargo():    false
    GetCapacity():      -1
    GetReliability():   -1
    GetMaxSpeed():      -1
    GetPrice():         -1
    GetMaxAge():        -1
    GetRunningCost():   -1
    GetPower():         -1
    GetWeight():        -1
    GetMaxTractiveEffort(): -1
    GetVehicleType():   255
    GetRailType():      255
    GetRoadType():      -1
    GetPlaneType():     -1
  Engine 60
    IsValidEngine():    false
    GetName():          (null : 0x00000000)
    GetCargoType():     255
    CanRefitCargo():    false
    GetCapacity():      -1
    GetReliability():   -1
    GetMaxSpeed():      -1
    GetPrice():         -1
    GetMaxAge():        -1
    GetRunningCost():   -1
    GetPower():         -1
    GetWeight():        -1
    GetMaxTractiveEffort(): -1
    GetVehicleType():   255
    GetRailType():      255
    GetRoadType():      -1
    GetPlaneType():     -1
  Engine 61
    IsValidEngine():    false
    GetName():          (null : 0x00000000)
    GetCargoType():     255
    CanRefitCargo():    false
    GetCapacity():      -1
    GetReliability():   -1
    GetMaxSpeed():      -1
    GetPrice():         -1
    GetMaxAge():        -1
    GetRunningCost():   -1
    GetPower():         -1
    GetWeight():        -1
    GetMaxTractiveEffort(): -1
    GetVehicleType():   255
    GetRailType():      255
    GetRoadType():      -1
    GetPlaneType():     -1
  Engine 62
    IsValidEngine():    false
    GetName():          (null : 0x00000000)
    GetCargoType():     255
    CanRefitCargo():    false
    GetCapacity():      -1
    GetReliability():   -1
    GetMaxSpeed():      -1
    GetPrice():         -1
    GetMaxAge():        -1
    GetRunningCost():   -1
    GetPower():         -1
    GetWeight():        -1
    GetMaxTractiveEffort(): -1
    GetVehicleType():   255
    GetRailType():      255
    GetRoadType():      -1
    GetPlaneType():     -1
  Engine 63
    IsValidEngine():    false
    GetName():          (null : 0x00000000)
    GetCargoType():     255
    CanRefitCargo():    false
    GetCapacity():      -1
    GetReliability():   -1
    GetMaxSpeed():      -1
    GetPrice():         -1
    GetMaxAge():        -1
    GetRunningCost():   -1
    GetPower():         -1
    GetWeight():        -1
    GetMaxTractiveEffort(): -1
    GetVehicleType():   255
    GetRailType():      255
    GetRoadType():      -1
    GetPlaneType():     -1
  Engine 64
    IsValidEngine():    false
    GetName():          (null : 0x00000000)
    GetCargoType():     255
    CanRefitCargo():    false
    GetCapacity():      -1
    GetReliability():   -1
    GetMaxSpeed():      -1
    GetPrice():         -1
    GetMaxAge():        -1
    GetRunningCost():   -1
    GetPower():         -1
    GetWeight():        -1
    GetMaxTractiveEffort(): -1
    GetVehicleType():   255
    GetRailType():      255
    GetRoadType():      -1
    GetPlaneType():     -1
  Engine 65
    IsValidEngine():    false
    GetName():          (null : 0x00000000)
    GetCargoType():     255
    CanRefitCargo():    false
    GetCapacity():      -1
    GetReliability():   -1
    GetMaxSpeed():      -1
    GetPrice():         -1
    GetMaxAge():        -1
    GetRunningCost():   -1
    GetPower():         -1
    GetWeight():        -1
    GetMaxTractiveEffort(): -1
    GetVehicleType():   255
    GetRailType():      255
    GetRoadType():      -1
    GetPlaneType():     -1
  Engine 66
    IsValidEngine():    false
    GetName():          (null : 0x00000000)
    GetCargoType():     255
    CanRefitCargo():    false
    GetCapacity():      -1
    GetReliability():   -1
    GetMaxSpeed():      -1
    GetPrice():         -1
    GetMaxAge():        -1
    GetRunningCost():   -1
    GetPower():         -1
    GetWeight():        -1
    GetMaxTractiveEffort(): -1
    GetVehicleType():   255
    GetRailType():      255
    GetRoadType():      -1
    GetPlaneType():     -1
  Engine 67
    IsValidEngine():    false
    GetName():          (null : 0x00000000)
    GetCargoType():     255
    CanRefitCargo():    false
    GetCapacity():      -1
    GetReliability():   -1
    GetMaxSpeed():      -1
    GetPrice():         -1
    GetMaxAge():        -1
    GetRunningCost():   -1
    GetPower():         -1
    GetWeight():        -1
    GetMaxTractiveEffort(): -1
    GetVehicleType():   255
    GetRailType():      255
    GetRoadType():      -1
    GetPlaneType():     -1
  Engine 68
    IsValidEngine():    false
    GetName():          (null : 0x00000000)
    GetCargoType():     255
    CanRefitCargo():    false
    GetCapacity():      -1
    GetReliability():   -1
    GetMaxSpeed():      -1
    GetPrice():         -1
    GetMaxAge():        -1
    GetRunningCost():   -1
    GetPower():         -1
    GetWeight():        -1
    GetMaxTractiveEffort(): -1
    GetVehicleType():   255
    GetRailType():      255
    GetRoadType():      -1
    GetPlaneType():     -1
  Engine 69
    IsValidEngine():    false
    GetName():          (null : 0x00000000)
    GetCargoType():     255
    CanRefitCargo():    false
    GetCapacity():      -1
    GetReliability():   -1
    GetMaxSpeed():      -1
    GetPrice():         -1
    GetMaxAge():        -1
    GetRunningCost():   -1
    GetPower():         -1
    GetWeight():        -1
    GetMaxTractiveEffort(): -1
    GetVehicleType():   255
    GetRailType():      255
    GetRoadType():      -1
    GetPlaneType():     -1
  Engine 70
    IsValidEngine():    false
    GetName():          (null : 0x00000000)
    GetCargoType():     255
    CanRefitCargo():    false
    GetCapacity():      -1
    GetReliability():   -1
    GetMaxSpeed():      -1
    GetPrice():         -1
    GetMaxAge():        -1
    GetRunningCost():   -1
    GetPower():         -1
    GetWeight():        -1
    GetMaxTractiveEffort(): -1
    GetVehicleType():   255
    GetRailType():      255
    GetRoadType():      -1
    GetPlaneType():     -1
  Engine 71
    IsValidEngine():    false
    GetName():          (null : 0x00000000)
    GetCargoType():     255
    CanRefitCargo():    false
    GetCapacity():      -1
    GetReliability():   -1
    GetMaxSpeed():      -1
    GetPrice():         -1
    GetMaxAge():        -1
    GetRunningCost():   -1
    GetPower():         -1
    GetWeight():        -1
    GetMaxTractiveEffort(): -1
    GetVehicleType():   255
    GetRailType():      255
    GetRoadType():      -1
    GetPlaneType():     -1
  Engine 72
    IsValidEngine():    false
    GetName():          (null : 0x00000000)
    GetCargoType():     255
    CanRefitCargo():    false
    GetCapacity():      -1
    GetReliability():   -1
    GetMaxSpeed():      -1
    GetPrice():         -1
    GetMaxAge():        -1
    GetRunningCost():   -1
    GetPower():         -1
    GetWeight():        -1
    GetMaxTractiveEffort(): -1
    GetVehicleType():   255
    GetRailType():      255
    GetRoadType():      -1
    GetPlaneType():     -1
  Engine 73
    IsValidEngine():    false
    GetName():          (null : 0x00000000)
    GetCargoType():     255
    CanRefitCargo():    false
    GetCapacity():      -1
    GetReliability():   -1
    GetMaxSpeed():      -1
    GetPrice():         -1
    GetMaxAge():        -1
    GetRunningCost():   -1
    GetPower():         -1
    GetWeight():        -1
    GetMaxTractiveEffort(): -1
    GetVehicleType():   255
    GetRailType():      255
    GetRoadType():      -1
    GetPlaneType():     -1
  Engine 74
    IsValidEngine():    false
    GetName():          (null : 0x00000000)
    GetCargoType():     255
    CanRefitCargo():    false
    GetCapacity():      -1
    GetReliability():   -1
    GetMaxSpeed():      -1
    GetPrice():         -1
    GetMaxAge():        -1
    GetRunningCost():   -1
    GetPower():         -1
    GetWeight():        -1
    GetMaxTractiveEffort(): -1
    GetVehicleType():   255
    GetRailType():      255
    GetRoadType():      -1
    GetPlaneType():     -1
  Engine 75
    IsValidEngine():    false
    GetName():          (null : 0x00000000)
    GetCargoType():     255
    CanRefitCargo():    false
    GetCapacity():      -1
    GetReliability():   -1
    GetMaxSpeed():      -1
    GetPrice():         -1
    GetMaxAge():        -1
    GetRunningCost():   -1
    GetPower():         -1
    GetWeight():        -1
    GetMaxTractiveEffort(): -1
    GetVehicleType():   255
    GetRailType():      255
    GetRoadType():      -1
    GetPlaneType():     -1
  Engine 76
    IsValidEngine():    false
    GetName():          (null : 0x00000000)
    GetCargoType():     255
    CanRefitCargo():    false
    GetCapacity():      -1
    GetReliability():   -1
    GetMaxSpeed():      -1
    GetPrice():         -1
    GetMaxAge():        -1
    GetRunningCost():   -1
    GetPower():         -1
    GetWeight():        -1
    GetMaxTractiveEffort(): -1
    GetVehicleType():   255
    GetRailType():      255
    GetRoadType():      -1
    GetPlaneType():     -1
  Engine 77
    IsValidEngine():    false
    GetName():          (null : 0x00000000)
    GetCargoType():     255
    CanRefitCargo():    false
    GetCapacity():      -1
    GetReliability():   -1
    GetMaxSpeed():      -1
    GetPrice():         -1
    GetMaxAge():        -1
    GetRunningCost():   -1
    GetPower():         -1
    GetWeight():        -1
    GetMaxTractiveEffort(): -1
    GetVehicleType():   255
    GetRailType():      255
    GetRoadType():      -1
    GetPlaneType():     -1
  Engine 78
    IsValidEngine():    false
    GetName():          (null : 0x00000000)
    GetCargoType():     255
    CanRefitCargo():    false
    GetCapacity():      -1
    GetReliability():   -1
    GetMaxSpeed():      -1
    GetPrice():         -1
    GetMaxAge():        -1
    GetRunningCost():   -1
    GetPower():         -1
    GetWeight():        -1
    GetMaxTractiveEffort(): -1
    GetVehicleType():   255
    GetRailType():      255
    GetRoadType():      -1
    GetPlaneType():     -1
  Engine 79
    IsValidEngine():    false
    GetName():          (null : 0x00000000)
    GetCargoType():     255
    CanRefitCargo():    false
    GetCapacity():      -1
    GetReliability():   -1
    GetMaxSpeed():      -1
    GetPrice():         -1
    GetMaxAge():        -1
    GetRunningCost():   -1
    GetPower():         -1
    GetWeight():        -1
    GetMaxTractiveEffort(): -1
    GetVehicleType():   255
    GetRailType():      255
    GetRoadType():      -1
    GetPlaneType():     -1
  Engine 80
    IsValidEngine():    false
    GetName():          (null : 0x00000000)
    GetCargoType():     255
    CanRefitCargo():    false
    GetCapacity():      -1
    GetReliability():   -1
    GetMaxSpeed():      -1
    GetPrice():         -1
    GetMaxAge():        -1
    GetRunningCost():   -1
    GetPower():         -1
    GetWeight():        -1
    GetMaxTractiveEffort(): -1
    GetVehicleType():   255
    GetRailType():      255
    GetRoadType():      -1
    GetPlaneType():     -1
  Engine 81
    IsValidEngine():    false
    GetName():          (null : 0x00000000)
    GetCargoType():     255
    CanRefitCargo():    false
    GetCapacity():      -1
    GetReliability():   -1
    GetMaxSpeed():      -1
    GetPrice():         -1
    GetMaxAge():        -1
    GetRunningCost():   -1
    GetPower():         -1
    GetWeight():        -1
    GetMaxTractiveEffort(): -1
    GetVehicleType():   255
    GetRailType():      255
    GetRoadType():      -1
    GetPlaneType():     -1
  Engine 82
    IsValidEngine():    false
    GetName():          (null : 0x00000000)
    GetCargoType():     255
    CanRefitCargo():    false
    GetCapacity():      -1
    GetReliability():   -1
    GetMaxSpeed():      -1
    GetPrice():         -1
    GetMaxAge():        -1
    GetRunningCost():   -1
    GetPower():         -1
    GetWeight():        -1
    GetMaxTractiveEffort(): -1
    GetVehicleType():   255
    GetRailType():      255
    GetRoadType():      -1
    GetPlaneType():     -1
  Engine 83
    IsValidEngine():    false
    GetName():          (null : 0x00000000)
    GetCargoType():     255
    CanRefitCargo():    false
    GetCapacity():      -1
    GetReliability():   -1
    GetMaxSpeed():      -1
    GetPrice():         -1
    GetMaxAge():        -1
    GetRunningCost():   -1
    GetPower():         -1
    GetWeight():        -1
    GetMaxTractiveEffort(): -1
    GetVehicleType():   255
    GetRailType():      255
    GetRoadType():      -1
    GetPlaneType():     -1
  Engine 84
    IsValidEngine():    false
    GetName():          (null : 0x00000000)
    GetCargoType():     255
    CanRefitCargo():    false
    GetCapacity():      -1
    GetReliability():   -1
    GetMaxSpeed():      -1
    GetPrice():         -1
    GetMaxAge():        -1
    GetRunningCost():   -1
    GetPower():         -1
    GetWeight():        -1
    GetMaxTractiveEffort(): -1
    GetVehicleType():   255
    GetRailType():      255
    GetRoadType():      -1
    GetPlaneType():     -1
  Engine 85
    IsValidEngine():    false
    GetName():          (null : 0x00000000)
    GetCargoType():     255
    CanRefitCargo():    false
    GetCapacity():      -1
    GetReliability():   -1
    GetMaxSpeed():      -1
    GetPrice():         -1
    GetMaxAge():        -1
    GetRunningCost():   -1
    GetPower():         -1
    GetWeight():        -1
    GetMaxTractiveEffort(): -1
    GetVehicleType():   255
    GetRailType():      255
    GetRoadType():      -1
    GetPlaneType():     -1
  Engine 86
    IsValidEngine():    false
    GetName():          (null : 0x00000000)
    GetCargoType():     255
    CanRefitCargo():    false
    GetCapacity():      -1
    GetReliability():   -1
    GetMaxSpeed():      -1
    GetPrice():         -1
    GetMaxAge():        -1
    GetRunningCost():   -1
    GetPower():         -1
    GetWeight():        -1
    GetMaxTractiveEffort(): -1
    GetVehicleType():   255
    GetRailType():      255
    GetRoadType():      -1
    GetPlaneType():     -1
  Engine 87
    IsValidEngine():    false
    GetName():          (null : 0x00000000)
    GetCargoType():     255
    CanRefitCargo():    false
    GetCapacity():      -1
    GetReliability():   -1
    GetMaxSpeed():      -1
    GetPrice():         -1
    GetMaxAge():        -1
    GetRunningCost():   -1
    GetPower():         -1
    GetWeight():        -1
    GetMaxTractiveEffort(): -1
    GetVehicleType():   255
    GetRailType():      255
    GetRoadType():      -1
    GetPlaneType():     -1
  Engine 88
    IsValidEngine():    false
    GetName():          (null : 0x00000000)
    GetCargoType():     255
    CanRefitCargo():    false
    GetCapacity():      -1
    GetReliability():   -1
    GetMaxSpeed():      -1
    GetPrice():         -1
    GetMaxAge():        -1
    GetRunningCost():   -1
    GetPower():         -1
    GetWeight():        -1
    GetMaxTractiveEffort(): -1
    GetVehicleType():   255
    GetRailType():      255
    GetRoadType():      -1
    GetPlaneType():     -1
  Engine 89
    IsValidEngine():    false
    GetName():          (null : 0x00000000)
    GetCargoType():     255
    CanRefitCargo():    false
    GetCapacity():      -1
    GetReliability():   -1
    GetMaxSpeed():      -1
    GetPrice():         -1
    GetMaxAge():        -1
    GetRunningCost():   -1
    GetPower():         -1
    GetWeight():        -1
    GetMaxTractiveEffort(): -1
    GetVehicleType():   255
    GetRailType():      255
    GetRoadType():      -1
    GetPlaneType():     -1
  Engine 90
    IsValidEngine():    false
    GetName():          (null : 0x00000000)
    GetCargoType():     255
    CanRefitCargo():    false
    GetCapacity():      -1
    GetReliability():   -1
    GetMaxSpeed():      -1
    GetPrice():         -1
    GetMaxAge():        -1
    GetRunningCost():   -1
    GetPower():         -1
    GetWeight():        -1
    GetMaxTractiveEffort(): -1
    GetVehicleType():   255
    GetRailType():      255
    GetRoadType():      -1
    GetPlaneType():     -1
  Engine 91
    IsValidEngine():    false
    GetName():          (null : 0x00000000)
    GetCargoType():     255
    CanRefitCargo():    false
    GetCapacity():      -1
    GetReliability():   -1
    GetMaxSpeed():      -1
    GetPrice():         -1
    GetMaxAge():        -1
    GetRunningCost():   -1
    GetPower():         -1
    GetWeight():        -1
    GetMaxTractiveEffort(): -1
    GetVehicleType():   255
    GetRailType():      255
    GetRoadType():      -1
    GetPlaneType():     -1
  Engine 92
    IsValidEngine():    false
    GetName():          (null : 0x00000000)
    GetCargoType():     255
    CanRefitCargo():    false
    GetCapacity():      -1
    GetReliability():   -1
    GetMaxSpeed():      -1
    GetPrice():         -1
    GetMaxAge():        -1
    GetRunningCost():   -1
    GetPower():         -1
    GetWeight():        -1
    GetMaxTractiveEffort(): -1
    GetVehicleType():   255
    GetRailType():      255
    GetRoadType():      -1
    GetPlaneType():     -1
  Engine 93
    IsValidEngine():    false
    GetName():          (null : 0x00000000)
    GetCargoType():     255
    CanRefitCargo():    false
    GetCapacity():      -1
    GetReliability():   -1
    GetMaxSpeed():      -1
    GetPrice():         -1
    GetMaxAge():        -1
    GetRunningCost():   -1
    GetPower():         -1
    GetWeight():        -1
    GetMaxTractiveEffort(): -1
    GetVehicleType():   255
    GetRailType():      255
    GetRoadType():      -1
    GetPlaneType():     -1
  Engine 94
    IsValidEngine():    false
    GetName():          (null : 0x00000000)
    GetCargoType():     255
    CanRefitCargo():    false
    GetCapacity():      -1
    GetReliability():   -1
    GetMaxSpeed():      -1
    GetPrice():         -1
    GetMaxAge():        -1
    GetRunningCost():   -1
    GetPower():         -1
    GetWeight():        -1
    GetMaxTractiveEffort(): -1
    GetVehicleType():   255
    GetRailType():      255
    GetRoadType():      -1
    GetPlaneType():     -1
  Engine 95
    IsValidEngine():    false
    GetName():          (null : 0x00000000)
    GetCargoType():     255
    CanRefitCargo():    false
    GetCapacity():      -1
    GetReliability():   -1
    GetMaxSpeed():      -1
    GetPrice():         -1
    GetMaxAge():        -1
    GetRunningCost():   -1
    GetPower():         -1
    GetWeight():        -1
    GetMaxTractiveEffort(): -1
    GetVehicleType():   255
    GetRailType():      255
    GetRoadType():      -1
    GetPlaneType():     -1
  Engine 96
    IsValidEngine():    false
    GetName():          (null : 0x00000000)
    GetCargoType():     255
    CanRefitCargo():    false
    GetCapacity():      -1
    GetReliability():   -1
    GetMaxSpeed():      -1
    GetPrice():         -1
    GetMaxAge():        -1
    GetRunningCost():   -1
    GetPower():         -1
    GetWeight():        -1
    GetMaxTractiveEffort(): -1
    GetVehicleType():   255
    GetRailType():      255
    GetRoadType():      -1
    GetPlaneType():     -1
  Engine 97
    IsValidEngine():    false
    GetName():          (null : 0x00000000)
    GetCargoType():     255
    CanRefitCargo():    false
    GetCapacity():      -1
    GetReliability():   -1
    GetMaxSpeed():      -1
    GetPrice():         -1
    GetMaxAge():        -1
    GetRunningCost():   -1
    GetPower():         -1
    GetWeight():        -1
    GetMaxTractiveEffort(): -1
    GetVehicleType():   255
    GetRailType():      255
    GetRoadType():      -1
    GetPlaneType():     -1
  Engine 98
    IsValidEngine():    false
    GetName():          (null : 0x00000000)
    GetCargoType():     255
    CanRefitCargo():    false
    GetCapacity():      -1
    GetReliability():   -1
    GetMaxSpeed():      -1
    GetPrice():         -1
    GetMaxAge():        -1
    GetRunningCost():   -1
    GetPower():         -1
    GetWeight():        -1
    GetMaxTractiveEffort(): -1
    GetVehicleType():   255
    GetRailType():      255
    GetRoadType():      -1
    GetPlaneType():     -1
  Engine 99
    IsValidEngine():    false
    GetName():          (null : 0x00000000)
    GetCargoType():     255
    CanRefitCargo():    false
    GetCapacity():      -1
    GetReliability():   -1
    GetMaxSpeed():      -1
    GetPrice():         -1
    GetMaxAge():        -1
    GetRunningCost():   -1
    GetPower():         -1
    GetWeight():        -1
    GetMaxTractiveEffort(): -1
    GetVehicleType():   255
    GetRailType():      255
    GetRoadType():      -1
    GetPlaneType():     -1
  Engine 100
    IsValidEngine():    false
    GetName():          (null : 0x00000000)
    GetCargoType():     255
    CanRefitCargo():    false
    GetCapacity():      -1
    GetReliability():   -1
    GetMaxSpeed():      -1
    GetPrice():         -1
    GetMaxAge():        -1
    GetRunningCost():   -1
    GetPower():         -1
    GetWeight():        -1
    GetMaxTractiveEffort(): -1
    GetVehicleType():   255
    GetRailType():      255
    GetRoadType():      -1
    GetPlaneType():     -1
  Engine 101
    IsValidEngine():    false
    GetName():          (null : 0x00000000)
    GetCargoType():     255
    CanRefitCargo():    false
    GetCapacity():      -1
    GetReliability():   -1
    GetMaxSpeed():      -1
    GetPrice():         -1
    GetMaxAge():        -1
    GetRunningCost():   -1
    GetPower():         -1
    GetWeight():        -1
    GetMaxTractiveEffort(): -1
    GetVehicleType():   255
    GetRailType():      255
    GetRoadType():      -1
    GetPlaneType():     -1
  Engine 102
    IsValidEngine():    false
    GetName():          (null : 0x00000000)
    GetCargoType():     255
    CanRefitCargo():    false
    GetCapacity():      -1
    GetReliability():   -1
    GetMaxSpeed():      -1
    GetPrice():         -1
    GetMaxAge():        -1
    GetRunningCost():   -1
    GetPower():         -1
    GetWeight():        -1
    GetMaxTractiveEffort(): -1
    GetVehicleType():   255
    GetRailType():      255
    GetRoadType():      -1
    GetPlaneType():     -1
  Engine 103
    IsValidEngine():    false
    GetName():          (null : 0x00000000)
    GetCargoType():     255
    CanRefitCargo():    false
    GetCapacity():      -1
    GetReliability():   -1
    GetMaxSpeed():      -1
    GetPrice():         -1
    GetMaxAge():        -1
    GetRunningCost():   -1
    GetPower():         -1
    GetWeight():        -1
    GetMaxTractiveEffort(): -1
    GetVehicleType():   255
    GetRailType():      255
    GetRoadType():      -1
    GetPlaneType():     -1
  Engine 104
    IsValidEngine():    false
    GetName():          (null : 0x00000000)
    GetCargoType():     255
    CanRefitCargo():    false
    GetCapacity():      -1
    GetReliability():   -1
    GetMaxSpeed():      -1
    GetPrice():         -1
    GetMaxAge():        -1
    GetRunningCost():   -1
    GetPower():         -1
    GetWeight():        -1
    GetMaxTractiveEffort(): -1
    GetVehicleType():   255
    GetRailType():      255
    GetRoadType():      -1
    GetPlaneType():     -1
  Engine 105
    IsValidEngine():    false
    GetName():          (null : 0x00000000)
    GetCargoType():     255
    CanRefitCargo():    false
    GetCapacity():      -1
    GetReliability():   -1
    GetMaxSpeed():      -1
    GetPrice():         -1
    GetMaxAge():        -1
    GetRunningCost():   -1
    GetPower():         -1
    GetWeight():        -1
    GetMaxTractiveEffort(): -1
    GetVehicleType():   255
    GetRailType():      255
    GetRoadType():      -1
    GetPlaneType():     -1
  Engine 106
    IsValidEngine():    false
    GetName():          (null : 0x00000000)
    GetCargoType():     255
    CanRefitCargo():    false
    GetCapacity():      -1
    GetReliability():   -1
    GetMaxSpeed():      -1
    GetPrice():         -1
    GetMaxAge():        -1
    GetRunningCost():   -1
    GetPower():         -1
    GetWeight():        -1
    GetMaxTractiveEffort(): -1
    GetVehicleType():   255
    GetRailType():      255
    GetRoadType():      -1
    GetPlaneType():     -1
  Engine 107
    IsValidEngine():    false
    GetName():          (null : 0x00000000)
    GetCargoType():     255
    CanRefitCargo():    false
    GetCapacity():      -1
    GetReliability():   -1
    GetMaxSpeed():      -1
    GetPrice():         -1
    GetMaxAge():        -1
    GetRunningCost():   -1
    GetPower():         -1
    GetWeight():        -1
    GetMaxTractiveEffort(): -1
    GetVehicleType():   255
    GetRailType():      255
    GetRoadType():      -1
    GetPlaneType():     -1
  Engine 108
    IsValidEngine():    false
    GetName():          (null : 0x00000000)
    GetCargoType():     255
    CanRefitCargo():    false
    GetCapacity():      -1
    GetReliability():   -1
    GetMaxSpeed():      -1
    GetPrice():         -1
    GetMaxAge():        -1
    GetRunningCost():   -1
    GetPower():         -1
    GetWeight():        -1
    GetMaxTractiveEffort(): -1
    GetVehicleType():   255
    GetRailType():      255
    GetRoadType():      -1
    GetPlaneType():     -1
  Engine 109
    IsValidEngine():    false
    GetName():          (null : 0x00000000)
    GetCargoType():     255
    CanRefitCargo():    false
    GetCapacity():      -1
    GetReliability():   -1
    GetMaxSpeed():      -1
    GetPrice():         -1
    GetMaxAge():        -1
    GetRunningCost():   -1
    GetPower():         -1
    GetWeight():        -1
    GetMaxTractiveEffort(): -1
    GetVehicleType():   255
    GetRailType():      255
    GetRoadType():      -1
    GetPlaneType():     -1
  Engine 110
    IsValidEngine():    false
    GetName():          (null : 0x00000000)
    GetCargoType():     255
    CanRefitCargo():    false
    GetCapacity():      -1
    GetReliability():   -1
    GetMaxSpeed():      -1
    GetPrice():         -1
    GetMaxAge():        -1
    GetRunningCost():   -1
    GetPower():         -1
    GetWeight():        -1
    GetMaxTractiveEffort(): -1
    GetVehicleType():   255
    GetRailType():      255
    GetRoadType():      -1
    GetPlaneType():     -1
  Engine 111
    IsValidEngine():    false
    GetName():          (null : 0x00000000)
    GetCargoType():     255
    CanRefitCargo():    false
    GetCapacity():      -1
    GetReliability():   -1
    GetMaxSpeed():      -1
    GetPrice():         -1
    GetMaxAge():        -1
    GetRunningCost():   -1
    GetPower():         -1
    GetWeight():        -1
    GetMaxTractiveEffort(): -1
    GetVehicleType():   255
    GetRailType():      255
    GetRoadType():      -1
    GetPlaneType():     -1
  Engine 112
    IsValidEngine():    false
    GetName():          (null : 0x00000000)
    GetCargoType():     255
    CanRefitCargo():    false
    GetCapacity():      -1
    GetReliability():   -1
    GetMaxSpeed():      -1
    GetPrice():         -1
    GetMaxAge():        -1
    GetRunningCost():   -1
    GetPower():         -1
    GetWeight():        -1
    GetMaxTractiveEffort(): -1
    GetVehicleType():   255
    GetRailType():      255
    GetRoadType():      -1
    GetPlaneType():     -1
  Engine 113
    IsValidEngine():    false
    GetName():          (null : 0x00000000)
    GetCargoType():     255
    CanRefitCargo():    false
    GetCapacity():      -1
    GetReliability():   -1
    GetMaxSpeed():      -1
    GetPrice():         -1
    GetMaxAge():        -1
    GetRunningCost():   -1
    GetPower():         -1
    GetWeight():        -1
    GetMaxTractiveEffort(): -1
    GetVehicleType():   255
    GetRailType():      255
    GetRoadType():      -1
    GetPlaneType():     -1
  Engine 114
    IsValidEngine():    false
    GetName():          (null : 0x00000000)
    GetCargoType():     255
    CanRefitCargo():    false
    GetCapacity():      -1
    GetReliability():   -1
    GetMaxSpeed():      -1
    GetPrice():         -1
    GetMaxAge():        -1
    GetRunningCost():   -1
    GetPower():         -1
    GetWeight():        -1
    GetMaxTractiveEffort(): -1
    GetVehicleType():   255
    GetRailType():      255
    GetRoadType():      -1
    GetPlaneType():     -1
  Engine 115
    IsValidEngine():    false
    GetName():          (null : 0x00000000)
    GetCargoType():     255
    CanRefitCargo():    false
    GetCapacity():      -1
    GetReliability():   -1
    GetMaxSpeed():      -1
    GetPrice():         -1
    GetMaxAge():        -1
    GetRunningCost():   -1
    GetPower():         -1
    GetWeight():        -1
    GetMaxTractiveEffort(): -1
    GetVehicleType():   255
    GetRailType():      255
    GetRoadType():      -1
    GetPlaneType():     -1
  Engine 116
    IsValidEngine():    true
    GetName():          MPS Regal Bus
    GetCargoType():     0
    CanRefitCargo():    false
    GetCapacity():      31
    GetReliability():   78
    GetMaxSpeed():      56
    GetPrice():         4921
    GetMaxAge():        4392
    GetRunningCost():   426
    GetPower():         90
    GetWeight():        10
    GetMaxTractiveEffort(): 29
    GetVehicleType():   1
    GetRailType():      255
    GetRoadType():      0
    GetPlaneType():     -1
  Engine 117
    IsValidEngine():    false
    GetName():          (null : 0x00000000)
    GetCargoType():     255
    CanRefitCargo():    false
    GetCapacity():      -1
    GetReliability():   -1
    GetMaxSpeed():      -1
    GetPrice():         -1
    GetMaxAge():        -1
    GetRunningCost():   -1
    GetPower():         -1
    GetWeight():        -1
    GetMaxTractiveEffort(): -1
    GetVehicleType():   255
    GetRailType():      255
    GetRoadType():      -1
    GetPlaneType():     -1
  Engine 118
    IsValidEngine():    false
    GetName():          (null : 0x00000000)
    GetCargoType():     255
    CanRefitCargo():    false
    GetCapacity():      -1
    GetReliability():   -1
    GetMaxSpeed():      -1
    GetPrice():         -1
    GetMaxAge():        -1
    GetRunningCost():   -1
    GetPower():         -1
    GetWeight():        -1
    GetMaxTractiveEffort(): -1
    GetVehicleType():   255
    GetRailType():      255
    GetRoadType():      -1
    GetPlaneType():     -1
  Engine 119
    IsValidEngine():    false
    GetName():          (null : 0x00000000)
    GetCargoType():     255
    CanRefitCargo():    false
    GetCapacity():      -1
    GetReliability():   -1
    GetMaxSpeed():      -1
    GetPrice():         -1
    GetMaxAge():        -1
    GetRunningCost():   -1
    GetPower():         -1
    GetWeight():        -1
    GetMaxTractiveEffort(): -1
    GetVehicleType():   255
    GetRailType():      255
    GetRoadType():      -1
    GetPlaneType():     -1
  Engine 120
    IsValidEngine():    false
    GetName():          (null : 0x00000000)
    GetCargoType():     255
    CanRefitCargo():    false
    GetCapacity():      -1
    GetReliability():   -1
    GetMaxSpeed():      -1
    GetPrice():         -1
    GetMaxAge():        -1
    GetRunningCost():   -1
    GetPower():         -1
    GetWeight():        -1
    GetMaxTractiveEffort(): -1
    GetVehicleType():   255
    GetRailType():      255
    GetRoadType():      -1
    GetPlaneType():     -1
  Engine 121
    IsValidEngine():    false
    GetName():          (null : 0x00000000)
    GetCargoType():     255
    CanRefitCargo():    false
    GetCapacity():      -1
    GetReliability():   -1
    GetMaxSpeed():      -1
    GetPrice():         -1
    GetMaxAge():        -1
    GetRunningCost():   -1
    GetPower():         -1
    GetWeight():        -1
    GetMaxTractiveEffort(): -1
    GetVehicleType():   255
    GetRailType():      255
    GetRoadType():      -1
    GetPlaneType():     -1
  Engine 122
    IsValidEngine():    false
    GetName():          (null : 0x00000000)
    GetCargoType():     255
    CanRefitCargo():    false
    GetCapacity():      -1
    GetReliability():   -1
    GetMaxSpeed():      -1
    GetPrice():         -1
    GetMaxAge():        -1
    GetRunningCost():   -1
    GetPower():         -1
    GetWeight():        -1
    GetMaxTractiveEffort(): -1
    GetVehicleType():   255
    GetRailType():      255
    GetRoadType():      -1
    GetPlaneType():     -1
  Engine 123
    IsValidEngine():    true
    GetName():          Balogh Coal Truck
    GetCargoType():     1
    CanRefitCargo():    true
    GetCapacity():      20
    GetReliability():   77
    GetMaxSpeed():      48
    GetPrice():         4429
    GetMaxAge():        5490
    GetRunningCost():   421
    GetPower():         120
    GetWeight():        9
    GetMaxTractiveEffort(): 26
    GetVehicleType():   1
    GetRailType():      255
    GetRoadType():      0
    GetPlaneType():     -1
  Engine 124
    IsValidEngine():    false
    GetName():          (null : 0x00000000)
    GetCargoType():     255
    CanRefitCargo():    false
    GetCapacity():      -1
    GetReliability():   -1
    GetMaxSpeed():      -1
    GetPrice():         -1
    GetMaxAge():        -1
    GetRunningCost():   -1
    GetPower():         -1
    GetWeight():        -1
    GetMaxTractiveEffort(): -1
    GetVehicleType():   255
    GetRailType():      255
    GetRoadType():      -1
    GetPlaneType():     -1
  Engine 125
    IsValidEngine():    false
    GetName():          (null : 0x00000000)
    GetCargoType():     255
    CanRefitCargo():    false
    GetCapacity():      -1
    GetReliability():   -1
    GetMaxSpeed():      -1
    GetPrice():         -1
    GetMaxAge():        -1
    GetRunningCost():   -1
    GetPower():         -1
    GetWeight():        -1
    GetMaxTractiveEffort(): -1
    GetVehicleType():   255
    GetRailType():      255
    GetRoadType():      -1
    GetPlaneType():     -1
  Engine 126
    IsValidEngine():    true
    GetName():          MPS Mail Truck
    GetCargoType():     2
    CanRefitCargo():    false
    GetCapacity():      22
    GetReliability():   92
    GetMaxSpeed():      48
    GetPrice():         4716
    GetMaxAge():        5490
    GetRunningCost():   421
    GetPower():         120
    GetWeight():        9
    GetMaxTractiveEffort(): 26
    GetVehicleType():   1
    GetRailType():      255
    GetRoadType():      0
    GetPlaneType():     -1
  Engine 127
    IsValidEngine():    false
    GetName():          (null : 0x00000000)
    GetCargoType():     255
    CanRefitCargo():    false
    GetCapacity():      -1
    GetReliability():   -1
    GetMaxSpeed():      -1
    GetPrice():         -1
    GetMaxAge():        -1
    GetRunningCost():   -1
    GetPower():         -1
    GetWeight():        -1
    GetMaxTractiveEffort(): -1
    GetVehicleType():   255
    GetRailType():      255
    GetRoadType():      -1
    GetPlaneType():     -1
  Engine 128
    IsValidEngine():    false
    GetName():          (null : 0x00000000)
    GetCargoType():     255
    CanRefitCargo():    false
    GetCapacity():      -1
    GetReliability():   -1
    GetMaxSpeed():      -1
    GetPrice():         -1
    GetMaxAge():        -1
    GetRunningCost():   -1
    GetPower():         -1
    GetWeight():        -1
    GetMaxTractiveEffort(): -1
    GetVehicleType():   255
    GetRailType():      255
    GetRoadType():      -1
    GetPlaneType():     -1
  Engine 129
    IsValidEngine():    false
    GetName():          (null : 0x00000000)
    GetCargoType():     255
    CanRefitCargo():    false
    GetCapacity():      -1
    GetReliability():   -1
    GetMaxSpeed():      -1
    GetPrice():         -1
    GetMaxAge():        -1
    GetRunningCost():   -1
    GetPower():         -1
    GetWeight():        -1
    GetMaxTractiveEffort(): -1
    GetVehicleType():   255
    GetRailType():      255
    GetRoadType():      -1
    GetPlaneType():     -1
  Engine 130
    IsValidEngine():    false
    GetName():          (null : 0x00000000)
    GetCargoType():     255
    CanRefitCargo():    false
    GetCapacity():      -1
    GetReliability():   -1
    GetMaxSpeed():      -1
    GetPrice():         -1
    GetMaxAge():        -1
    GetRunningCost():   -1
    GetPower():         -1
    GetWeight():        -1
    GetMaxTractiveEffort(): -1
    GetVehicleType():   255
    GetRailType():      255
    GetRoadType():      -1
    GetPlaneType():     -1
  Engine 131
    IsValidEngine():    false
    GetName():          (null : 0x00000000)
    GetCargoType():     255
    CanRefitCargo():    false
    GetCapacity():      -1
    GetReliability():   -1
    GetMaxSpeed():      -1
    GetPrice():         -1
    GetMaxAge():        -1
    GetRunningCost():   -1
    GetPower():         -1
    GetWeight():        -1
    GetMaxTractiveEffort(): -1
    GetVehicleType():   255
    GetRailType():      255
    GetRoadType():      -1
    GetPlaneType():     -1
  Engine 132
    IsValidEngine():    true
    GetName():          Witcombe Oil Tanker
    GetCargoType():     3
    CanRefitCargo():    false
    GetCapacity():      21
    GetReliability():   98
    GetMaxSpeed():      48
    GetPrice():         4511
    GetMaxAge():        5490
    GetRunningCost():   421
    GetPower():         120
    GetWeight():        9
    GetMaxTractiveEffort(): 26
    GetVehicleType():   1
    GetRailType():      255
    GetRoadType():      0
    GetPlaneType():     -1
  Engine 133
    IsValidEngine():    false
    GetName():          (null : 0x00000000)
    GetCargoType():     255
    CanRefitCargo():    false
    GetCapacity():      -1
    GetReliability():   -1
    GetMaxSpeed():      -1
    GetPrice():         -1
    GetMaxAge():        -1
    GetRunningCost():   -1
    GetPower():         -1
    GetWeight():        -1
    GetMaxTractiveEffort(): -1
    GetVehicleType():   255
    GetRailType():      255
    GetRoadType():      -1
    GetPlaneType():     -1
  Engine 134
    IsValidEngine():    false
    GetName():          (null : 0x00000000)
    GetCargoType():     255
    CanRefitCargo():    false
    GetCapacity():      -1
    GetReliability():   -1
    GetMaxSpeed():      -1
    GetPrice():         -1
    GetMaxAge():        -1
    GetRunningCost():   -1
    GetPower():         -1
    GetWeight():        -1
    GetMaxTractiveEffort(): -1
    GetVehicleType():   255
    GetRailType():      255
    GetRoadType():      -1
    GetPlaneType():     -1
  Engine 135
    IsValidEngine():    true
    GetName():          Talbott Livestock Van
    GetCargoType():     4
    CanRefitCargo():    false
    GetCapacity():      14
    GetReliability():   97
    GetMaxSpeed():      48
    GetPrice():         4306
    GetMaxAge():        5490
    GetRunningCost():   421
    GetPower():         120
    GetWeight():        9
    GetMaxTractiveEffort(): 26
    GetVehicleType():   1
    GetRailType():      255
    GetRoadType():      0
    GetPlaneType():     -1
  Engine 136
    IsValidEngine():    false
    GetName():          (null : 0x00000000)
    GetCargoType():     255
    CanRefitCargo():    false
    GetCapacity():      -1
    GetReliability():   -1
    GetMaxSpeed():      -1
    GetPrice():         -1
    GetMaxAge():        -1
    GetRunningCost():   -1
    GetPower():         -1
    GetWeight():        -1
    GetMaxTractiveEffort(): -1
    GetVehicleType():   255
    GetRailType():      255
    GetRoadType():      -1
    GetPlaneType():     -1
  Engine 137
    IsValidEngine():    false
    GetName():          (null : 0x00000000)
    GetCargoType():     255
    CanRefitCargo():    false
    GetCapacity():      -1
    GetReliability():   -1
    GetMaxSpeed():      -1
    GetPrice():         -1
    GetMaxAge():        -1
    GetRunningCost():   -1
    GetPower():         -1
    GetWeight():        -1
    GetMaxTractiveEffort(): -1
    GetVehicleType():   255
    GetRailType():      255
    GetRoadType():      -1
    GetPlaneType():     -1
  Engine 138
    IsValidEngine():    true
    GetName():          Balogh Goods Truck
    GetCargoType():     5
    CanRefitCargo():    false
    GetCapacity():      14
    GetReliability():   87
    GetMaxSpeed():      48
    GetPrice():         4388
    GetMaxAge():        5490
    GetRunningCost():   421
    GetPower():         120
    GetWeight():        9
    GetMaxTractiveEffort(): 26
    GetVehicleType():   1
    GetRailType():      255
    GetRoadType():      0
    GetPlaneType():     -1
  Engine 139
    IsValidEngine():    false
    GetName():          (null : 0x00000000)
    GetCargoType():     255
    CanRefitCargo():    false
    GetCapacity():      -1
    GetReliability():   -1
    GetMaxSpeed():      -1
    GetPrice():         -1
    GetMaxAge():        -1
    GetRunningCost():   -1
    GetPower():         -1
    GetWeight():        -1
    GetMaxTractiveEffort(): -1
    GetVehicleType():   255
    GetRailType():      255
    GetRoadType():      -1
    GetPlaneType():     -1
  Engine 140
    IsValidEngine():    false
    GetName():          (null : 0x00000000)
    GetCargoType():     255
    CanRefitCargo():    false
    GetCapacity():      -1
    GetReliability():   -1
    GetMaxSpeed():      -1
    GetPrice():         -1
    GetMaxAge():        -1
    GetRunningCost():   -1
    GetPower():         -1
    GetWeight():        -1
    GetMaxTractiveEffort(): -1
    GetVehicleType():   255
    GetRailType():      255
    GetRoadType():      -1
    GetPlaneType():     -1
  Engine 141
    IsValidEngine():    true
    GetName():          Hereford Grain Truck
    GetCargoType():     6
    CanRefitCargo():    false
    GetCapacity():      20
    GetReliability():   97
    GetMaxSpeed():      48
    GetPrice():         4675
    GetMaxAge():        5490
    GetRunningCost():   421
    GetPower():         120
    GetWeight():        9
    GetMaxTractiveEffort(): 26
    GetVehicleType():   1
    GetRailType():      255
    GetRoadType():      0
    GetPlaneType():     -1
  Engine 142
    IsValidEngine():    false
    GetName():          (null : 0x00000000)
    GetCargoType():     255
    CanRefitCargo():    false
    GetCapacity():      -1
    GetReliability():   -1
    GetMaxSpeed():      -1
    GetPrice():         -1
    GetMaxAge():        -1
    GetRunningCost():   -1
    GetPower():         -1
    GetWeight():        -1
    GetMaxTractiveEffort(): -1
    GetVehicleType():   255
    GetRailType():      255
    GetRoadType():      -1
    GetPlaneType():     -1
  Engine 143
    IsValidEngine():    false
    GetName():          (null : 0x00000000)
    GetCargoType():     255
    CanRefitCargo():    false
    GetCapacity():      -1
    GetReliability():   -1
    GetMaxSpeed():      -1
    GetPrice():         -1
    GetMaxAge():        -1
    GetRunningCost():   -1
    GetPower():         -1
    GetWeight():        -1
    GetMaxTractiveEffort(): -1
    GetVehicleType():   255
    GetRailType():      255
    GetRoadType():      -1
    GetPlaneType():     -1
  Engine 144
    IsValidEngine():    true
    GetName():          Witcombe Wood Truck
    GetCargoType():     7
    CanRefitCargo():    false
    GetCapacity():      20
    GetReliability():   98
    GetMaxSpeed():      48
    GetPrice():         4839
    GetMaxAge():        5490
    GetRunningCost():   421
    GetPower():         120
    GetWeight():        9
    GetMaxTractiveEffort(): 26
    GetVehicleType():   1
    GetRailType():      255
    GetRoadType():      0
    GetPlaneType():     -1
  Engine 145
    IsValidEngine():    false
    GetName():          (null : 0x00000000)
    GetCargoType():     255
    CanRefitCargo():    false
    GetCapacity():      -1
    GetReliability():   -1
    GetMaxSpeed():      -1
    GetPrice():         -1
    GetMaxAge():        -1
    GetRunningCost():   -1
    GetPower():         -1
    GetWeight():        -1
    GetMaxTractiveEffort(): -1
    GetVehicleType():   255
    GetRailType():      255
    GetRoadType():      -1
    GetPlaneType():     -1
  Engine 146
    IsValidEngine():    false
    GetName():          (null : 0x00000000)
    GetCargoType():     255
    CanRefitCargo():    false
    GetCapacity():      -1
    GetReliability():   -1
    GetMaxSpeed():      -1
    GetPrice():         -1
    GetMaxAge():        -1
    GetRunningCost():   -1
    GetPower():         -1
    GetWeight():        -1
    GetMaxTractiveEffort(): -1
    GetVehicleType():   255
    GetRailType():      255
    GetRoadType():      -1
    GetPlaneType():     -1
  Engine 147
    IsValidEngine():    true
    GetName():          MPS Iron Ore Truck
    GetCargoType():     8
    CanRefitCargo():    false
    GetCapacity():      22
    GetReliability():   97
    GetMaxSpeed():      48
    GetPrice():         4962
    GetMaxAge():        5490
    GetRunningCost():   421
    GetPower():         120
    GetWeight():        9
    GetMaxTractiveEffort(): 26
    GetVehicleType():   1
    GetRailType():      255
    GetRoadType():      0
    GetPlaneType():     -1
  Engine 148
    IsValidEngine():    false
    GetName():          (null : 0x00000000)
    GetCargoType():     255
    CanRefitCargo():    false
    GetCapacity():      -1
    GetReliability():   -1
    GetMaxSpeed():      -1
    GetPrice():         -1
    GetMaxAge():        -1
    GetRunningCost():   -1
    GetPower():         -1
    GetWeight():        -1
    GetMaxTractiveEffort(): -1
    GetVehicleType():   255
    GetRailType():      255
    GetRoadType():      -1
    GetPlaneType():     -1
  Engine 149
    IsValidEngine():    false
    GetName():          (null : 0x00000000)
    GetCargoType():     255
    CanRefitCargo():    false
    GetCapacity():      -1
    GetReliability():   -1
    GetMaxSpeed():      -1
    GetPrice():         -1
    GetMaxAge():        -1
    GetRunningCost():   -1
    GetPower():         -1
    GetWeight():        -1
    GetMaxTractiveEffort(): -1
    GetVehicleType():   255
    GetRailType():      255
    GetRoadType():      -1
    GetPlaneType():     -1
  Engine 150
    IsValidEngine():    true
    GetName():          Balogh Steel Truck
    GetCargoType():     9
    CanRefitCargo():    false
    GetCapacity():      15
    GetReliability():   82
    GetMaxSpeed():      48
    GetPrice():         4593
    GetMaxAge():        5490
    GetRunningCost():   421
    GetPower():         120
    GetWeight():        9
    GetMaxTractiveEffort(): 26
    GetVehicleType():   1
    GetRailType():      255
    GetRoadType():      0
    GetPlaneType():     -1
  Engine 151
    IsValidEngine():    false
    GetName():          (null : 0x00000000)
    GetCargoType():     255
    CanRefitCargo():    false
    GetCapacity():      -1
    GetReliability():   -1
    GetMaxSpeed():      -1
    GetPrice():         -1
    GetMaxAge():        -1
    GetRunningCost():   -1
    GetPower():         -1
    GetWeight():        -1
    GetMaxTractiveEffort(): -1
    GetVehicleType():   255
    GetRailType():      255
    GetRoadType():      -1
    GetPlaneType():     -1
  Engine 152
    IsValidEngine():    false
    GetName():          (null : 0x00000000)
    GetCargoType():     255
    CanRefitCargo():    false
    GetCapacity():      -1
    GetReliability():   -1
    GetMaxSpeed():      -1
    GetPrice():         -1
    GetMaxAge():        -1
    GetRunningCost():   -1
    GetPower():         -1
    GetWeight():        -1
    GetMaxTractiveEffort(): -1
    GetVehicleType():   255
    GetRailType():      255
    GetRoadType():      -1
    GetPlaneType():     -1
  Engine 153
    IsValidEngine():    true
    GetName():          Balogh Armoured Truck
    GetCargoType():     10
    CanRefitCargo():    false
    GetCapacity():      12
    GetReliability():   76
    GetMaxSpeed():      48
    GetPrice():         5947
    GetMaxAge():        5490
    GetRunningCost():   421
    GetPower():         120
    GetWeight():        9
    GetMaxTractiveEffort(): 26
    GetVehicleType():   1
    GetRailType():      255
    GetRoadType():      0
    GetPlaneType():     -1
  Engine 154
    IsValidEngine():    false
    GetName():          (null : 0x00000000)
    GetCargoType():     255
    CanRefitCargo():    false
    GetCapacity():      -1
    GetReliability():   -1
    GetMaxSpeed():      -1
    GetPrice():         -1
    GetMaxAge():        -1
    GetRunningCost():   -1
    GetPower():         -1
    GetWeight():        -1
    GetMaxTractiveEffort(): -1
    GetVehicleType():   255
    GetRailType():      255
    GetRoadType():      -1
    GetPlaneType():     -1
  Engine 155
    IsValidEngine():    false
    GetName():          (null : 0x00000000)
    GetCargoType():     255
    CanRefitCargo():    false
    GetCapacity():      -1
    GetReliability():   -1
    GetMaxSpeed():      -1
    GetPrice():         -1
    GetMaxAge():        -1
    GetRunningCost():   -1
    GetPower():         -1
    GetWeight():        -1
    GetMaxTractiveEffort(): -1
    GetVehicleType():   255
    GetRailType():      255
    GetRoadType():      -1
    GetPlaneType():     -1
  Engine 156
    IsValidEngine():    false
    GetName():          (null : 0x00000000)
    GetCargoType():     255
    CanRefitCargo():    false
    GetCapacity():      -1
    GetReliability():   -1
    GetMaxSpeed():      -1
    GetPrice():         -1
    GetMaxAge():        -1
    GetRunningCost():   -1
    GetPower():         -1
    GetWeight():        -1
    GetMaxTractiveEffort(): -1
    GetVehicleType():   255
    GetRailType():      255
    GetRoadType():      -1
    GetPlaneType():     -1
  Engine 157
    IsValidEngine():    false
    GetName():          (null : 0x00000000)
    GetCargoType():     255
    CanRefitCargo():    false
    GetCapacity():      -1
    GetReliability():   -1
    GetMaxSpeed():      -1
    GetPrice():         -1
    GetMaxAge():        -1
    GetRunningCost():   -1
    GetPower():         -1
    GetWeight():        -1
    GetMaxTractiveEffort(): -1
    GetVehicleType():   255
    GetRailType():      255
    GetRoadType():      -1
    GetPlaneType():     -1
  Engine 158
    IsValidEngine():    false
    GetName():          (null : 0x00000000)
    GetCargoType():     255
    CanRefitCargo():    false
    GetCapacity():      -1
    GetReliability():   -1
    GetMaxSpeed():      -1
    GetPrice():         -1
    GetMaxAge():        -1
    GetRunningCost():   -1
    GetPower():         -1
    GetWeight():        -1
    GetMaxTractiveEffort(): -1
    GetVehicleType():   255
    GetRailType():      255
    GetRoadType():      -1
    GetPlaneType():     -1
  Engine 159
    IsValidEngine():    false
    GetName():          (null : 0x00000000)
    GetCargoType():     255
    CanRefitCargo():    false
    GetCapacity():      -1
    GetReliability():   -1
    GetMaxSpeed():      -1
    GetPrice():         -1
    GetMaxAge():        -1
    GetRunningCost():   -1
    GetPower():         -1
    GetWeight():        -1
    GetMaxTractiveEffort(): -1
    GetVehicleType():   255
    GetRailType():      255
    GetRoadType():      -1
    GetPlaneType():     -1
  Engine 160
    IsValidEngine():    false
    GetName():          (null : 0x00000000)
    GetCargoType():     255
    CanRefitCargo():    false
    GetCapacity():      -1
    GetReliability():   -1
    GetMaxSpeed():      -1
    GetPrice():         -1
    GetMaxAge():        -1
    GetRunningCost():   -1
    GetPower():         -1
    GetWeight():        -1
    GetMaxTractiveEffort(): -1
    GetVehicleType():   255
    GetRailType():      255
    GetRoadType():      -1
    GetPlaneType():     -1
  Engine 161
    IsValidEngine():    false
    GetName():          (null : 0x00000000)
    GetCargoType():     255
    CanRefitCargo():    false
    GetCapacity():      -1
    GetReliability():   -1
    GetMaxSpeed():      -1
    GetPrice():         -1
    GetMaxAge():        -1
    GetRunningCost():   -1
    GetPower():         -1
    GetWeight():        -1
    GetMaxTractiveEffort(): -1
    GetVehicleType():   255
    GetRailType():      255
    GetRoadType():      -1
    GetPlaneType():     -1
  Engine 162
    IsValidEngine():    false
    GetName():          (null : 0x00000000)
    GetCargoType():     255
    CanRefitCargo():    false
    GetCapacity():      -1
    GetReliability():   -1
    GetMaxSpeed():      -1
    GetPrice():         -1
    GetMaxAge():        -1
    GetRunningCost():   -1
    GetPower():         -1
    GetWeight():        -1
    GetMaxTractiveEffort(): -1
    GetVehicleType():   255
    GetRailType():      255
    GetRoadType():      -1
    GetPlaneType():     -1
  Engine 163
    IsValidEngine():    false
    GetName():          (null : 0x00000000)
    GetCargoType():     255
    CanRefitCargo():    false
    GetCapacity():      -1
    GetReliability():   -1
    GetMaxSpeed():      -1
    GetPrice():         -1
    GetMaxAge():        -1
    GetRunningCost():   -1
    GetPower():         -1
    GetWeight():        -1
    GetMaxTractiveEffort(): -1
    GetVehicleType():   255
    GetRailType():      255
    GetRoadType():      -1
    GetPlaneType():     -1
  Engine 164
    IsValidEngine():    false
    GetName():          (null : 0x00000000)
    GetCargoType():     255
    CanRefitCargo():    false
    GetCapacity():      -1
    GetReliability():   -1
    GetMaxSpeed():      -1
    GetPrice():         -1
    GetMaxAge():        -1
    GetRunningCost():   -1
    GetPower():         -1
    GetWeight():        -1
    GetMaxTractiveEffort(): -1
    GetVehicleType():   255
    GetRailType():      255
    GetRoadType():      -1
    GetPlaneType():     -1
  Engine 165
    IsValidEngine():    false
    GetName():          (null : 0x00000000)
    GetCargoType():     255
    CanRefitCargo():    false
    GetCapacity():      -1
    GetReliability():   -1
    GetMaxSpeed():      -1
    GetPrice():         -1
    GetMaxAge():        -1
    GetRunningCost():   -1
    GetPower():         -1
    GetWeight():        -1
    GetMaxTractiveEffort(): -1
    GetVehicleType():   255
    GetRailType():      255
    GetRoadType():      -1
    GetPlaneType():     -1
  Engine 166
    IsValidEngine():    false
    GetName():          (null : 0x00000000)
    GetCargoType():     255
    CanRefitCargo():    false
    GetCapacity():      -1
    GetReliability():   -1
    GetMaxSpeed():      -1
    GetPrice():         -1
    GetMaxAge():        -1
    GetRunningCost():   -1
    GetPower():         -1
    GetWeight():        -1
    GetMaxTractiveEffort(): -1
    GetVehicleType():   255
    GetRailType():      255
    GetRoadType():      -1
    GetPlaneType():     -1
  Engine 167
    IsValidEngine():    false
    GetName():          (null : 0x00000000)
    GetCargoType():     255
    CanRefitCargo():    false
    GetCapacity():      -1
    GetReliability():   -1
    GetMaxSpeed():      -1
    GetPrice():         -1
    GetMaxAge():        -1
    GetRunningCost():   -1
    GetPower():         -1
    GetWeight():        -1
    GetMaxTractiveEffort(): -1
    GetVehicleType():   255
    GetRailType():      255
    GetRoadType():      -1
    GetPlaneType():     -1
  Engine 168
    IsValidEngine():    false
    GetName():          (null : 0x00000000)
    GetCargoType():     255
    CanRefitCargo():    false
    GetCapacity():      -1
    GetReliability():   -1
    GetMaxSpeed():      -1
    GetPrice():         -1
    GetMaxAge():        -1
    GetRunningCost():   -1
    GetPower():         -1
    GetWeight():        -1
    GetMaxTractiveEffort(): -1
    GetVehicleType():   255
    GetRailType():      255
    GetRoadType():      -1
    GetPlaneType():     -1
  Engine 169
    IsValidEngine():    false
    GetName():          (null : 0x00000000)
    GetCargoType():     255
    CanRefitCargo():    false
    GetCapacity():      -1
    GetReliability():   -1
    GetMaxSpeed():      -1
    GetPrice():         -1
    GetMaxAge():        -1
    GetRunningCost():   -1
    GetPower():         -1
    GetWeight():        -1
    GetMaxTractiveEffort(): -1
    GetVehicleType():   255
    GetRailType():      255
    GetRoadType():      -1
    GetPlaneType():     -1
  Engine 170
    IsValidEngine():    false
    GetName():          (null : 0x00000000)
    GetCargoType():     255
    CanRefitCargo():    false
    GetCapacity():      -1
    GetReliability():   -1
    GetMaxSpeed():      -1
    GetPrice():         -1
    GetMaxAge():        -1
    GetRunningCost():   -1
    GetPower():         -1
    GetWeight():        -1
    GetMaxTractiveEffort(): -1
    GetVehicleType():   255
    GetRailType():      255
    GetRoadType():      -1
    GetPlaneType():     -1
  Engine 171
    IsValidEngine():    false
    GetName():          (null : 0x00000000)
    GetCargoType():     255
    CanRefitCargo():    false
    GetCapacity():      -1
    GetReliability():   -1
    GetMaxSpeed():      -1
    GetPrice():         -1
    GetMaxAge():        -1
    GetRunningCost():   -1
    GetPower():         -1
    GetWeight():        -1
    GetMaxTractiveEffort(): -1
    GetVehicleType():   255
    GetRailType():      255
    GetRoadType():      -1
    GetPlaneType():     -1
  Engine 172
    IsValidEngine():    false
    GetName():          (null : 0x00000000)
    GetCargoType():     255
    CanRefitCargo():    false
    GetCapacity():      -1
    GetReliability():   -1
    GetMaxSpeed():      -1
    GetPrice():         -1
    GetMaxAge():        -1
    GetRunningCost():   -1
    GetPower():         -1
    GetWeight():        -1
    GetMaxTractiveEffort(): -1
    GetVehicleType():   255
    GetRailType():      255
    GetRoadType():      -1
    GetPlaneType():     -1
  Engine 173
    IsValidEngine():    false
    GetName():          (null : 0x00000000)
    GetCargoType():     255
    CanRefitCargo():    false
    GetCapacity():      -1
    GetReliability():   -1
    GetMaxSpeed():      -1
    GetPrice():         -1
    GetMaxAge():        -1
    GetRunningCost():   -1
    GetPower():         -1
    GetWeight():        -1
    GetMaxTractiveEffort(): -1
    GetVehicleType():   255
    GetRailType():      255
    GetRoadType():      -1
    GetPlaneType():     -1
  Engine 174
    IsValidEngine():    false
    GetName():          (null : 0x00000000)
    GetCargoType():     255
    CanRefitCargo():    false
    GetCapacity():      -1
    GetReliability():   -1
    GetMaxSpeed():      -1
    GetPrice():         -1
    GetMaxAge():        -1
    GetRunningCost():   -1
    GetPower():         -1
    GetWeight():        -1
    GetMaxTractiveEffort(): -1
    GetVehicleType():   255
    GetRailType():      255
    GetRoadType():      -1
    GetPlaneType():     -1
  Engine 175
    IsValidEngine():    false
    GetName():          (null : 0x00000000)
    GetCargoType():     255
    CanRefitCargo():    false
    GetCapacity():      -1
    GetReliability():   -1
    GetMaxSpeed():      -1
    GetPrice():         -1
    GetMaxAge():        -1
    GetRunningCost():   -1
    GetPower():         -1
    GetWeight():        -1
    GetMaxTractiveEffort(): -1
    GetVehicleType():   255
    GetRailType():      255
    GetRoadType():      -1
    GetPlaneType():     -1
  Engine 176
    IsValidEngine():    false
    GetName():          (null : 0x00000000)
    GetCargoType():     255
    CanRefitCargo():    false
    GetCapacity():      -1
    GetReliability():   -1
    GetMaxSpeed():      -1
    GetPrice():         -1
    GetMaxAge():        -1
    GetRunningCost():   -1
    GetPower():         -1
    GetWeight():        -1
    GetMaxTractiveEffort(): -1
    GetVehicleType():   255
    GetRailType():      255
    GetRoadType():      -1
    GetPlaneType():     -1
  Engine 177
    IsValidEngine():    false
    GetName():          (null : 0x00000000)
    GetCargoType():     255
    CanRefitCargo():    false
    GetCapacity():      -1
    GetReliability():   -1
    GetMaxSpeed():      -1
    GetPrice():         -1
    GetMaxAge():        -1
    GetRunningCost():   -1
    GetPower():         -1
    GetWeight():        -1
    GetMaxTractiveEffort(): -1
    GetVehicleType():   255
    GetRailType():      255
    GetRoadType():      -1
    GetPlaneType():     -1
  Engine 178
    IsValidEngine():    false
    GetName():          (null : 0x00000000)
    GetCargoType():     255
    CanRefitCargo():    false
    GetCapacity():      -1
    GetReliability():   -1
    GetMaxSpeed():      -1
    GetPrice():         -1
    GetMaxAge():        -1
    GetRunningCost():   -1
    GetPower():         -1
    GetWeight():        -1
    GetMaxTractiveEffort(): -1
    GetVehicleType():   255
    GetRailType():      255
    GetRoadType():      -1
    GetPlaneType():     -1
  Engine 179
    IsValidEngine():    false
    GetName():          (null : 0x00000000)
    GetCargoType():     255
    CanRefitCargo():    false
    GetCapacity():      -1
    GetReliability():   -1
    GetMaxSpeed():      -1
    GetPrice():         -1
    GetMaxAge():        -1
    GetRunningCost():   -1
    GetPower():         -1
    GetWeight():        -1
    GetMaxTractiveEffort(): -1
    GetVehicleType():   255
    GetRailType():      255
    GetRoadType():      -1
    GetPlaneType():     -1
  Engine 180
    IsValidEngine():    false
    GetName():          (null : 0x00000000)
    GetCargoType():     255
    CanRefitCargo():    false
    GetCapacity():      -1
    GetReliability():   -1
    GetMaxSpeed():      -1
    GetPrice():         -1
    GetMaxAge():        -1
    GetRunningCost():   -1
    GetPower():         -1
    GetWeight():        -1
    GetMaxTractiveEffort(): -1
    GetVehicleType():   255
    GetRailType():      255
    GetRoadType():      -1
    GetPlaneType():     -1
  Engine 181
    IsValidEngine():    false
    GetName():          (null : 0x00000000)
    GetCargoType():     255
    CanRefitCargo():    false
    GetCapacity():      -1
    GetReliability():   -1
    GetMaxSpeed():      -1
    GetPrice():         -1
    GetMaxAge():        -1
    GetRunningCost():   -1
    GetPower():         -1
    GetWeight():        -1
    GetMaxTractiveEffort(): -1
    GetVehicleType():   255
    GetRailType():      255
    GetRoadType():      -1
    GetPlaneType():     -1
  Engine 182
    IsValidEngine():    false
    GetName():          (null : 0x00000000)
    GetCargoType():     255
    CanRefitCargo():    false
    GetCapacity():      -1
    GetReliability():   -1
    GetMaxSpeed():      -1
    GetPrice():         -1
    GetMaxAge():        -1
    GetRunningCost():   -1
    GetPower():         -1
    GetWeight():        -1
    GetMaxTractiveEffort(): -1
    GetVehicleType():   255
    GetRailType():      255
    GetRoadType():      -1
    GetPlaneType():     -1
  Engine 183
    IsValidEngine():    false
    GetName():          (null : 0x00000000)
    GetCargoType():     255
    CanRefitCargo():    false
    GetCapacity():      -1
    GetReliability():   -1
    GetMaxSpeed():      -1
    GetPrice():         -1
    GetMaxAge():        -1
    GetRunningCost():   -1
    GetPower():         -1
    GetWeight():        -1
    GetMaxTractiveEffort(): -1
    GetVehicleType():   255
    GetRailType():      255
    GetRoadType():      -1
    GetPlaneType():     -1
  Engine 184
    IsValidEngine():    false
    GetName():          (null : 0x00000000)
    GetCargoType():     255
    CanRefitCargo():    false
    GetCapacity():      -1
    GetReliability():   -1
    GetMaxSpeed():      -1
    GetPrice():         -1
    GetMaxAge():        -1
    GetRunningCost():   -1
    GetPower():         -1
    GetWeight():        -1
    GetMaxTractiveEffort(): -1
    GetVehicleType():   255
    GetRailType():      255
    GetRoadType():      -1
    GetPlaneType():     -1
  Engine 185
    IsValidEngine():    false
    GetName():          (null : 0x00000000)
    GetCargoType():     255
    CanRefitCargo():    false
    GetCapacity():      -1
    GetReliability():   -1
    GetMaxSpeed():      -1
    GetPrice():         -1
    GetMaxAge():        -1
    GetRunningCost():   -1
    GetPower():         -1
    GetWeight():        -1
    GetMaxTractiveEffort(): -1
    GetVehicleType():   255
    GetRailType():      255
    GetRoadType():      -1
    GetPlaneType():     -1
  Engine 186
    IsValidEngine():    false
    GetName():          (null : 0x00000000)
    GetCargoType():     255
    CanRefitCargo():    false
    GetCapacity():      -1
    GetReliability():   -1
    GetMaxSpeed():      -1
    GetPrice():         -1
    GetMaxAge():        -1
    GetRunningCost():   -1
    GetPower():         -1
    GetWeight():        -1
    GetMaxTractiveEffort(): -1
    GetVehicleType():   255
    GetRailType():      255
    GetRoadType():      -1
    GetPlaneType():     -1
  Engine 187
    IsValidEngine():    false
    GetName():          (null : 0x00000000)
    GetCargoType():     255
    CanRefitCargo():    false
    GetCapacity():      -1
    GetReliability():   -1
    GetMaxSpeed():      -1
    GetPrice():         -1
    GetMaxAge():        -1
    GetRunningCost():   -1
    GetPower():         -1
    GetWeight():        -1
    GetMaxTractiveEffort(): -1
    GetVehicleType():   255
    GetRailType():      255
    GetRoadType():      -1
    GetPlaneType():     -1
  Engine 188
    IsValidEngine():    false
    GetName():          (null : 0x00000000)
    GetCargoType():     255
    CanRefitCargo():    false
    GetCapacity():      -1
    GetReliability():   -1
    GetMaxSpeed():      -1
    GetPrice():         -1
    GetMaxAge():        -1
    GetRunningCost():   -1
    GetPower():         -1
    GetWeight():        -1
    GetMaxTractiveEffort(): -1
    GetVehicleType():   255
    GetRailType():      255
    GetRoadType():      -1
    GetPlaneType():     -1
  Engine 189
    IsValidEngine():    false
    GetName():          (null : 0x00000000)
    GetCargoType():     255
    CanRefitCargo():    false
    GetCapacity():      -1
    GetReliability():   -1
    GetMaxSpeed():      -1
    GetPrice():         -1
    GetMaxAge():        -1
    GetRunningCost():   -1
    GetPower():         -1
    GetWeight():        -1
    GetMaxTractiveEffort(): -1
    GetVehicleType():   255
    GetRailType():      255
    GetRoadType():      -1
    GetPlaneType():     -1
  Engine 190
    IsValidEngine():    false
    GetName():          (null : 0x00000000)
    GetCargoType():     255
    CanRefitCargo():    false
    GetCapacity():      -1
    GetReliability():   -1
    GetMaxSpeed():      -1
    GetPrice():         -1
    GetMaxAge():        -1
    GetRunningCost():   -1
    GetPower():         -1
    GetWeight():        -1
    GetMaxTractiveEffort(): -1
    GetVehicleType():   255
    GetRailType():      255
    GetRoadType():      -1
    GetPlaneType():     -1
  Engine 191
    IsValidEngine():    false
    GetName():          (null : 0x00000000)
    GetCargoType():     255
    CanRefitCargo():    false
    GetCapacity():      -1
    GetReliability():   -1
    GetMaxSpeed():      -1
    GetPrice():         -1
    GetMaxAge():        -1
    GetRunningCost():   -1
    GetPower():         -1
    GetWeight():        -1
    GetMaxTractiveEffort(): -1
    GetVehicleType():   255
    GetRailType():      255
    GetRoadType():      -1
    GetPlaneType():     -1
  Engine 192
    IsValidEngine():    false
    GetName():          (null : 0x00000000)
    GetCargoType():     255
    CanRefitCargo():    false
    GetCapacity():      -1
    GetReliability():   -1
    GetMaxSpeed():      -1
    GetPrice():         -1
    GetMaxAge():        -1
    GetRunningCost():   -1
    GetPower():         -1
    GetWeight():        -1
    GetMaxTractiveEffort(): -1
    GetVehicleType():   255
    GetRailType():      255
    GetRoadType():      -1
    GetPlaneType():     -1
  Engine 193
    IsValidEngine():    false
    GetName():          (null : 0x00000000)
    GetCargoType():     255
    CanRefitCargo():    false
    GetCapacity():      -1
    GetReliability():   -1
    GetMaxSpeed():      -1
    GetPrice():         -1
    GetMaxAge():        -1
    GetRunningCost():   -1
    GetPower():         -1
    GetWeight():        -1
    GetMaxTractiveEffort(): -1
    GetVehicleType():   255
    GetRailType():      255
    GetRoadType():      -1
    GetPlaneType():     -1
  Engine 194
    IsValidEngine():    false
    GetName():          (null : 0x00000000)
    GetCargoType():     255
    CanRefitCargo():    false
    GetCapacity():      -1
    GetReliability():   -1
    GetMaxSpeed():      -1
    GetPrice():         -1
    GetMaxAge():        -1
    GetRunningCost():   -1
    GetPower():         -1
    GetWeight():        -1
    GetMaxTractiveEffort(): -1
    GetVehicleType():   255
    GetRailType():      255
    GetRoadType():      -1
    GetPlaneType():     -1
  Engine 195
    IsValidEngine():    false
    GetName():          (null : 0x00000000)
    GetCargoType():     255
    CanRefitCargo():    false
    GetCapacity():      -1
    GetReliability():   -1
    GetMaxSpeed():      -1
    GetPrice():         -1
    GetMaxAge():        -1
    GetRunningCost():   -1
    GetPower():         -1
    GetWeight():        -1
    GetMaxTractiveEffort(): -1
    GetVehicleType():   255
    GetRailType():      255
    GetRoadType():      -1
    GetPlaneType():     -1
  Engine 196
    IsValidEngine():    false
    GetName():          (null : 0x00000000)
    GetCargoType():     255
    CanRefitCargo():    false
    GetCapacity():      -1
    GetReliability():   -1
    GetMaxSpeed():      -1
    GetPrice():         -1
    GetMaxAge():        -1
    GetRunningCost():   -1
    GetPower():         -1
    GetWeight():        -1
    GetMaxTractiveEffort(): -1
    GetVehicleType():   255
    GetRailType():      255
    GetRoadType():      -1
    GetPlaneType():     -1
  Engine 197
    IsValidEngine():    false
    GetName():          (null : 0x00000000)
    GetCargoType():     255
    CanRefitCargo():    false
    GetCapacity():      -1
    GetReliability():   -1
    GetMaxSpeed():      -1
    GetPrice():         -1
    GetMaxAge():        -1
    GetRunningCost():   -1
    GetPower():         -1
    GetWeight():        -1
    GetMaxTractiveEffort(): -1
    GetVehicleType():   255
    GetRailType():      255
    GetRoadType():      -1
    GetPlaneType():     -1
  Engine 198
    IsValidEngine():    false
    GetName():          (null : 0x00000000)
    GetCargoType():     255
    CanRefitCargo():    false
    GetCapacity():      -1
    GetReliability():   -1
    GetMaxSpeed():      -1
    GetPrice():         -1
    GetMaxAge():        -1
    GetRunningCost():   -1
    GetPower():         -1
    GetWeight():        -1
    GetMaxTractiveEffort(): -1
    GetVehicleType():   255
    GetRailType():      255
    GetRoadType():      -1
    GetPlaneType():     -1
  Engine 199
    IsValidEngine():    false
    GetName():          (null : 0x00000000)
    GetCargoType():     255
    CanRefitCargo():    false
    GetCapacity():      -1
    GetReliability():   -1
    GetMaxSpeed():      -1
    GetPrice():         -1
    GetMaxAge():        -1
    GetRunningCost():   -1
    GetPower():         -1
    GetWeight():        -1
    GetMaxTractiveEffort(): -1
    GetVehicleType():   255
    GetRailType():      255
    GetRoadType():      -1
    GetPlaneType():     -1
  Engine 200
    IsValidEngine():    false
    GetName():          (null : 0x00000000)
    GetCargoType():     255
    CanRefitCargo():    false
    GetCapacity():      -1
    GetReliability():   -1
    GetMaxSpeed():      -1
    GetPrice():         -1
    GetMaxAge():        -1
    GetRunningCost():   -1
    GetPower():         -1
    GetWeight():        -1
    GetMaxTractiveEffort(): -1
    GetVehicleType():   255
    GetRailType():      255
    GetRoadType():      -1
    GetPlaneType():     -1
  Engine 201
    IsValidEngine():    false
    GetName():          (null : 0x00000000)
    GetCargoType():     255
    CanRefitCargo():    false
    GetCapacity():      -1
    GetReliability():   -1
    GetMaxSpeed():      -1
    GetPrice():         -1
    GetMaxAge():        -1
    GetRunningCost():   -1
    GetPower():         -1
    GetWeight():        -1
    GetMaxTractiveEffort(): -1
    GetVehicleType():   255
    GetRailType():      255
    GetRoadType():      -1
    GetPlaneType():     -1
  Engine 202
    IsValidEngine():    false
    GetName():          (null : 0x00000000)
    GetCargoType():     255
    CanRefitCargo():    false
    GetCapacity():      -1
    GetReliability():   -1
    GetMaxSpeed():      -1
    GetPrice():         -1
    GetMaxAge():        -1
    GetRunningCost():   -1
    GetPower():         -1
    GetWeight():        -1
    GetMaxTractiveEffort(): -1
    GetVehicleType():   255
    GetRailType():      255
    GetRoadType():      -1
    GetPlaneType():     -1
  Engine 203
    IsValidEngine():    false
    GetName():          (null : 0x00000000)
    GetCargoType():     255
    CanRefitCargo():    false
    GetCapacity():      -1
    GetReliability():   -1
    GetMaxSpeed():      -1
    GetPrice():         -1
    GetMaxAge():        -1
    GetRunningCost():   -1
    GetPower():         -1
    GetWeight():        -1
    GetMaxTractiveEffort(): -1
    GetVehicleType():   255
    GetRailType():      255
    GetRoadType():      -1
    GetPlaneType():     -1
  Engine 204
    IsValidEngine():    true
    GetName():          MPS Oil Tanker
    GetCargoType():     3
    CanRefitCargo():    false
    GetCapacity():      220
    GetReliability():   99
    GetMaxSpeed():      24
    GetPrice():         30468
    GetMaxAge():        10980
    GetRunningCost():   2296
    GetPower():         -1
    GetWeight():        -1
    GetMaxTractiveEffort(): -1
    GetVehicleType():   2
    GetRailType():      255
    GetRoadType():      -1
    GetPlaneType():     -1
  Engine 205
    IsValidEngine():    false
    GetName():          (null : 0x00000000)
    GetCargoType():     255
    CanRefitCargo():    false
    GetCapacity():      -1
    GetReliability():   -1
    GetMaxSpeed():      -1
    GetPrice():         -1
    GetMaxAge():        -1
    GetRunningCost():   -1
    GetPower():         -1
    GetWeight():        -1
    GetMaxTractiveEffort(): -1
    GetVehicleType():   255
    GetRailType():      255
    GetRoadType():      -1
    GetPlaneType():     -1
  Engine 206
    IsValidEngine():    true
    GetName():          MPS Passenger Ferry
    GetCargoType():     0
    CanRefitCargo():    false
    GetCapacity():      100
    GetReliability():   88
    GetMaxSpeed():      32
    GetPrice():         18281
    GetMaxAge():        10980
    GetRunningCost():   1476
    GetPower():         -1
    GetWeight():        -1
    GetMaxTractiveEffort(): -1
    GetVehicleType():   2
    GetRailType():      255
    GetRoadType():      -1
    GetPlaneType():     -1
  Engine 207
    IsValidEngine():    false
    GetName():          (null : 0x00000000)
    GetCargoType():     255
    CanRefitCargo():    false
    GetCapacity():      -1
    GetReliability():   -1
    GetMaxSpeed():      -1
    GetPrice():         -1
    GetMaxAge():        -1
    GetRunningCost():   -1
    GetPower():         -1
    GetWeight():        -1
    GetMaxTractiveEffort(): -1
    GetVehicleType():   255
    GetRailType():      255
    GetRoadType():      -1
    GetPlaneType():     -1
  Engine 208
    IsValidEngine():    false
    GetName():          (null : 0x00000000)
    GetCargoType():     255
    CanRefitCargo():    false
    GetCapacity():      -1
    GetReliability():   -1
    GetMaxSpeed():      -1
    GetPrice():         -1
    GetMaxAge():        -1
    GetRunningCost():   -1
    GetPower():         -1
    GetWeight():        -1
    GetMaxTractiveEffort(): -1
    GetVehicleType():   255
    GetRailType():      255
    GetRoadType():      -1
    GetPlaneType():     -1
  Engine 209
    IsValidEngine():    false
    GetName():          (null : 0x00000000)
    GetCargoType():     255
    CanRefitCargo():    false
    GetCapacity():      -1
    GetReliability():   -1
    GetMaxSpeed():      -1
    GetPrice():         -1
    GetMaxAge():        -1
    GetRunningCost():   -1
    GetPower():         -1
    GetWeight():        -1
    GetMaxTractiveEffort(): -1
    GetVehicleType():   255
    GetRailType():      255
    GetRoadType():      -1
    GetPlaneType():     -1
  Engine 210
    IsValidEngine():    false
    GetName():          (null : 0x00000000)
    GetCargoType():     255
    CanRefitCargo():    false
    GetCapacity():      -1
    GetReliability():   -1
    GetMaxSpeed():      -1
    GetPrice():         -1
    GetMaxAge():        -1
    GetRunningCost():   -1
    GetPower():         -1
    GetWeight():        -1
    GetMaxTractiveEffort(): -1
    GetVehicleType():   255
    GetRailType():      255
    GetRoadType():      -1
    GetPlaneType():     -1
  Engine 211
    IsValidEngine():    true
    GetName():          Yate Cargo Ship
    GetCargoType():     5
    CanRefitCargo():    true
    GetCapacity():      160
    GetReliability():   81
    GetMaxSpeed():      24
    GetPrice():         24375
    GetMaxAge():        10980
    GetRunningCost():   2460
    GetPower():         -1
    GetWeight():        -1
    GetMaxTractiveEffort(): -1
    GetVehicleType():   2
    GetRailType():      255
    GetRoadType():      -1
    GetPlaneType():     -1
  Engine 212
    IsValidEngine():    false
    GetName():          (null : 0x00000000)
    GetCargoType():     255
    CanRefitCargo():    false
    GetCapacity():      -1
    GetReliability():   -1
    GetMaxSpeed():      -1
    GetPrice():         -1
    GetMaxAge():        -1
    GetRunningCost():   -1
    GetPower():         -1
    GetWeight():        -1
    GetMaxTractiveEffort(): -1
    GetVehicleType():   255
    GetRailType():      255
    GetRoadType():      -1
    GetPlaneType():     -1
  Engine 213
    IsValidEngine():    false
    GetName():          (null : 0x00000000)
    GetCargoType():     255
    CanRefitCargo():    false
    GetCapacity():      -1
    GetReliability():   -1
    GetMaxSpeed():      -1
    GetPrice():         -1
    GetMaxAge():        -1
    GetRunningCost():   -1
    GetPower():         -1
    GetWeight():        -1
    GetMaxTractiveEffort(): -1
    GetVehicleType():   255
    GetRailType():      255
    GetRoadType():      -1
    GetPlaneType():     -1
  Engine 214
    IsValidEngine():    false
    GetName():          (null : 0x00000000)
    GetCargoType():     255
    CanRefitCargo():    false
    GetCapacity():      -1
    GetReliability():   -1
    GetMaxSpeed():      -1
    GetPrice():         -1
    GetMaxAge():        -1
    GetRunningCost():   -1
    GetPower():         -1
    GetWeight():        -1
    GetMaxTractiveEffort(): -1
    GetVehicleType():   255
    GetRailType():      255
    GetRoadType():      -1
    GetPlaneType():     -1
  Engine 215
    IsValidEngine():    true
    GetName():          Sampson U52
    GetCargoType():     0
    CanRefitCargo():    false
    GetCapacity():      25
    GetReliability():   58
    GetMaxSpeed():      236
    GetPrice():         28710
    GetMaxAge():        7320
    GetRunningCost():   2390
    GetPower():         -1
    GetWeight():        -1
    GetMaxTractiveEffort(): -1
    GetVehicleType():   3
    GetRailType():      255
    GetRoadType():      -1
    GetPlaneType():     1
  Engine 216
    IsValidEngine():    true
    GetName():          Coleman Count
    GetCargoType():     0
    CanRefitCargo():    false
    GetCapacity():      65
    GetReliability():   95
    GetMaxSpeed():      236
    GetPrice():         30761
    GetMaxAge():        8784
    GetRunningCost():   2812
    GetPower():         -1
    GetWeight():        -1
    GetMaxTractiveEffort(): -1
    GetVehicleType():   3
    GetRailType():      255
    GetRoadType():      -1
    GetPlaneType():     1
  Engine 217
    IsValidEngine():    false
    GetName():          (null : 0x00000000)
    GetCargoType():     255
    CanRefitCargo():    false
    GetCapacity():      -1
    GetReliability():   -1
    GetMaxSpeed():      -1
    GetPrice():         -1
    GetMaxAge():        -1
    GetRunningCost():   -1
    GetPower():         -1
    GetWeight():        -1
    GetMaxTractiveEffort(): -1
    GetVehicleType():   255
    GetRailType():      255
    GetRoadType():      -1
    GetPlaneType():     -1
  Engine 218
    IsValidEngine():    false
    GetName():          (null : 0x00000000)
    GetCargoType():     255
    CanRefitCargo():    false
    GetCapacity():      -1
    GetReliability():   -1
    GetMaxSpeed():      -1
    GetPrice():         -1
    GetMaxAge():        -1
    GetRunningCost():   -1
    GetPower():         -1
    GetWeight():        -1
    GetMaxTractiveEffort(): -1
    GetVehicleType():   255
    GetRailType():      255
    GetRoadType():      -1
    GetPlaneType():     -1
  Engine 219
    IsValidEngine():    true
    GetName():          Bakewell Cotswald LB-3
    GetCargoType():     0
    CanRefitCargo():    false
    GetCapacity():      30
    GetReliability():   77
    GetMaxSpeed():      236
    GetPrice():         30761
    GetMaxAge():        10980
    GetRunningCost():   2756
    GetPower():         -1
    GetWeight():        -1
    GetMaxTractiveEffort(): -1
    GetVehicleType():   3
    GetRailType():      255
    GetRoadType():      -1
    GetPlaneType():     1
  Engine 220
    IsValidEngine():    false
    GetName():          (null : 0x00000000)
    GetCargoType():     255
    CanRefitCargo():    false
    GetCapacity():      -1
    GetReliability():   -1
    GetMaxSpeed():      -1
    GetPrice():         -1
    GetMaxAge():        -1
    GetRunningCost():   -1
    GetPower():         -1
    GetWeight():        -1
    GetMaxTractiveEffort(): -1
    GetVehicleType():   255
    GetRailType():      255
    GetRoadType():      -1
    GetPlaneType():     -1
  Engine 221
    IsValidEngine():    false
    GetName():          (null : 0x00000000)
    GetCargoType():     255
    CanRefitCargo():    false
    GetCapacity():      -1
    GetReliability():   -1
    GetMaxSpeed():      -1
    GetPrice():         -1
    GetMaxAge():        -1
    GetRunningCost():   -1
    GetPower():         -1
    GetWeight():        -1
    GetMaxTractiveEffort(): -1
    GetVehicleType():   255
    GetRailType():      255
    GetRoadType():      -1
    GetPlaneType():     -1
  Engine 222
    IsValidEngine():    false
    GetName():          (null : 0x00000000)
    GetCargoType():     255
    CanRefitCargo():    false
    GetCapacity():      -1
    GetReliability():   -1
    GetMaxSpeed():      -1
    GetPrice():         -1
    GetMaxAge():        -1
    GetRunningCost():   -1
    GetPower():         -1
    GetWeight():        -1
    GetMaxTractiveEffort(): -1
    GetVehicleType():   255
    GetRailType():      255
    GetRoadType():      -1
    GetPlaneType():     -1
  Engine 223
    IsValidEngine():    false
    GetName():          (null : 0x00000000)
    GetCargoType():     255
    CanRefitCargo():    false
    GetCapacity():      -1
    GetReliability():   -1
    GetMaxSpeed():      -1
    GetPrice():         -1
    GetMaxAge():        -1
    GetRunningCost():   -1
    GetPower():         -1
    GetWeight():        -1
    GetMaxTractiveEffort(): -1
    GetVehicleType():   255
    GetRailType():      255
    GetRoadType():      -1
    GetPlaneType():     -1
  Engine 224
    IsValidEngine():    false
    GetName():          (null : 0x00000000)
    GetCargoType():     255
    CanRefitCargo():    false
    GetCapacity():      -1
    GetReliability():   -1
    GetMaxSpeed():      -1
    GetPrice():         -1
    GetMaxAge():        -1
    GetRunningCost():   -1
    GetPower():         -1
    GetWeight():        -1
    GetMaxTractiveEffort(): -1
    GetVehicleType():   255
    GetRailType():      255
    GetRoadType():      -1
    GetPlaneType():     -1
  Engine 225
    IsValidEngine():    false
    GetName():          (null : 0x00000000)
    GetCargoType():     255
    CanRefitCargo():    false
    GetCapacity():      -1
    GetReliability():   -1
    GetMaxSpeed():      -1
    GetPrice():         -1
    GetMaxAge():        -1
    GetRunningCost():   -1
    GetPower():         -1
    GetWeight():        -1
    GetMaxTractiveEffort(): -1
    GetVehicleType():   255
    GetRailType():      255
    GetRoadType():      -1
    GetPlaneType():     -1
  Engine 226
    IsValidEngine():    false
    GetName():          (null : 0x00000000)
    GetCargoType():     255
    CanRefitCargo():    false
    GetCapacity():      -1
    GetReliability():   -1
    GetMaxSpeed():      -1
    GetPrice():         -1
    GetMaxAge():        -1
    GetRunningCost():   -1
    GetPower():         -1
    GetWeight():        -1
    GetMaxTractiveEffort(): -1
    GetVehicleType():   255
    GetRailType():      255
    GetRoadType():      -1
    GetPlaneType():     -1
  Engine 227
    IsValidEngine():    false
    GetName():          (null : 0x00000000)
    GetCargoType():     255
    CanRefitCargo():    false
    GetCapacity():      -1
    GetReliability():   -1
    GetMaxSpeed():      -1
    GetPrice():         -1
    GetMaxAge():        -1
    GetRunningCost():   -1
    GetPower():         -1
    GetWeight():        -1
    GetMaxTractiveEffort(): -1
    GetVehicleType():   255
    GetRailType():      255
    GetRoadType():      -1
    GetPlaneType():     -1
  Engine 228
    IsValidEngine():    false
    GetName():          (null : 0x00000000)
    GetCargoType():     255
    CanRefitCargo():    false
    GetCapacity():      -1
    GetReliability():   -1
    GetMaxSpeed():      -1
    GetPrice():         -1
    GetMaxAge():        -1
    GetRunningCost():   -1
    GetPower():         -1
    GetWeight():        -1
    GetMaxTractiveEffort(): -1
    GetVehicleType():   255
    GetRailType():      255
    GetRoadType():      -1
    GetPlaneType():     -1
  Engine 229
    IsValidEngine():    false
    GetName():          (null : 0x00000000)
    GetCargoType():     255
    CanRefitCargo():    false
    GetCapacity():      -1
    GetReliability():   -1
    GetMaxSpeed():      -1
    GetPrice():         -1
    GetMaxAge():        -1
    GetRunningCost():   -1
    GetPower():         -1
    GetWeight():        -1
    GetMaxTractiveEffort(): -1
    GetVehicleType():   255
    GetRailType():      255
    GetRoadType():      -1
    GetPlaneType():     -1
  Engine 230
    IsValidEngine():    false
    GetName():          (null : 0x00000000)
    GetCargoType():     255
    CanRefitCargo():    false
    GetCapacity():      -1
    GetReliability():   -1
    GetMaxSpeed():      -1
    GetPrice():         -1
    GetMaxAge():        -1
    GetRunningCost():   -1
    GetPower():         -1
    GetWeight():        -1
    GetMaxTractiveEffort(): -1
    GetVehicleType():   255
    GetRailType():      255
    GetRoadType():      -1
    GetPlaneType():     -1
  Engine 231
    IsValidEngine():    false
    GetName():          (null : 0x00000000)
    GetCargoType():     255
    CanRefitCargo():    false
    GetCapacity():      -1
    GetReliability():   -1
    GetMaxSpeed():      -1
    GetPrice():         -1
    GetMaxAge():        -1
    GetRunningCost():   -1
    GetPower():         -1
    GetWeight():        -1
    GetMaxTractiveEffort(): -1
    GetVehicleType():   255
    GetRailType():      255
    GetRoadType():      -1
    GetPlaneType():     -1
  Engine 232
    IsValidEngine():    false
    GetName():          (null : 0x00000000)
    GetCargoType():     255
    CanRefitCargo():    false
    GetCapacity():      -1
    GetReliability():   -1
    GetMaxSpeed():      -1
    GetPrice():         -1
    GetMaxAge():        -1
    GetRunningCost():   -1
    GetPower():         -1
    GetWeight():        -1
    GetMaxTractiveEffort(): -1
    GetVehicleType():   255
    GetRailType():      255
    GetRoadType():      -1
    GetPlaneType():     -1
  Engine 233
    IsValidEngine():    false
    GetName():          (null : 0x00000000)
    GetCargoType():     255
    CanRefitCargo():    false
    GetCapacity():      -1
    GetReliability():   -1
    GetMaxSpeed():      -1
    GetPrice():         -1
    GetMaxAge():        -1
    GetRunningCost():   -1
    GetPower():         -1
    GetWeight():        -1
    GetMaxTractiveEffort(): -1
    GetVehicleType():   255
    GetRailType():      255
    GetRoadType():      -1
    GetPlaneType():     -1
  Engine 234
    IsValidEngine():    false
    GetName():          (null : 0x00000000)
    GetCargoType():     255
    CanRefitCargo():    false
    GetCapacity():      -1
    GetReliability():   -1
    GetMaxSpeed():      -1
    GetPrice():         -1
    GetMaxAge():        -1
    GetRunningCost():   -1
    GetPower():         -1
    GetWeight():        -1
    GetMaxTractiveEffort(): -1
    GetVehicleType():   255
    GetRailType():      255
    GetRoadType():      -1
    GetPlaneType():     -1
  Engine 235
    IsValidEngine():    false
    GetName():          (null : 0x00000000)
    GetCargoType():     255
    CanRefitCargo():    false
    GetCapacity():      -1
    GetReliability():   -1
    GetMaxSpeed():      -1
    GetPrice():         -1
    GetMaxAge():        -1
    GetRunningCost():   -1
    GetPower():         -1
    GetWeight():        -1
    GetMaxTractiveEffort(): -1
    GetVehicleType():   255
    GetRailType():      255
    GetRoadType():      -1
    GetPlaneType():     -1
  Engine 236
    IsValidEngine():    false
    GetName():          (null : 0x00000000)
    GetCargoType():     255
    CanRefitCargo():    false
    GetCapacity():      -1
    GetReliability():   -1
    GetMaxSpeed():      -1
    GetPrice():         -1
    GetMaxAge():        -1
    GetRunningCost():   -1
    GetPower():         -1
    GetWeight():        -1
    GetMaxTractiveEffort(): -1
    GetVehicleType():   255
    GetRailType():      255
    GetRoadType():      -1
    GetPlaneType():     -1
  Engine 237
    IsValidEngine():    false
    GetName():          (null : 0x00000000)
    GetCargoType():     255
    CanRefitCargo():    false
    GetCapacity():      -1
    GetReliability():   -1
    GetMaxSpeed():      -1
    GetPrice():         -1
    GetMaxAge():        -1
    GetRunningCost():   -1
    GetPower():         -1
    GetWeight():        -1
    GetMaxTractiveEffort(): -1
    GetVehicleType():   255
    GetRailType():      255
    GetRoadType():      -1
    GetPlaneType():     -1
  Engine 238
    IsValidEngine():    false
    GetName():          (null : 0x00000000)
    GetCargoType():     255
    CanRefitCargo():    false
    GetCapacity():      -1
    GetReliability():   -1
    GetMaxSpeed():      -1
    GetPrice():         -1
    GetMaxAge():        -1
    GetRunningCost():   -1
    GetPower():         -1
    GetWeight():        -1
    GetMaxTractiveEffort(): -1
    GetVehicleType():   255
    GetRailType():      255
    GetRoadType():      -1
    GetPlaneType():     -1
  Engine 239
    IsValidEngine():    false
    GetName():          (null : 0x00000000)
    GetCargoType():     255
    CanRefitCargo():    false
    GetCapacity():      -1
    GetReliability():   -1
    GetMaxSpeed():      -1
    GetPrice():         -1
    GetMaxAge():        -1
    GetRunningCost():   -1
    GetPower():         -1
    GetWeight():        -1
    GetMaxTractiveEffort(): -1
    GetVehicleType():   255
    GetRailType():      255
    GetRoadType():      -1
    GetPlaneType():     -1
  Engine 240
    IsValidEngine():    false
    GetName():          (null : 0x00000000)
    GetCargoType():     255
    CanRefitCargo():    false
    GetCapacity():      -1
    GetReliability():   -1
    GetMaxSpeed():      -1
    GetPrice():         -1
    GetMaxAge():        -1
    GetRunningCost():   -1
    GetPower():         -1
    GetWeight():        -1
    GetMaxTractiveEffort(): -1
    GetVehicleType():   255
    GetRailType():      255
    GetRoadType():      -1
    GetPlaneType():     -1
  Engine 241
    IsValidEngine():    false
    GetName():          (null : 0x00000000)
    GetCargoType():     255
    CanRefitCargo():    false
    GetCapacity():      -1
    GetReliability():   -1
    GetMaxSpeed():      -1
    GetPrice():         -1
    GetMaxAge():        -1
    GetRunningCost():   -1
    GetPower():         -1
    GetWeight():        -1
    GetMaxTractiveEffort(): -1
    GetVehicleType():   255
    GetRailType():      255
    GetRoadType():      -1
    GetPlaneType():     -1
  Engine 242
    IsValidEngine():    false
    GetName():          (null : 0x00000000)
    GetCargoType():     255
    CanRefitCargo():    false
    GetCapacity():      -1
    GetReliability():   -1
    GetMaxSpeed():      -1
    GetPrice():         -1
    GetMaxAge():        -1
    GetRunningCost():   -1
    GetPower():         -1
    GetWeight():        -1
    GetMaxTractiveEffort(): -1
    GetVehicleType():   255
    GetRailType():      255
    GetRoadType():      -1
    GetPlaneType():     -1
  Engine 243
    IsValidEngine():    false
    GetName():          (null : 0x00000000)
    GetCargoType():     255
    CanRefitCargo():    false
    GetCapacity():      -1
    GetReliability():   -1
    GetMaxSpeed():      -1
    GetPrice():         -1
    GetMaxAge():        -1
    GetRunningCost():   -1
    GetPower():         -1
    GetWeight():        -1
    GetMaxTractiveEffort(): -1
    GetVehicleType():   255
    GetRailType():      255
    GetRoadType():      -1
    GetPlaneType():     -1
  Engine 244
    IsValidEngine():    false
    GetName():          (null : 0x00000000)
    GetCargoType():     255
    CanRefitCargo():    false
    GetCapacity():      -1
    GetReliability():   -1
    GetMaxSpeed():      -1
    GetPrice():         -1
    GetMaxAge():        -1
    GetRunningCost():   -1
    GetPower():         -1
    GetWeight():        -1
    GetMaxTractiveEffort(): -1
    GetVehicleType():   255
    GetRailType():      255
    GetRoadType():      -1
    GetPlaneType():     -1
  Engine 245
    IsValidEngine():    false
    GetName():          (null : 0x00000000)
    GetCargoType():     255
    CanRefitCargo():    false
    GetCapacity():      -1
    GetReliability():   -1
    GetMaxSpeed():      -1
    GetPrice():         -1
    GetMaxAge():        -1
    GetRunningCost():   -1
    GetPower():         -1
    GetWeight():        -1
    GetMaxTractiveEffort(): -1
    GetVehicleType():   255
    GetRailType():      255
    GetRoadType():      -1
    GetPlaneType():     -1
  Engine 246
    IsValidEngine():    false
    GetName():          (null : 0x00000000)
    GetCargoType():     255
    CanRefitCargo():    false
    GetCapacity():      -1
    GetReliability():   -1
    GetMaxSpeed():      -1
    GetPrice():         -1
    GetMaxAge():        -1
    GetRunningCost():   -1
    GetPower():         -1
    GetWeight():        -1
    GetMaxTractiveEffort(): -1
    GetVehicleType():   255
    GetRailType():      255
    GetRoadType():      -1
    GetPlaneType():     -1
  Engine 247
    IsValidEngine():    false
    GetName():          (null : 0x00000000)
    GetCargoType():     255
    CanRefitCargo():    false
    GetCapacity():      -1
    GetReliability():   -1
    GetMaxSpeed():      -1
    GetPrice():         -1
    GetMaxAge():        -1
    GetRunningCost():   -1
    GetPower():         -1
    GetWeight():        -1
    GetMaxTractiveEffort(): -1
    GetVehicleType():   255
    GetRailType():      255
    GetRoadType():      -1
    GetPlaneType():     -1
  Engine 248
    IsValidEngine():    false
    GetName():          (null : 0x00000000)
    GetCargoType():     255
    CanRefitCargo():    false
    GetCapacity():      -1
    GetReliability():   -1
    GetMaxSpeed():      -1
    GetPrice():         -1
    GetMaxAge():        -1
    GetRunningCost():   -1
    GetPower():         -1
    GetWeight():        -1
    GetMaxTractiveEffort(): -1
    GetVehicleType():   255
    GetRailType():      255
    GetRoadType():      -1
    GetPlaneType():     -1
  Engine 249
    IsValidEngine():    false
    GetName():          (null : 0x00000000)
    GetCargoType():     255
    CanRefitCargo():    false
    GetCapacity():      -1
    GetReliability():   -1
    GetMaxSpeed():      -1
    GetPrice():         -1
    GetMaxAge():        -1
    GetRunningCost():   -1
    GetPower():         -1
    GetWeight():        -1
    GetMaxTractiveEffort(): -1
    GetVehicleType():   255
    GetRailType():      255
    GetRoadType():      -1
    GetPlaneType():     -1
  Engine 250
    IsValidEngine():    false
    GetName():          (null : 0x00000000)
    GetCargoType():     255
    CanRefitCargo():    false
    GetCapacity():      -1
    GetReliability():   -1
    GetMaxSpeed():      -1
    GetPrice():         -1
    GetMaxAge():        -1
    GetRunningCost():   -1
    GetPower():         -1
    GetWeight():        -1
    GetMaxTractiveEffort(): -1
    GetVehicleType():   255
    GetRailType():      255
    GetRoadType():      -1
    GetPlaneType():     -1
  Engine 251
    IsValidEngine():    false
    GetName():          (null : 0x00000000)
    GetCargoType():     255
    CanRefitCargo():    false
    GetCapacity():      -1
    GetReliability():   -1
    GetMaxSpeed():      -1
    GetPrice():         -1
    GetMaxAge():        -1
    GetRunningCost():   -1
    GetPower():         -1
    GetWeight():        -1
    GetMaxTractiveEffort(): -1
    GetVehicleType():   255
    GetRailType():      255
    GetRoadType():      -1
    GetPlaneType():     -1
  Engine 252
    IsValidEngine():    false
    GetName():          (null : 0x00000000)
    GetCargoType():     255
    CanRefitCargo():    false
    GetCapacity():      -1
    GetReliability():   -1
    GetMaxSpeed():      -1
    GetPrice():         -1
    GetMaxAge():        -1
    GetRunningCost():   -1
    GetPower():         -1
    GetWeight():        -1
    GetMaxTractiveEffort(): -1
    GetVehicleType():   255
    GetRailType():      255
    GetRoadType():      -1
    GetPlaneType():     -1
  Engine 253
    IsValidEngine():    false
    GetName():          (null : 0x00000000)
    GetCargoType():     255
    CanRefitCargo():    false
    GetCapacity():      -1
    GetReliability():   -1
    GetMaxSpeed():      -1
    GetPrice():         -1
    GetMaxAge():        -1
    GetRunningCost():   -1
    GetPower():         -1
    GetWeight():        -1
    GetMaxTractiveEffort(): -1
    GetVehicleType():   255
    GetRailType():      255
    GetRoadType():      -1
    GetPlaneType():     -1
  Engine 254
    IsValidEngine():    false
    GetName():          (null : 0x00000000)
    GetCargoType():     255
    CanRefitCargo():    false
    GetCapacity():      -1
    GetReliability():   -1
    GetMaxSpeed():      -1
    GetPrice():         -1
    GetMaxAge():        -1
    GetRunningCost():   -1
    GetPower():         -1
    GetWeight():        -1
    GetMaxTractiveEffort(): -1
    GetVehicleType():   255
    GetRailType():      255
    GetRoadType():      -1
    GetPlaneType():     -1
  Engine 255
    IsValidEngine():    false
    GetName():          (null : 0x00000000)
    GetCargoType():     255
    CanRefitCargo():    false
    GetCapacity():      -1
    GetReliability():   -1
    GetMaxSpeed():      -1
    GetPrice():         -1
    GetMaxAge():        -1
    GetRunningCost():   -1
    GetPower():         -1
    GetWeight():        -1
    GetMaxTractiveEffort(): -1
    GetVehicleType():   255
    GetRailType():      255
    GetRoadType():      -1
    GetPlaneType():     -1
  Engine 256
    IsValidEngine():    false
    GetName():          (null : 0x00000000)
    GetCargoType():     255
    CanRefitCargo():    false
    GetCapacity():      -1
    GetReliability():   -1
    GetMaxSpeed():      -1
    GetPrice():         -1
    GetMaxAge():        -1
    GetRunningCost():   -1
    GetPower():         -1
    GetWeight():        -1
    GetMaxTractiveEffort(): -1
    GetVehicleType():   255
    GetRailType():      255
    GetRoadType():      -1
    GetPlaneType():     -1
  Valid Engines:        31

--EngineList--
  Count():             11
  CargoType ListDump:
    153 => 10
    150 => 9
    147 => 8
    144 => 7
    141 => 6
    138 => 5
    135 => 4
    132 => 3
    126 => 2
    123 => 1
    116 => 0
  Capacity ListDump:
    116 => 31
    147 => 22
    126 => 22
    132 => 21
    144 => 20
    141 => 20
    123 => 20
    150 => 15
    138 => 14
    135 => 14
    153 => 12
  Reliability ListDump:
    144 => 98
    132 => 98
    147 => 97
    141 => 97
    135 => 97
    126 => 92
    138 => 87
    150 => 82
    116 => 78
    123 => 77
    153 => 76
  MaxSpeed ListDump:
    116 => 56
    153 => 48
    150 => 48
    147 => 48
    144 => 48
    141 => 48
    138 => 48
    135 => 48
    132 => 48
    126 => 48
    123 => 48
  Price ListDump:
    153 => 5947
    147 => 4962
    116 => 4921
    144 => 4839
    126 => 4716
    141 => 4675
    150 => 4593
    132 => 4511
    123 => 4429
    138 => 4388
    135 => 4306

--Group--
  SetAutoReplace():         false
  GetEngineReplacement():   65535
  GetNumEngines():          0
  AIRoad.BuildRoadDepot():  true
  AIVehicle.BuildVehicle(): 12
  GetNumEngines():          1
  CreateGroup():            0
  MoveVehicle():            true
  GetNumEngines():          1
  GetNumEngines():          1
  GetNumEngines():          0
  GetName():                Group 0
  GetName():                (null : 0x00000000)
  AIVehicle.SellVehicle():  true
  AITile.DemolishTile():    true
  HasWagonRemoval():        false
  EnableWagonRemoval():     true
  HasWagonRemoval():        true
  EnableWagonRemoval():     true
  EnableWagonRemoval():     true
  HasWagonRemoval():        false

--Industry--
  GetIndustryCount():  71
  Industry 0
    IsValidIndustry(): true
    GetName():         Kennville Oil Refinery
    GetLocation():     19695
    IsCargoAccepted(): 0
	   GetLastMonthProduction():  0
	   GetLastMonthTransported(): 0
	   GetStockpiledCargo():      -1
	   GetLastMonthProduction():  -1
	   GetLastMonthTransported(): -1
	   GetStockpiledCargo():      0
  Industry 1
    IsValidIndustry(): true
    GetName():         Satown Forest
    GetLocation():     45122
    IsCargoAccepted(): 0
	   GetLastMonthProduction():  72
	   GetLastMonthTransported(): 0
	   GetStockpiledCargo():      -1
  Industry 2
    IsValidIndustry(): true
    GetName():         Fudhattan Forest
    GetLocation():     41929
    IsCargoAccepted(): 0
	   GetLastMonthProduction():  108
	   GetLastMonthTransported(): 0
	   GetStockpiledCargo():      -1
  Industry 3
    IsValidIndustry(): true
    GetName():         Beningville Forest
    GetLocation():     44640
    IsCargoAccepted(): 0
	   GetLastMonthProduction():  80
	   GetLastMonthTransported(): 0
	   GetStockpiledCargo():      -1
  Industry 4
    IsValidIndustry(): true
    GetName():         Nefingbridge Forest
    GetLocation():     8793
    IsCargoAccepted(): 0
	   GetLastMonthProduction():  135
	   GetLastMonthTransported(): 0
	   GetStockpiledCargo():      -1
  Industry 5
    IsValidIndustry(): true
    GetName():         Hutford Forest
    GetLocation():     55429
    IsCargoAccepted(): 0
	   GetLastMonthProduction():  99
	   GetLastMonthTransported(): 0
	   GetStockpiledCargo():      -1
  Industry 6
    IsValidIndustry(): true
    GetName():         Great Hinninghall Forest
    GetLocation():     6533
    IsCargoAccepted(): 0
	   GetLastMonthProduction():  72
	   GetLastMonthTransported(): 0
	   GetStockpiledCargo():      -1
  Industry 7
    IsValidIndustry(): true
    GetName():         Tonston Forest
    GetLocation():     27609
    IsCargoAccepted(): 0
	   GetLastMonthProduction():  115
	   GetLastMonthTransported(): 0
	   GetStockpiledCargo():      -1
  Industry 8
    IsValidIndustry(): true
    GetName():         Planfield Sawmill
    GetLocation():     17318
    IsCargoAccepted(): 0
	   GetLastMonthProduction():  -1
	   GetLastMonthTransported(): -1
	   GetStockpiledCargo():      0
	   GetLastMonthProduction():  0
	   GetLastMonthTransported(): 0
	   GetStockpiledCargo():      -1
  Industry 9
    IsValidIndustry(): true
    GetName():         Hutford Sawmill
    GetLocation():     60050
    IsCargoAccepted(): 0
	   GetLastMonthProduction():  -1
	   GetLastMonthTransported(): -1
	   GetStockpiledCargo():      0
	   GetLastMonthProduction():  0
	   GetLastMonthTransported(): 0
	   GetStockpiledCargo():      -1
  Industry 10
    IsValidIndustry(): true
    GetName():         Natborough Sawmill
    GetLocation():     54184
    IsCargoAccepted(): 0
	   GetLastMonthProduction():  -1
	   GetLastMonthTransported(): -1
	   GetStockpiledCargo():      0
	   GetLastMonthProduction():  0
	   GetLastMonthTransported(): 0
	   GetStockpiledCargo():      -1
  Industry 11
    IsValidIndustry(): true
    GetName():         Prundinghall Sawmill
    GetLocation():     48499
    IsCargoAccepted(): 0
	   GetLastMonthProduction():  -1
	   GetLastMonthTransported(): -1
	   GetStockpiledCargo():      0
	   GetLastMonthProduction():  0
	   GetLastMonthTransported(): 0
	   GetStockpiledCargo():      -1
  Industry 12
    IsValidIndustry(): true
    GetName():         Fratston Sawmill
    GetLocation():     51419
    IsCargoAccepted(): 0
	   GetLastMonthProduction():  -1
	   GetLastMonthTransported(): -1
	   GetStockpiledCargo():      0
	   GetLastMonthProduction():  0
	   GetLastMonthTransported(): 0
	   GetStockpiledCargo():      -1
  Industry 13
    IsValidIndustry(): true
    GetName():         Fort Frindston Sawmill
    GetLocation():     15950
    IsCargoAccepted(): 0
	   GetLastMonthProduction():  -1
	   GetLastMonthTransported(): -1
	   GetStockpiledCargo():      0
	   GetLastMonthProduction():  0
	   GetLastMonthTransported(): 0
	   GetStockpiledCargo():      -1
  Industry 14
    IsValidIndustry(): true
    GetName():         Grinnway Sawmill
    GetLocation():     20001
    IsCargoAccepted(): 0
	   GetLastMonthProduction():  -1
	   GetLastMonthTransported(): -1
	   GetStockpiledCargo():      0
	   GetLastMonthProduction():  0
	   GetLastMonthTransported(): 0
	   GetStockpiledCargo():      -1
  Industry 15
    IsValidIndustry(): true
    GetName():         Trenningville Coal Mine
    GetLocation():     51854
    IsCargoAccepted(): 0
	   GetLastMonthProduction():  126
	   GetLastMonthTransported(): 0
	   GetStockpiledCargo():      -1
  Industry 16
    IsValidIndustry(): true
    GetName():         Kennville Coal Mine
    GetLocation():     11734
    IsCargoAccepted(): 0
	   GetLastMonthProduction():  99
	   GetLastMonthTransported(): 0
	   GetStockpiledCargo():      -1
  Industry 17
    IsValidIndustry(): true
    GetName():         Great Hinninghall Coal Mine
    GetLocation():     13947
    IsCargoAccepted(): 0
	   GetLastMonthProduction():  171
	   GetLastMonthTransported(): 0
	   GetStockpiledCargo():      -1
  Industry 18
    IsValidIndustry(): true
    GetName():         Little Frutford Coal Mine
    GetLocation():     23682
    IsCargoAccepted(): 0
	   GetLastMonthProduction():  126
	   GetLastMonthTransported(): 0
	   GetStockpiledCargo():      -1
  Industry 19
    IsValidIndustry(): true
    GetName():         Hutford Coal Mine
    GetLocation():     57429
    IsCargoAccepted(): 0
	   GetLastMonthProduction():  99
	   GetLastMonthTransported(): 0
	   GetStockpiledCargo():      -1
  Industry 20
    IsValidIndustry(): true
    GetName():         Mendston Coal Mine
    GetLocation():     8562
    IsCargoAccepted(): 0
	   GetLastMonthProduction():  171
	   GetLastMonthTransported(): 0
	   GetStockpiledCargo():      -1
  Industry 21
    IsValidIndustry(): true
    GetName():         Tonston Coal Mine
    GetLocation():     29147
    IsCargoAccepted(): 0
	   GetLastMonthProduction():  117
	   GetLastMonthTransported(): 0
	   GetStockpiledCargo():      -1
  Industry 22
    IsValidIndustry(): true
    GetName():         Quarfingfield Coal Mine
    GetLocation():     27822
    IsCargoAccepted(): 0
	   GetLastMonthProduction():  153
	   GetLastMonthTransported(): 0
	   GetStockpiledCargo():      -1
  Industry 23
    IsValidIndustry(): true
    GetName():         Muningville Coal Mine
    GetLocation():     43035
    IsCargoAccepted(): 0
	   GetLastMonthProduction():  90
	   GetLastMonthTransported(): 0
	   GetStockpiledCargo():      -1
  Industry 24
    IsValidIndustry(): true
    GetName():         Grinnway Coal Mine
    GetLocation():     17943
    IsCargoAccepted(): 0
	   GetLastMonthProduction():  40
	   GetLastMonthTransported(): 0
	   GetStockpiledCargo():      -1
  Industry 25
    IsValidIndustry(): true
    GetName():         Satown Power Station
    GetLocation():     48182
    IsCargoAccepted(): 1
	   GetLastMonthProduction():  -1
	   GetLastMonthTransported(): -1
	   GetStockpiledCargo():      0
  Industry 26
    IsValidIndustry(): true
    GetName():         Tunford Power Station
    GetLocation():     33934
    IsCargoAccepted(): 1
	   GetLastMonthProduction():  -1
	   GetLastMonthTransported(): -1
	   GetStockpiledCargo():      0
  Industry 27
    IsValidIndustry(): true
    GetName():         Quarfingfield Power Station
    GetLocation():     23714
    IsCargoAccepted(): 1
	   GetLastMonthProduction():  -1
	   GetLastMonthTransported(): -1
	   GetStockpiledCargo():      0
  Industry 28
    IsValidIndustry(): true
    GetName():         Kennville Power Station
    GetLocation():     20170
    IsCargoAccepted(): 1
	   GetLastMonthProduction():  -1
	   GetLastMonthTransported(): -1
	   GetStockpiledCargo():      0
  Industry 29
    IsValidIndustry(): true
    GetName():         Nuntburg Power Station
    GetLocation():     6685
    IsCargoAccepted(): 1
	   GetLastMonthProduction():  -1
	   GetLastMonthTransported(): -1
	   GetStockpiledCargo():      0
  Industry 30
    IsValidIndustry(): true
    GetName():         Beburg Power Station
    GetLocation():     29022
    IsCargoAccepted(): 1
	   GetLastMonthProduction():  -1
	   GetLastMonthTransported(): -1
	   GetStockpiledCargo():      0
  Industry 31
    IsValidIndustry(): true
    GetName():         Beningville Power Station
    GetLocation():     44160
    IsCargoAccepted(): 1
	   GetLastMonthProduction():  -1
	   GetLastMonthTransported(): -1
	   GetStockpiledCargo():      0
  Industry 32
    IsValidIndustry(): true
    GetName():         Fort Frindston Oil Wells
    GetLocation():     14701
    IsCargoAccepted(): 0
	   GetLastMonthProduction():  108
	   GetLastMonthTransported(): 0
	   GetStockpiledCargo():      -1
  Industry 33
    IsValidIndustry(): true
    GetName():         Nuntburg Oil Wells
    GetLocation():     5659
    IsCargoAccepted(): 0
	   GetLastMonthProduction():  40
	   GetLastMonthTransported(): 0
	   GetStockpiledCargo():      -1
  Industry 34
    IsValidIndustry(): true
    GetName():         Beningville Oil Wells
    GetLocation():     36728
    IsCargoAccepted(): 0
	   GetLastMonthProduction():  64
	   GetLastMonthTransported(): 0
	   GetStockpiledCargo():      -1
  Industry 35
    IsValidIndustry(): true
    GetName():         Grinnway Oil Wells
    GetLocation():     14361
    IsCargoAccepted(): 0
	   GetLastMonthProduction():  63
	   GetLastMonthTransported(): 0
	   GetStockpiledCargo():      -1
  Industry 36
    IsValidIndustry(): true
    GetName():         Muningville Oil Wells
    GetLocation():     36908
    IsCargoAccepted(): 0
	   GetLastMonthProduction():  72
	   GetLastMonthTransported(): 0
	   GetStockpiledCargo():      -1
  Industry 37
    IsValidIndustry(): true
    GetName():         Tonston Oil Wells
    GetLocation():     34237
    IsCargoAccepted(): 0
	   GetLastMonthProduction():  108
	   GetLastMonthTransported(): 0
	   GetStockpiledCargo():      -1
  Industry 38
    IsValidIndustry(): true
    GetName():         Fort Frindston Iron Ore Mine
    GetLocation():     17742
    IsCargoAccepted(): 0
	   GetLastMonthProduction():  108
	   GetLastMonthTransported(): 0
	   GetStockpiledCargo():      -1
  Industry 39
    IsValidIndustry(): true
    GetName():         Tonston Iron Ore Mine
    GetLocation():     25545
    IsCargoAccepted(): 0
	   GetLastMonthProduction():  30
	   GetLastMonthTransported(): 0
	   GetStockpiledCargo():      -1
  Industry 40
    IsValidIndustry(): true
    GetName():         Fudhattan Iron Ore Mine
    GetLocation():     47838
    IsCargoAccepted(): 0
	   GetLastMonthProduction():  72
	   GetLastMonthTransported(): 0
	   GetStockpiledCargo():      -1
  Industry 41
    IsValidIndustry(): true
    GetName():         Nuntburg Iron Ore Mine
    GetLocation():     8763
    IsCargoAccepted(): 0
	   GetLastMonthProduction():  72
	   GetLastMonthTransported(): 0
	   GetStockpiledCargo():      -1
  Industry 42
    IsValidIndustry(): true
    GetName():         Larborough Iron Ore Mine
    GetLocation():     60866
    IsCargoAccepted(): 0
	   GetLastMonthProduction():  81
	   GetLastMonthTransported(): 0
	   GetStockpiledCargo():      -1
  Industry 43
    IsValidIndustry(): true
    GetName():         Tunford Iron Ore Mine
    GetLocation():     41155
    IsCargoAccepted(): 0
	   GetLastMonthProduction():  108
	   GetLastMonthTransported(): 0
	   GetStockpiledCargo():      -1
  Industry 44
    IsValidIndustry(): true
    GetName():         Chenfingbourne Iron Ore Mine
    GetLocation():     19529
    IsCargoAccepted(): 0
	   GetLastMonthProduction():  135
	   GetLastMonthTransported(): 0
	   GetStockpiledCargo():      -1
  Industry 45
    IsValidIndustry(): true
    GetName():         Natborough Farm
    GetLocation():     52931
    IsCargoAccepted(): 0
	   GetLastMonthProduction():  81
	   GetLastMonthTransported(): 0
	   GetStockpiledCargo():      -1
	   GetLastMonthProduction():  81
	   GetLastMonthTransported(): 0
	   GetStockpiledCargo():      -1
  Industry 46
    IsValidIndustry(): true
    GetName():         Larborough Farm
    GetLocation():     59604
    IsCargoAccepted(): 0
	   GetLastMonthProduction():  81
	   GetLastMonthTransported(): 0
	   GetStockpiledCargo():      -1
	   GetLastMonthProduction():  50
	   GetLastMonthTransported(): 0
	   GetStockpiledCargo():      -1
  Industry 47
    IsValidIndustry(): true
    GetName():         Chenfingbourne Farm
    GetLocation():     24366
    IsCargoAccepted(): 0
	   GetLastMonthProduction():  63
	   GetLastMonthTransported(): 0
	   GetStockpiledCargo():      -1
	   GetLastMonthProduction():  30
	   GetLastMonthTransported(): 0
	   GetStockpiledCargo():      -1
  Industry 48
    IsValidIndustry(): true
    GetName():         Wruntown Farm
    GetLocation():     36847
    IsCargoAccepted(): 0
	   GetLastMonthProduction():  72
	   GetLastMonthTransported(): 0
	   GetStockpiledCargo():      -1
	   GetLastMonthProduction():  126
	   GetLastMonthTransported(): 0
	   GetStockpiledCargo():      -1
  Industry 49
    IsValidIndustry(): true
    GetName():         Little Frutford Farm
    GetLocation():     28287
    IsCargoAccepted(): 0
	   GetLastMonthProduction():  90
	   GetLastMonthTransported(): 0
	   GetStockpiledCargo():      -1
	   GetLastMonthProduction():  50
	   GetLastMonthTransported(): 0
	   GetStockpiledCargo():      -1
  Industry 50
    IsValidIndustry(): true
    GetName():         Hutford Farm
    GetLocation():     57432
    IsCargoAccepted(): 0
	   GetLastMonthProduction():  117
	   GetLastMonthTransported(): 0
	   GetStockpiledCargo():      -1
	   GetLastMonthProduction():  90
	   GetLastMonthTransported(): 0
	   GetStockpiledCargo():      -1
  Industry 51
    IsValidIndustry(): true
    GetName():         Tonston Farm
    GetLocation():     23519
    IsCargoAccepted(): 0
	   GetLastMonthProduction():  81
	   GetLastMonthTransported(): 0
	   GetStockpiledCargo():      -1
	   GetLastMonthProduction():  54
	   GetLastMonthTransported(): 0
	   GetStockpiledCargo():      -1
  Industry 52
    IsValidIndustry(): true
    GetName():         Nuntburg Farm
    GetLocation():     10773
    IsCargoAccepted(): 0
	   GetLastMonthProduction():  126
	   GetLastMonthTransported(): 0
	   GetStockpiledCargo():      -1
	   GetLastMonthProduction():  72
	   GetLastMonthTransported(): 0
	   GetStockpiledCargo():      -1
  Industry 53
    IsValidIndustry(): true
    GetName():         Satown Farm
    GetLocation():     48206
    IsCargoAccepted(): 0
	   GetLastMonthProduction():  40
	   GetLastMonthTransported(): 0
	   GetStockpiledCargo():      -1
	   GetLastMonthProduction():  40
	   GetLastMonthTransported(): 0
	   GetStockpiledCargo():      -1
  Industry 54
    IsValidIndustry(): true
    GetName():         Quarfingfield Farm
    GetLocation():     24005
    IsCargoAccepted(): 0
	   GetLastMonthProduction():  72
	   GetLastMonthTransported(): 0
	   GetStockpiledCargo():      -1
	   GetLastMonthProduction():  81
	   GetLastMonthTransported(): 0
	   GetStockpiledCargo():      -1
  Industry 55
    IsValidIndustry(): true
    GetName():         Little Frutford Steel Mill
    GetLocation():     21107
    IsCargoAccepted(): 0
	   GetLastMonthProduction():  0
	   GetLastMonthTransported(): 0
	   GetStockpiledCargo():      -1
	   GetLastMonthProduction():  -1
	   GetLastMonthTransported(): -1
	   GetStockpiledCargo():      0
  Industry 56
    IsValidIndustry(): true
    GetName():         Quarfingfield Steel Mill
    GetLocation():     23727
    IsCargoAccepted(): 0
	   GetLastMonthProduction():  0
	   GetLastMonthTransported(): 0
	   GetStockpiledCargo():      -1
	   GetLastMonthProduction():  -1
	   GetLastMonthTransported(): -1
	   GetStockpiledCargo():      0
  Industry 57
    IsValidIndustry(): true
    GetName():         Beburg Steel Mill
    GetLocation():     41813
    IsCargoAccepted(): 0
	   GetLastMonthProduction():  0
	   GetLastMonthTransported(): 0
	   GetStockpiledCargo():      -1
	   GetLastMonthProduction():  -1
	   GetLastMonthTransported(): -1
	   GetStockpiledCargo():      0
  Industry 58
    IsValidIndustry(): true
    GetName():         Franinghead Steel Mill
    GetLocation():     8852
    IsCargoAccepted(): 0
	   GetLastMonthProduction():  0
	   GetLastMonthTransported(): 0
	   GetStockpiledCargo():      -1
	   GetLastMonthProduction():  -1
	   GetLastMonthTransported(): -1
	   GetStockpiledCargo():      0
  Industry 59
    IsValidIndustry(): true
    GetName():         Larborough Steel Mill
    GetLocation():     59867
    IsCargoAccepted(): 0
	   GetLastMonthProduction():  0
	   GetLastMonthTransported(): 0
	   GetStockpiledCargo():      -1
	   GetLastMonthProduction():  -1
	   GetLastMonthTransported(): -1
	   GetStockpiledCargo():      0
  Industry 60
    IsValidIndustry(): true
    GetName():         Satown Steel Mill
    GetLocation():     55360
    IsCargoAccepted(): 0
	   GetLastMonthProduction():  0
	   GetLastMonthTransported(): 0
	   GetStockpiledCargo():      -1
	   GetLastMonthProduction():  -1
	   GetLastMonthTransported(): -1
	   GetStockpiledCargo():      0
  Industry 61
    IsValidIndustry(): true
    GetName():         Fratston Steel Mill
    GetLocation():     52953
    IsCargoAccepted(): 0
	   GetLastMonthProduction():  0
	   GetLastMonthTransported(): 0
	   GetStockpiledCargo():      -1
	   GetLastMonthProduction():  -1
	   GetLastMonthTransported(): -1
	   GetStockpiledCargo():      0
  Industry 62
    IsValidIndustry(): true
    GetName():         Chenfingbourne Factory
    GetLocation():     24893
    IsCargoAccepted(): 0
	   GetLastMonthProduction():  -1
	   GetLastMonthTransported(): -1
	   GetStockpiledCargo():      0
	   GetLastMonthProduction():  -1
	   GetLastMonthTransported(): -1
	   GetStockpiledCargo():      0
	   GetLastMonthProduction():  0
	   GetLastMonthTransported(): 0
	   GetStockpiledCargo():      -1
	   GetLastMonthProduction():  -1
	   GetLastMonthTransported(): -1
	   GetStockpiledCargo():      0
  Industry 63
    IsValidIndustry(): true
    GetName():         Fort Frindston Factory
    GetLocation():     20819
    IsCargoAccepted(): 0
	   GetLastMonthProduction():  -1
	   GetLastMonthTransported(): -1
	   GetStockpiledCargo():      0
	   GetLastMonthProduction():  -1
	   GetLastMonthTransported(): -1
	   GetStockpiledCargo():      0
	   GetLastMonthProduction():  0
	   GetLastMonthTransported(): 0
	   GetStockpiledCargo():      -1
	   GetLastMonthProduction():  -1
	   GetLastMonthTransported(): -1
	   GetStockpiledCargo():      0
  Industry 64
    IsValidIndustry(): true
    GetName():         Fudhattan Factory
    GetLocation():     46278
    IsCargoAccepted(): 0
	   GetLastMonthProduction():  -1
	   GetLastMonthTransported(): -1
	   GetStockpiledCargo():      0
	   GetLastMonthProduction():  -1
	   GetLastMonthTransported(): -1
	   GetStockpiledCargo():      0
	   GetLastMonthProduction():  0
	   GetLastMonthTransported(): 0
	   GetStockpiledCargo():      -1
	   GetLastMonthProduction():  -1
	   GetLastMonthTransported(): -1
	   GetStockpiledCargo():      0
  Industry 65
    IsValidIndustry(): true
    GetName():         Prundinghall Factory
    GetLocation():     53096
    IsCargoAccepted(): 0
	   GetLastMonthProduction():  -1
	   GetLastMonthTransported(): -1
	   GetStockpiledCargo():      0
	   GetLastMonthProduction():  -1
	   GetLastMonthTransported(): -1
	   GetStockpiledCargo():      0
	   GetLastMonthProduction():  0
	   GetLastMonthTransported(): 0
	   GetStockpiledCargo():      -1
	   GetLastMonthProduction():  -1
	   GetLastMonthTransported(): -1
	   GetStockpiledCargo():      0
  Industry 66
    IsValidIndustry(): true
    GetName():         Kennville Factory
    GetLocation():     14818
    IsCargoAccepted(): 0
	   GetLastMonthProduction():  -1
	   GetLastMonthTransported(): -1
	   GetStockpiledCargo():      0
	   GetLastMonthProduction():  -1
	   GetLastMonthTransported(): -1
	   GetStockpiledCargo():      0
	   GetLastMonthProduction():  0
	   GetLastMonthTransported(): 0
	   GetStockpiledCargo():      -1
	   GetLastMonthProduction():  -1
	   GetLastMonthTransported(): -1
	   GetStockpiledCargo():      0
  Industry 67
    IsValidIndustry(): true
    GetName():         Muningville Factory
    GetLocation():     34375
    IsCargoAccepted(): 0
	   GetLastMonthProduction():  -1
	   GetLastMonthTransported(): -1
	   GetStockpiledCargo():      0
	   GetLastMonthProduction():  -1
	   GetLastMonthTransported(): -1
	   GetStockpiledCargo():      0
	   GetLastMonthProduction():  0
	   GetLastMonthTransported(): 0
	   GetStockpiledCargo():      -1
	   GetLastMonthProduction():  -1
	   GetLastMonthTransported(): -1
	   GetStockpiledCargo():      0
  Industry 68
    IsValidIndustry(): true
    GetName():         Trenningville Factory
    GetLocation():     44181
    IsCargoAccepted(): 0
	   GetLastMonthProduction():  -1
	   GetLastMonthTransported(): -1
	   GetStockpiledCargo():      0
	   GetLastMonthProduction():  -1
	   GetLastMonthTransported(): -1
	   GetStockpiledCargo():      0
	   GetLastMonthProduction():  0
	   GetLastMonthTransported(): 0
	   GetStockpiledCargo():      -1
	   GetLastMonthProduction():  -1
	   GetLastMonthTransported(): -1
	   GetStockpiledCargo():      0
  Industry 69
    IsValidIndustry(): true
    GetName():         Wruntown Oil Refinery
    GetLocation():     39663
    IsCargoAccepted(): 0
	   GetLastMonthProduction():  0
	   GetLastMonthTransported(): 0
	   GetStockpiledCargo():      -1
	   GetLastMonthProduction():  -1
	   GetLastMonthTransported(): -1
	   GetStockpiledCargo():      0
  Industry 70
    IsValidIndustry(): true
    GetName():         Mendston Power Station
    GetLocation():     6498
    IsCargoAccepted(): 1
	   GetLastMonthProduction():  -1
	   GetLastMonthTransported(): -1
	   GetStockpiledCargo():      0
  Valid Industries:    71
  GetIndustryCount():  71
  GetIndustryID():     65535
  GetIndustryID():     0

--IndustryList--
  Count():             71
  Location ListDump:
    42 => 60866
    9 => 60050
    59 => 59867
    46 => 59604
    50 => 57432
    19 => 57429
    5 => 55429
    60 => 55360
    10 => 54184
    65 => 53096
    61 => 52953
    45 => 52931
    15 => 51854
    12 => 51419
    11 => 48499
    53 => 48206
    25 => 48182
    40 => 47838
    64 => 46278
    1 => 45122
    3 => 44640
    68 => 44181
    31 => 44160
    23 => 43035
    2 => 41929
    57 => 41813
    43 => 41155
    69 => 39663
    36 => 36908
    48 => 36847
    34 => 36728
    67 => 34375
    37 => 34237
    26 => 33934
    21 => 29147
    30 => 29022
    49 => 28287
    22 => 27822
    7 => 27609
    39 => 25545
    62 => 24893
    47 => 24366
    54 => 24005
    56 => 23727
    27 => 23714
    18 => 23682
    51 => 23519
    55 => 21107
    63 => 20819
    28 => 20170
    14 => 20001
    0 => 19695
    44 => 19529
    24 => 17943
    38 => 17742
    8 => 17318
    13 => 15950
    66 => 14818
    32 => 14701
    35 => 14361
    17 => 13947
    16 => 11734
    52 => 10773
    58 => 8852
    4 => 8793
    41 => 8763
    20 => 8562
    29 => 6685
    6 => 6533
    70 => 6498
    33 => 5659
  DistanceManhattanToTile(30000) ListDump:
    59 => 287
    46 => 279
    42 => 266
    61 => 258
    12 => 254
    40 => 243
    66 => 238
    16 => 238
    45 => 236
    0 => 232
    69 => 228
    48 => 217
    9 => 215
    10 => 214
    64 => 213
    51 => 201
    2 => 199
    28 => 193
    43 => 190
    5 => 184
    58 => 183
    15 => 179
    7 => 179
    6 => 177
    21 => 175
    54 => 173
    39 => 171
    8 => 168
    37 => 157
    68 => 156
    56 => 152
    20 => 150
    50 => 147
    65 => 146
    19 => 144
    70 => 142
    27 => 139
    11 => 139
    17 => 138
    31 => 135
    22 => 135
    4 => 124
    32 => 121
    33 => 116
    60 => 115
    29 => 110
    26 => 109
    18 => 107
    3 => 105
    55 => 102
    52 => 102
    53 => 101
    34 => 98
    41 => 94
    49 => 86
    13 => 85
    35 => 84
    57 => 83
    38 => 78
    25 => 77
    1 => 77
    24 => 72
    23 => 72
    63 => 71
    44 => 66
    14 => 54
    30 => 50
    67 => 40
    62 => 33
    36 => 31
    47 => 24
  DistanceSquareToTile(30000) ListDump:
    59 => 42697
    46 => 40121
    0 => 38162
    69 => 37850
    48 => 37157
    61 => 36482
    12 => 36130
    42 => 35716
    66 => 35284
    40 => 35037
    16 => 32740
    51 => 31301
    45 => 29530
    21 => 29257
    7 => 28661
    64 => 26469
    2 => 25525
    28 => 25237
    39 => 23733
    43 => 23458
    9 => 23293
    10 => 23236
    54 => 22777
    37 => 20137
    5 => 17026
    58 => 16889
    56 => 16754
    8 => 16424
    15 => 16061
    22 => 15957
    6 => 15689
    27 => 13621
    68 => 13226
    50 => 13049
    19 => 12818
    20 => 11412
    65 => 11236
    70 => 10964
    60 => 10057
    11 => 9673
    17 => 9594
    33 => 9466
    31 => 9425
    26 => 9061
    29 => 8642
    4 => 8570
    18 => 7349
    32 => 7321
    41 => 7010
    52 => 6354
    49 => 6290
    53 => 5941
    34 => 5860
    55 => 5714
    3 => 5553
    25 => 5077
    35 => 4250
    13 => 3925
    1 => 3805
    57 => 3485
    38 => 3204
    23 => 3042
    24 => 2834
    63 => 2521
    44 => 2306
    30 => 2132
    14 => 1746
    67 => 818
    36 => 745
    62 => 569
    47 => 488
  GetAmountOfStationsAround(30000) ListDump:
    70 => 0
    69 => 0
    68 => 0
    67 => 0
    66 => 0
    65 => 0
    64 => 0
    63 => 0
    62 => 0
    61 => 0
    60 => 0
    59 => 0
    58 => 0
    57 => 0
    56 => 0
    55 => 0
    54 => 0
    53 => 0
    52 => 0
    51 => 0
    50 => 0
    49 => 0
    48 => 0
    47 => 0
    46 => 0
    45 => 0
    44 => 0
    43 => 0
    42 => 0
    41 => 0
    40 => 0
    39 => 0
    38 => 0
    37 => 0
    36 => 0
    35 => 0
    34 => 0
    33 => 0
    32 => 0
    31 => 0
    30 => 0
    29 => 0
    28 => 0
    27 => 0
    26 => 0
    25 => 0
    24 => 0
    23 => 0
    22 => 0
    21 => 0
    20 => 0
    19 => 0
    18 => 0
    17 => 0
    16 => 0
    15 => 0
    14 => 0
    13 => 0
    12 => 0
    11 => 0
    10 => 0
    9 => 0
    8 => 0
    7 => 0
    6 => 0
    5 => 0
    4 => 0
    3 => 0
    2 => 0
    1 => 0
    0 => 0
  CargoAccepted(1) ListDump:
    70 => 1
    31 => 1
    30 => 1
    29 => 1
    28 => 1
    27 => 1
    26 => 1
    25 => 1
    69 => 0
    68 => 0
    67 => 0
    66 => 0
    65 => 0
    64 => 0
    63 => 0
    62 => 0
    61 => 0
    60 => 0
    59 => 0
    58 => 0
    57 => 0
    56 => 0
    55 => 0
    54 => 0
    53 => 0
    52 => 0
    51 => 0
    50 => 0
    49 => 0
    48 => 0
    47 => 0
    46 => 0
    45 => 0
    44 => 0
    43 => 0
    42 => 0
    41 => 0
    40 => 0
    39 => 0
    38 => 0
    37 => 0
    36 => 0
    35 => 0
    34 => 0
    33 => 0
    32 => 0
    24 => 0
    23 => 0
    22 => 0
    21 => 0
    20 => 0
    19 => 0
    18 => 0
    17 => 0
    16 => 0
    15 => 0
    14 => 0
    13 => 0
    12 => 0
    11 => 0
    10 => 0
    9 => 0
    8 => 0
    7 => 0
    6 => 0
    5 => 0
    4 => 0
    3 => 0
    2 => 0
    1 => 0
    0 => 0
--IndustryList_CargoAccepting--
  Count():             8
  Location ListDump:
    25 => 48182
    31 => 44160
    26 => 33934
    30 => 29022
    27 => 23714
    28 => 20170
    29 => 6685
    70 => 6498
--IndustryList_CargoProducing--
  Count():             10
  Location ListDump:
    19 => 57429
    15 => 51854
    23 => 43035
    21 => 29147
    22 => 27822
    18 => 23682
    24 => 17943
    17 => 13947
    16 => 11734
    20 => 8562

--IndustryTypeList--
  Count():             12
  Location ListDump:
    Id:                      9
    IsRawIndustry():         true
    ProductionCanIncrease(): true
    GetConstructionCost():   -1
    GetName():               Farm
    CanBuildIndustry():      false
    CanProspectIndustry():   false
    IsBuiltOnWater():        false
    HasHeliport():           false
    HasDock():               false
    Id:                      5
    IsRawIndustry():         true
    ProductionCanIncrease(): true
    GetConstructionCost():   -1
    GetName():               Oil Rig
    CanBuildIndustry():      false
    CanProspectIndustry():   false
    IsBuiltOnWater():        true
    HasHeliport():           true
    HasDock():               true
    Id:                      12
    IsRawIndustry():         false
    ProductionCanIncrease(): true
    GetConstructionCost():   747070
    GetName():               Bank
    CanBuildIndustry():      true
    CanProspectIndustry():   false
    IsBuiltOnWater():        false
    HasHeliport():           false
    HasDock():               false
    Id:                      11
    IsRawIndustry():         true
    ProductionCanIncrease(): false
    GetConstructionCost():   -1
    GetName():               Oil Wells
    CanBuildIndustry():      false
    CanProspectIndustry():   false
    IsBuiltOnWater():        false
    HasHeliport():           false
    HasDock():               false
    Id:                      1
    IsRawIndustry():         false
    ProductionCanIncrease(): true
    GetConstructionCost():   703125
    GetName():               Power Station
    CanBuildIndustry():      true
    CanProspectIndustry():   false
    IsBuiltOnWater():        false
    HasHeliport():           false
    HasDock():               false
    Id:                      3
    IsRawIndustry():         true
    ProductionCanIncrease(): true
    GetConstructionCost():   -1
    GetName():               Forest
    CanBuildIndustry():      false
    CanProspectIndustry():   false
    IsBuiltOnWater():        false
    HasHeliport():           false
    HasDock():               false
    Id:                      2
    IsRawIndustry():         false
    ProductionCanIncrease(): true
    GetConstructionCost():   656250
    GetName():               Sawmill
    CanBuildIndustry():      true
    CanProspectIndustry():   false
    IsBuiltOnWater():        false
    HasHeliport():           false
    HasDock():               false
    Id:                      18
    IsRawIndustry():         true
    ProductionCanIncrease(): true
    GetConstructionCost():   -1
    GetName():               Iron Ore Mine
    CanBuildIndustry():      false
    CanProspectIndustry():   false
    IsBuiltOnWater():        false
    HasHeliport():           false
    HasDock():               false
    Id:                      0
    IsRawIndustry():         true
    ProductionCanIncrease(): true
    GetConstructionCost():   -1
    GetName():               Coal Mine
    CanBuildIndustry():      false
    CanProspectIndustry():   false
    IsBuiltOnWater():        false
    HasHeliport():           false
    HasDock():               false
    Id:                      8
    IsRawIndustry():         false
    ProductionCanIncrease(): true
    GetConstructionCost():   629882
    GetName():               Steel Mill
    CanBuildIndustry():      true
    CanProspectIndustry():   false
    IsBuiltOnWater():        false
    HasHeliport():           false
    HasDock():               false
    Id:                      4
    IsRawIndustry():         false
    ProductionCanIncrease(): true
    GetConstructionCost():   714843
    GetName():               Oil Refinery
    CanBuildIndustry():      true
    CanProspectIndustry():   false
    IsBuiltOnWater():        false
    HasHeliport():           false
    HasDock():               false
    Id:                      6
    IsRawIndustry():         false
    ProductionCanIncrease(): true
    GetConstructionCost():   609375
    GetName():               Factory
    CanBuildIndustry():      true
    CanProspectIndustry():   false
    IsBuiltOnWater():        false
    HasHeliport():           false
    HasDock():               false

--Map--
  GetMapSize():     65536
  GetMapSizeX():    256
  GetMapSizeY():    256
  GetTileX(123):    123
  GetTileY(123):    0
  GetTileIndex():   123
  GetTileIndex():   31488
  GetTileIndex():   0
  GetTileIndex():   -257
  GetTileIndex():   2570000
  IsValidTile(123): true
  GetTileX(124):    124
  GetTileY(124):    0
  IsValidTile(124): true
  IsValidTile(0):   true
  IsValidTile(-1):  false
  IsValidTile():    false
  IsValidTile():    true
  DemolishTile():   false
  DemolishTile():   true
  Distance
    DistanceManhattan(): 54
    DistanceMax():       39
    DistanceSquare():    1746
    DistanceFromEdge():  16

--AIMarine--
  IsWaterDepotTile():   false
  IsDockTile():         false
  IsBuoyTile():         false
  IsLockTile():         false
  IsCanalTile():        false
  GetBankBalance():     1999979304
  BuildWaterDepot():    true
  BuildDock():          true
  BuildBuoy():          true
  BuildLock():          true
  HasTransportType():   false
  BuildCanal():         true
  HasTransportType():   true
  IsWaterDepotTile():   true
  IsDockTile():         true
  IsBuoyTile():         true
  IsLockTile():         true
  IsCanalTile():        true
  GetBankBalance():     1999964680

--AIWaypointList(BUOY)--
  Count():             1
  Location ListDump:
    28481
  HasWaypointType:
    false  true  false

  RemoveWaterDepot():   true
  RemoveDock():         true
  RemoveBuoy():         true
  RemoveLock():         true
  RemoveCanal():        true
  IsWaterDepotTile():   false
  IsDockTile():         false
  IsBuoyTile():         false
  IsLockTile():         false
  IsCanalTile():        false
  GetBankBalance():     1999959285
  BuildWaterDepot():    true
  BuildDock():          true
  BuildBuoy():          true
  BuildLock():          true
  BuildCanal():         true

--Prices--
 -Rail-
  0,BT_TRACK:    75
  0,BT_SIGNAL:   48
  0,BT_DEPOT:    450
  0,BT_STATION:  285
  0,BT_WAYPOINT: 450
  1,BT_TRACK:    -1
  1,BT_SIGNAL:   -1
  1,BT_DEPOT:    -1
  1,BT_STATION:  -1
  1,BT_WAYPOINT: -1
 -Road-
  ROADTYPE_ROAD,BT_ROAD:       71
  ROADTYPE_ROAD,BT_DEPOT:      375
  ROADTYPE_ROAD,BT_BUS_STOP:   150
  ROADTYPE_ROAD,BT_TRUCK_STOP: 150
  ROADTYPE_TRAM,BT_ROAD:       -1
  ROADTYPE_TRAM,BT_DEPOT:      -1
  ROADTYPE_TRAM,BT_BUS_STOP:   -1
  ROADTYPE_TRAM,BT_TRUCK_STOP: -1
 -Water-
  BT_DOCK:  262
  BT_DEPOT: 525
  BT_BUOY:  262
  BT_LOCK:  5625
  BT_CANAL: 3750
 -Tile-
  BT_FOUNDATION:   187
  BT_TERRAFORM:    187
  BT_BUILD_TREES:  15
  BT_CLEAR_GRASS:  15
  BT_CLEAR_ROUGH:  30
  BT_CLEAR_ROCKY:  150
  BT_CLEAR_FIELDS: 375
  BT_CLEAR_HOUSE:  1200
  BT_CLEAR_WATER:  7500

--Rail--
    IsRailTile():                  false
    BuildRailTrack():              true
    BuildSignal():                 true
    GetSignalType():               4
    GetSignalType():               255
    RemoveSignal():                true
    BuildSignal():                 true
    GetSignalType():               255
    GetSignalType():               1
    RemoveSignal():                true
    BuildSignal():                 true
    GetSignalType():               10
    GetSignalType():               10
    RemoveRailTrack():             false
    RemoveRailTrack():             true
    BuildRailTrack():              true
    BuildSignal():                 false
    GetSignalType():               255
    GetSignalType():               255
    RemoveSignal():                false
    BuildSignal():                 true
    GetSignalType():               255
    GetSignalType():               1
    RemoveSignal():                true
    BuildSignal():                 true
    GetSignalType():               255
    GetSignalType():               10
    RemoveRailTrack():             true
    RemoveRailTrack():             false
    BuildRail():                   true
    HasTransportType():            true
    HasTransportType():            false
    RemoveRail():                  true
    HasTransportType():            false
    HasTransportType():            false
    BuildRailTrack():              true
    RemoveRailTrack():             false
    RemoveRailTrack():             true
    BuildRail():                   true
    HasTransportType():            true
    HasTransportType():            false
    RemoveRail():                  true
    HasTransportType():            true
    HasTransportType():            false
    BuildRailTrack():              true
    HasTransportType():            true
    HasTransportType():            true
    RemoveRail():                  true
    HasTransportType():            false
    HasTransportType():            false
    BuildRailTrack():              false
    BuildRailTrack():              false
    BuildRailTrack():              true
    BuildRailTrack():              true
    BuildRailTrack():              false
    DemolishTile():                true
    BuildRailTrack():              true
    BuildRailTrack():              false
    BuildRailTrack():              false
    BuildRailTrack():              false
    DemolishTile():                true
    BuildRailTrack():              true
  Depot
    IsRailTile():                  false
    BuildRailDepot():              false
    BuildRailDepot():              false
    BuildRailDepot():              true
    BuildRailDepot():              false
    GetRailDepotFrontTile():       33412
    IsBuildable():                 false
    DepotList
      Count():                     1
      Depot distance from (0,0) ListDump:
        33411 => 261
    RemoveDepot():                 true
    BuildRailDepot():              true
  Station
    BuildRailStation():            false
    BuildRailStation():            true
    IsRailStationTile():           false
    IsRailStationTile():           true
    IsRailStationTile():           true
    RemoveRailStationTileRectangle():true
    IsRailStationTile():           false
    IsRailStationTile():           true
    IsRailStationTile():           false
    DemolishTile():                true
    IsRailStationTile():           false
    IsRailStationTile():           false
    IsRailStationTile():           false
  Waypoint
    BuildRailTrack():              true
    BuildRailTrack():              true
    BuildRailTrack():              true
    BuildRailWaypoint():           false
    BuildRailWaypoint():           true
    BuildRailWaypoint():           true
    BuildRailWaypoint():           false
    IsRailWaypointTile():          false
    IsRailWaypointTile():          true
    IsRailWaypointTile():          true
    IsRailWaypointTile():          false
    RemoveRailWaypointTileRectangle():true
    RemoveRailWaypointTileRectangle():true
    IsRailWaypointTile():          false
    IsRailWaypointTile():          false
    IsRailWaypointTile():          false
    IsRailWaypointTile():          false
    HasTransportType():            false
    HasTransportType():            false
    HasTransportType():            true
    HasTransportType():            true
    DemolishTile():                true
    DemolishTile():                true

--RailTypeList--
  Count():             1
  ListDump:
    RailType:                0
    GetName():               Railway construction
    IsRailTypeAvailable():   true
    GetMaxSpeed():           0

--Road--
  Road
    IsRoadTile():                  false
    BuildRoad():                   false
    BuildRoad():                   false
    HasTransportType():            false
    BuildRoad():                   true
    HasTransportType():            true
    AreRoadTilesConnected():       true
    IsRoadTile():                  true
    HasRoadType(Road):             true
    HasRoadType(Tram):             false
    GetNeighbourRoadCount():       2
    RemoveRoad():                  false
    RemoveRoad():                  true
    RemoveRoad():                  false
    RemoveRoad():                  true
    BuildOneWayRoad():             true
    AreRoadTilesConnected():       true
    AreRoadTilesConnected():       false
    BuildOneWayRoad():             true
    AreRoadTilesConnected():       false
    AreRoadTilesConnected():       false
    BuildOneWayRoad():             true
    BuildOneWayRoad():             true
    AreRoadTilesConnected():       true
    AreRoadTilesConnected():       true
    RemoveRoad():                  true
    IsRoadTypeAvailable(Road):     true
    IsRoadTypeAvailable(Tram):     false
    SetCurrentRoadType(Tram):      (null : 0x00000000)
    GetCurrentRoadType():          0
  Depot
    IsRoadTile():                  false
    BuildRoadDepot():              false
    BuildRoadDepot():              false
    BuildRoadDepot():              true
    BuildRoadDepot():              false
    HasRoadType(Road):             true
    HasRoadType(Tram):             false
    GetLastError():                260
    GetLastErrorString():          ERR_AREA_NOT_CLEAR
    GetErrorCategory():            1
    IsRoadTile():                  false
    GetRoadDepotFrontTile():       33412
    IsRoadDepotTile():             true
    IsBuildable():                 false
    DepotList
      Count():                     1
      Depot distance from (0,0) ListDump:
        33411 => 261
    RemoveRoadDepot():             true
    RemoveRoadDepot():             false
  Station
    IsRoadTile():                  false
    BuildRoadStation():            false
    BuildRoadStation():            false
    BuildRoadStation():            true
    BuildRoadStation():            true
    IsStationTile():               true
    IsStationTile():               false
    HasRoadType(Road):             true
    HasRoadType(Tram):             false
    IsRoadTile():                  false
    GetDriveThroughBackTile():     -1
    GetRoadStationFrontTile():     33412
    IsRoadStationTile():           true
    IsDriveThroughRoadStationTile: false
    RemoveRoadStation():           true
    RemoveRoadStation():           false
  Station Types
    BuildRoadStation(bus):         true
    BuildRoadStation(truck):       true
    BuildRoadStation(truck):       true
    BuildRoadStation(bus):         true
    BuildRoadStation(truck):       true
    BuildDriveThroughRoadStation(bus-drive):   true
    BuildDriveThroughRoadStation(truck-drive): true
    BuildDriveThroughRoadStation(bus-drive):   true
    BuildDriveThroughRoadStation(truck-drive): true
    BuildRoadDepot():              true
    GetRoadStationFrontTile():     33411
    GetRoadStationFrontTile():     33924
    IsDriveThroughRoadStationTile: true
    IsBuildable():                 false
    GetDriveThroughBackTile():     33416
    GetRoadStationFrontTile():     33414
    IsRoadTile():                  true

--Sign--
  BuildSign(33410, 'Some Sign'):       0
  BuildSign(33411, 'Test'):            1
  SetName(1, 'Test2'):                 true
  BuildSign(33409, 'Some other Sign'): 2
  RemoveSign(2):                       true

  Sign 0
    IsValidSign():   true
    GetName():       Some Sign
    GetLocation():   33410
  Sign 1
    IsValidSign():   true
    GetName():       Test2
    GetLocation():   33411
  Valid Signs:       2

--Station--
  IsValidStation(0):        true
  IsValidStation(1000):     false
  GetName(0):               Beningville Airport
  SetName(0):               true
  GetName(0):               Look, a station
  GetLocation(1):           29253
  GetLocation(1000):        -1
  GetStationID(33411):      6
  GetStationID(34411):      65535
  GetStationID(33411):      6
  HasRoadType(3, TRAM):     false
  HasRoadType(3, ROAD):     false
  HasRoadType(33411, TRAM): false
  HasRoadType(33411, ROAD): true
  HasStationType(3, BUS):   false
  HasStationType(3, TRAIN): false
  GetCoverageRadius(BUS):   3
  GetCoverageRadius(TRUCK): 3
  GetCoverageRadius(TRAIN): 4
  GetNearestTown():         15
  GetNearestTown():         65535
  GetNearestTown():         10

--CargoWaiting--
  GetCargoWaiting(0, 0): 0
  GetCargoWaitingFrom(0, 0, 0): 0
  GetCargoWaitingVia(0, 0, 0): 0
  GetCargoWaitingFromVia(0, 0, 0, 0): 0
  GetCargoWaitingFromVia(0, 0, 1000, 0): -1
  GetCargoWaitingFrom(0, 1000, 0): -1
  GetCargoWaitingVia(0, 1000, 0): -1
  GetCargoWaitingFromVia(0, 1000, 0, 0): -1
  GetCargoWaitingFromVia(0, 1000, 1000, 0): -1
  GetCargoWaiting(1000, 0): -1
  GetCargoWaitingFrom(1000, 0, 0): -1
  GetCargoWaitingVia(1000, 0, 0): -1
  GetCargoWaitingFromVia(1000, 0, 0, 0): -1
  GetCargoWaitingFromVia(1000, 0, 1000, 0): -1
  GetCargoWaitingFrom(1000, 1000, 0): -1
  GetCargoWaitingVia(1000, 1000, 0): -1
  GetCargoWaitingFromVia(1000, 1000, 0, 0): -1
  GetCargoWaitingFromVia(1000, 1000, 1000, 0): -1
  GetCargoWaiting(0, 1000): -1
  GetCargoWaitingFrom(0, 0, 1000): -1
  GetCargoWaitingVia(0, 0, 1000): -1
  GetCargoWaitingFromVia(0, 0, 0, 1000): -1
  GetCargoWaitingFromVia(0, 0, 1000, 1000): -1
  GetCargoWaitingFrom(0, 1000, 1000): -1
  GetCargoWaitingVia(0, 1000, 1000): -1
  GetCargoWaitingFromVia(0, 1000, 0, 1000): -1
  GetCargoWaitingFromVia(0, 1000, 1000, 1000): -1
  GetCargoWaiting(1000, 1000): -1
  GetCargoWaitingFrom(1000, 0, 1000): -1
  GetCargoWaitingVia(1000, 0, 1000): -1
  GetCargoWaitingFromVia(1000, 0, 0, 1000): -1
  GetCargoWaitingFromVia(1000, 0, 1000, 1000): -1
  GetCargoWaitingFrom(1000, 1000, 1000): -1
  GetCargoWaitingVia(1000, 1000, 1000): -1
  GetCargoWaitingFromVia(1000, 1000, 0, 1000): -1
  GetCargoWaitingFromVia(1000, 1000, 1000, 1000): -1

--CargoPlanned--
  GetCargoPlanned(0, 0): 0
  GetCargoPlannedFrom(0, 0, 0): 0
  GetCargoPlannedVia(0, 0, 0): 0
  GetCargoPlannedFromVia(0, 0, 0, 0): 0
  GetCargoPlannedFromVia(0, 0, 1000, 0): -1
  GetCargoPlannedFrom(0, 1000, 0): -1
  GetCargoPlannedVia(0, 1000, 0): -1
  GetCargoPlannedFromVia(0, 1000, 0, 0): -1
  GetCargoPlannedFromVia(0, 1000, 1000, 0): -1
  GetCargoPlanned(1000, 0): -1
  GetCargoPlannedFrom(1000, 0, 0): -1
  GetCargoPlannedVia(1000, 0, 0): -1
  GetCargoPlannedFromVia(1000, 0, 0, 0): -1
  GetCargoPlannedFromVia(1000, 0, 1000, 0): -1
  GetCargoPlannedFrom(1000, 1000, 0): -1
  GetCargoPlannedVia(1000, 1000, 0): -1
  GetCargoPlannedFromVia(1000, 1000, 0, 0): -1
  GetCargoPlannedFromVia(1000, 1000, 1000, 0): -1
  GetCargoPlanned(0, 1000): -1
  GetCargoPlannedFrom(0, 0, 1000): -1
  GetCargoPlannedVia(0, 0, 1000): -1
  GetCargoPlannedFromVia(0, 0, 0, 1000): -1
  GetCargoPlannedFromVia(0, 0, 1000, 1000): -1
  GetCargoPlannedFrom(0, 1000, 1000): -1
  GetCargoPlannedVia(0, 1000, 1000): -1
  GetCargoPlannedFromVia(0, 1000, 0, 1000): -1
  GetCargoPlannedFromVia(0, 1000, 1000, 1000): -1
  GetCargoPlanned(1000, 1000): -1
  GetCargoPlannedFrom(1000, 0, 1000): -1
  GetCargoPlannedVia(1000, 0, 1000): -1
  GetCargoPlannedFromVia(1000, 0, 0, 1000): -1
  GetCargoPlannedFromVia(1000, 0, 1000, 1000): -1
  GetCargoPlannedFrom(1000, 1000, 1000): -1
  GetCargoPlannedVia(1000, 1000, 1000): -1
  GetCargoPlannedFromVia(1000, 1000, 0, 1000): -1
  GetCargoPlannedFromVia(1000, 1000, 1000, 1000): -1

--StationList--
  GetName(): Little Frutford Valley
  TileList_StationCoverage:
    34192
    34191
    34190
    34189
    34188
    34187
    34186
    33936
    33935
    33934
    33933
    33932
    33931
    33930
    33680
    33679
    33678
    33677
    33676
    33675
    33674
    33424
    33423
    33422
    33421
    33420
    33419
    33418
    33168
    33167
    33166
    33165
    33164
    33163
    33162
    32912
    32911
    32910
    32909
    32908
    32907
    32906
    32656
    32655
    32654
    32653
    32652
    32651
    32650
  GetName(): Little Frutford Woods
  TileList_StationCoverage:
    34439
    34438
    34437
    34436
    34435
    34434
    34433
    34432
    34187
    34186
    34185
    34184
    34183
    34182
    34181
    34180
    34179
    34178
    34177
    34176
    33931
    33930
    33929
    33928
    33927
    33926
    33925
    33924
    33923
    33922
    33921
    33920
    33675
    33674
    33673
    33672
    33671
    33670
    33669
    33668
    33667
    33666
    33665
    33664
    33419
    33418
    33417
    33416
    33415
    33414
    33413
    33412
    33411
    33410
    33409
    33408
    33163
    33162
    33161
    33160
    33159
    33158
    33157
    33156
    33155
    33154
    33153
    33152
    32907
    32906
    32905
    32904
    32903
    32902
    32901
    32900
    32899
    32898
    32897
    32896
    32651
    32650
    32649
    32648
    32647
    32646
    32645
    32644
    32643
    32642
    32641
    32640

--Tile--
  HasTreeOnTile():      false
  IsFarmTile():         true
  IsRockTile():         true
  IsRoughTile():        true
  HasTreeOnTile():      true
  IsFarmTile():         false
  IsRockTile():         false
  IsRoughTile():        false
  IsSnowTile():         false
  IsDesertTile():       false
  PlantTree():          true
  HasTreeOnTile():      true
  PlantTree():          false
  HasTreeOnTile():      false
  PlantTreeRectangle(): true
  HasTreeOnTile():      true

--TileList--
  Count():             0
  Count():             9
  Slope():             done
  Count():             9
  ListDump:
    27631 => 29
    27631 => 65535
    27631 => true
    27631 => false
    27888 => 13
    27888 => 2
    27888 => false
    27888 => false
    27376 => 12
    27376 => 3
    27376 => false
    27376 => false
    27375 => 12
    27375 => 3
    27375 => false
    27375 => false
    27889 => 9
    27889 => 6
    27889 => false
    27889 => false
    27887 => 8
    27887 => 7
    27887 => false
    27887 => false
    27632 => 8
    27632 => 7
    27632 => false
    27632 => false
    27633 => 0
    27633 => 15
    27633 => false
    27633 => false
    27377 => 0
    27377 => 15
    27377 => false
    27377 => false

--TileList--
  Count():             0
  Count():             27
  Height():            done
  Count():             27
  ListDump:
    34956 => 4
    34700 => 4
    34444 => 4
    34955 => 3
    34954 => 3
    34953 => 3
    34699 => 3
    34698 => 3
    34697 => 3
    34693 => 3
    34692 => 3
    34443 => 3
    34442 => 3
    34441 => 3
    34439 => 3
    34438 => 3
    34437 => 3
    34436 => 3
    34952 => 2
    34951 => 2
    34950 => 2
    34949 => 2
    34948 => 2
    34696 => 2
    34695 => 2
    34694 => 2
    34440 => 2
  CornerHeight(North): done
  Count():             27
  ListDump:
    34956 => 4
    34700 => 4
    34444 => 4
    34955 => 3
    34954 => 3
    34953 => 3
    34699 => 3
    34698 => 3
    34697 => 3
    34693 => 3
    34692 => 3
    34443 => 3
    34442 => 3
    34441 => 3
    34439 => 3
    34438 => 3
    34437 => 3
    34436 => 3
    34952 => 2
    34951 => 2
    34950 => 2
    34949 => 2
    34948 => 2
    34696 => 2
    34695 => 2
    34694 => 2
    34440 => 2
  MinHeight():         done
  Count():             27
  ListDump:
    34956 => 4
    34700 => 4
    34444 => 4
    34955 => 3
    34954 => 3
    34953 => 3
    34699 => 3
    34698 => 3
    34697 => 3
    34443 => 3
    34442 => 3
    34441 => 3
    34436 => 3
    34952 => 2
    34951 => 2
    34950 => 2
    34949 => 2
    34948 => 2
    34696 => 2
    34695 => 2
    34694 => 2
    34693 => 2
    34692 => 2
    34440 => 2
    34439 => 2
    34438 => 2
    34437 => 2
  MaxHeight():         done
  Count():             27
  ListDump:
    34956 => 4
    34955 => 4
    34700 => 4
    34699 => 4
    34444 => 4
    34443 => 4
    34954 => 3
    34953 => 3
    34952 => 3
    34951 => 3
    34950 => 3
    34949 => 3
    34948 => 3
    34698 => 3
    34697 => 3
    34696 => 3
    34693 => 3
    34692 => 3
    34442 => 3
    34441 => 3
    34440 => 3
    34439 => 3
    34438 => 3
    34437 => 3
    34436 => 3
    34695 => 2
    34694 => 2
  Slope():             done
  KeepValue(0):        done
  Count():             12
  ListDump:
    34956 => 0
    34954 => 0
    34953 => 0
    34700 => 0
    34698 => 0
    34697 => 0
    34695 => 0
    34694 => 0
    34444 => 0
    34442 => 0
    34441 => 0
    34436 => 0
  Buildable():         done
  KeepValue(1):        done
  Count():             35
  BuildableRectangle(3, 3) ListDump:
    42415 => 1
    42414 => 1
    42413 => 1
    42412 => 1
    42411 => 1
    42410 => 1
    42159 => 1
    42158 => 1
    42157 => 1
    42156 => 1
    42155 => 1
    42154 => 1
    41903 => 1
    41902 => 1
    41901 => 1
    41900 => 1
    41899 => 1
    41898 => 1
    41647 => 1
    41646 => 1
    41645 => 1
    41644 => 1
    41643 => 1
    41642 => 1
    41641 => 1
    41391 => 1
    41390 => 1
    41389 => 1
    41388 => 1
    41387 => 1
    41386 => 1
    41385 => 1
    42153 => 0
    41897 => 0
    41384 => 0
  DistanceManhattanToTile(30000) ListDump:
    42415 => 175
    42414 => 174
    42159 => 174
    42413 => 173
    42158 => 173
    41903 => 173
    42412 => 172
    42157 => 172
    41902 => 172
    41647 => 172
    42411 => 171
    42156 => 171
    41901 => 171
    41646 => 171
    41391 => 171
    42410 => 170
    42155 => 170
    41900 => 170
    41645 => 170
    41390 => 170
    42154 => 169
    41899 => 169
    41644 => 169
    41389 => 169
    42153 => 168
    41898 => 168
    41643 => 168
    41388 => 168
    41897 => 167
    41642 => 167
    41387 => 167
    41641 => 166
    41386 => 166
    41385 => 165
    41384 => 164
  DistanceSquareToTile(30000) ListDump:
    42415 => 18433
    42159 => 18338
    41903 => 18245
    42414 => 18180
    41647 => 18154
    42158 => 18085
    41391 => 18065
    41902 => 17992
    42413 => 17929
    41646 => 17901
    42157 => 17834
    41390 => 17812
    41901 => 17741
    42412 => 17680
    41645 => 17650
    42156 => 17585
    41389 => 17561
    41900 => 17492
    42411 => 17433
    41644 => 17401
    42155 => 17338
    41388 => 17312
    41899 => 17245
    42410 => 17188
    41643 => 17154
    42154 => 17093
    41387 => 17065
    41898 => 17000
    41642 => 16909
    42153 => 16850
    41386 => 16820
    41897 => 16757
    41641 => 16666
    41385 => 16577
    41384 => 16336
  GetOwner() ListDump:
    42415 => -1
    42414 => -1
    42413 => -1
    42412 => -1
    42411 => -1
    42410 => -1
    42159 => -1
    42158 => -1
    42157 => -1
    42156 => -1
    42155 => -1
    42154 => -1
    42153 => -1
    41903 => -1
    41902 => -1
    41901 => -1
    41900 => -1
    41899 => -1
    41898 => -1
    41897 => -1
    41647 => -1
    41646 => -1
    41645 => -1
    41644 => -1
    41643 => -1
    41642 => -1
    41641 => -1
    41391 => -1
    41390 => -1
    41389 => -1
    41388 => -1
    41387 => -1
    41386 => -1
    41385 => -1
    41384 => -1
    33183 => -1
    33182 => -1
    33181 => -1
    33180 => -1
    33179 => -1
    33178 => -1
    33177 => -1
    33176 => -1
    33175 => -1
    32927 => -1
    32926 => -1
    32925 => -1
    32924 => -1
    32923 => -1
    32922 => -1
    32921 => -1
    32920 => -1
    32919 => -1
    32671 => -1
    32670 => -1
    32669 => -1
    32668 => -1
    32667 => -1
    32666 => -1
    32665 => -1
    32664 => -1
    32663 => -1
    32415 => -1
    32414 => -1
    32413 => -1
    32412 => -1
    32411 => -1
    32410 => -1
    32409 => -1
    32408 => -1
    32407 => -1
    32159 => -1
    32158 => -1
    32157 => -1
    32156 => -1
    32155 => -1
    32154 => -1
    32153 => -1
    32152 => -1
    32151 => -1
    31903 => -1
    31902 => -1
    31901 => -1
    31900 => -1
    31899 => -1
    31898 => -1
    31897 => -1
    31896 => -1
    31895 => -1
    31647 => -1
    31646 => -1
    31645 => -1
    31644 => -1
    31643 => -1
    31642 => -1
    31641 => -1
    31640 => -1
    31639 => -1
    31391 => -1
    31390 => -1
    31389 => -1
    31388 => -1
    31387 => -1
    31386 => -1
    31385 => -1
    31384 => -1
    31383 => -1
    31135 => -1
    31134 => -1
    31133 => -1
    31132 => -1
    31131 => -1
    31130 => -1
    31129 => -1
    31128 => -1
    31127 => -1
    30879 => -1
    30878 => -1
    30877 => -1
    30876 => -1
    30875 => -1
    30874 => -1
    30873 => -1
    30872 => -1
    30871 => -1
    30623 => -1
    30622 => -1
    30621 => -1
    30620 => -1
    30619 => -1
    30618 => -1
    30617 => -1
    30616 => -1
    30615 => -1
  GetTownAuthority() ListDump:
    33183 => 65535
    33182 => 65535
    33181 => 65535
    33180 => 65535
    33179 => 65535
    33178 => 65535
    33177 => 65535
    33176 => 65535
    33175 => 65535
    32927 => 65535
    32926 => 65535
    32925 => 65535
    32924 => 65535
    32923 => 65535
    32922 => 65535
    32921 => 65535
    32920 => 65535
    32919 => 65535
    32671 => 65535
    32670 => 65535
    32669 => 65535
    32668 => 65535
    32667 => 65535
    32666 => 65535
    32665 => 65535
    32664 => 65535
    32663 => 65535
    32415 => 65535
    32414 => 65535
    32413 => 65535
    32412 => 65535
    32411 => 65535
    32410 => 65535
    32409 => 65535
    32408 => 65535
    32407 => 65535
    32159 => 65535
    32158 => 65535
    32157 => 65535
    32156 => 65535
    32155 => 65535
    32154 => 65535
    32153 => 65535
    32152 => 65535
    32151 => 65535
    31903 => 65535
    31902 => 65535
    31901 => 65535
    31900 => 65535
    31899 => 65535
    31898 => 65535
    31897 => 65535
    31896 => 65535
    31895 => 65535
    31647 => 65535
    31646 => 65535
    31645 => 65535
    31644 => 65535
    31643 => 65535
    31642 => 65535
    31641 => 65535
    31640 => 65535
    31639 => 65535
    31391 => 65535
    31390 => 65535
    31389 => 65535
    31388 => 65535
    31387 => 65535
    31386 => 65535
    31385 => 65535
    31384 => 65535
    31383 => 65535
    31135 => 65535
    31134 => 65535
    31133 => 65535
    31132 => 65535
    31131 => 65535
    31130 => 65535
    31129 => 65535
    31128 => 65535
    31127 => 65535
    30879 => 65535
    30878 => 65535
    30877 => 65535
    30876 => 65535
    30875 => 65535
    30874 => 65535
    30873 => 65535
    30872 => 65535
    30871 => 65535
    30623 => 65535
    30622 => 65535
    30621 => 65535
    30620 => 65535
    30619 => 65535
    30618 => 65535
    30617 => 65535
    30616 => 65535
    30615 => 65535
    42415 => 3
    42414 => 3
    42413 => 3
    42412 => 3
    42411 => 3
    42410 => 3
    42159 => 3
    42158 => 3
    42157 => 3
    42156 => 3
    42155 => 3
    42154 => 3
    42153 => 3
    41903 => 3
    41902 => 3
    41901 => 3
    41900 => 3
    41899 => 3
    41898 => 3
    41897 => 3
    41647 => 3
    41646 => 3
    41645 => 3
    41644 => 3
    41643 => 3
    41642 => 3
    41641 => 3
    41391 => 3
    41390 => 3
    41389 => 3
    41388 => 3
    41387 => 3
    41386 => 3
    41385 => 3
    41384 => 3
  GetClosestTown() ListDump:
    31127 => 24
    30872 => 24
    30871 => 24
    30617 => 24
    30616 => 24
    30615 => 24
    42415 => 3
    42414 => 3
    42413 => 3
    42412 => 3
    42411 => 3
    42410 => 3
    42159 => 3
    42158 => 3
    42157 => 3
    42156 => 3
    42155 => 3
    42154 => 3
    42153 => 3
    41903 => 3
    41902 => 3
    41901 => 3
    41900 => 3
    41899 => 3
    41898 => 3
    41897 => 3
    41647 => 3
    41646 => 3
    41645 => 3
    41644 => 3
    41643 => 3
    41642 => 3
    41641 => 3
    41391 => 3
    41390 => 3
    41389 => 3
    41388 => 3
    41387 => 3
    41386 => 3
    41385 => 3
    41384 => 3
    33183 => 3
    33182 => 3
    33181 => 3
    33180 => 3
    33179 => 3
    33178 => 3
    33177 => 3
    33176 => 3
    33175 => 3
    32927 => 3
    32926 => 3
    32925 => 3
    32924 => 3
    32923 => 3
    32922 => 3
    32921 => 3
    32920 => 3
    32919 => 3
    32671 => 3
    32670 => 3
    32669 => 3
    32668 => 3
    32667 => 3
    32666 => 3
    32665 => 3
    32664 => 3
    32663 => 3
    32415 => 3
    32414 => 3
    32413 => 3
    32412 => 3
    32411 => 3
    32410 => 3
    32409 => 3
    32408 => 3
    32407 => 3
    32159 => 3
    32158 => 3
    32157 => 3
    32156 => 3
    32155 => 3
    32154 => 3
    32153 => 3
    32152 => 3
    32151 => 3
    31903 => 3
    31902 => 3
    31901 => 3
    31900 => 3
    31899 => 3
    31898 => 3
    31897 => 3
    31896 => 3
    31895 => 3
    31647 => 3
    31646 => 3
    31645 => 3
    31644 => 3
    31643 => 3
    31642 => 3
    31641 => 3
    31640 => 3
    31639 => 3
    31391 => 3
    31390 => 3
    31389 => 3
    31388 => 3
    31387 => 3
    31386 => 3
    31385 => 3
    31384 => 3
    31383 => 3
    31135 => 3
    31134 => 3
    31133 => 3
    31132 => 3
    31131 => 3
    31130 => 3
    31129 => 3
    31128 => 3
    30879 => 3
    30878 => 3
    30877 => 3
    30876 => 3
    30875 => 3
    30874 => 3
    30873 => 3
    30623 => 3
    30622 => 3
    30621 => 3
    30620 => 3
    30619 => 3
    30618 => 3
  CargoAcceptance():   done
  KeepAboveValue(10):  done
  Count():             15
  ListDump:
    41897 => 29
    41385 => 26
    41384 => 26
    42153 => 25
    41641 => 23
    41899 => 17
    41898 => 17
    41387 => 17
    41386 => 17
    41643 => 14
    41642 => 14
    42411 => 13
    42410 => 13
    42155 => 13
    42154 => 13
  RoadTile():          done
  KeepValue(1):        done
  Count():             0
  ListDump:
  NeighbourRoadCount():done
  KeepValue(1):        done
  Count():             0
  ListDump:
  IsWaterTile():       done
  Count():             40
  ListDump:
    29251 => 1
    29250 => 1
    29249 => 1
    29248 => 1
    29247 => 1
    28996 => 1
    28995 => 1
    28994 => 1
    28993 => 1
    28992 => 1
    28991 => 1
    28744 => 1
    28741 => 1
    28740 => 1
    28739 => 1
    28738 => 1
    28737 => 1
    28736 => 1
    28735 => 1
    28488 => 1
    28487 => 1
    28486 => 1
    28485 => 1
    28484 => 1
    28483 => 1
    28482 => 1
    28480 => 1
    28479 => 1
    29256 => 0
    29255 => 0
    29254 => 0
    29253 => 0
    29252 => 0
    29000 => 0
    28999 => 0
    28998 => 0
    28997 => 0
    28743 => 0
    28742 => 0
    28481 => 0
  IsSeaTile():         done
  Count():             40
  ListDump:
    29251 => 1
    29250 => 1
    29249 => 1
    29248 => 1
    29247 => 1
    28996 => 1
    28995 => 1
    28994 => 1
    28993 => 1
    28992 => 1
    28991 => 1
    28741 => 1
    28740 => 1
    28739 => 1
    28738 => 1
    28737 => 1
    28736 => 1
    28735 => 1
    28485 => 1
    28484 => 1
    28483 => 1
    28482 => 1
    29256 => 0
    29255 => 0
    29254 => 0
    29253 => 0
    29252 => 0
    29000 => 0
    28999 => 0
    28998 => 0
    28997 => 0
    28744 => 0
    28743 => 0
    28742 => 0
    28488 => 0
    28487 => 0
    28486 => 0
    28481 => 0
    28480 => 0
    28479 => 0
  IsRiverTile()        done
  Count():             40
  ListDump:
    29256 => 0
    29255 => 0
    29254 => 0
    29253 => 0
    29252 => 0
    29251 => 0
    29250 => 0
    29249 => 0
    29248 => 0
    29247 => 0
    29000 => 0
    28999 => 0
    28998 => 0
    28997 => 0
    28996 => 0
    28995 => 0
    28994 => 0
    28993 => 0
    28992 => 0
    28991 => 0
    28744 => 0
    28743 => 0
    28742 => 0
    28741 => 0
    28740 => 0
    28739 => 0
    28738 => 0
    28737 => 0
    28736 => 0
    28735 => 0
    28488 => 0
    28487 => 0
    28486 => 0
    28485 => 0
    28484 => 0
    28483 => 0
    28482 => 0
    28481 => 0
    28480 => 0
    28479 => 0
  IsCanalTile()        done
  Count():             40
  ListDump:
    28744 => 1
    29256 => 0
    29255 => 0
    29254 => 0
    29253 => 0
    29252 => 0
    29251 => 0
    29250 => 0
    29249 => 0
    29248 => 0
    29247 => 0
    29000 => 0
    28999 => 0
    28998 => 0
    28997 => 0
    28996 => 0
    28995 => 0
    28994 => 0
    28993 => 0
    28992 => 0
    28991 => 0
    28743 => 0
    28742 => 0
    28741 => 0
    28740 => 0
    28739 => 0
    28738 => 0
    28737 => 0
    28736 => 0
    28735 => 0
    28488 => 0
    28487 => 0
    28486 => 0
    28485 => 0
    28484 => 0
    28483 => 0
    28482 => 0
    28481 => 0
    28480 => 0
    28479 => 0
  IsCoastTile()        done
  Count():             40
  ListDump:
    28998 => 1
    28997 => 1
    28743 => 1
    28742 => 1
    29256 => 0
    29255 => 0
    29254 => 0
    29253 => 0
    29252 => 0
    29251 => 0
    29250 => 0
    29249 => 0
    29248 => 0
    29247 => 0
    29000 => 0
    28999 => 0
    28996 => 0
    28995 => 0
    28994 => 0
    28993 => 0
    28992 => 0
    28991 => 0
    28744 => 0
    28741 => 0
    28740 => 0
    28739 => 0
    28738 => 0
    28737 => 0
    28736 => 0
    28735 => 0
    28488 => 0
    28487 => 0
    28486 => 0
    28485 => 0
    28484 => 0
    28483 => 0
    28482 => 0
    28481 => 0
    28480 => 0
    28479 => 0

--TileList_IndustryAccepting--
  Count():             47
  Location ListDump:
    21234 => 16
    21233 => 16
    21232 => 16
    21231 => 16
    21230 => 16
    21229 => 16
    20978 => 16
    20977 => 16
    20976 => 16
    20975 => 16
    20974 => 16
    20973 => 16
    20722 => 16
    20718 => 16
    20717 => 16
    20466 => 16
    20462 => 16
    20461 => 16
    20210 => 16
    20206 => 16
    20205 => 16
    19954 => 16
    19950 => 16
    19949 => 16
    21490 => 8
    21489 => 8
    21488 => 8
    21487 => 8
    21486 => 8
    21485 => 8
    21484 => 8
    21235 => 8
    21228 => 8
    20979 => 8
    20972 => 8
    20723 => 8
    20716 => 8
    20467 => 8
    20460 => 8
    20211 => 8
    20204 => 8
    19955 => 8
    19948 => 8
    19699 => 8
    19698 => 8
    19694 => 8
    19693 => 8

--TileList_IndustryProducing--
  Count():             90
  Location ListDump:
    46919 => 1
    46918 => 1
    46917 => 1
    46916 => 1
    46915 => 1
    46914 => 1
    46913 => 1
    46912 => 1
    46664 => 1
    46663 => 1
    46662 => 1
    46661 => 1
    46660 => 1
    46659 => 1
    46658 => 1
    46657 => 1
    46656 => 1
    46655 => 1
    46408 => 1
    46407 => 1
    46406 => 1
    46405 => 1
    46404 => 1
    46403 => 1
    46402 => 1
    46401 => 1
    46400 => 1
    46399 => 1
    46152 => 1
    46151 => 1
    46150 => 1
    46149 => 1
    46146 => 1
    46145 => 1
    46144 => 1
    46143 => 1
    45896 => 1
    45895 => 1
    45894 => 1
    45889 => 1
    45888 => 1
    45887 => 1
    45640 => 1
    45639 => 1
    45638 => 1
    45633 => 1
    45632 => 1
    45631 => 1
    45384 => 1
    45383 => 1
    45382 => 1
    45377 => 1
    45376 => 1
    45375 => 1
    45128 => 1
    45127 => 1
    45126 => 1
    45121 => 1
    45120 => 1
    45119 => 1
    44872 => 1
    44871 => 1
    44870 => 1
    44869 => 1
    44868 => 1
    44867 => 1
    44866 => 1
    44865 => 1
    44864 => 1
    44863 => 1
    44616 => 1
    44615 => 1
    44614 => 1
    44613 => 1
    44612 => 1
    44611 => 1
    44610 => 1
    44609 => 1
    44608 => 1
    44607 => 1
    44360 => 1
    44359 => 1
    44358 => 1
    44357 => 1
    44356 => 1
    44355 => 1
    44354 => 1
    44353 => 1
    44352 => 1
    44351 => 1

--TileList_StationType--
  Count():             4
  Location ListDump:
    33667 => 0
    33415 => 0
    33413 => 0
    33411 => 0

--Town--
  GetTownCount():    28
  Town 0
    IsValidTown():   true
    GetName():       Planfield
    GetPopulation(): 787
    GetLocation():   15508
    GetHouseCount(): 30
    GetRating():     0
    IsCity():        true
  Town 1
    IsValidTown():   true
    GetName():       Trenningville
    GetPopulation(): 243
    GetLocation():   46751
    GetHouseCount(): 17
    GetRating():     0
    IsCity():        false
  Town 2
    IsValidTown():   true
    GetName():       Tonston
    GetPopulation(): 380
    GetLocation():   28365
    GetHouseCount(): 19
    GetRating():     0
    IsCity():        false
  Town 3
    IsValidTown():   true
    GetName():       Tunford
    GetPopulation(): 176
    GetLocation():   41895
    GetHouseCount(): 11
    GetRating():     0
    IsCity():        false
  Town 4
    IsValidTown():   true
    GetName():       Wruntown
    GetPopulation(): 426
    GetLocation():   41450
    GetHouseCount(): 18
    GetRating():     0
    IsCity():        true
  Town 5
    IsValidTown():   true
    GetName():       Fratston
    GetPopulation(): 205
    GetLocation():   55007
    GetHouseCount(): 11
    GetRating():     0
    IsCity():        false
  Town 6
    IsValidTown():   true
    GetName():       Muningville
    GetPopulation(): 679
    GetLocation():   38200
    GetHouseCount(): 28
    GetRating():     0
    IsCity():        false
  Town 7
    IsValidTown():   true
    GetName():       Hutford
    GetPopulation(): 950
    GetLocation():   59234
    GetHouseCount(): 33
    GetRating():     0
    IsCity():        false
  Town 8
    IsValidTown():   true
    GetName():       Satown
    GetPopulation(): 358
    GetLocation():   51267
    GetHouseCount(): 20
    GetRating():     0
    IsCity():        true
  Town 9
    IsValidTown():   true
    GetName():       Frindinghattan
    GetPopulation(): 478
    GetLocation():   5825
    GetHouseCount(): 18
    GetRating():     0
    IsCity():        false
  Town 10
    IsValidTown():   true
    GetName():       Nuntburg
    GetPopulation(): 737
    GetLocation():   6446
    GetHouseCount(): 26
    GetRating():     6
    IsCity():        false
  Town 11
    IsValidTown():   true
    GetName():       Fort Frindston
    GetPopulation(): 180
    GetLocation():   14935
    GetHouseCount(): 13
    GetRating():     0
    IsCity():        false
  Town 12
    IsValidTown():   true
    GetName():       Gintborough
    GetPopulation(): 982
    GetLocation():   32740
    GetHouseCount(): 28
    GetRating():     0
    IsCity():        true
  Town 13
    IsValidTown():   true
    GetName():       Great Hinninghall
    GetPopulation(): 310
    GetLocation():   9595
    GetHouseCount(): 14
    GetRating():     0
    IsCity():        false
  Town 14
    IsValidTown():   true
    GetName():       Prundinghall
    GetPopulation(): 432
    GetLocation():   51298
    GetHouseCount(): 18
    GetRating():     0
    IsCity():        false
  Town 15
    IsValidTown():   true
    GetName():       Beningville
    GetPopulation(): 807
    GetLocation():   42338
    GetHouseCount(): 33
    GetRating():     6
    IsCity():        false
  Town 16
    IsValidTown():   true
    GetName():       Kennville
    GetPopulation(): 780
    GetLocation():   17345
    GetHouseCount(): 33
    GetRating():     0
    IsCity():        true
  Town 17
    IsValidTown():   true
    GetName():       Quarfingfield
    GetPopulation(): 218
    GetLocation():   24252
    GetHouseCount(): 13
    GetRating():     0
    IsCity():        false
  Town 18
    IsValidTown():   true
    GetName():       Nefingbridge
    GetPopulation(): 262
    GetLocation():   10574
    GetHouseCount(): 13
    GetRating():     0
    IsCity():        false
  Town 19
    IsValidTown():   true
    GetName():       Mendston
    GetPopulation(): 243
    GetLocation():   6511
    GetHouseCount(): 14
    GetRating():     0
    IsCity():        false
  Town 20
    IsValidTown():   true
    GetName():       Chenfingbourne
    GetPopulation(): 437
    GetLocation():   22585
    GetHouseCount(): 15
    GetRating():     6
    IsCity():        true
  Town 21
    IsValidTown():   true
    GetName():       Franinghead
    GetPopulation(): 802
    GetLocation():   9634
    GetHouseCount(): 27
    GetRating():     0
    IsCity():        false
  Town 22
    IsValidTown():   true
    GetName():       Natborough
    GetPopulation(): 221
    GetLocation():   51891
    GetHouseCount(): 12
    GetRating():     0
    IsCity():        false
  Town 23
    IsValidTown():   true
    GetName():       Larborough
    GetPopulation(): 652
    GetLocation():   59622
    GetHouseCount(): 27
    GetRating():     0
    IsCity():        false
  Town 24
    IsValidTown():   true
    GetName():       Little Frutford
    GetPopulation(): 668
    GetLocation():   19596
    GetHouseCount(): 34
    GetRating():     4
    IsCity():        true
  Town 25
    IsValidTown():   true
    GetName():       Grinnway
    GetPopulation(): 563
    GetLocation():   16433
    GetHouseCount(): 15
    GetRating():     0
    IsCity():        false
  Town 26
    IsValidTown():   true
    GetName():       Beburg
    GetPopulation(): 362
    GetLocation():   39505
    GetHouseCount(): 18
    GetRating():     0
    IsCity():        false
  Town 27
    IsValidTown():   true
    GetName():       Fudhattan
    GetPopulation(): 390
    GetLocation():   45525
    GetHouseCount(): 19
    GetRating():     0
    IsCity():        false
  Valid Towns:       28
  GetTownCount():    28

--TownList--
  Count():             28
  Location ListDump:
    23 => 59622
    7 => 59234
    5 => 55007
    22 => 51891
    14 => 51298
    8 => 51267
    1 => 46751
    27 => 45525
    15 => 42338
    3 => 41895
    4 => 41450
    26 => 39505
    6 => 38200
    12 => 32740
    2 => 28365
    17 => 24252
    20 => 22585
    24 => 19596
    16 => 17345
    25 => 16433
    0 => 15508
    11 => 14935
    18 => 10574
    21 => 9634
    13 => 9595
    19 => 6511
    10 => 6446
    9 => 5825
  DistanceManhattanToTile(30000) ListDump:
    23 => 297
    5 => 272
    9 => 240
    4 => 230
    27 => 225
    22 => 216
    16 => 195
    21 => 194
    12 => 190
    1 => 176
    3 => 165
    7 => 164
    2 => 164
    17 => 163
    0 => 157
    19 => 155
    13 => 155
    24 => 133
    14 => 133
    18 => 106
    8 => 102
    15 => 98
    11 => 98
    10 => 94
    26 => 70
    25 => 54
    6 => 40
    20 => 38
  DistanceSquareToTile(30000) ListDump:
    23 => 46349
    5 => 40034
    4 => 36532
    12 => 32500
    27 => 30825
    9 => 30050
    2 => 24698
    22 => 24386
    16 => 23525
    17 => 20129
    21 => 19396
    1 => 16546
    3 => 16277
    7 => 15496
    0 => 13249
    19 => 12433
    13 => 12025
    24 => 10145
    14 => 9389
    10 => 8468
    8 => 7250
    18 => 6676
    11 => 5002
    15 => 4804
    25 => 2810
    26 => 2458
    6 => 1088
    20 => 922
  IsWithinTownInfluence(15508) ListDump:
    0 => 1
    27 => 0
    26 => 0
    25 => 0
    24 => 0
    23 => 0
    22 => 0
    21 => 0
    20 => 0
    19 => 0
    18 => 0
    17 => 0
    16 => 0
    15 => 0
    14 => 0
    13 => 0
    12 => 0
    11 => 0
    10 => 0
    9 => 0
    8 => 0
    7 => 0
    6 => 0
    5 => 0
    4 => 0
    3 => 0
    2 => 0
    1 => 0
  GetAllowedNoise() ListDump:
    27 => 2
    26 => 2
    25 => 2
    24 => 2
    23 => 2
    22 => 2
    21 => 2
    20 => 2
    19 => 2
    18 => 2
    17 => 2
    16 => 2
    14 => 2
    13 => 2
    12 => 2
    11 => 2
    10 => 2
    9 => 2
    8 => 2
    7 => 2
    6 => 2
    5 => 2
    4 => 2
    3 => 2
    2 => 2
    1 => 2
    0 => 2
    15 => 1
  KeepAboveValue(500): done
  Count():             11
  Population ListDump:
    12 => 982
    7 => 950
    15 => 807
    21 => 802
    0 => 787
    16 => 780
    10 => 737
    6 => 679
    24 => 668
    23 => 652
    25 => 563
  HasStatue():                     false
  GetRoadReworkDuration():         0
  GetExclusiveRightsCompany():     -1
  GetExclusiveRightsDuration():    0
  IsActionAvailable(BUILD_STATUE): true
  PerformTownAction(BUILD_STATUE): true
  IsActionAvailable(BUILD_STATUE): false
  HasStatue():                     true

--Tunnel--
  IsTunnelTile():       false
  RemoveTunnel():       false
  GetOtherTunnelEnd():  28026
  BuildTunnel():        true
  GetOtherTunnelEnd():  28026
  IsTunnelTile():       true
  IsTunnelTile():       true
  RemoveTunnel():       true
  IsTunnelTile():       false
  --Errors--
  BuildTunnel():        true
  BuildTunnel():        false
  GetLastErrorString(): ERR_TUNNEL_ANOTHER_TUNNEL_IN_THE_WAY
  RemoveTunnel():       true

--Vehicle--
  IsValidVehicle(-1):   false
  IsValidVehicle(0):    false
  IsValidVehicle(12):   false
  ISValidVehicle(9999): false
  BuildVehicle():       12
  IsValidVehicle(12):   true
  CloneVehicle():       13
  BuildVehicle():       1048575
  --Accounting--
    GetCosts():         11894
    Should be:          11894
    ResetCosts():       (null : 0x00000000)
  SellVehicle(13):      true
  IsInDepot():          true
  IsStoppedInDepot():   true
  StartStopVehicle():   true
  IsInDepot():          false
  IsStoppedInDepot():   false
  SendVehicleToDepot(): true
  IsInDepot():          false
  IsStoppedInDepot():   false
  --Accounting--
    GetCosts():         -5947
    Should be:          -5947
  GetName():            Road Vehicle #1
  SetName():            true
  GetName():            MyVehicleName
  CloneVehicle():       13
  --VehicleData--
    GetLocation():       33417
    GetEngineType():     153
    GetUnitNumber():     1
    GetAge():            1
    GetMaxAge():         5490
    GetAgeLeft():        5489
    GetCurrentSpeed():   7
    GetRunningCost():    421
    GetProfitThisYear(): -1
    GetProfitLastYear(): 0
    GetCurrentValue():   5947
    GetVehicleType():    1
    GetRoadType():       0
    GetCapacity():       12
    GetCargoLoad():      0
    IsInDepot():         false
    GetNumWagons():      1
    GetWagonEngineType(): 153
    GetWagonAge():       1
    GetLength():         8
  GetOwner():           1
  BuildVehicle():       14
  IsValidVehicle(14):   true
  IsInDepot(14):        true
  IsStoppedInDepot(14): true
  IsValidVehicle(15):   false
  IsInDepot(15):        false
  IsStoppedInDepot(15): false
  BuildVehicle():       16
  IsValidVehicle(16):   true
  IsInDepot(16):        true
  IsStoppedInDepot(16): true
  BuildRailDepot():     true
  BuildVehicle():       17
  BuildVehicle():       18
  BuildVehicle():       19
  IsValidVehicle(17):   true
  IsValidVehicle(18):   true
  IsValidVehicle(19):   false
  MoveWagonChain():     true
  GetNumWagons():       3
  GetLength():          24
  GetWagonEngineType(): 9
  GetWagonAge():        0
  GetWagonEngineType(): 27
  GetWagonAge():        0
  GetWagonEngineType(): 27
  GetWagonAge():        0
  GetWagonEngineType(): 65535
  GetWagonAge():        -1
  --Refit--
    GetBuildWithRefitCapacity(): -1
    GetBuildWithRefitCapacity(): 0
    GetBuildWithRefitCapacity(): 160
    BuildVehicleWithRefit():     20
    GetCapacity():               160
    GetCapacity():               0
    GetRefitCapacity():          160
    RefitVehicle():              true
    GetCapacity():               0
    GetCapacity():               160
    SellVehicle():               true
  --Errors--
    RefitVehicle():        false
    GetLastErrorString():  ERR_VEHICLE_NOT_IN_DEPOT
    SellVehicle():         false
    GetLastErrorString():  ERR_VEHICLE_NOT_IN_DEPOT
    SendVehicleToDepot():  false
    GetLastErrorString():  ERR_UNKNOWN

--VehicleList--
  Count():             5
  InDepot Count():     4
  RoadVehicle Count(): 2
  Location ListDump:
    13 => 33417
    12 => 33417
    14 => 32119
    16 => 28479
    17 => 10008
  EngineType ListDump:
    14 => 219
    16 => 204
    13 => 153
    12 => 153
    17 => 9
  UnitNumber ListDump:
    13 => 2
    17 => 1
    16 => 1
    14 => 1
    12 => 1
  Age ListDump:
    14 => 1
    13 => 1
    12 => 1
    17 => 0
    16 => 0
  MaxAge ListDump:
    16 => 10980
    14 => 10980
    17 => 7320
    13 => 5490
    12 => 5490
  AgeLeft ListDump:
    16 => 10980
    14 => 10979
    17 => 7320
    13 => 5489
    12 => 5489
  CurrentSpeed ListDump:
    12 => 27
    17 => 0
    16 => 0
    14 => 0
    13 => 0
  RunningCost ListDump:
    14 => 2756
    17 => 2296
    16 => 2296
    13 => 421
    12 => 421
  ProfitThisYear ListDump:
    17 => 0
    16 => 0
    14 => 0
    13 => 0
    12 => -1
  ProfitLastYear ListDump:
    17 => 0
    16 => 0
    14 => 0
    13 => 0
    12 => 0
  CurrentValue ListDump:
    14 => 30761
    16 => 30468
    17 => 22265
    13 => 5947
    12 => 5947
  VehicleType ListDump:
    14 => 3
    16 => 2
    13 => 1
    12 => 1
    17 => 0
  RoadType ListDump:
    13 => 0
    12 => 0
    17 => -1
    16 => -1
    14 => -1
  VehicleType ListDump:
    13 => 12
    12 => 12
    17 => 0
    16 => 0
    14 => 0
  VehicleType ListDump:
    17 => 0
    16 => 0
    14 => 0
    13 => 0
    12 => 0

--Order--
  GetOrderCount():       0
  GetOrderDestination(): -1
  AreOrderFlagsValid():  true
  AreOrderFlagsValid():  false
  AreOrderFlagsValid():  true
  AreOrderFlagsValid():  true
  AreOrderFlagsValid():  true
  AreOrderFlagsValid():  true
  IsValidConditionalOrder(): true
  IsValidConditionalOrder(): false
  IsValidConditionalOrder(): true
  IsValidConditionalOrder(): false
  IsValidVehicleOrder(): false
  IsGotoStationOrder():  false
  IsGotoDepotOrder():    false
  IsGotoWaypointOrder(): false
  IsConditionalOrder():  false
  IsCurrentOrderPartOfOrderList(): false
  GetOrderFlags():       65535
  AppendOrder():         true
  InsertOrder():         true
  GetOrderCount():       2
  IsValidVehicleOrder(): true
  IsGotoStationOrder():  true
  IsGotoDepotOrder():    false
  IsGotoWaypointOrder(): false
  IsConditionalOrder():  false
  IsCurrentOrderPartOfOrderList(): false
  GetOrderFlags():       8
  GetOrderFlags():       8
  GetOrderJumpTo():      -1
  RemoveOrder():         true
  SetOrderFlags():       true
  GetOrderFlags():       64
  GetOrderDestination(): 33411
  CopyOrders():          false
  CopyOrders():          true
  ShareOrders():         false
  ShareOrders():         true
  UnshareOrders():       true
  AppendOrder():         true
  GetStopLocation():     -1
  BuildVehicle():        20
  BuildRailStation():    true
  AppendOrder():         true
  GetOrderCount():       1
  GetStopLocation():     2
  SetStopLocation():     true
  GetStopLocation():     1

--VehicleList_Station--
  Count():             1
  Location ListDump:
    20 => 23596
  foreach():
    20 => 23596

  First Subsidy Test
      --Subsidy (0) --
        IsValidSubsidy():      true
        IsAwarded():           false
        GetAwardedTo():        -1
        GetExpireDate():       714080
        GetSourceType():       1
        GetSourceIndex():      15
        GetDestinationType():  1
        GetDestinationIndex(): 7
        GetCargoType():        0
  IsEventWaiting:        false

--Math--
  -2147483648 < -2147483647:   true
  -2147483648 < -1         :   true
  -2147483648 <  0         :   true
  -2147483648 <  1         :   true
  -2147483648 <  2147483647:   true
  -2147483647 < -2147483648:   false
  -1          < -2147483648:   false
   0          < -2147483648:   false
   1          < -2147483648:   false
   2147483647 < -2147483648:   false
  -1          >  2147483647:   false
  -1          >  1         :   false
  -1          >  0         :   false
  -1          > -1         :   false
  -1          > -2147483648:   true
   1          >  2147483647:   false
   1          >  1         :   false
   1          >  0         :   true
   1          > -1         :   true
   1          > -2147483648:   true
   2147483647 >  2147483646:   true
   2147483647 >  1         :   true
   2147483647 >  0         :   true
   2147483647 > -1         :   true
   2147483647 > -2147483648:   true
   2147483646 >  2147483647:   false
   1          >  2147483647:   false
   0          >  2147483647:   false
  -1          >  2147483647:   false
  -2147483648 >  2147483647:   false
   13725      > -2147483648:   true
--Valuate() with excessive CPU usage--
Your script made an error: excessive CPU usage in valuator function

<<<<<<< HEAD
*FUNCTION [unknown()] regression/main.nut line [2048]
*FUNCTION [Valuate()] NATIVE line [-1]
*FUNCTION [Start()] regression/main.nut line [2049]
=======
*FUNCTION [unknown()] regression/main.nut line [2051]
*FUNCTION [Valuate()] NATIVE line [-1]
*FUNCTION [Start()] regression/main.nut line [2052]
>>>>>>> 8bccb580

[id] 0
[this] TABLE
[Infinite] CLOSURE
[list] INSTANCE
[this] INSTANCE
Your script made an error: excessive CPU usage in valuator function

<<<<<<< HEAD
*FUNCTION [Start()] regression/main.nut line [2049]
=======
*FUNCTION [Start()] regression/main.nut line [2052]
>>>>>>> 8bccb580

[Infinite] CLOSURE
[list] INSTANCE
[this] INSTANCE
ERROR: The script died unexpectedly.<|MERGE_RESOLUTION|>--- conflicted
+++ resolved
@@ -9746,15 +9746,9 @@
 --Valuate() with excessive CPU usage--
 Your script made an error: excessive CPU usage in valuator function
 
-<<<<<<< HEAD
-*FUNCTION [unknown()] regression/main.nut line [2048]
-*FUNCTION [Valuate()] NATIVE line [-1]
-*FUNCTION [Start()] regression/main.nut line [2049]
-=======
 *FUNCTION [unknown()] regression/main.nut line [2051]
 *FUNCTION [Valuate()] NATIVE line [-1]
 *FUNCTION [Start()] regression/main.nut line [2052]
->>>>>>> 8bccb580
 
 [id] 0
 [this] TABLE
@@ -9763,11 +9757,7 @@
 [this] INSTANCE
 Your script made an error: excessive CPU usage in valuator function
 
-<<<<<<< HEAD
-*FUNCTION [Start()] regression/main.nut line [2049]
-=======
 *FUNCTION [Start()] regression/main.nut line [2052]
->>>>>>> 8bccb580
 
 [Infinite] CLOSURE
 [list] INSTANCE
